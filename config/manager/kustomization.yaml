apiVersion: kustomize.config.k8s.io/v1beta1
kind: Kustomization

resources:
- manager.yaml

images:
- name: controller
  newName: ghcr.io/nephio-project/nephoran-controller
<<<<<<< HEAD
  newTag: v0.1.0
=======
  newTag: v0.1.0

configMapGenerator:
- name: manager-config
  files:
  - controller-manager-config.yaml
generatorOptions:
  disableNameSuffixHash: true
>>>>>>> 963f2351
<|MERGE_RESOLUTION|>--- conflicted
+++ resolved
@@ -7,9 +7,6 @@
 images:
 - name: controller
   newName: ghcr.io/nephio-project/nephoran-controller
-<<<<<<< HEAD
-  newTag: v0.1.0
-=======
   newTag: v0.1.0
 
 configMapGenerator:
@@ -17,5 +14,4 @@
   files:
   - controller-manager-config.yaml
 generatorOptions:
-  disableNameSuffixHash: true
->>>>>>> 963f2351
+  disableNameSuffixHash: true