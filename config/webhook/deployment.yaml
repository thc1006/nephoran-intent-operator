apiVersion: apps/v1
kind: Deployment
metadata:
  name: webhook-manager
  namespace: nephoran-system
  labels:
    app: webhook-manager
    control-plane: webhook-manager
spec:
  replicas: 1
  selector:
    matchLabels:
      app: webhook-manager
      control-plane: webhook-manager
  template:
    metadata:
      labels:
        app: webhook-manager
        control-plane: webhook-manager
    spec:
      serviceAccountName: webhook-manager
      containers:
      - name: webhook
        image: webhook-manager:latest
        imagePullPolicy: IfNotPresent
        command:
        - /manager
        args:
        - --health-probe-bind-address=:8081
        - --metrics-bind-address=:8080
        - --webhook-port=9443
        - --cert-dir=/tmp/k8s-webhook-server/serving-certs
        ports:
        - containerPort: 9443
          name: webhook-server
          protocol: TCP
        - containerPort: 8080
          name: metrics
          protocol: TCP
        - containerPort: 8081
          name: probes
          protocol: TCP
        livenessProbe:
          httpGet:
            path: /healthz
            port: probes
          initialDelaySeconds: 15
          periodSeconds: 20
        readinessProbe:
          httpGet:
            path: /readyz
            port: probes
          initialDelaySeconds: 5
          periodSeconds: 10
        resources:
          limits:
            cpu: 500m
            memory: 128Mi
          requests:
            cpu: 100m
            memory: 64Mi
        volumeMounts:
        - mountPath: /tmp/k8s-webhook-server/serving-certs
          name: cert
          readOnly: true
        securityContext:
          allowPrivilegeEscalation: false
          capabilities:
            drop:
            - ALL
          readOnlyRootFilesystem: true
          runAsNonRoot: true
          runAsUser: 65532
      volumes:
      - name: cert
        secret:
          defaultMode: 420
          secretName: webhook-serving-cert
      terminationGracePeriodSeconds: 10
      securityContext:
        runAsNonRoot: true
<<<<<<< HEAD
        seccompProfile:
          type: RuntimeDefault
=======
        runAsUser: 65532
        runAsGroup: 65532
        fsGroup: 65532
>>>>>>> 5f746d75
<|MERGE_RESOLUTION|>--- conflicted
+++ resolved
@@ -79,11 +79,8 @@
       terminationGracePeriodSeconds: 10
       securityContext:
         runAsNonRoot: true
-<<<<<<< HEAD
-        seccompProfile:
-          type: RuntimeDefault
-=======
         runAsUser: 65532
         runAsGroup: 65532
         fsGroup: 65532
->>>>>>> 5f746d75
+        seccompProfile:
+          type: RuntimeDefault