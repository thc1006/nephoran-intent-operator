--- conflicted
+++ resolved
@@ -136,23 +136,15 @@
                   serviceLevelAgreement:
                     properties:
                       availabilityTarget:
-<<<<<<< HEAD
-                        type: string
-=======
                         maximum: 100
                         type: number
->>>>>>> 963f2351
                       maxLatency:
                         format: int32
                         minimum: 1
                         type: integer
                       maxPacketLoss:
-<<<<<<< HEAD
-                        type: string
-=======
                         maximum: 100
                         type: number
->>>>>>> 963f2351
                       minThroughput:
                         format: int32
                         minimum: 1
@@ -206,13 +198,8 @@
                       - energy
                       type: string
                     weight:
-<<<<<<< HEAD
-                      pattern: ^(0(\.[0-9]+)?|1(\.0+)?)$
-                      type: string
-=======
                       maximum: 1
                       type: number
->>>>>>> 963f2351
                   required:
                   - priority
                   - type
@@ -586,12 +573,8 @@
                     default: monthly
                     type: string
                   confidence:
-<<<<<<< HEAD
-                    type: string
-=======
                     maximum: 1
                     type: number
->>>>>>> 963f2351
                   costBreakdown:
                     additionalProperties:
                       type: number
@@ -623,12 +606,8 @@
                     description:
                       type: string
                     improvementPercent:
-<<<<<<< HEAD
-                      type: string
-=======
                       maximum: 100
                       type: number
->>>>>>> 963f2351
                     optimizedAt:
                       format: date-time
                       type: string
@@ -649,13 +628,6 @@
                       type: string
                     type: array
                   expectedAvailability:
-<<<<<<< HEAD
-                    type: string
-                  expectedLatency:
-                    type: string
-                  expectedThroughput:
-                    type: string
-=======
                     maximum: 100
                     type: number
                   expectedLatency:
@@ -664,7 +636,6 @@
                   expectedThroughput:
                     minimum: 0
                     type: number
->>>>>>> 963f2351
                   resourceUtilization:
                     additionalProperties:
                       type: number
@@ -673,12 +644,8 @@
                     items:
                       properties:
                         confidence:
-<<<<<<< HEAD
-                          type: string
-=======
                           maximum: 1
                           type: number
->>>>>>> 963f2351
                         impact:
                           type: string
                         reason:
@@ -735,12 +702,8 @@
                         type: string
                       type: array
                     estimatedCost:
-<<<<<<< HEAD
-                      type: string
-=======
                       minimum: 0
                       type: number
->>>>>>> 963f2351
                     labels:
                       additionalProperties:
                         type: string
@@ -845,12 +808,8 @@
                 format: date-time
                 type: string
               qualityScore:
-<<<<<<< HEAD
-                type: string
-=======
                 maximum: 1
                 type: number
->>>>>>> 963f2351
               resourceAllocation:
                 type: object
                 x-kubernetes-preserve-unknown-fields: true
