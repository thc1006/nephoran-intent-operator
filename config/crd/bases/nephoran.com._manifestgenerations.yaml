--- conflicted
+++ resolved
@@ -414,13 +414,8 @@
                     description:
                       type: string
                     improvementPercent:
-<<<<<<< HEAD
-                      pattern: ^(100(\.0+)?|[0-9]?[0-9](\.[0-9]+)?)$
-                      type: string
-=======
                       maximum: 100
                       type: number
->>>>>>> 963f2351
                     manifestName:
                       type: string
                     optimizationType:
@@ -438,13 +433,8 @@
               phase:
                 type: string
               qualityScore:
-<<<<<<< HEAD
-                pattern: ^(0(\.[0-9]+)?|1(\.0+)?)$
-                type: string
-=======
                 maximum: 1
                 type: number
->>>>>>> 963f2351
               resourceReferences:
                 items:
                   properties:
@@ -484,13 +474,8 @@
                         compliant:
                           type: boolean
                         score:
-<<<<<<< HEAD
-                          pattern: ^(0(\.[0-9]+)?|1(\.0+)?)$
-                          type: string
-=======
                           maximum: 1
                           type: number
->>>>>>> 963f2351
                         standard:
                           type: string
                         version:
@@ -505,13 +490,8 @@
                       type: object
                     type: array
                   overallScore:
-<<<<<<< HEAD
-                    pattern: ^(0(\.[0-9]+)?|1(\.0+)?)$
-                    type: string
-=======
                     maximum: 1
                     type: number
->>>>>>> 963f2351
                   recommendations:
                     items:
                       type: string
@@ -524,13 +504,8 @@
                             type: string
                           type: array
                         cvssScore:
-<<<<<<< HEAD
-                          pattern: ^(10(\.0+)?|[0-9](\.[0-9]+)?)$
-                          type: string
-=======
                           maximum: 10
                           type: number
->>>>>>> 963f2351
                         description:
                           type: string
                         remediation:
