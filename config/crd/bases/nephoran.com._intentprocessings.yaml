---
apiVersion: apiextensions.k8s.io/v1
kind: CustomResourceDefinition
metadata:
  annotations:
    controller-gen.kubebuilder.io/version: v0.19.0
  name: intentprocessings.nephoran.com.
spec:
  group: nephoran.com.
  names:
    kind: IntentProcessing
    listKind: IntentProcessingList
    plural: intentprocessings
    shortNames:
    - ip
    singular: intentprocessing
  scope: Namespaced
  versions:
  - additionalPrinterColumns:
    - jsonPath: .status.phase
      name: Phase
      type: string
    - jsonPath: .spec.intent
      name: Intent
      type: string
    - jsonPath: .status.metrics.durationMs
      name: Duration
      type: string
    - jsonPath: .metadata.creationTimestamp
      name: Age
      type: date
    name: v1
    schema:
      openAPIV3Schema:
        description: IntentProcessing represents an intent processing request
        properties:
          apiVersion:
            description: |-
              APIVersion defines the versioned schema of this representation of an object.
              Servers should convert recognized schemas to the latest internal value, and
              may reject unrecognized values.
              More info: https://git.k8s.io/community/contributors/devel/sig-architecture/api-conventions.md#resources
            type: string
          kind:
            description: |-
              Kind is a string value representing the REST resource this object represents.
              Servers may infer this from the endpoint the client submits requests to.
              Cannot be updated.
              In CamelCase.
              More info: https://git.k8s.io/community/contributors/devel/sig-architecture/api-conventions.md#types-kinds
            type: string
          metadata:
            type: object
          spec:
            description: IntentProcessingSpec defines the desired state of IntentProcessing
            properties:
              intent:
                description: Intent is the natural language intent to process
                type: string
              llmConfig:
                description: LLMConfig configuration for LLM processing
                properties:
                  maxTokens:
                    description: MaxTokens maximum tokens in response
                    format: int32
                    maximum: 8192
                    minimum: 1
                    type: integer
                  model:
                    default: gpt-4
                    description: Model LLM model to use
                    type: string
                  systemPrompt:
                    description: SystemPrompt custom system prompt
                    type: string
                  temperature:
                    description: Temperature for text generation (as string to avoid
                      float issues)
                    pattern: ^([01](\.[0-9]+)?|2(\.0+)?)$
                    type: string
                type: object
              maxRetries:
                default: 3
                description: MaxRetries maximum number of retries
                format: int32
                type: integer
              originalIntent:
                description: OriginalIntent stores the original intent text
                type: string
              parentIntentRef:
                description: ParentIntentRef references the parent NetworkIntent
                properties:
                  apiVersion:
                    description: API version of the referent
                    type: string
                  kind:
                    description: Kind of the referent
                    type: string
                  name:
                    description: Name of the referent
                    type: string
                  namespace:
                    description: Namespace of the referent
                    type: string
                  uid:
                    description: UID of the referent
                    type: string
                type: object
              priority:
                default: Medium
                description: Priority processing priority
                type: string
              processingConfiguration:
                description: ProcessingConfiguration additional processing configuration
                properties:
                  maxTokens:
                    description: MaxTokens maximum tokens in response
                    format: int32
                    maximum: 8192
                    minimum: 1
                    type: integer
                  model:
                    description: Model specifies the model to use
                    type: string
                  provider:
                    description: Provider specifies the processing provider
                    type: string
                  ragConfiguration:
                    description: RAGConfiguration for RAG-specific settings
                    properties:
                      enabled:
                        description: Enabled whether RAG is enabled
                        type: boolean
                      maxDocuments:
                        description: MaxDocuments maximum number of documents to retrieve
                        format: int32
                        maximum: 100
                        minimum: 1
                        type: integer
                      maxRetrievalResults:
                        description: MaxRetrievalResults maximum number of retrieved
                          results
                        format: int32
                        maximum: 50
                        minimum: 1
                        type: integer
                      retrievalThreshold:
                        description: RetrievalThreshold threshold for retrieval (as
                          string to avoid float issues)
                        pattern: ^(0(\.\d+)?|1(\.0+)?)$
                        type: string
                      similarityThreshold:
                        description: SimilarityThreshold threshold for similarity
                          matching (as string to avoid float issues)
                        pattern: ^(0(\.\d+)?|1(\.0+)?)$
                        type: string
                      sources:
                        description: Sources list of knowledge sources
                        items:
                          type: string
                        type: array
                    type: object
                  temperature:
                    description: Temperature for text generation (as string to avoid
                      float issues)
                    pattern: ^([01](\.[0-9]+)?|2(\.0+)?)$
                    type: string
                type: object
              processingTimeout:
                default: 300
                description: ProcessingTimeout timeout for processing in seconds
                format: int32
                type: integer
              ragConfig:
                description: RAGConfig configuration for RAG processing
                properties:
                  enabled:
                    description: Enabled whether RAG is enabled
                    type: boolean
                  maxDocuments:
                    description: MaxDocuments maximum number of documents to retrieve
                    format: int32
                    maximum: 100
                    minimum: 1
                    type: integer
                  maxRetrievalResults:
                    description: MaxRetrievalResults maximum number of retrieved results
                    format: int32
                    maximum: 50
                    minimum: 1
                    type: integer
                  retrievalThreshold:
                    description: RetrievalThreshold threshold for retrieval (as string
                      to avoid float issues)
                    pattern: ^(0(\.\d+)?|1(\.0+)?)$
                    type: string
                  similarityThreshold:
                    description: SimilarityThreshold threshold for similarity matching
                      (as string to avoid float issues)
                    pattern: ^(0(\.\d+)?|1(\.0+)?)$
                    type: string
                  sources:
                    description: Sources list of knowledge sources
                    items:
                      type: string
                    type: array
                type: object
            required:
            - intent
            type: object
          status:
            description: IntentProcessingStatus defines the observed state of IntentProcessing
            properties:
              conditions:
                description: Conditions represents the current conditions
                items:
                  description: Condition contains details for one aspect of the current
                    state of this API Resource.
                  properties:
                    lastTransitionTime:
                      description: |-
                        lastTransitionTime is the last time the condition transitioned from one status to another.
                        This should be when the underlying condition changed.  If that is not known, then using the time when the API field changed is acceptable.
                      format: date-time
                      type: string
                    message:
                      description: |-
                        message is a human readable message indicating details about the transition.
                        This may be an empty string.
                      maxLength: 32768
                      type: string
                    observedGeneration:
                      description: |-
                        observedGeneration represents the .metadata.generation that the condition was set based upon.
                        For instance, if .metadata.generation is currently 12, but the .status.conditions[x].observedGeneration is 9, the condition is out of date
                        with respect to the current state of the instance.
                      format: int64
                      minimum: 0
                      type: integer
                    reason:
                      description: |-
                        reason contains a programmatic identifier indicating the reason for the condition's last transition.
                        Producers of specific condition types may define expected values and meanings for this field,
                        and whether the values are considered a guaranteed API.
                        The value should be a CamelCase string.
                        This field may not be empty.
                      maxLength: 1024
                      minLength: 1
                      pattern: ^[A-Za-z]([A-Za-z0-9_,:]*[A-Za-z0-9_])?$
                      type: string
                    status:
                      description: status of the condition, one of True, False, Unknown.
                      enum:
                      - "True"
                      - "False"
                      - Unknown
                      type: string
                    type:
                      description: type of condition in CamelCase or in foo.example.com/CamelCase.
                      maxLength: 316
                      pattern: ^([a-z0-9]([-a-z0-9]*[a-z0-9])?(\.[a-z0-9]([-a-z0-9]*[a-z0-9])?)*/)?(([A-Za-z0-9][-A-Za-z0-9_.]*)?[A-Za-z0-9])$
                      type: string
                  required:
                  - lastTransitionTime
                  - message
                  - reason
                  - status
                  - type
                  type: object
                type: array
              error:
                description: Error processing error if any
                type: string
              extractedEntities:
                additionalProperties:
                  type: object
                  x-kubernetes-preserve-unknown-fields: true
                description: ExtractedEntities contains entities extracted from the
                  intent
                type: object
              lastRetryTime:
                description: LastRetryTime timestamp of last retry
                format: date-time
                type: string
              lastUpdated:
                description: LastUpdated timestamp of last update
                format: date-time
                type: string
              llmResponse:
                description: LLMResponse contains the raw LLM response
                type: object
                x-kubernetes-preserve-unknown-fields: true
              metrics:
                description: Metrics processing metrics
                properties:
                  durationMs:
                    description: DurationMs processing duration in milliseconds
                    format: int64
                    type: integer
                  endTime:
                    description: EndTime when processing completed
                    format: date-time
                    type: string
                  llmMetrics:
                    description: LLMMetrics metrics for LLM processing
                    properties:
                      confidenceScore:
                        description: ConfidenceScore confidence in the response (0.0-1.0)
<<<<<<< HEAD
                          as string to avoid float issues
                        pattern: ^(0(\.[0-9]+)?|1(\.0+)?)$
                        type: string
=======
                        maximum: 1
                        minimum: 0
                        type: number
>>>>>>> 963f2351
                      model:
                        description: Model the LLM model used
                        type: string
                      responseTimeMs:
                        description: ResponseTimeMs LLM response time in milliseconds
                        format: int64
                        type: integer
                      tokenUsage:
                        description: TokenUsage token usage information
                        properties:
                          cost:
                            description: Cost estimated cost in USD (as string to
                              avoid float issues)
                            pattern: ^\d+(\.\d{1,4})?$
                            type: string
                          inputTokens:
                            description: InputTokens number of input tokens
                            format: int32
                            type: integer
                          outputTokens:
                            description: OutputTokens number of output tokens
                            format: int32
                            type: integer
                          totalTokens:
                            description: TotalTokens total number of tokens
                            format: int32
                            type: integer
                        type: object
                    type: object
                  ragMetrics:
                    description: RAGMetrics metrics for RAG processing
                    properties:
                      averageRelevanceScore:
                        description: AverageRelevanceScore average relevance score
<<<<<<< HEAD
                          of retrieved documents (0.0-1.0) as string to avoid float
                          issues
                        pattern: ^(0(\.[0-9]+)?|1(\.0+)?)$
                        type: string
=======
                          of retrieved documents (0.0-1.0)
                        maximum: 1
                        minimum: 0
                        type: number
>>>>>>> 963f2351
                      cacheHits:
                        description: CacheHits number of cache hits
                        format: int64
                        type: integer
                      documentsRetrieved:
                        description: DocumentsRetrieved number of documents retrieved
                        format: int32
                        type: integer
                      indexHits:
                        description: IndexHits number of index hits
                        format: int64
                        type: integer
                      queryEnhancement:
                        description: QueryEnhancement information about query enhancement
                        type: string
                      retrievalDuration:
                        description: RetrievalDuration duration of retrieval process
                        format: int64
                        type: integer
                      retrievalTimeMs:
                        description: RetrievalTimeMs time spent on retrieval in milliseconds
                        format: int64
                        type: integer
                      sourcesUsed:
                        description: SourcesUsed list of knowledge sources used
                        items:
                          type: string
                        type: array
                      topRelevanceScore:
                        description: TopRelevanceScore highest relevance score (0.0-1.0)
<<<<<<< HEAD
                          as string to avoid float issues
                        pattern: ^(0(\.[0-9]+)?|1(\.0+)?)$
                        type: string
=======
                        maximum: 1
                        minimum: 0
                        type: number
>>>>>>> 963f2351
                    type: object
                  startTime:
                    description: StartTime when processing started
                    format: date-time
                    type: string
                type: object
              observedGeneration:
                description: ObservedGeneration reflects the generation observed by
                  the controller
                format: int64
                type: integer
              phase:
                description: Phase current processing phase
                enum:
                - Pending
                - Processing
                - Completed
                - Failed
                type: string
              processedIntent:
                description: ProcessedIntent structured intent result
                properties:
                  custom:
                    additionalProperties:
                      type: string
                    description: Custom parameters as key-value pairs
                    type: object
                  customParameters:
                    additionalProperties:
                      type: string
                    description: CustomParameters as separate field
                    type: object
                  metadata:
                    description: Metadata for additional information
                    properties:
                      annotations:
                        additionalProperties:
                          type: string
                        description: Annotations for additional metadata
                        type: object
                      confidenceScore:
                        description: ConfidenceScore indicates confidence in parameter
                          extraction (as string to avoid float issues)
                        pattern: ^(0(\.\d+)?|1(\.0+)?)$
                        type: string
                      default:
                        description: Default value
                        type: string
                      description:
                        description: Description of the parameter
                        type: string
                      name:
                        description: Name of the parameter
                        type: string
                      processedAt:
                        description: ProcessedAt indicates when the parameter was
                          processed
                        format: date-time
                        type: string
                      required:
                        description: Whether the parameter is required
                        type: boolean
                      type:
                        description: Type of the parameter
                        type: string
                    required:
                    - name
                    - type
                    type: object
                  network:
                    description: Network parameters
                    properties:
                      loadBalancer:
                        description: Load balancer settings
                        properties:
                          healthCheck:
                            description: Health check configuration
                            properties:
                              intervalSeconds:
                                description: Check interval in seconds
                                format: int32
                                type: integer
                              path:
                                description: Health check path
                                type: string
                              port:
                                description: Health check port
                                format: int32
                                type: integer
                              timeoutSeconds:
                                description: Timeout in seconds
                                format: int32
                                type: integer
                            type: object
                          type:
                            description: Load balancer type
                            type: string
                        type: object
                      ports:
                        description: Service ports
                        items:
                          description: ServicePortConfig defines a service port configuration
                            for common use
                          properties:
                            name:
                              description: Port name
                              type: string
                            port:
                              description: Port number
                              format: int32
                              type: integer
                            protocol:
                              description: Protocol (TCP, UDP)
                              type: string
                            targetPort:
                              description: Target port
                              format: int32
                              type: integer
                          required:
                          - port
                          type: object
                        type: array
                      serviceType:
                        description: Service type
                        type: string
                    type: object
                  networkFunction:
                    description: NetworkFunction specifies the target network function
                    type: string
                  raw:
                    additionalProperties:
                      type: string
                    description: Raw parameters for backup
                    type: object
                  region:
                    description: Region specifies the deployment region
                    type: string
                  resources:
                    description: Resource parameters
                    properties:
                      cpu:
                        description: CPU requirements
                        type: string
                      memory:
                        description: Memory requirements
                        type: string
                      storage:
                        description: Storage requirements
                        type: string
                    type: object
                  scaleParameters:
                    description: ScaleParameters for scaling-related parameters
                    properties:
                      maxReplicas:
                        description: Maximum replicas
                        format: int32
                        type: integer
                      minReplicas:
                        description: Minimum replicas
                        format: int32
                        type: integer
                      targetReplicas:
                        description: Target replicas
                        format: int32
                        type: integer
                      triggers:
                        description: Scaling triggers
                        items:
                          description: ScalingTrigger defines a scaling trigger condition
                          properties:
                            metric:
                              description: Metric name
                              type: string
                            operator:
                              description: Comparison operator (>, <, >=, <=, ==)
                              type: string
                            targetValue:
                              description: Target value
                              type: string
                          required:
                          - metric
                          - operator
                          - targetValue
                          type: object
                        type: array
                    type: object
                  scaling:
                    description: Scaling parameters
                    properties:
                      maxReplicas:
                        description: Maximum replicas
                        format: int32
                        type: integer
                      minReplicas:
                        description: Minimum replicas
                        format: int32
                        type: integer
                      targetReplicas:
                        description: Target replicas
                        format: int32
                        type: integer
                      triggers:
                        description: Scaling triggers
                        items:
                          description: ScalingTrigger defines a scaling trigger condition
                          properties:
                            metric:
                              description: Metric name
                              type: string
                            operator:
                              description: Comparison operator (>, <, >=, <=, ==)
                              type: string
                            targetValue:
                              description: Target value
                              type: string
                          required:
                          - metric
                          - operator
                          - targetValue
                          type: object
                        type: array
                    type: object
                  securityParameters:
                    description: SecurityParameters for security-related settings
                    properties:
                      encryption:
                        description: Encryption configuration
                        properties:
                          algorithm:
                            description: Encryption algorithm
                            type: string
                          enabled:
                            description: Whether encryption is enabled
                            type: boolean
                          keySize:
                            description: Key size in bits
                            type: integer
                        type: object
                      networkPolicies:
                        description: Network policies configuration
                        items:
                          description: NetworkPolicyConfig defines network policy
                            settings
                          properties:
                            name:
                              description: Name of the network policy
                              type: string
                            rules:
                              description: Rules for the policy
                              items:
                                type: string
                              type: array
                            type:
                              description: Type of policy (ingress, egress, or both)
                              enum:
                              - ingress
                              - egress
                              - both
                              type: string
                          required:
                          - name
                          - type
                          type: object
                        type: array
                      serviceMesh:
                        description: Service mesh configuration
                        type: boolean
                      tlsEnabled:
                        description: TLS configuration
                        type: boolean
                    type: object
                  structured:
                    additionalProperties:
                      type: string
                    description: Structured parameters
                    type: object
                type: object
              processedParameters:
                description: ProcessedParameters contains the processed parameters
                  from LLM
                properties:
                  custom:
                    additionalProperties:
                      type: string
                    description: Custom parameters as key-value pairs
                    type: object
                  customParameters:
                    additionalProperties:
                      type: string
                    description: CustomParameters as separate field
                    type: object
                  metadata:
                    description: Metadata for additional information
                    properties:
                      annotations:
                        additionalProperties:
                          type: string
                        description: Annotations for additional metadata
                        type: object
                      confidenceScore:
                        description: ConfidenceScore indicates confidence in parameter
                          extraction (as string to avoid float issues)
                        pattern: ^(0(\.\d+)?|1(\.0+)?)$
                        type: string
                      default:
                        description: Default value
                        type: string
                      description:
                        description: Description of the parameter
                        type: string
                      name:
                        description: Name of the parameter
                        type: string
                      processedAt:
                        description: ProcessedAt indicates when the parameter was
                          processed
                        format: date-time
                        type: string
                      required:
                        description: Whether the parameter is required
                        type: boolean
                      type:
                        description: Type of the parameter
                        type: string
                    required:
                    - name
                    - type
                    type: object
                  network:
                    description: Network parameters
                    properties:
                      loadBalancer:
                        description: Load balancer settings
                        properties:
                          healthCheck:
                            description: Health check configuration
                            properties:
                              intervalSeconds:
                                description: Check interval in seconds
                                format: int32
                                type: integer
                              path:
                                description: Health check path
                                type: string
                              port:
                                description: Health check port
                                format: int32
                                type: integer
                              timeoutSeconds:
                                description: Timeout in seconds
                                format: int32
                                type: integer
                            type: object
                          type:
                            description: Load balancer type
                            type: string
                        type: object
                      ports:
                        description: Service ports
                        items:
                          description: ServicePortConfig defines a service port configuration
                            for common use
                          properties:
                            name:
                              description: Port name
                              type: string
                            port:
                              description: Port number
                              format: int32
                              type: integer
                            protocol:
                              description: Protocol (TCP, UDP)
                              type: string
                            targetPort:
                              description: Target port
                              format: int32
                              type: integer
                          required:
                          - port
                          type: object
                        type: array
                      serviceType:
                        description: Service type
                        type: string
                    type: object
                  networkFunction:
                    description: NetworkFunction specifies the target network function
                    type: string
                  raw:
                    additionalProperties:
                      type: string
                    description: Raw parameters for backup
                    type: object
                  region:
                    description: Region specifies the deployment region
                    type: string
                  resources:
                    description: Resource parameters
                    properties:
                      cpu:
                        description: CPU requirements
                        type: string
                      memory:
                        description: Memory requirements
                        type: string
                      storage:
                        description: Storage requirements
                        type: string
                    type: object
                  scaleParameters:
                    description: ScaleParameters for scaling-related parameters
                    properties:
                      maxReplicas:
                        description: Maximum replicas
                        format: int32
                        type: integer
                      minReplicas:
                        description: Minimum replicas
                        format: int32
                        type: integer
                      targetReplicas:
                        description: Target replicas
                        format: int32
                        type: integer
                      triggers:
                        description: Scaling triggers
                        items:
                          description: ScalingTrigger defines a scaling trigger condition
                          properties:
                            metric:
                              description: Metric name
                              type: string
                            operator:
                              description: Comparison operator (>, <, >=, <=, ==)
                              type: string
                            targetValue:
                              description: Target value
                              type: string
                          required:
                          - metric
                          - operator
                          - targetValue
                          type: object
                        type: array
                    type: object
                  scaling:
                    description: Scaling parameters
                    properties:
                      maxReplicas:
                        description: Maximum replicas
                        format: int32
                        type: integer
                      minReplicas:
                        description: Minimum replicas
                        format: int32
                        type: integer
                      targetReplicas:
                        description: Target replicas
                        format: int32
                        type: integer
                      triggers:
                        description: Scaling triggers
                        items:
                          description: ScalingTrigger defines a scaling trigger condition
                          properties:
                            metric:
                              description: Metric name
                              type: string
                            operator:
                              description: Comparison operator (>, <, >=, <=, ==)
                              type: string
                            targetValue:
                              description: Target value
                              type: string
                          required:
                          - metric
                          - operator
                          - targetValue
                          type: object
                        type: array
                    type: object
                  securityParameters:
                    description: SecurityParameters for security-related settings
                    properties:
                      encryption:
                        description: Encryption configuration
                        properties:
                          algorithm:
                            description: Encryption algorithm
                            type: string
                          enabled:
                            description: Whether encryption is enabled
                            type: boolean
                          keySize:
                            description: Key size in bits
                            type: integer
                        type: object
                      networkPolicies:
                        description: Network policies configuration
                        items:
                          description: NetworkPolicyConfig defines network policy
                            settings
                          properties:
                            name:
                              description: Name of the network policy
                              type: string
                            rules:
                              description: Rules for the policy
                              items:
                                type: string
                              type: array
                            type:
                              description: Type of policy (ingress, egress, or both)
                              enum:
                              - ingress
                              - egress
                              - both
                              type: string
                          required:
                          - name
                          - type
                          type: object
                        type: array
                      serviceMesh:
                        description: Service mesh configuration
                        type: boolean
                      tlsEnabled:
                        description: TLS configuration
                        type: boolean
                    type: object
                  structured:
                    additionalProperties:
                      type: string
                    description: Structured parameters
                    type: object
                type: object
              processingCompletionTime:
                description: ProcessingCompletionTime when processing completed
                format: date-time
                type: string
              processingDuration:
                description: ProcessingDuration total processing duration
                type: string
              processingStartTime:
                description: ProcessingStartTime when processing started
                format: date-time
                type: string
              qualityScore:
                description: QualityScore indicates the quality of processing (as
                  string to avoid float issues)
                pattern: ^(0(\.\d+)?|1(\.0+)?)$
                type: string
              ragMetrics:
                description: RAGMetrics RAG processing metrics
                properties:
                  averageRelevanceScore:
                    description: AverageRelevanceScore average relevance score of
<<<<<<< HEAD
                      retrieved documents (0.0-1.0) as string to avoid float issues
                    pattern: ^(0(\.[0-9]+)?|1(\.0+)?)$
                    type: string
=======
                      retrieved documents (0.0-1.0)
                    maximum: 1
                    minimum: 0
                    type: number
>>>>>>> 963f2351
                  cacheHits:
                    description: CacheHits number of cache hits
                    format: int64
                    type: integer
                  documentsRetrieved:
                    description: DocumentsRetrieved number of documents retrieved
                    format: int32
                    type: integer
                  indexHits:
                    description: IndexHits number of index hits
                    format: int64
                    type: integer
                  queryEnhancement:
                    description: QueryEnhancement information about query enhancement
                    type: string
                  retrievalDuration:
                    description: RetrievalDuration duration of retrieval process
                    format: int64
                    type: integer
                  retrievalTimeMs:
                    description: RetrievalTimeMs time spent on retrieval in milliseconds
                    format: int64
                    type: integer
                  sourcesUsed:
                    description: SourcesUsed list of knowledge sources used
                    items:
                      type: string
                    type: array
                  topRelevanceScore:
                    description: TopRelevanceScore highest relevance score (0.0-1.0)
<<<<<<< HEAD
                      as string to avoid float issues
                    pattern: ^(0(\.[0-9]+)?|1(\.0+)?)$
                    type: string
=======
                    maximum: 1
                    minimum: 0
                    type: number
>>>>>>> 963f2351
                type: object
              retryCount:
                description: RetryCount number of retries attempted
                format: int32
                type: integer
              telecomContext:
                additionalProperties:
                  type: string
                description: TelecomContext telecom-specific context
                type: object
              tokenUsage:
                description: TokenUsage token usage information
                properties:
                  cost:
                    description: Cost estimated cost in USD (as string to avoid float
                      issues)
                    pattern: ^\d+(\.\d{1,4})?$
                    type: string
                  inputTokens:
                    description: InputTokens number of input tokens
                    format: int32
                    type: integer
                  outputTokens:
                    description: OutputTokens number of output tokens
                    format: int32
                    type: integer
                  totalTokens:
                    description: TotalTokens total number of tokens
                    format: int32
                    type: integer
                type: object
              validationErrors:
                description: ValidationErrors validation errors if any
                items:
                  type: string
                type: array
            type: object
        type: object
    served: true
    storage: true
    subresources:
      status: {}<|MERGE_RESOLUTION|>--- conflicted
+++ resolved
@@ -306,15 +306,9 @@
                     properties:
                       confidenceScore:
                         description: ConfidenceScore confidence in the response (0.0-1.0)
-<<<<<<< HEAD
-                          as string to avoid float issues
-                        pattern: ^(0(\.[0-9]+)?|1(\.0+)?)$
-                        type: string
-=======
                         maximum: 1
                         minimum: 0
                         type: number
->>>>>>> 963f2351
                       model:
                         description: Model the LLM model used
                         type: string
@@ -349,17 +343,10 @@
                     properties:
                       averageRelevanceScore:
                         description: AverageRelevanceScore average relevance score
-<<<<<<< HEAD
-                          of retrieved documents (0.0-1.0) as string to avoid float
-                          issues
-                        pattern: ^(0(\.[0-9]+)?|1(\.0+)?)$
-                        type: string
-=======
                           of retrieved documents (0.0-1.0)
                         maximum: 1
                         minimum: 0
                         type: number
->>>>>>> 963f2351
                       cacheHits:
                         description: CacheHits number of cache hits
                         format: int64
@@ -390,15 +377,9 @@
                         type: array
                       topRelevanceScore:
                         description: TopRelevanceScore highest relevance score (0.0-1.0)
-<<<<<<< HEAD
-                          as string to avoid float issues
-                        pattern: ^(0(\.[0-9]+)?|1(\.0+)?)$
-                        type: string
-=======
                         maximum: 1
                         minimum: 0
                         type: number
->>>>>>> 963f2351
                     type: object
                   startTime:
                     description: StartTime when processing started
@@ -956,16 +937,10 @@
                 properties:
                   averageRelevanceScore:
                     description: AverageRelevanceScore average relevance score of
-<<<<<<< HEAD
-                      retrieved documents (0.0-1.0) as string to avoid float issues
-                    pattern: ^(0(\.[0-9]+)?|1(\.0+)?)$
-                    type: string
-=======
                       retrieved documents (0.0-1.0)
                     maximum: 1
                     minimum: 0
                     type: number
->>>>>>> 963f2351
                   cacheHits:
                     description: CacheHits number of cache hits
                     format: int64
@@ -996,15 +971,9 @@
                     type: array
                   topRelevanceScore:
                     description: TopRelevanceScore highest relevance score (0.0-1.0)
-<<<<<<< HEAD
-                      as string to avoid float issues
-                    pattern: ^(0(\.[0-9]+)?|1(\.0+)?)$
-                    type: string
-=======
                     maximum: 1
                     minimum: 0
                     type: number
->>>>>>> 963f2351
                 type: object
               retryCount:
                 description: RetryCount number of retries attempted
