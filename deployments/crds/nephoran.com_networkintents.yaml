--- conflicted
+++ resolved
@@ -41,11 +41,6 @@
           spec:
             description: NetworkIntentSpec defines the desired state of NetworkIntent
             properties:
-              constraints:
-                additionalProperties:
-                  type: string
-                description: Constraints defines deployment constraints
-                type: object
               intent:
                 description: |-
                   Intent is the natural language intent from the user describing the desired network configuration.
@@ -76,83 +71,6 @@
                 pattern: ^[a-zA-Z0-9\s\-_.,;:()\[\]]*$
                 type: string
               intentType:
-<<<<<<< HEAD
-                allOf:
-                - enum:
-                  - scaling
-                  - deployment
-                  - configuration
-                  - optimization
-                  - maintenance
-                - enum:
-                  - scaling
-                  - deployment
-                  - configuration
-                  - optimization
-                  - maintenance
-                description: IntentType specifies the type of network intent
-                type: string
-              maxRetries:
-                description: MaxRetries specifies the maximum number of retry attempts
-                format: int32
-                type: integer
-              networkSlice:
-                description: NetworkSlice identifies the network slice for this intent
-                type: string
-              parameters:
-                description: Parameters contains structured parameters extracted from
-                  the intent
-                type: object
-                x-kubernetes-preserve-unknown-fields: true
-              parametersMap:
-                additionalProperties:
-                  type: string
-                description: ParametersMap contains key-value parameters extracted
-                  from the intent
-                type: object
-              priority:
-                allOf:
-                - enum:
-                  - low
-                  - normal
-                  - high
-                  - critical
-                - enum:
-                  - low
-                  - normal
-                  - high
-                  - critical
-                description: Priority defines the processing priority
-                type: string
-              processedParameters:
-                description: ProcessedParameters contains parameters extracted during
-                  processing
-                type: object
-                x-kubernetes-preserve-unknown-fields: true
-              region:
-                description: Region specifies the target region for deployment
-                type: string
-              resourceConstraints:
-                description: ResourceConstraints defines resource constraints for
-                  deployments
-                properties:
-                  maxCPU:
-                    anyOf:
-                    - type: integer
-                    - type: string
-                    description: Maximum CPU allocation as resource.Quantity (for
-                      blueprint engine compatibility)
-                    pattern: ^(\+|-)?(([0-9]+(\.[0-9]*)?)|(\.[0-9]+))(([KMGTPE]i)|[numkMGTPE]|([eE](\+|-)?(([0-9]+(\.[0-9]*)?)|(\.[0-9]+))))?$
-                    x-kubernetes-int-or-string: true
-                  maxCpu:
-                    description: Maximum CPU allocation (string form for backward
-                      compatibility)
-                    type: string
-                  maxMem:
-                    description: Maximum memory allocation (string form for backward
-                      compatibility)
-                    type: string
-=======
                 description: IntentType specifies the type of intent
                 type: string
               networkSlice:
@@ -290,216 +208,10 @@
                     description: MaxCPU limits
                     pattern: ^(\+|-)?(([0-9]+(\.[0-9]*)?)|(\.[0-9]+))(([KMGTPE]i)|[numkMGTPE]|([eE](\+|-)?(([0-9]+(\.[0-9]*)?)|(\.[0-9]+))))?$
                     x-kubernetes-int-or-string: true
->>>>>>> b3529b0b
                   maxMemory:
                     anyOf:
                     - type: integer
                     - type: string
-<<<<<<< HEAD
-                    description: Maximum memory allocation as resource.Quantity (for
-                      blueprint engine compatibility)
-                    pattern: ^(\+|-)?(([0-9]+(\.[0-9]*)?)|(\.[0-9]+))(([KMGTPE]i)|[numkMGTPE]|([eE](\+|-)?(([0-9]+(\.[0-9]*)?)|(\.[0-9]+))))?$
-                    x-kubernetes-int-or-string: true
-                  maxResources:
-                    description: Maximum resource limits
-                    properties:
-                      claims:
-                        description: |-
-                          Claims lists the names of resources, defined in spec.resourceClaims,
-                          that are used by this container.
-
-                          This is an alpha field and requires enabling the
-                          DynamicResourceAllocation feature gate.
-
-                          This field is immutable. It can only be set for containers.
-                        items:
-                          description: ResourceClaim references one entry in PodSpec.ResourceClaims.
-                          properties:
-                            name:
-                              description: |-
-                                Name must match the name of one entry in pod.spec.resourceClaims of
-                                the Pod where this field is used. It makes that resource available
-                                inside a container.
-                              type: string
-                            request:
-                              description: |-
-                                Request is the name chosen for a request in the referenced claim.
-                                If empty, everything from the claim is made available, otherwise
-                                only the result of this request.
-                              type: string
-                          required:
-                          - name
-                          type: object
-                        type: array
-                        x-kubernetes-list-map-keys:
-                        - name
-                        x-kubernetes-list-type: map
-                      limits:
-                        additionalProperties:
-                          anyOf:
-                          - type: integer
-                          - type: string
-                          pattern: ^(\+|-)?(([0-9]+(\.[0-9]*)?)|(\.[0-9]+))(([KMGTPE]i)|[numkMGTPE]|([eE](\+|-)?(([0-9]+(\.[0-9]*)?)|(\.[0-9]+))))?$
-                          x-kubernetes-int-or-string: true
-                        description: |-
-                          Limits describes the maximum amount of compute resources allowed.
-                          More info: https://kubernetes.io/docs/concepts/configuration/manage-resources-containers/
-                        type: object
-                      requests:
-                        additionalProperties:
-                          anyOf:
-                          - type: integer
-                          - type: string
-                          pattern: ^(\+|-)?(([0-9]+(\.[0-9]*)?)|(\.[0-9]+))(([KMGTPE]i)|[numkMGTPE]|([eE](\+|-)?(([0-9]+(\.[0-9]*)?)|(\.[0-9]+))))?$
-                          x-kubernetes-int-or-string: true
-                        description: |-
-                          Requests describes the minimum amount of compute resources required.
-                          If Requests is omitted for a container, it defaults to Limits if that is explicitly specified,
-                          otherwise to an implementation-defined value. Requests cannot exceed Limits.
-                          More info: https://kubernetes.io/docs/concepts/configuration/manage-resources-containers/
-                        type: object
-                    type: object
-                  maxStorage:
-                    description: Maximum storage allocation (string form for backward
-                      compatibility)
-                    type: string
-                  minResources:
-                    description: Minimum resource requirements
-                    properties:
-                      claims:
-                        description: |-
-                          Claims lists the names of resources, defined in spec.resourceClaims,
-                          that are used by this container.
-
-                          This is an alpha field and requires enabling the
-                          DynamicResourceAllocation feature gate.
-
-                          This field is immutable. It can only be set for containers.
-                        items:
-                          description: ResourceClaim references one entry in PodSpec.ResourceClaims.
-                          properties:
-                            name:
-                              description: |-
-                                Name must match the name of one entry in pod.spec.resourceClaims of
-                                the Pod where this field is used. It makes that resource available
-                                inside a container.
-                              type: string
-                            request:
-                              description: |-
-                                Request is the name chosen for a request in the referenced claim.
-                                If empty, everything from the claim is made available, otherwise
-                                only the result of this request.
-                              type: string
-                          required:
-                          - name
-                          type: object
-                        type: array
-                        x-kubernetes-list-map-keys:
-                        - name
-                        x-kubernetes-list-type: map
-                      limits:
-                        additionalProperties:
-                          anyOf:
-                          - type: integer
-                          - type: string
-                          pattern: ^(\+|-)?(([0-9]+(\.[0-9]*)?)|(\.[0-9]+))(([KMGTPE]i)|[numkMGTPE]|([eE](\+|-)?(([0-9]+(\.[0-9]*)?)|(\.[0-9]+))))?$
-                          x-kubernetes-int-or-string: true
-                        description: |-
-                          Limits describes the maximum amount of compute resources allowed.
-                          More info: https://kubernetes.io/docs/concepts/configuration/manage-resources-containers/
-                        type: object
-                      requests:
-                        additionalProperties:
-                          anyOf:
-                          - type: integer
-                          - type: string
-                          pattern: ^(\+|-)?(([0-9]+(\.[0-9]*)?)|(\.[0-9]+))(([KMGTPE]i)|[numkMGTPE]|([eE](\+|-)?(([0-9]+(\.[0-9]*)?)|(\.[0-9]+))))?$
-                          x-kubernetes-int-or-string: true
-                        description: |-
-                          Requests describes the minimum amount of compute resources required.
-                          If Requests is omitted for a container, it defaults to Limits if that is explicitly specified,
-                          otherwise to an implementation-defined value. Requests cannot exceed Limits.
-                          More info: https://kubernetes.io/docs/concepts/configuration/manage-resources-containers/
-                        type: object
-                    type: object
-                  resourceQuota:
-                    additionalProperties:
-                      type: string
-                    description: Resource quotas
-                    type: object
-                type: object
-              resourceRequirements:
-                description: ResourceRequirements specifies resource requirements
-                properties:
-                  cpu:
-                    description: CPU requirements
-                    type: string
-                  memory:
-                    description: Memory requirements
-                    type: string
-                  resources:
-                    description: Kubernetes resource requirements
-                    properties:
-                      claims:
-                        description: |-
-                          Claims lists the names of resources, defined in spec.resourceClaims,
-                          that are used by this container.
-
-                          This is an alpha field and requires enabling the
-                          DynamicResourceAllocation feature gate.
-
-                          This field is immutable. It can only be set for containers.
-                        items:
-                          description: ResourceClaim references one entry in PodSpec.ResourceClaims.
-                          properties:
-                            name:
-                              description: |-
-                                Name must match the name of one entry in pod.spec.resourceClaims of
-                                the Pod where this field is used. It makes that resource available
-                                inside a container.
-                              type: string
-                            request:
-                              description: |-
-                                Request is the name chosen for a request in the referenced claim.
-                                If empty, everything from the claim is made available, otherwise
-                                only the result of this request.
-                              type: string
-                          required:
-                          - name
-                          type: object
-                        type: array
-                        x-kubernetes-list-map-keys:
-                        - name
-                        x-kubernetes-list-type: map
-                      limits:
-                        additionalProperties:
-                          anyOf:
-                          - type: integer
-                          - type: string
-                          pattern: ^(\+|-)?(([0-9]+(\.[0-9]*)?)|(\.[0-9]+))(([KMGTPE]i)|[numkMGTPE]|([eE](\+|-)?(([0-9]+(\.[0-9]*)?)|(\.[0-9]+))))?$
-                          x-kubernetes-int-or-string: true
-                        description: |-
-                          Limits describes the maximum amount of compute resources allowed.
-                          More info: https://kubernetes.io/docs/concepts/configuration/manage-resources-containers/
-                        type: object
-                      requests:
-                        additionalProperties:
-                          anyOf:
-                          - type: integer
-                          - type: string
-                          pattern: ^(\+|-)?(([0-9]+(\.[0-9]*)?)|(\.[0-9]+))(([KMGTPE]i)|[numkMGTPE]|([eE](\+|-)?(([0-9]+(\.[0-9]*)?)|(\.[0-9]+))))?$
-                          x-kubernetes-int-or-string: true
-                        description: |-
-                          Requests describes the minimum amount of compute resources required.
-                          If Requests is omitted for a container, it defaults to Limits if that is explicitly specified,
-                          otherwise to an implementation-defined value. Requests cannot exceed Limits.
-                          More info: https://kubernetes.io/docs/concepts/configuration/manage-resources-containers/
-                        type: object
-                    type: object
-                  storage:
-                    description: Storage requirements
-                    type: string
-=======
                     description: MaxMemory limits
                     pattern: ^(\+|-)?(([0-9]+(\.[0-9]*)?)|(\.[0-9]+))(([KMGTPE]i)|[numkMGTPE]|([eE](\+|-)?(([0-9]+(\.[0-9]*)?)|(\.[0-9]+))))?$
                     x-kubernetes-int-or-string: true
@@ -524,7 +236,6 @@
                     description: Storage limits
                     pattern: ^(\+|-)?(([0-9]+(\.[0-9]*)?)|(\.[0-9]+))(([KMGTPE]i)|[numkMGTPE]|([eE](\+|-)?(([0-9]+(\.[0-9]*)?)|(\.[0-9]+))))?$
                     x-kubernetes-int-or-string: true
->>>>>>> b3529b0b
                 type: object
               targetCluster:
                 description: TargetCluster specifies the target cluster for deployment
@@ -533,43 +244,21 @@
                 description: TargetComponents specifies the target components for
                   the intent
                 items:
-<<<<<<< HEAD
-                  description: NetworkTargetComponent represents target components
-                    for network intents (to avoid conflict with disaster recovery)
-=======
                   description: ORANComponent represents O-RAN target components for
                     intents
->>>>>>> b3529b0b
                   type: string
                 type: array
               targetNamespace:
                 description: TargetNamespace specifies the target namespace for deployment
                 type: string
-<<<<<<< HEAD
-              timeoutSeconds:
-                description: TimeoutSeconds specifies the timeout for operations in
-                  seconds
-                format: int32
-                type: integer
-=======
->>>>>>> b3529b0b
             required:
             - intent
             type: object
           status:
             description: NetworkIntentStatus defines the observed state of NetworkIntent
             properties:
-<<<<<<< HEAD
-              completionTime:
-                description: CompletionTime indicates when the intent was completed
-                format: date-time
-                type: string
-              conditions:
-                description: Conditions represent the current conditions of the NetworkIntent
-=======
               conditions:
                 description: Conditions contains the conditions for the NetworkIntent
->>>>>>> b3529b0b
                 items:
                   description: Condition contains details for one aspect of the current
                     state of this API Resource.
@@ -625,183 +314,6 @@
                   - type
                   type: object
                 type: array
-<<<<<<< HEAD
-              deployedComponents:
-                description: DeployedComponents contains the list of deployed target
-                  components
-                items:
-                  description: NetworkTargetComponent represents target components
-                    for network intents (to avoid conflict with disaster recovery)
-                  type: string
-                type: array
-              deploymentCompletionTime:
-                description: DeploymentCompletionTime indicates when deployment completed
-                format: date-time
-                type: string
-              deploymentStatus:
-                description: DeploymentStatus contains detailed deployment status
-                  information
-                properties:
-                  completedAt:
-                    description: CompletedAt timestamp when deployment completed
-                    format: date-time
-                    type: string
-                  conditions:
-                    description: Conditions current deployment conditions
-                    items:
-                      description: Condition contains details for one aspect of the
-                        current state of this API Resource.
-                      properties:
-                        lastTransitionTime:
-                          description: |-
-                            lastTransitionTime is the last time the condition transitioned from one status to another.
-                            This should be when the underlying condition changed.  If that is not known, then using the time when the API field changed is acceptable.
-                          format: date-time
-                          type: string
-                        message:
-                          description: |-
-                            message is a human readable message indicating details about the transition.
-                            This may be an empty string.
-                          maxLength: 32768
-                          type: string
-                        observedGeneration:
-                          description: |-
-                            observedGeneration represents the .metadata.generation that the condition was set based upon.
-                            For instance, if .metadata.generation is currently 12, but the .status.conditions[x].observedGeneration is 9, the condition is out of date
-                            with respect to the current state of the instance.
-                          format: int64
-                          minimum: 0
-                          type: integer
-                        reason:
-                          description: |-
-                            reason contains a programmatic identifier indicating the reason for the condition's last transition.
-                            Producers of specific condition types may define expected values and meanings for this field,
-                            and whether the values are considered a guaranteed API.
-                            The value should be a CamelCase string.
-                            This field may not be empty.
-                          maxLength: 1024
-                          minLength: 1
-                          pattern: ^[A-Za-z]([A-Za-z0-9_,:]*[A-Za-z0-9_])?$
-                          type: string
-                        status:
-                          description: status of the condition, one of True, False,
-                            Unknown.
-                          enum:
-                          - "True"
-                          - "False"
-                          - Unknown
-                          type: string
-                        type:
-                          description: type of condition in CamelCase or in foo.example.com/CamelCase.
-                          maxLength: 316
-                          pattern: ^([a-z0-9]([-a-z0-9]*[a-z0-9])?(\.[a-z0-9]([-a-z0-9]*[a-z0-9])?)*/)?(([A-Za-z0-9][-A-Za-z0-9_.]*)?[A-Za-z0-9])$
-                          type: string
-                      required:
-                      - lastTransitionTime
-                      - message
-                      - reason
-                      - status
-                      - type
-                      type: object
-                    type: array
-                  phase:
-                    description: Phase current phase of deployment
-                    type: string
-                  startedAt:
-                    description: StartedAt timestamp when deployment started
-                    format: date-time
-                    type: string
-                  targets:
-                    description: Targets list of deployment target statuses
-                    items:
-                      description: DeploymentTargetStatus represents the deployment
-                        status for a specific target
-                      properties:
-                        cluster:
-                          description: Cluster name of the target cluster
-                          type: string
-                        lastUpdateTime:
-                          description: LastUpdateTime when this status was last updated
-                          format: date-time
-                          type: string
-                        message:
-                          description: Message optional status message
-                          type: string
-                        namespace:
-                          description: Namespace target namespace
-                          type: string
-                        resources:
-                          description: Resources deployed resources for this target
-                          items:
-                            description: DeployedResourceStatus contains status of
-                              a deployed resource
-                            properties:
-                              apiVersion:
-                                description: APIVersion of the resource
-                                type: string
-                              createdAt:
-                                description: CreatedAt is the creation time
-                                format: date-time
-                                type: string
-                              health:
-                                description: Health is the resource health
-                                type: string
-                              kind:
-                                description: Kind of the resource
-                                type: string
-                              message:
-                                description: Message contains status message
-                                type: string
-                              name:
-                                description: Name of the resource
-                                type: string
-                              namespace:
-                                description: Namespace of the resource
-                                type: string
-                              status:
-                                description: Status is the resource status
-                                type: string
-                              syncWave:
-                                description: SyncWave is the sync wave of the resource
-                                type: integer
-                              uid:
-                                description: UID of the resource
-                                type: string
-                            required:
-                            - apiVersion
-                            - kind
-                            - name
-                            - status
-                            type: object
-                          type: array
-                        status:
-                          description: Status deployment status for this target
-                          type: string
-                      required:
-                      - cluster
-                      - namespace
-                      - status
-                      type: object
-                    type: array
-                type: object
-              errorMessage:
-                description: ErrorMessage contains error details if the intent failed
-                type: string
-              extensions:
-                description: Extensions contains custom extension data as raw JSON
-                type: object
-                x-kubernetes-preserve-unknown-fields: true
-              generatedManifests:
-                description: GeneratedManifests contains list of generated manifest
-                  files
-                items:
-                  type: string
-                type: array
-              gitCommitHash:
-                description: GitCommitHash contains the hash of the commit created
-                  in GitOps repository
-                type: string
-=======
                 x-kubernetes-list-map-keys:
                 - type
                 x-kubernetes-list-type: map
@@ -852,13 +364,8 @@
                 description: Extensions contains additional status information as
                   raw extensions
                 type: object
->>>>>>> b3529b0b
               lastMessage:
                 description: LastMessage contains the last status message
-                type: string
-              lastProcessed:
-                description: LastProcessed indicates when the intent was last processed
-                format: date-time
                 type: string
               lastUpdateTime:
                 description: LastUpdateTime indicates when the status was last updated
@@ -866,188 +373,21 @@
                 type: string
               lastUpdated:
                 description: LastUpdated indicates when the status was last updated
-<<<<<<< HEAD
-                  (alias for controller compatibility)
-                format: date-time
-                type: string
-              llmResponse:
-                description: LLMResponse contains the response from the LLM processing
-                type: string
-              message:
-                description: Message contains the current status message (alias for
-                  LastMessage for controller compatibility)
-                type: string
-=======
                 format: date-time
                 type: string
               llmResponse:
                 description: LLMResponse contains the raw LLM response data
                 type: object
                 x-kubernetes-preserve-unknown-fields: true
->>>>>>> b3529b0b
               observedGeneration:
                 description: ObservedGeneration reflects the generation of the most
                   recently observed NetworkIntent
                 format: int64
                 type: integer
-              packageRevision:
-                description: PackageRevision contains reference to the generated package
-                  revision
-                properties:
-                  packageName:
-                    description: PackageName name of the package
-                    type: string
-                  repository:
-                    description: Repository name where the package is stored
-                    type: string
-                  revision:
-                    description: Revision specific revision of the package
-                    type: string
-                  workspaceName:
-                    description: WorkspaceName name of the workspace (optional)
-                    type: string
-                required:
-                - packageName
-                - repository
-                - revision
-                type: object
               phase:
                 description: Phase represents the current phase of the NetworkIntent
                   processing
                 type: string
-<<<<<<< HEAD
-              processingCompletionTime:
-                description: ProcessingCompletionTime indicates when processing completed
-                format: date-time
-                type: string
-              processingPhase:
-                description: ProcessingPhase represents the current processing phase
-                  (used by controllers)
-                type: string
-              processingResults:
-                description: ProcessingResults contains structured processing results
-                properties:
-                  confidenceScore:
-                    description: ConfidenceScore indicates the confidence level of
-                      the processing (0-1)
-                    type: number
-                  deploymentParameters:
-                    additionalProperties:
-                      type: string
-                    description: DeploymentParameters contains extracted deployment
-                      parameters
-                    type: object
-                  llmResponse:
-                    description: LLMResponse contains the response from the LLM processing
-                    type: string
-                  networkFunctionType:
-                    description: NetworkFunctionType identifies the detected network
-                      function type
-                    type: string
-                  processingTime:
-                    description: ProcessingTime indicates how long the processing
-                      took
-                    type: string
-                type: object
-              processingStartTime:
-                description: ProcessingStartTime indicates when processing started
-                format: date-time
-                type: string
-              resourcePlan:
-                description: ResourcePlan contains the generated resource deployment
-                  plan
-                properties:
-                  dependencies:
-                    description: Dependencies between resources
-                    items:
-                      description: NetworkResourceDependency represents dependency
-                        between resources
-                      properties:
-                        source:
-                          description: Source resource name
-                          type: string
-                        target:
-                          description: Target resource name
-                          type: string
-                        type:
-                          description: Dependency type
-                          type: string
-                      required:
-                      - source
-                      - target
-                      - type
-                      type: object
-                    type: array
-                  estimatedCost:
-                    description: Estimated cost
-                    properties:
-                      cpuCostPerHour:
-                        description: CPU cost per hour
-                        type: number
-                      memoryCostPerHour:
-                        description: Memory cost per hour
-                        type: number
-                      storageCostPerHour:
-                        description: Storage cost per hour
-                        type: number
-                      totalCostPerHour:
-                        description: Total estimated cost per hour
-                        type: number
-                    type: object
-                  phases:
-                    description: Deployment phases
-                    items:
-                      description: NetworkDeploymentPhase represents a deployment
-                        phase
-                      properties:
-                        name:
-                          description: Name of the phase
-                          type: string
-                        order:
-                          description: Phase order
-                          type: integer
-                        resources:
-                          description: Resources to deploy in this phase
-                          items:
-                            type: string
-                          type: array
-                      required:
-                      - name
-                      - order
-                      - resources
-                      type: object
-                    type: array
-                  resources:
-                    description: Resources to be deployed
-                    items:
-                      description: NetworkPlannedResource represents a resource to
-                        be deployed
-                      properties:
-                        configuration:
-                          description: Configuration for the resource
-                          type: object
-                          x-kubernetes-preserve-unknown-fields: true
-                        name:
-                          description: Name of the resource
-                          type: string
-                        status:
-                          description: Status of the resource
-                          type: string
-                        targetCluster:
-                          description: Target cluster
-                          type: string
-                        type:
-                          description: Type of resource (e.g., "CNF", "VNF", "Service")
-                          type: string
-                      required:
-                      - name
-                      - type
-                      type: object
-                    type: array
-                type: object
-              validationErrors:
-                description: ValidationErrors contains any validation errors
-=======
               processingDuration:
                 description: ProcessingDuration contains the duration of the processing
                 type: string
@@ -1178,7 +518,6 @@
               validationErrors:
                 description: ValidationErrors contains validation errors encountered
                   during processing
->>>>>>> b3529b0b
                 items:
                   type: string
                 type: array
