---
apiVersion: apiextensions.k8s.io/v1
kind: CustomResourceDefinition
metadata:
  annotations:
    controller-gen.kubebuilder.io/version: v0.18.0
  name: resourceplans.nephoran.com
spec:
  group: nephoran.com
  names:
    kind: ResourcePlan
    listKind: ResourcePlanList
    plural: resourceplans
    shortNames:
    - rp
    - resplan
    singular: resourceplan
  scope: Namespaced
  versions:
  - additionalPrinterColumns:
    - jsonPath: .spec.parentIntentRef.name
      name: Parent Intent
      type: string
    - jsonPath: .status.phase
      name: Phase
      type: string
    - jsonPath: .spec.deploymentPattern
      name: Pattern
      type: string
    - jsonPath: .status.plannedResources[*].name | length(@)
      name: Resources
      type: integer
    - jsonPath: .status.costEstimate.totalCost
      name: Cost
      type: string
    - jsonPath: .status.qualityScore
      name: Quality
      type: string
    - jsonPath: .metadata.creationTimestamp
      name: Age
      type: date
    name: v1
    schema:
      openAPIV3Schema:
        description: ResourcePlan is the Schema for the resourceplans API
        properties:
          apiVersion:
            description: |-
              APIVersion defines the versioned schema of this representation of an object.
              Servers should convert recognized schemas to the latest internal value, and
              may reject unrecognized values.
              More info: https://git.k8s.io/community/contributors/devel/sig-architecture/api-conventions.md#resources
            type: string
          kind:
            description: |-
              Kind is a string value representing the REST resource this object represents.
              Servers may infer this from the endpoint the client submits requests to.
              Cannot be updated.
              In CamelCase.
              More info: https://git.k8s.io/community/contributors/devel/sig-architecture/api-conventions.md#types-kinds
            type: string
          metadata:
            type: object
          spec:
            description: ResourcePlanSpec defines the desired state of ResourcePlan
            properties:
              complianceRequirements:
                description: ComplianceRequirements specifies compliance requirements
                items:
                  description: ComplianceRequirement defines a compliance requirement
                  properties:
                    mandatory:
                      default: true
                      description: Mandatory indicates if compliance is mandatory
                      type: boolean
                    requirements:
                      description: Requirements specifies specific requirements
                      items:
                        type: string
                      type: array
                    standard:
                      description: Standard specifies the compliance standard
                      enum:
                      - 3GPP
                      - ETSI
                      - ORAN
                      - FCC
                      - CE
                      - GDPR
                      - HIPAA
                      - SOC2
                      - ISO27001
                      type: string
                    version:
                      description: Version of the standard
                      type: string
                  required:
                  - standard
                  type: object
                type: array
              deploymentPattern:
                default: Standalone
                description: DeploymentPattern specifies the deployment pattern to
                  use
                type: string
              enableCostOptimization:
                default: true
                description: EnableCostOptimization enables cost optimization
                type: boolean
              enablePerformanceOptimization:
                default: true
                description: EnablePerformanceOptimization enables performance optimization
                type: boolean
              intentProcessingRef:
                description: IntentProcessingRef references the IntentProcessing resource
                properties:
                  apiVersion:
                    description: APIVersion of the referent
                    type: string
                  fieldPath:
                    description: FieldPath refers to a field within the object
                    type: string
                  kind:
                    description: Kind of the referent
                    type: string
                  name:
                    description: Name of the referent
                    type: string
                  namespace:
                    description: Namespace of the referent; only applicable for namespaced
                      resources
                    type: string
                  resourceVersion:
                    description: ResourceVersion of the referent
                    type: string
                  uid:
                    description: UID of the referent
                    type: string
                required:
                - apiVersion
                - kind
                - name
                type: object
              networkSlice:
                description: NetworkSlice specifies network slice requirements
                properties:
                  isolationLevel:
                    default: logical
                    description: IsolationLevel defines isolation requirements
                    enum:
                    - none
                    - logical
                    - physical
                    type: string
                  qualityOfService:
                    description: QualityOfService defines QoS parameters
                    properties:
                      allocationRetentionPriority:
                        description: AllocationRetentionPriority
                        format: int32
                        maximum: 15
                        minimum: 1
                        type: integer
                      fiveQI:
                        description: FiveQI (5G QoS Identifier)
                        format: int32
                        maximum: 255
                        minimum: 1
                        type: integer
                      guaranteedBitRate:
                        anyOf:
                        - type: integer
                        - type: string
                        description: GuaranteedBitRate in Mbps
                        pattern: ^(\+|-)?(([0-9]+(\.[0-9]*)?)|(\.[0-9]+))(([KMGTPE]i)|[numkMGTPE]|([eE](\+|-)?(([0-9]+(\.[0-9]*)?)|(\.[0-9]+))))?$
                        x-kubernetes-int-or-string: true
                      maxBitRate:
                        anyOf:
                        - type: integer
                        - type: string
                        description: MaxBitRate in Mbps
                        pattern: ^(\+|-)?(([0-9]+(\.[0-9]*)?)|(\.[0-9]+))(([KMGTPE]i)|[numkMGTPE]|([eE](\+|-)?(([0-9]+(\.[0-9]*)?)|(\.[0-9]+))))?$
                        x-kubernetes-int-or-string: true
                      priorityLevel:
                        description: Priority level
                        format: int32
                        maximum: 15
                        minimum: 1
                        type: integer
                      qci:
                        description: QCI (QoS Class Identifier) for 4G
                        format: int32
                        maximum: 9
                        minimum: 1
                        type: integer
                    type: object
                  resourceAllocation:
                    default: shared
                    description: ResourceAllocation defines resource allocation strategy
                    enum:
                    - shared
                    - dedicated
                    - hybrid
                    type: string
                  serviceLevelAgreement:
                    description: ServiceLevelAgreement defines SLA requirements
                    properties:
                      availabilityTarget:
                        description: AvailabilityTarget as percentage (e.g., 99.99)
                        type: number
                      maxLatency:
                        description: MaxLatency in milliseconds
                        format: int32
                        minimum: 1
                        type: integer
                      maxPacketLoss:
                        description: MaxPacketLoss as percentage
                        type: number
                      minThroughput:
                        description: MinThroughput in Mbps
                        format: int32
                        minimum: 1
                        type: integer
                      recoveryPointObjective:
                        description: RecoveryPointObjective in seconds
                        format: int32
                        minimum: 0
                        type: integer
                      recoveryTimeObjective:
                        description: RecoveryTimeObjective in seconds
                        format: int32
                        minimum: 1
                        type: integer
                    type: object
                  sliceId:
                    description: SliceID uniquely identifies the network slice
                    pattern: ^[0-9A-Fa-f]{6}-[0-9A-Fa-f]{6}$
                    type: string
                  sliceType:
                    description: SliceType defines the type of network slice
                    enum:
                    - eMBB
                    - URLLC
                    - mMTC
                    - custom
                    type: string
                required:
                - sliceId
                - sliceType
                type: object
              optimizationGoals:
                description: OptimizationGoals defines optimization objectives
                items:
                  description: OptimizationGoal represents an optimization objective
                  properties:
                    constraints:
                      additionalProperties:
                        type: string
                      description: Constraints specifies additional constraints
                      type: object
                    priority:
                      description: Priority specifies the goal priority
                      maximum: 10
                      minimum: 1
                      type: integer
                    target:
                      anyOf:
                      - type: integer
                      - type: string
                      description: Target specifies the target value
                      pattern: ^(\+|-)?(([0-9]+(\.[0-9]*)?)|(\.[0-9]+))(([KMGTPE]i)|[numkMGTPE]|([eE](\+|-)?(([0-9]+(\.[0-9]*)?)|(\.[0-9]+))))?$
                      x-kubernetes-int-or-string: true
                    type:
                      description: Type specifies the optimization type
                      enum:
                      - cost
                      - performance
                      - availability
                      - latency
                      - throughput
                      - energy
                      type: string
                    weight:
                      description: Weight specifies the relative weight
                      type: number
                  required:
                  - priority
                  - type
                  type: object
                type: array
              parentIntentRef:
                description: ParentIntentRef references the parent NetworkIntent
                properties:
                  apiVersion:
                    description: APIVersion of the referent
                    type: string
                  fieldPath:
                    description: FieldPath refers to a field within the object
                    type: string
                  kind:
                    description: Kind of the referent
                    type: string
                  name:
                    description: Name of the referent
                    type: string
                  namespace:
                    description: Namespace of the referent; only applicable for namespaced
                      resources
                    type: string
                  resourceVersion:
                    description: ResourceVersion of the referent
                    type: string
                  uid:
                    description: UID of the referent
                    type: string
                required:
                - apiVersion
                - kind
                - name
                type: object
              priority:
                default: medium
                description: Priority defines planning priority
                enum:
                - low
                - normal
                - medium
                - high
                - critical
                type: string
              requirementsInput:
                description: RequirementsInput contains the input requirements for
                  planning
                type: object
                x-kubernetes-preserve-unknown-fields: true
              resourceConstraints:
                description: ResourceConstraints defines constraints for resource
                  allocation
                properties:
                  cpu:
                    anyOf:
                    - type: integer
                    - type: string
                    description: CPU limits
                    pattern: ^(\+|-)?(([0-9]+(\.[0-9]*)?)|(\.[0-9]+))(([KMGTPE]i)|[numkMGTPE]|([eE](\+|-)?(([0-9]+(\.[0-9]*)?)|(\.[0-9]+))))?$
                    x-kubernetes-int-or-string: true
                  maxCPU:
                    anyOf:
                    - type: integer
                    - type: string
                    description: Maximum CPU allocation (for blueprint engine compatibility)
                    pattern: ^(\+|-)?(([0-9]+(\.[0-9]*)?)|(\.[0-9]+))(([KMGTPE]i)|[numkMGTPE]|([eE](\+|-)?(([0-9]+(\.[0-9]*)?)|(\.[0-9]+))))?$
                    x-kubernetes-int-or-string: true
                  maxConcurrency:
                    default: 10
                    description: Maximum concurrent operations
                    format: int32
                    minimum: 1
                    type: integer
<<<<<<< HEAD
=======
                  maxCpu:
                    anyOf:
                    - type: integer
                    - type: string
                    description: MaxCPU limits
                    pattern: ^(\+|-)?(([0-9]+(\.[0-9]*)?)|(\.[0-9]+))(([KMGTPE]i)|[numkMGTPE]|([eE](\+|-)?(([0-9]+(\.[0-9]*)?)|(\.[0-9]+))))?$
                    x-kubernetes-int-or-string: true
>>>>>>> b3529b0b
                  maxMemory:
                    anyOf:
                    - type: integer
                    - type: string
<<<<<<< HEAD
                    description: Maximum memory allocation (for blueprint engine compatibility)
=======
                    description: MaxMemory limits
>>>>>>> b3529b0b
                    pattern: ^(\+|-)?(([0-9]+(\.[0-9]*)?)|(\.[0-9]+))(([KMGTPE]i)|[numkMGTPE]|([eE](\+|-)?(([0-9]+(\.[0-9]*)?)|(\.[0-9]+))))?$
                    x-kubernetes-int-or-string: true
                  memory:
                    anyOf:
                    - type: integer
                    - type: string
                    description: Memory limits
                    pattern: ^(\+|-)?(([0-9]+(\.[0-9]*)?)|(\.[0-9]+))(([KMGTPE]i)|[numkMGTPE]|([eE](\+|-)?(([0-9]+(\.[0-9]*)?)|(\.[0-9]+))))?$
                    x-kubernetes-int-or-string: true
                  networkBandwidth:
                    anyOf:
                    - type: integer
                    - type: string
                    description: Network bandwidth limits
                    pattern: ^(\+|-)?(([0-9]+(\.[0-9]*)?)|(\.[0-9]+))(([KMGTPE]i)|[numkMGTPE]|([eE](\+|-)?(([0-9]+(\.[0-9]*)?)|(\.[0-9]+))))?$
                    x-kubernetes-int-or-string: true
                  storage:
                    anyOf:
                    - type: integer
                    - type: string
                    description: Storage limits
                    pattern: ^(\+|-)?(([0-9]+(\.[0-9]*)?)|(\.[0-9]+))(([KMGTPE]i)|[numkMGTPE]|([eE](\+|-)?(([0-9]+(\.[0-9]*)?)|(\.[0-9]+))))?$
                    x-kubernetes-int-or-string: true
                type: object
              targetClusters:
                description: TargetClusters specifies clusters for deployment
                items:
                  description: ClusterReference represents a reference to a cluster
                  properties:
                    capabilities:
                      description: Capabilities of the cluster
                      items:
                        type: string
                      type: array
                    cloudProvider:
                      description: CloudProvider of the cluster
                      enum:
                      - aws
                      - azure
                      - gcp
                      - openstack
                      - on-premises
                      type: string
                    labels:
                      additionalProperties:
                        type: string
                      description: Labels for the cluster
                      type: object
                    name:
                      description: Name of the cluster
                      type: string
                    priority:
                      description: Priority for cluster selection
                      maximum: 10
                      minimum: 1
                      type: integer
                    region:
                      description: Region where the cluster is located
                      type: string
                    resourceLimits:
                      description: ResourceLimits for the cluster
                      properties:
                        cpu:
                          anyOf:
                          - type: integer
                          - type: string
                          description: CPU limits
                          pattern: ^(\+|-)?(([0-9]+(\.[0-9]*)?)|(\.[0-9]+))(([KMGTPE]i)|[numkMGTPE]|([eE](\+|-)?(([0-9]+(\.[0-9]*)?)|(\.[0-9]+))))?$
                          x-kubernetes-int-or-string: true
                        maxCPU:
                          anyOf:
                          - type: integer
                          - type: string
                          description: Maximum CPU allocation (for blueprint engine
                            compatibility)
                          pattern: ^(\+|-)?(([0-9]+(\.[0-9]*)?)|(\.[0-9]+))(([KMGTPE]i)|[numkMGTPE]|([eE](\+|-)?(([0-9]+(\.[0-9]*)?)|(\.[0-9]+))))?$
                          x-kubernetes-int-or-string: true
                        maxConcurrency:
                          default: 10
                          description: Maximum concurrent operations
                          format: int32
                          minimum: 1
                          type: integer
<<<<<<< HEAD
=======
                        maxCpu:
                          anyOf:
                          - type: integer
                          - type: string
                          description: MaxCPU limits
                          pattern: ^(\+|-)?(([0-9]+(\.[0-9]*)?)|(\.[0-9]+))(([KMGTPE]i)|[numkMGTPE]|([eE](\+|-)?(([0-9]+(\.[0-9]*)?)|(\.[0-9]+))))?$
                          x-kubernetes-int-or-string: true
>>>>>>> b3529b0b
                        maxMemory:
                          anyOf:
                          - type: integer
                          - type: string
<<<<<<< HEAD
                          description: Maximum memory allocation (for blueprint engine
                            compatibility)
=======
                          description: MaxMemory limits
>>>>>>> b3529b0b
                          pattern: ^(\+|-)?(([0-9]+(\.[0-9]*)?)|(\.[0-9]+))(([KMGTPE]i)|[numkMGTPE]|([eE](\+|-)?(([0-9]+(\.[0-9]*)?)|(\.[0-9]+))))?$
                          x-kubernetes-int-or-string: true
                        memory:
                          anyOf:
                          - type: integer
                          - type: string
                          description: Memory limits
                          pattern: ^(\+|-)?(([0-9]+(\.[0-9]*)?)|(\.[0-9]+))(([KMGTPE]i)|[numkMGTPE]|([eE](\+|-)?(([0-9]+(\.[0-9]*)?)|(\.[0-9]+))))?$
                          x-kubernetes-int-or-string: true
                        networkBandwidth:
                          anyOf:
                          - type: integer
                          - type: string
                          description: Network bandwidth limits
                          pattern: ^(\+|-)?(([0-9]+(\.[0-9]*)?)|(\.[0-9]+))(([KMGTPE]i)|[numkMGTPE]|([eE](\+|-)?(([0-9]+(\.[0-9]*)?)|(\.[0-9]+))))?$
                          x-kubernetes-int-or-string: true
                        storage:
                          anyOf:
                          - type: integer
                          - type: string
                          description: Storage limits
                          pattern: ^(\+|-)?(([0-9]+(\.[0-9]*)?)|(\.[0-9]+))(([KMGTPE]i)|[numkMGTPE]|([eE](\+|-)?(([0-9]+(\.[0-9]*)?)|(\.[0-9]+))))?$
                          x-kubernetes-int-or-string: true
                      type: object
                    zone:
                      description: Zone where the cluster is located
                      type: string
                  required:
                  - name
                  type: object
                type: array
              targetComponents:
                description: TargetComponents specifies which components to plan for
                items:
                  description: TargetComponent defines a component targeted for disaster
                    recovery
                  properties:
                    dependencies:
                      description: Dependencies on other components
                      items:
                        type: string
                      type: array
                    labelSelector:
                      additionalProperties:
                        type: string
                      description: Label selector for the component
                      type: object
                    name:
                      description: Name of the component
                      type: string
                    namespace:
                      description: Namespace of the component
                      type: string
                    type:
                      description: Type of component (deployment, statefulset, etc.)
                      enum:
                      - deployment
                      - statefulset
                      - service
                      - configmap
                      - secret
                      - pvc
                      type: string
                  required:
                  - name
                  - type
                  type: object
                type: array
            required:
            - parentIntentRef
            - requirementsInput
            type: object
          status:
            description: ResourcePlanStatus defines the observed state of ResourcePlan
            properties:
              complianceStatus:
                description: ComplianceStatus tracks compliance validation results
                items:
                  description: ResourceComplianceStatus represents compliance validation
                    status
                  properties:
                    standard:
                      description: Standard being validated
                      type: string
                    status:
                      description: Status of compliance (Compliant, NonCompliant,
                        Unknown)
                      type: string
                    validatedAt:
                      description: ValidatedAt timestamp
                      format: date-time
                      type: string
                    validationResults:
                      description: ValidationResults for specific requirements
                      items:
                        type: string
                      type: array
                    version:
                      description: Version of the standard
                      type: string
                    violations:
                      description: Violations if any
                      items:
                        description: ComplianceViolation represents a compliance violation
                        properties:
                          description:
                            description: Description of the violation
                            type: string
                          remediation:
                            description: Remediation suggestion
                            type: string
                          resource:
                            description: Resource affected
                            type: string
                          severity:
                            description: Severity of violation (Critical, Major, Minor)
                            type: string
                          type:
                            description: Type of violation
                            type: string
                        required:
                        - description
                        - severity
                        - type
                        type: object
                      type: array
                  required:
                  - standard
                  - status
                  - validatedAt
                  type: object
                type: array
              conditions:
                description: Conditions represent the latest available observations
                items:
                  description: Condition contains details for one aspect of the current
                    state of this API Resource.
                  properties:
                    lastTransitionTime:
                      description: |-
                        lastTransitionTime is the last time the condition transitioned from one status to another.
                        This should be when the underlying condition changed.  If that is not known, then using the time when the API field changed is acceptable.
                      format: date-time
                      type: string
                    message:
                      description: |-
                        message is a human readable message indicating details about the transition.
                        This may be an empty string.
                      maxLength: 32768
                      type: string
                    observedGeneration:
                      description: |-
                        observedGeneration represents the .metadata.generation that the condition was set based upon.
                        For instance, if .metadata.generation is currently 12, but the .status.conditions[x].observedGeneration is 9, the condition is out of date
                        with respect to the current state of the instance.
                      format: int64
                      minimum: 0
                      type: integer
                    reason:
                      description: |-
                        reason contains a programmatic identifier indicating the reason for the condition's last transition.
                        Producers of specific condition types may define expected values and meanings for this field,
                        and whether the values are considered a guaranteed API.
                        The value should be a CamelCase string.
                        This field may not be empty.
                      maxLength: 1024
                      minLength: 1
                      pattern: ^[A-Za-z]([A-Za-z0-9_,:]*[A-Za-z0-9_])?$
                      type: string
                    status:
                      description: status of the condition, one of True, False, Unknown.
                      enum:
                      - "True"
                      - "False"
                      - Unknown
                      type: string
                    type:
                      description: type of condition in CamelCase or in foo.example.com/CamelCase.
                      maxLength: 316
                      pattern: ^([a-z0-9]([-a-z0-9]*[a-z0-9])?(\.[a-z0-9]([-a-z0-9]*[a-z0-9])?)*/)?(([A-Za-z0-9][-A-Za-z0-9_.]*)?[A-Za-z0-9])$
                      type: string
                  required:
                  - lastTransitionTime
                  - message
                  - reason
                  - status
                  - type
                  type: object
                type: array
                x-kubernetes-list-map-keys:
                - type
                x-kubernetes-list-type: map
              costEstimate:
                description: CostEstimate contains the estimated costs
                properties:
                  billingPeriod:
                    default: monthly
                    description: BillingPeriod (hourly, daily, monthly)
                    type: string
                  confidence:
                    description: Confidence level of the estimate (0.0-1.0)
                    type: number
                  costBreakdown:
                    additionalProperties:
                      type: number
                    description: CostBreakdown by component
                    type: object
                  currency:
                    default: USD
                    description: Currency for the cost
                    type: string
                  estimatedAt:
                    description: EstimatedAt timestamp
                    format: date-time
                    type: string
                  totalCost:
                    description: TotalCost is the total estimated cost
                    type: number
                required:
                - billingPeriod
                - currency
                - estimatedAt
                - totalCost
                type: object
              observedGeneration:
                description: ObservedGeneration reflects the generation observed
                format: int64
                type: integer
              optimizationResults:
                description: OptimizationResults contains optimization outcomes
                items:
                  description: OptimizationResult represents the result of an optimization
                  properties:
                    appliedChanges:
                      description: AppliedChanges during optimization
                      items:
                        type: string
                      type: array
                    description:
                      description: Description of the optimization
                      type: string
                    improvementPercent:
                      description: ImprovementPercent achieved
                      type: number
                    optimizedAt:
                      description: OptimizedAt timestamp
                      format: date-time
                      type: string
                    status:
                      description: Status of optimization (Success, Failed, Skipped)
                      type: string
                    type:
                      description: Type of optimization
                      type: string
                  required:
                  - optimizedAt
                  - status
                  - type
                  type: object
                type: array
              performanceEstimate:
                description: PerformanceEstimate contains performance projections
                properties:
                  bottleneckAnalysis:
                    description: BottleneckAnalysis identifies potential bottlenecks
                    items:
                      type: string
                    type: array
                  expectedAvailability:
                    description: ExpectedAvailability as percentage
                    type: number
                  expectedLatency:
                    description: ExpectedLatency in milliseconds
                    type: number
                  expectedThroughput:
                    description: ExpectedThroughput in requests per second
                    type: number
                  resourceUtilization:
                    additionalProperties:
                      type: number
                    description: ResourceUtilization estimates
                    type: object
                  scalingRecommendations:
                    description: ScalingRecommendations for horizontal scaling
                    items:
                      description: ScalingRecommendation represents a scaling recommendation
                      properties:
                        confidence:
                          description: Confidence in the recommendation (0.0-1.0)
                          type: number
                        impact:
                          description: Impact of the scaling
                          type: string
                        reason:
                          description: Reason for the recommendation
                          type: string
                        recommendedReplicas:
                          description: RecommendedReplicas
                          format: int32
                          type: integer
                        resource:
                          description: Resource name
                          type: string
                      required:
                      - reason
                      - recommendedReplicas
                      - resource
                      type: object
                    type: array
                type: object
              phase:
                description: Phase represents the current planning phase
                type: string
              plannedResources:
                description: PlannedResources contains the planned resource allocation
                items:
                  description: PlannedResource represents a planned resource
                  properties:
                    annotations:
                      additionalProperties:
                        type: string
                      description: Annotations for the resource
                      type: object
                    cluster:
                      description: Cluster where the resource will be deployed
                      type: string
                    component:
                      description: Component this resource belongs to
                      properties:
                        dependencies:
                          description: Dependencies on other components
                          items:
                            type: string
                          type: array
                        labelSelector:
                          additionalProperties:
                            type: string
                          description: Label selector for the component
                          type: object
                        name:
                          description: Name of the component
                          type: string
                        namespace:
                          description: Namespace of the component
                          type: string
                        type:
                          description: Type of component (deployment, statefulset,
                            etc.)
                          enum:
                          - deployment
                          - statefulset
                          - service
                          - configmap
                          - secret
                          - pvc
                          type: string
                      required:
                      - name
                      - type
                      type: object
                    configuration:
                      description: Configuration contains resource-specific configuration
                      type: object
                      x-kubernetes-preserve-unknown-fields: true
                    dependencies:
                      description: Dependencies lists resource dependencies
                      items:
                        type: string
                      type: array
                    estimatedCost:
                      description: EstimatedCost for the resource
                      type: number
                    labels:
                      additionalProperties:
                        type: string
                      description: Labels for the resource
                      type: object
                    name:
                      description: Name of the resource
                      type: string
                    namespace:
                      description: Namespace where the resource will be deployed
                      type: string
                    replicas:
                      default: 1
                      description: Replicas specifies the number of replicas
                      format: int32
                      minimum: 0
                      type: integer
                    resourceRequirements:
                      description: ResourceRequirements for the resource
                      properties:
                        limits:
                          description: Limits defines resource limits
                          properties:
                            cpu:
                              anyOf:
                              - type: integer
                              - type: string
                              description: CPU resource
                              pattern: ^(\+|-)?(([0-9]+(\.[0-9]*)?)|(\.[0-9]+))(([KMGTPE]i)|[numkMGTPE]|([eE](\+|-)?(([0-9]+(\.[0-9]*)?)|(\.[0-9]+))))?$
                              x-kubernetes-int-or-string: true
                            ephemeralStorage:
                              anyOf:
                              - type: integer
                              - type: string
                              description: EphemeralStorage resource
                              pattern: ^(\+|-)?(([0-9]+(\.[0-9]*)?)|(\.[0-9]+))(([KMGTPE]i)|[numkMGTPE]|([eE](\+|-)?(([0-9]+(\.[0-9]*)?)|(\.[0-9]+))))?$
                              x-kubernetes-int-or-string: true
                            extended:
                              additionalProperties:
                                anyOf:
                                - type: integer
                                - type: string
                                pattern: ^(\+|-)?(([0-9]+(\.[0-9]*)?)|(\.[0-9]+))(([KMGTPE]i)|[numkMGTPE]|([eE](\+|-)?(([0-9]+(\.[0-9]*)?)|(\.[0-9]+))))?$
                                x-kubernetes-int-or-string: true
                              description: Extended resources (GPUs, FPGAs, etc.)
                              type: object
                            memory:
                              anyOf:
                              - type: integer
                              - type: string
                              description: Memory resource
                              pattern: ^(\+|-)?(([0-9]+(\.[0-9]*)?)|(\.[0-9]+))(([KMGTPE]i)|[numkMGTPE]|([eE](\+|-)?(([0-9]+(\.[0-9]*)?)|(\.[0-9]+))))?$
                              x-kubernetes-int-or-string: true
                            storage:
                              anyOf:
                              - type: integer
                              - type: string
                              description: Storage resource
                              pattern: ^(\+|-)?(([0-9]+(\.[0-9]*)?)|(\.[0-9]+))(([KMGTPE]i)|[numkMGTPE]|([eE](\+|-)?(([0-9]+(\.[0-9]*)?)|(\.[0-9]+))))?$
                              x-kubernetes-int-or-string: true
                          type: object
                        requests:
                          description: Requests defines resource requests
                          properties:
                            cpu:
                              anyOf:
                              - type: integer
                              - type: string
                              description: CPU resource
                              pattern: ^(\+|-)?(([0-9]+(\.[0-9]*)?)|(\.[0-9]+))(([KMGTPE]i)|[numkMGTPE]|([eE](\+|-)?(([0-9]+(\.[0-9]*)?)|(\.[0-9]+))))?$
                              x-kubernetes-int-or-string: true
                            ephemeralStorage:
                              anyOf:
                              - type: integer
                              - type: string
                              description: EphemeralStorage resource
                              pattern: ^(\+|-)?(([0-9]+(\.[0-9]*)?)|(\.[0-9]+))(([KMGTPE]i)|[numkMGTPE]|([eE](\+|-)?(([0-9]+(\.[0-9]*)?)|(\.[0-9]+))))?$
                              x-kubernetes-int-or-string: true
                            extended:
                              additionalProperties:
                                anyOf:
                                - type: integer
                                - type: string
                                pattern: ^(\+|-)?(([0-9]+(\.[0-9]*)?)|(\.[0-9]+))(([KMGTPE]i)|[numkMGTPE]|([eE](\+|-)?(([0-9]+(\.[0-9]*)?)|(\.[0-9]+))))?$
                                x-kubernetes-int-or-string: true
                              description: Extended resources (GPUs, FPGAs, etc.)
                              type: object
                            memory:
                              anyOf:
                              - type: integer
                              - type: string
                              description: Memory resource
                              pattern: ^(\+|-)?(([0-9]+(\.[0-9]*)?)|(\.[0-9]+))(([KMGTPE]i)|[numkMGTPE]|([eE](\+|-)?(([0-9]+(\.[0-9]*)?)|(\.[0-9]+))))?$
                              x-kubernetes-int-or-string: true
                            storage:
                              anyOf:
                              - type: integer
                              - type: string
                              description: Storage resource
                              pattern: ^(\+|-)?(([0-9]+(\.[0-9]*)?)|(\.[0-9]+))(([KMGTPE]i)|[numkMGTPE]|([eE](\+|-)?(([0-9]+(\.[0-9]*)?)|(\.[0-9]+))))?$
                              x-kubernetes-int-or-string: true
                          type: object
                      required:
                      - requests
                      type: object
                    type:
                      description: Type of the resource (NetworkFunction, Service,
                        etc.)
                      type: string
                  required:
                  - name
                  - resourceRequirements
                  - type
                  type: object
                type: array
              planningCompletionTime:
                description: PlanningCompletionTime indicates when planning completed
                format: date-time
                type: string
              planningDuration:
                description: PlanningDuration represents total planning time
                type: string
              planningStartTime:
                description: PlanningStartTime indicates when planning started
                format: date-time
                type: string
              qualityScore:
                description: QualityScore represents the quality of the plan
                type: number
              resourceAllocation:
                description: ResourceAllocation contains the detailed resource allocation
                type: object
                x-kubernetes-preserve-unknown-fields: true
              retryCount:
                description: RetryCount tracks retry attempts
                format: int32
                type: integer
              validationResults:
                description: ValidationResults contains validation outcomes
                items:
                  description: ValidationResult represents the result of a validation
                  properties:
                    details:
                      additionalProperties:
                        type: string
                      description: Details with additional information
                      type: object
                    message:
                      description: Message describing the result
                      type: string
                    status:
                      description: Status of validation (Passed, Failed, Warning)
                      type: string
                    type:
                      description: Type of validation
                      type: string
                    validatedAt:
                      description: ValidatedAt timestamp
                      format: date-time
                      type: string
                  required:
                  - message
                  - status
                  - type
                  - validatedAt
                  type: object
                type: array
            type: object
        type: object
    served: true
    storage: true
    subresources:
      status: {}<|MERGE_RESOLUTION|>--- conflicted
+++ resolved
@@ -117,9 +117,6 @@
                   apiVersion:
                     description: APIVersion of the referent
                     type: string
-                  fieldPath:
-                    description: FieldPath refers to a field within the object
-                    type: string
                   kind:
                     description: Kind of the referent
                     type: string
@@ -127,8 +124,7 @@
                     description: Name of the referent
                     type: string
                   namespace:
-                    description: Namespace of the referent; only applicable for namespaced
-                      resources
+                    description: Namespace of the referent
                     type: string
                   resourceVersion:
                     description: ResourceVersion of the referent
@@ -137,7 +133,6 @@
                     description: UID of the referent
                     type: string
                 required:
-                - apiVersion
                 - kind
                 - name
                 type: object
@@ -294,9 +289,6 @@
                   apiVersion:
                     description: APIVersion of the referent
                     type: string
-                  fieldPath:
-                    description: FieldPath refers to a field within the object
-                    type: string
                   kind:
                     description: Kind of the referent
                     type: string
@@ -304,8 +296,7 @@
                     description: Name of the referent
                     type: string
                   namespace:
-                    description: Namespace of the referent; only applicable for namespaced
-                      resources
+                    description: Namespace of the referent
                     type: string
                   resourceVersion:
                     description: ResourceVersion of the referent
@@ -314,7 +305,6 @@
                     description: UID of the referent
                     type: string
                 required:
-                - apiVersion
                 - kind
                 - name
                 type: object
@@ -323,7 +313,6 @@
                 description: Priority defines planning priority
                 enum:
                 - low
-                - normal
                 - medium
                 - high
                 - critical
@@ -344,21 +333,12 @@
                     description: CPU limits
                     pattern: ^(\+|-)?(([0-9]+(\.[0-9]*)?)|(\.[0-9]+))(([KMGTPE]i)|[numkMGTPE]|([eE](\+|-)?(([0-9]+(\.[0-9]*)?)|(\.[0-9]+))))?$
                     x-kubernetes-int-or-string: true
-                  maxCPU:
-                    anyOf:
-                    - type: integer
-                    - type: string
-                    description: Maximum CPU allocation (for blueprint engine compatibility)
-                    pattern: ^(\+|-)?(([0-9]+(\.[0-9]*)?)|(\.[0-9]+))(([KMGTPE]i)|[numkMGTPE]|([eE](\+|-)?(([0-9]+(\.[0-9]*)?)|(\.[0-9]+))))?$
-                    x-kubernetes-int-or-string: true
                   maxConcurrency:
                     default: 10
                     description: Maximum concurrent operations
                     format: int32
                     minimum: 1
                     type: integer
-<<<<<<< HEAD
-=======
                   maxCpu:
                     anyOf:
                     - type: integer
@@ -366,16 +346,11 @@
                     description: MaxCPU limits
                     pattern: ^(\+|-)?(([0-9]+(\.[0-9]*)?)|(\.[0-9]+))(([KMGTPE]i)|[numkMGTPE]|([eE](\+|-)?(([0-9]+(\.[0-9]*)?)|(\.[0-9]+))))?$
                     x-kubernetes-int-or-string: true
->>>>>>> b3529b0b
                   maxMemory:
                     anyOf:
                     - type: integer
                     - type: string
-<<<<<<< HEAD
-                    description: Maximum memory allocation (for blueprint engine compatibility)
-=======
                     description: MaxMemory limits
->>>>>>> b3529b0b
                     pattern: ^(\+|-)?(([0-9]+(\.[0-9]*)?)|(\.[0-9]+))(([KMGTPE]i)|[numkMGTPE]|([eE](\+|-)?(([0-9]+(\.[0-9]*)?)|(\.[0-9]+))))?$
                     x-kubernetes-int-or-string: true
                   memory:
@@ -445,22 +420,12 @@
                           description: CPU limits
                           pattern: ^(\+|-)?(([0-9]+(\.[0-9]*)?)|(\.[0-9]+))(([KMGTPE]i)|[numkMGTPE]|([eE](\+|-)?(([0-9]+(\.[0-9]*)?)|(\.[0-9]+))))?$
                           x-kubernetes-int-or-string: true
-                        maxCPU:
-                          anyOf:
-                          - type: integer
-                          - type: string
-                          description: Maximum CPU allocation (for blueprint engine
-                            compatibility)
-                          pattern: ^(\+|-)?(([0-9]+(\.[0-9]*)?)|(\.[0-9]+))(([KMGTPE]i)|[numkMGTPE]|([eE](\+|-)?(([0-9]+(\.[0-9]*)?)|(\.[0-9]+))))?$
-                          x-kubernetes-int-or-string: true
                         maxConcurrency:
                           default: 10
                           description: Maximum concurrent operations
                           format: int32
                           minimum: 1
                           type: integer
-<<<<<<< HEAD
-=======
                         maxCpu:
                           anyOf:
                           - type: integer
@@ -468,17 +433,11 @@
                           description: MaxCPU limits
                           pattern: ^(\+|-)?(([0-9]+(\.[0-9]*)?)|(\.[0-9]+))(([KMGTPE]i)|[numkMGTPE]|([eE](\+|-)?(([0-9]+(\.[0-9]*)?)|(\.[0-9]+))))?$
                           x-kubernetes-int-or-string: true
->>>>>>> b3529b0b
                         maxMemory:
                           anyOf:
                           - type: integer
                           - type: string
-<<<<<<< HEAD
-                          description: Maximum memory allocation (for blueprint engine
-                            compatibility)
-=======
                           description: MaxMemory limits
->>>>>>> b3529b0b
                           pattern: ^(\+|-)?(([0-9]+(\.[0-9]*)?)|(\.[0-9]+))(([KMGTPE]i)|[numkMGTPE]|([eE](\+|-)?(([0-9]+(\.[0-9]*)?)|(\.[0-9]+))))?$
                           x-kubernetes-int-or-string: true
                         memory:
