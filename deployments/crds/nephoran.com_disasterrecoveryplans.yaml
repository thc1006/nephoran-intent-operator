---
apiVersion: apiextensions.k8s.io/v1
kind: CustomResourceDefinition
metadata:
  annotations:
    controller-gen.kubebuilder.io/version: v0.18.0
  name: disasterrecoveryplans.nephoran.com
spec:
  group: nephoran.com
  names:
    kind: DisasterRecoveryPlan
    listKind: DisasterRecoveryPlanList
    plural: disasterrecoveryplans
    shortNames:
    - drp
    - drplan
    singular: disasterrecoveryplan
  scope: Namespaced
  versions:
  - additionalPrinterColumns:
    - jsonPath: .spec.planType
      name: Type
      type: string
    - jsonPath: .status.phase
      name: Status
      type: string
    - jsonPath: .spec.rtoTarget
      name: RTO Target
      type: string
    - jsonPath: .spec.rpoTarget
      name: RPO Target
      type: string
    - jsonPath: .metadata.creationTimestamp
      name: Age
      type: date
    name: v1
    schema:
      openAPIV3Schema:
        description: DisasterRecoveryPlan defines a comprehensive disaster recovery
          plan
        properties:
          apiVersion:
            description: |-
              APIVersion defines the versioned schema of this representation of an object.
              Servers should convert recognized schemas to the latest internal value, and
              may reject unrecognized values.
              More info: https://git.k8s.io/community/contributors/devel/sig-architecture/api-conventions.md#resources
            type: string
          kind:
            description: |-
              Kind is a string value representing the REST resource this object represents.
              Servers may infer this from the endpoint the client submits requests to.
              Cannot be updated.
              In CamelCase.
              More info: https://git.k8s.io/community/contributors/devel/sig-architecture/api-conventions.md#types-kinds
            type: string
          metadata:
            type: object
          spec:
            description: DisasterRecoveryPlanSpec defines the desired state of DisasterRecoveryPlan
            properties:
              automationConfig:
                description: Automation settings
                properties:
                  approvalConfig:
                    description: Approval requirements for automatic recovery
                    properties:
                      approvalTimeout:
                        default: 30m
                        description: Approval timeout
                        pattern: ^[0-9]+(h|m|s)$
                        type: string
                      approvers:
                        description: List of approvers (users or groups)
                        items:
                          type: string
                        type: array
                      requireApproval:
                        default: true
                        description: Require manual approval before execution
                        type: boolean
                      requiredApprovals:
                        default: 1
                        description: Number of approvals required
                        format: int32
                        minimum: 1
                        type: integer
                    type: object
                  automaticRecovery:
                    default: false
                    description: Enable automatic disaster recovery
                    type: boolean
                  cooldownPeriod:
                    default: 10m
                    description: Cooldown period between recovery attempts
                    pattern: ^[0-9]+(h|m|s)$
                    type: string
                  maxRetries:
                    default: 3
                    description: Maximum number of automatic recovery attempts
                    format: int32
                    maximum: 10
                    minimum: 1
                    type: integer
                  triggerConditions:
                    description: Conditions that trigger automatic recovery
                    items:
                      description: DRTriggerCondition defines conditions that trigger
                        disaster recovery
                      properties:
                        component:
                          description: Component name (for component-failure type)
                          type: string
                        schedule:
                          description: Schedule configuration (for scheduled type)
                          pattern: ^[0-9*\-/,]+\s+[0-9*\-/,]+\s+[0-9*\-/,]+\s+[0-9*\-/,]+\s+[0-9*\-/,]+$
                          type: string
                        threshold:
                          description: Threshold configuration (for resource-threshold
                            type)
                          properties:
                            duration:
                              default: 5m
                              description: Duration the condition must persist
                              pattern: ^[0-9]+(h|m|s)$
                              type: string
                            metric:
                              description: Metric name to monitor
                              type: string
                            operator:
                              description: Operator for comparison
                              enum:
                              - gt
                              - gte
                              - lt
                              - lte
                              - eq
                              - ne
                              type: string
                            value:
                              description: Threshold value
                              type: string
                          required:
                          - metric
                          - operator
                          - value
                          type: object
                        type:
                          description: Type of trigger condition
                          enum:
                          - component-failure
                          - resource-threshold
                          - manual
                          - scheduled
                          type: string
                      required:
                      - type
                      type: object
                    type: array
                type: object
              backupConfig:
                description: Backup configuration
                properties:
                  backupTypes:
                    description: Types of backups to perform
                    items:
                      type: string
                    minItems: 1
                    type: array
                  components:
                    description: Components to include in backup
                    items:
                      description: TargetComponent defines a component targeted for
                        disaster recovery
                      properties:
                        dependencies:
                          description: Dependencies on other components
                          items:
                            type: string
                          type: array
                        labelSelector:
                          additionalProperties:
                            type: string
                          description: Label selector for the component
                          type: object
                        name:
                          description: Name of the component
                          type: string
                        namespace:
                          description: Namespace of the component
                          type: string
                        type:
                          description: Type of component (deployment, statefulset,
                            etc.)
                          enum:
                          - deployment
                          - statefulset
                          - service
                          - configmap
                          - secret
                          - pvc
                          type: string
                      required:
                      - name
                      - type
                      type: object
                    type: array
                  compression:
                    description: Compression settings
                    properties:
                      algorithm:
                        default: gzip
                        description: Compression algorithm
                        enum:
                        - gzip
                        - lz4
                        - zstd
                        type: string
                      enabled:
                        default: true
                        description: Enable compression
                        type: boolean
                      level:
                        default: 6
                        description: Compression level (1-9 for gzip)
                        format: int32
                        maximum: 9
                        minimum: 1
                        type: integer
                    type: object
                  encryption:
                    description: Encryption configuration
                    properties:
                      algorithm:
                        default: AES-256
                        description: Encryption algorithm
                        enum:
                        - AES-256
                        - AES-128
                        type: string
                      enabled:
                        default: true
                        description: Enable encryption
                        type: boolean
                      keyRotationPolicy:
                        description: Key rotation policy
                        properties:
                          enabled:
                            default: false
                            description: Enable automatic key rotation
                            type: boolean
                          keepOldKeys:
                            default: 3
                            description: Number of old keys to keep
                            format: int32
                            minimum: 1
                            type: integer
                          rotationInterval:
                            default: 90d
                            description: Rotation interval
                            pattern: ^[0-9]+(d|w|m|y)$
                            type: string
                        type: object
                      keySecret:
                        description: Secret containing encryption key
                        type: string
                    type: object
                  namespaces:
                    description: Namespaces to backup
                    items:
                      type: string
                    type: array
                  paused:
                    default: false
                    description: Pause backup operations
                    type: boolean
                  resourceLimits:
                    description: Resource limits for backup operations
                    properties:
                      cpu:
                        anyOf:
                        - type: integer
                        - type: string
                        description: CPU limits
                        pattern: ^(\+|-)?(([0-9]+(\.[0-9]*)?)|(\.[0-9]+))(([KMGTPE]i)|[numkMGTPE]|([eE](\+|-)?(([0-9]+(\.[0-9]*)?)|(\.[0-9]+))))?$
                        x-kubernetes-int-or-string: true
                      maxCPU:
                        anyOf:
                        - type: integer
                        - type: string
                        description: Maximum CPU allocation (for blueprint engine
                          compatibility)
                        pattern: ^(\+|-)?(([0-9]+(\.[0-9]*)?)|(\.[0-9]+))(([KMGTPE]i)|[numkMGTPE]|([eE](\+|-)?(([0-9]+(\.[0-9]*)?)|(\.[0-9]+))))?$
                        x-kubernetes-int-or-string: true
                      maxConcurrency:
                        default: 10
                        description: Maximum concurrent operations
                        format: int32
                        minimum: 1
                        type: integer
<<<<<<< HEAD
=======
                      maxCpu:
                        anyOf:
                        - type: integer
                        - type: string
                        description: MaxCPU limits
                        pattern: ^(\+|-)?(([0-9]+(\.[0-9]*)?)|(\.[0-9]+))(([KMGTPE]i)|[numkMGTPE]|([eE](\+|-)?(([0-9]+(\.[0-9]*)?)|(\.[0-9]+))))?$
                        x-kubernetes-int-or-string: true
>>>>>>> b3529b0b
                      maxMemory:
                        anyOf:
                        - type: integer
                        - type: string
<<<<<<< HEAD
                        description: Maximum memory allocation (for blueprint engine
                          compatibility)
=======
                        description: MaxMemory limits
>>>>>>> b3529b0b
                        pattern: ^(\+|-)?(([0-9]+(\.[0-9]*)?)|(\.[0-9]+))(([KMGTPE]i)|[numkMGTPE]|([eE](\+|-)?(([0-9]+(\.[0-9]*)?)|(\.[0-9]+))))?$
                        x-kubernetes-int-or-string: true
                      memory:
                        anyOf:
                        - type: integer
                        - type: string
                        description: Memory limits
                        pattern: ^(\+|-)?(([0-9]+(\.[0-9]*)?)|(\.[0-9]+))(([KMGTPE]i)|[numkMGTPE]|([eE](\+|-)?(([0-9]+(\.[0-9]*)?)|(\.[0-9]+))))?$
                        x-kubernetes-int-or-string: true
                      networkBandwidth:
                        anyOf:
                        - type: integer
                        - type: string
                        description: Network bandwidth limits
                        pattern: ^(\+|-)?(([0-9]+(\.[0-9]*)?)|(\.[0-9]+))(([KMGTPE]i)|[numkMGTPE]|([eE](\+|-)?(([0-9]+(\.[0-9]*)?)|(\.[0-9]+))))?$
                        x-kubernetes-int-or-string: true
                      storage:
                        anyOf:
                        - type: integer
                        - type: string
                        description: Storage limits
                        pattern: ^(\+|-)?(([0-9]+(\.[0-9]*)?)|(\.[0-9]+))(([KMGTPE]i)|[numkMGTPE]|([eE](\+|-)?(([0-9]+(\.[0-9]*)?)|(\.[0-9]+))))?$
                        x-kubernetes-int-or-string: true
                    type: object
                  retention:
                    description: Retention policy
                    properties:
                      dailyBackups:
                        default: 7
                        description: Number of daily backups to keep
                        format: int32
                        minimum: 1
                        type: integer
                      monthlyBackups:
                        default: 12
                        description: Number of monthly backups to keep
                        format: int32
                        minimum: 0
                        type: integer
                      weeklyBackups:
                        default: 4
                        description: Number of weekly backups to keep
                        format: int32
                        minimum: 0
                        type: integer
                      yearlyBackups:
                        description: Number of yearly backups to keep
                        format: int32
                        minimum: 0
                        type: integer
                    required:
                    - dailyBackups
                    type: object
                  schedule:
                    default: 0 2 * * *
                    description: Backup schedule in cron format
                    pattern: ^[0-9*\-/,]+\s+[0-9*\-/,]+\s+[0-9*\-/,]+\s+[0-9*\-/,]+\s+[0-9*\-/,]+$
                    type: string
                  storageConfig:
                    description: Storage configuration
                    properties:
                      config:
                        description: Additional configuration
                        type: object
                        x-kubernetes-preserve-unknown-fields: true
                      credentialsSecret:
                        description: Credentials secret name
                        type: string
                      location:
                        description: Storage bucket or path
                        type: string
                      provider:
                        description: Storage provider type
                        enum:
                        - s3
                        - gcs
                        - azure
                        - local
                        type: string
                      region:
                        description: Region for cloud storage
                        type: string
                      storageClass:
                        description: Storage class
                        type: string
                    required:
                    - location
                    - provider
                    type: object
                  validation:
                    description: Validation settings
                    properties:
                      checksumValidation:
                        default: true
                        description: Checksum validation
                        type: boolean
                      enabled:
                        default: true
                        description: Enable backup validation
                        type: boolean
                      restoreValidation:
                        default: false
                        description: Restore validation (test restore)
                        type: boolean
                      validationSchedule:
                        description: Validation schedule (separate from backup schedule)
                        type: string
                      validationTypes:
                        description: Validation types to perform
                        items:
                          type: string
                        type: array
                    type: object
                required:
                - retention
                - schedule
                - storageConfig
                type: object
              dependencies:
                description: Dependencies on other disaster recovery plans
                items:
                  type: string
                type: array
              description:
                description: Description of the disaster recovery plan
                type: string
              failoverConfig:
                description: Failover configuration
                properties:
                  autoFailover:
                    default: false
                    description: Enable automatic failover
                    type: boolean
                  components:
                    description: Components to include in failover
                    items:
                      description: TargetComponent defines a component targeted for
                        disaster recovery
                      properties:
                        dependencies:
                          description: Dependencies on other components
                          items:
                            type: string
                          type: array
                        labelSelector:
                          additionalProperties:
                            type: string
                          description: Label selector for the component
                          type: object
                        name:
                          description: Name of the component
                          type: string
                        namespace:
                          description: Namespace of the component
                          type: string
                        type:
                          description: Type of component (deployment, statefulset,
                            etc.)
                          enum:
                          - deployment
                          - statefulset
                          - service
                          - configmap
                          - secret
                          - pvc
                          type: string
                      required:
                      - name
                      - type
                      type: object
                    type: array
                  dataSyncConfig:
                    description: Data synchronization requirements
                    properties:
                      consistencyLevel:
                        default: eventual
                        description: Consistency level required
                        enum:
                        - eventual
                        - strong
                        - session
                        type: string
                      dataSources:
                        description: Data sources to synchronize
                        items:
                          description: FailoverDataSource defines a data source for
                            synchronization
                          properties:
                            name:
                              description: Data source name
                              type: string
                            regionalEndpoints:
                              additionalProperties:
                                type: string
                              description: Regional endpoints for the data source
                              type: object
                            syncConfig:
                              description: Custom synchronization configuration
                              type: object
                              x-kubernetes-preserve-unknown-fields: true
                            syncMethod:
                              default: async
                              description: Synchronization method
                              enum:
                              - async
                              - sync
                              - custom
                              type: string
                            type:
                              description: Data source type
                              enum:
                              - database
                              - storage
                              - cache
                              - custom
                              type: string
                          required:
                          - name
                          - regionalEndpoints
                          - type
                          type: object
                        type: array
                      enabled:
                        default: true
                        description: Enable data synchronization before failover
                        type: boolean
                      syncTimeout:
                        default: 5m
                        description: Synchronization timeout
                        pattern: ^[0-9]+(h|m|s)$
                        type: string
                    type: object
                  dnsConfig:
                    description: DNS failover configuration
                    properties:
                      credentialsSecret:
                        description: Credentials secret
                        type: string
                      provider:
                        description: DNS provider
                        enum:
                        - route53
                        - cloudflare
                        - external
                        type: string
                      records:
                        description: DNS records to manage
                        items:
                          description: FailoverDNSRecord defines a DNS record for
                            failover
                          properties:
                            healthCheck:
                              description: Health check configuration for this record
                              properties:
                                enabled:
                                  default: true
                                  description: Enable DNS health checking
                                  type: boolean
                                endpoint:
                                  description: Health check endpoint
                                  type: string
                                path:
                                  default: /healthz
                                  description: Path for HTTP(S) health checks
                                  type: string
                                port:
                                  default: 80
                                  description: Port for health check
                                  format: int32
                                  maximum: 65535
                                  minimum: 1
                                  type: integer
                                protocol:
                                  default: HTTP
                                  description: Protocol for health check
                                  enum:
                                  - HTTP
                                  - HTTPS
                                  - TCP
                                  type: string
                              required:
                              - endpoint
                              type: object
                            name:
                              description: Record name
                              type: string
                            regionalValues:
                              additionalProperties:
                                type: string
                              description: Regional values (region -> value mapping)
                              type: object
                            type:
                              description: Record type
                              enum:
                              - A
                              - AAAA
                              - CNAME
                              type: string
                          required:
                          - name
                          - regionalValues
                          - type
                          type: object
                        minItems: 1
                        type: array
                      ttl:
                        default: 300
                        description: TTL for DNS records
                        format: int32
                        minimum: 60
                        type: integer
                      zone:
                        description: Zone ID or domain name
                        type: string
                    required:
                    - provider
                    - records
                    - zone
                    type: object
                  failoverRegions:
                    description: Failover regions in order of preference
                    items:
                      type: string
                    minItems: 1
                    type: array
                  healthCheck:
                    description: Health check configuration
                    properties:
                      endpoints:
                        description: Endpoints to check
                        items:
                          type: string
                        minItems: 1
                        type: array
                      failureThreshold:
                        default: 3
                        description: Number of failed checks before triggering
                        format: int32
                        minimum: 1
                        type: integer
                      interval:
                        default: 30s
                        description: Check interval
                        pattern: ^[0-9]+(h|m|s)$
                        type: string
                      successThreshold:
                        default: 3
                        description: Number of successful checks to recover
                        format: int32
                        minimum: 1
                        type: integer
                      timeout:
                        default: 10s
                        description: Timeout for each check
                        pattern: ^[0-9]+(h|m|s)$
                        type: string
                    required:
                    - endpoints
                    type: object
                  primaryRegion:
                    description: Primary region
                    type: string
                  resourceConstraints:
                    description: Resource constraints for failover operations
                    properties:
                      cpu:
                        anyOf:
                        - type: integer
                        - type: string
                        description: CPU limits
                        pattern: ^(\+|-)?(([0-9]+(\.[0-9]*)?)|(\.[0-9]+))(([KMGTPE]i)|[numkMGTPE]|([eE](\+|-)?(([0-9]+(\.[0-9]*)?)|(\.[0-9]+))))?$
                        x-kubernetes-int-or-string: true
                      maxCPU:
                        anyOf:
                        - type: integer
                        - type: string
                        description: Maximum CPU allocation (for blueprint engine
                          compatibility)
                        pattern: ^(\+|-)?(([0-9]+(\.[0-9]*)?)|(\.[0-9]+))(([KMGTPE]i)|[numkMGTPE]|([eE](\+|-)?(([0-9]+(\.[0-9]*)?)|(\.[0-9]+))))?$
                        x-kubernetes-int-or-string: true
                      maxConcurrency:
                        default: 10
                        description: Maximum concurrent operations
                        format: int32
                        minimum: 1
                        type: integer
<<<<<<< HEAD
=======
                      maxCpu:
                        anyOf:
                        - type: integer
                        - type: string
                        description: MaxCPU limits
                        pattern: ^(\+|-)?(([0-9]+(\.[0-9]*)?)|(\.[0-9]+))(([KMGTPE]i)|[numkMGTPE]|([eE](\+|-)?(([0-9]+(\.[0-9]*)?)|(\.[0-9]+))))?$
                        x-kubernetes-int-or-string: true
>>>>>>> b3529b0b
                      maxMemory:
                        anyOf:
                        - type: integer
                        - type: string
<<<<<<< HEAD
                        description: Maximum memory allocation (for blueprint engine
                          compatibility)
=======
                        description: MaxMemory limits
>>>>>>> b3529b0b
                        pattern: ^(\+|-)?(([0-9]+(\.[0-9]*)?)|(\.[0-9]+))(([KMGTPE]i)|[numkMGTPE]|([eE](\+|-)?(([0-9]+(\.[0-9]*)?)|(\.[0-9]+))))?$
                        x-kubernetes-int-or-string: true
                      memory:
                        anyOf:
                        - type: integer
                        - type: string
                        description: Memory limits
                        pattern: ^(\+|-)?(([0-9]+(\.[0-9]*)?)|(\.[0-9]+))(([KMGTPE]i)|[numkMGTPE]|([eE](\+|-)?(([0-9]+(\.[0-9]*)?)|(\.[0-9]+))))?$
                        x-kubernetes-int-or-string: true
                      networkBandwidth:
                        anyOf:
                        - type: integer
                        - type: string
                        description: Network bandwidth limits
                        pattern: ^(\+|-)?(([0-9]+(\.[0-9]*)?)|(\.[0-9]+))(([KMGTPE]i)|[numkMGTPE]|([eE](\+|-)?(([0-9]+(\.[0-9]*)?)|(\.[0-9]+))))?$
                        x-kubernetes-int-or-string: true
                      storage:
                        anyOf:
                        - type: integer
                        - type: string
                        description: Storage limits
                        pattern: ^(\+|-)?(([0-9]+(\.[0-9]*)?)|(\.[0-9]+))(([KMGTPE]i)|[numkMGTPE]|([eE](\+|-)?(([0-9]+(\.[0-9]*)?)|(\.[0-9]+))))?$
                        x-kubernetes-int-or-string: true
                    type: object
                  rollbackConfig:
                    description: Rollback configuration
                    properties:
                      autoRollback:
                        default: true
                        description: Enable automatic rollback on failure
                        type: boolean
                      dataRecovery:
                        description: Data recovery requirements
                        properties:
                          enabled:
                            default: true
                            description: Enable data recovery
                            type: boolean
                          recoveryTarget:
                            description: Point-in-time recovery target
                            pattern: ^[0-9]+(h|m|s)$
                            type: string
                          validation:
                            description: Recovery validation
                            properties:
                              checks:
                                description: Validation checks
                                items:
                                  type: string
                                type: array
                              enabled:
                                default: true
                                description: Enable validation
                                type: boolean
                              timeout:
                                default: 5m
                                description: Validation timeout
                                pattern: ^[0-9]+(h|m|s)$
                                type: string
                            type: object
                        type: object
                      rollbackTimeout:
                        default: 10m
                        description: Rollback timeout
                        pattern: ^[0-9]+(h|m|s)$
                        type: string
                      triggerConditions:
                        description: Rollback trigger conditions
                        items:
                          description: FailoverTriggerCondition defines conditions
                            that trigger failover
                          properties:
                            cooldown:
                              default: 10m
                              description: Cooldown period after triggering
                              pattern: ^[0-9]+(h|m|s)$
                              type: string
                            healthCheckConfig:
                              description: Health check configuration (for health-check
                                type)
                              properties:
                                endpoints:
                                  description: Endpoints to check
                                  items:
                                    type: string
                                  minItems: 1
                                  type: array
                                failureThreshold:
                                  default: 3
                                  description: Number of failed checks before triggering
                                  format: int32
                                  minimum: 1
                                  type: integer
                                interval:
                                  default: 30s
                                  description: Check interval
                                  pattern: ^[0-9]+(h|m|s)$
                                  type: string
                                successThreshold:
                                  default: 3
                                  description: Number of successful checks to recover
                                  format: int32
                                  minimum: 1
                                  type: integer
                                timeout:
                                  default: 10s
                                  description: Timeout for each check
                                  pattern: ^[0-9]+(h|m|s)$
                                  type: string
                              required:
                              - endpoints
                              type: object
                            metricThreshold:
                              description: Metric threshold configuration (for metric-threshold
                                type)
                              properties:
                                duration:
                                  default: 5m
                                  description: Duration the condition must persist
                                  pattern: ^[0-9]+(h|m|s)$
                                  type: string
                                metricName:
                                  description: Metric name
                                  type: string
                                operator:
                                  description: Comparison operator
                                  enum:
                                  - gt
                                  - gte
                                  - lt
                                  - lte
                                  - eq
                                  - ne
                                  type: string
                                query:
                                  description: Metric query
                                  type: string
                                threshold:
                                  description: Threshold value
                                  type: string
                              required:
                              - metricName
                              - operator
                              - query
                              - threshold
                              type: object
                            name:
                              description: Condition name
                              type: string
                            severity:
                              default: medium
                              description: Severity level
                              enum:
                              - low
                              - medium
                              - high
                              - critical
                              type: string
                            type:
                              description: Condition type
                              enum:
                              - health-check
                              - metric-threshold
                              - manual
                              - external
                              type: string
                            webhookConfig:
                              description: External webhook configuration (for external
                                type)
                              properties:
                                body:
                                  description: Request body template
                                  type: string
                                expectedCodes:
                                  description: Expected response codes for success
                                  items:
                                    format: int32
                                    type: integer
                                  type: array
                                headers:
                                  additionalProperties:
                                    type: string
                                  description: Request headers
                                  type: object
                                method:
                                  default: POST
                                  description: HTTP method
                                  enum:
                                  - GET
                                  - POST
                                  - PUT
                                  type: string
                                timeout:
                                  default: 30s
                                  description: Timeout for webhook call
                                  pattern: ^[0-9]+(h|m|s)$
                                  type: string
                                url:
                                  description: Webhook URL
                                  type: string
                              required:
                              - url
                              type: object
                          required:
                          - name
                          - type
                          type: object
                        type: array
                    type: object
                  rtoTarget:
                    default: 1h
                    description: RTO target for failover
                    pattern: ^[0-9]+(h|m|s)$
                    type: string
                  trafficConfig:
                    description: Traffic splitting configuration
                    properties:
                      canaryConfig:
                        description: Canary failover configuration
                        properties:
                          autoPromote:
                            default: false
                            description: Automatic promotion if criteria are met
                            type: boolean
                          canaryPercentage:
                            default: 10
                            description: Canary traffic percentage
                            format: int32
                            maximum: 50
                            minimum: 1
                            type: integer
                          duration:
                            description: Duration of canary phase
                            pattern: ^[0-9]+(h|m|s)$
                            type: string
                          successCriteria:
                            description: Success criteria for promoting canary
                            items:
                              description: FailoverSuccessCriterion defines success
                                criteria for failover phases
                              properties:
                                metric:
                                  description: Metric to evaluate
                                  type: string
                                name:
                                  description: Criterion name
                                  type: string
                                operator:
                                  description: Comparison operator
                                  enum:
                                  - gt
                                  - gte
                                  - lt
                                  - lte
                                  - eq
                                  - ne
                                  type: string
                                threshold:
                                  description: Threshold for success
                                  type: string
                              required:
                              - metric
                              - name
                              - operator
                              - threshold
                              type: object
                            type: array
                        required:
                        - canaryPercentage
                        - duration
                        type: object
                      gradualConfig:
                        description: Gradual failover configuration
                        properties:
                          stepDuration:
                            description: Duration between steps
                            pattern: ^[0-9]+(h|m|s)$
                            type: string
                          steps:
                            description: Traffic shift steps (percentages)
                            items:
                              format: int32
                              type: integer
                            minItems: 1
                            type: array
                          successCriteria:
                            description: Success criteria to proceed to next step
                            items:
                              description: FailoverSuccessCriterion defines success
                                criteria for failover phases
                              properties:
                                metric:
                                  description: Metric to evaluate
                                  type: string
                                name:
                                  description: Criterion name
                                  type: string
                                operator:
                                  description: Comparison operator
                                  enum:
                                  - gt
                                  - gte
                                  - lt
                                  - lte
                                  - eq
                                  - ne
                                  type: string
                                threshold:
                                  description: Threshold for success
                                  type: string
                              required:
                              - metric
                              - name
                              - operator
                              - threshold
                              type: object
                            type: array
                        required:
                        - stepDuration
                        - steps
                        type: object
                      loadBalancerConfig:
                        description: Load balancer configuration
                        properties:
                          configTemplate:
                            description: Configuration template
                            type: string
                          healthCheck:
                            description: Health check configuration
                            properties:
                              endpoints:
                                description: Endpoints to check
                                items:
                                  type: string
                                minItems: 1
                                type: array
                              failureThreshold:
                                default: 3
                                description: Number of failed checks before triggering
                                format: int32
                                minimum: 1
                                type: integer
                              interval:
                                default: 30s
                                description: Check interval
                                pattern: ^[0-9]+(h|m|s)$
                                type: string
                              successThreshold:
                                default: 3
                                description: Number of successful checks to recover
                                format: int32
                                minimum: 1
                                type: integer
                              timeout:
                                default: 10s
                                description: Timeout for each check
                                pattern: ^[0-9]+(h|m|s)$
                                type: string
                            required:
                            - endpoints
                            type: object
                          type:
                            description: Load balancer type
                            enum:
                            - nginx
                            - haproxy
                            - envoy
                            - aws-alb
                            - gcp-lb
                            - azure-lb
                            type: string
                        required:
                        - type
                        type: object
                      mode:
                        default: immediate
                        description: Traffic splitting mode
                        enum:
                        - immediate
                        - gradual
                        - canary
                        type: string
                    type: object
                  triggerConditions:
                    description: Failover trigger conditions
                    items:
                      description: FailoverTriggerCondition defines conditions that
                        trigger failover
                      properties:
                        cooldown:
                          default: 10m
                          description: Cooldown period after triggering
                          pattern: ^[0-9]+(h|m|s)$
                          type: string
                        healthCheckConfig:
                          description: Health check configuration (for health-check
                            type)
                          properties:
                            endpoints:
                              description: Endpoints to check
                              items:
                                type: string
                              minItems: 1
                              type: array
                            failureThreshold:
                              default: 3
                              description: Number of failed checks before triggering
                              format: int32
                              minimum: 1
                              type: integer
                            interval:
                              default: 30s
                              description: Check interval
                              pattern: ^[0-9]+(h|m|s)$
                              type: string
                            successThreshold:
                              default: 3
                              description: Number of successful checks to recover
                              format: int32
                              minimum: 1
                              type: integer
                            timeout:
                              default: 10s
                              description: Timeout for each check
                              pattern: ^[0-9]+(h|m|s)$
                              type: string
                          required:
                          - endpoints
                          type: object
                        metricThreshold:
                          description: Metric threshold configuration (for metric-threshold
                            type)
                          properties:
                            duration:
                              default: 5m
                              description: Duration the condition must persist
                              pattern: ^[0-9]+(h|m|s)$
                              type: string
                            metricName:
                              description: Metric name
                              type: string
                            operator:
                              description: Comparison operator
                              enum:
                              - gt
                              - gte
                              - lt
                              - lte
                              - eq
                              - ne
                              type: string
                            query:
                              description: Metric query
                              type: string
                            threshold:
                              description: Threshold value
                              type: string
                          required:
                          - metricName
                          - operator
                          - query
                          - threshold
                          type: object
                        name:
                          description: Condition name
                          type: string
                        severity:
                          default: medium
                          description: Severity level
                          enum:
                          - low
                          - medium
                          - high
                          - critical
                          type: string
                        type:
                          description: Condition type
                          enum:
                          - health-check
                          - metric-threshold
                          - manual
                          - external
                          type: string
                        webhookConfig:
                          description: External webhook configuration (for external
                            type)
                          properties:
                            body:
                              description: Request body template
                              type: string
                            expectedCodes:
                              description: Expected response codes for success
                              items:
                                format: int32
                                type: integer
                              type: array
                            headers:
                              additionalProperties:
                                type: string
                              description: Request headers
                              type: object
                            method:
                              default: POST
                              description: HTTP method
                              enum:
                              - GET
                              - POST
                              - PUT
                              type: string
                            timeout:
                              default: 30s
                              description: Timeout for webhook call
                              pattern: ^[0-9]+(h|m|s)$
                              type: string
                            url:
                              description: Webhook URL
                              type: string
                          required:
                          - url
                          type: object
                      required:
                      - name
                      - type
                      type: object
                    type: array
                required:
                - failoverRegions
                - primaryRegion
                type: object
              notificationConfig:
                description: Notification configuration
                properties:
                  channels:
                    description: Notification channels
                    items:
                      description: DRNotificationChannel defines a notification channel
                      properties:
                        config:
                          description: Configuration for the notification channel
                          type: object
                          x-kubernetes-preserve-unknown-fields: true
                        name:
                          description: Name of the notification channel
                          type: string
                        severities:
                          description: Severity levels that trigger notifications
                          items:
                            type: string
                          type: array
                        type:
                          description: Type of notification channel
                          enum:
                          - email
                          - slack
                          - webhook
                          - sms
                          - pagerduty
                          type: string
                      required:
                      - config
                      - name
                      - type
                      type: object
                    type: array
                  enabled:
                    default: true
                    description: Enable notifications
                    type: boolean
                  events:
                    description: Events that trigger notifications
                    items:
                      type: string
                    type: array
                  template:
                    description: Notification template
                    type: string
                type: object
              planType:
                default: backup
                description: Type of disaster recovery plan
                enum:
                - backup
                - failover
                - full-recovery
                type: string
              priority:
                allOf:
                - enum:
                  - low
                  - normal
                  - medium
                  - high
                  - critical
                - enum:
                  - low
                  - medium
                  - high
                  - critical
                default: medium
                description: Priority level for disaster recovery execution
                type: string
              regions:
                description: Regions where this plan applies
                items:
                  type: string
                type: array
              resourceConstraints:
                description: Resource constraints for DR operations
                properties:
                  cpu:
                    anyOf:
                    - type: integer
                    - type: string
                    description: CPU limits
                    pattern: ^(\+|-)?(([0-9]+(\.[0-9]*)?)|(\.[0-9]+))(([KMGTPE]i)|[numkMGTPE]|([eE](\+|-)?(([0-9]+(\.[0-9]*)?)|(\.[0-9]+))))?$
                    x-kubernetes-int-or-string: true
                  maxCPU:
                    anyOf:
                    - type: integer
                    - type: string
                    description: Maximum CPU allocation (for blueprint engine compatibility)
                    pattern: ^(\+|-)?(([0-9]+(\.[0-9]*)?)|(\.[0-9]+))(([KMGTPE]i)|[numkMGTPE]|([eE](\+|-)?(([0-9]+(\.[0-9]*)?)|(\.[0-9]+))))?$
                    x-kubernetes-int-or-string: true
                  maxConcurrency:
                    default: 10
                    description: Maximum concurrent operations
                    format: int32
                    minimum: 1
                    type: integer
<<<<<<< HEAD
=======
                  maxCpu:
                    anyOf:
                    - type: integer
                    - type: string
                    description: MaxCPU limits
                    pattern: ^(\+|-)?(([0-9]+(\.[0-9]*)?)|(\.[0-9]+))(([KMGTPE]i)|[numkMGTPE]|([eE](\+|-)?(([0-9]+(\.[0-9]*)?)|(\.[0-9]+))))?$
                    x-kubernetes-int-or-string: true
>>>>>>> b3529b0b
                  maxMemory:
                    anyOf:
                    - type: integer
                    - type: string
<<<<<<< HEAD
                    description: Maximum memory allocation (for blueprint engine compatibility)
=======
                    description: MaxMemory limits
>>>>>>> b3529b0b
                    pattern: ^(\+|-)?(([0-9]+(\.[0-9]*)?)|(\.[0-9]+))(([KMGTPE]i)|[numkMGTPE]|([eE](\+|-)?(([0-9]+(\.[0-9]*)?)|(\.[0-9]+))))?$
                    x-kubernetes-int-or-string: true
                  memory:
                    anyOf:
                    - type: integer
                    - type: string
                    description: Memory limits
                    pattern: ^(\+|-)?(([0-9]+(\.[0-9]*)?)|(\.[0-9]+))(([KMGTPE]i)|[numkMGTPE]|([eE](\+|-)?(([0-9]+(\.[0-9]*)?)|(\.[0-9]+))))?$
                    x-kubernetes-int-or-string: true
                  networkBandwidth:
                    anyOf:
                    - type: integer
                    - type: string
                    description: Network bandwidth limits
                    pattern: ^(\+|-)?(([0-9]+(\.[0-9]*)?)|(\.[0-9]+))(([KMGTPE]i)|[numkMGTPE]|([eE](\+|-)?(([0-9]+(\.[0-9]*)?)|(\.[0-9]+))))?$
                    x-kubernetes-int-or-string: true
                  storage:
                    anyOf:
                    - type: integer
                    - type: string
                    description: Storage limits
                    pattern: ^(\+|-)?(([0-9]+(\.[0-9]*)?)|(\.[0-9]+))(([KMGTPE]i)|[numkMGTPE]|([eE](\+|-)?(([0-9]+(\.[0-9]*)?)|(\.[0-9]+))))?$
                    x-kubernetes-int-or-string: true
                type: object
              rpoTarget:
                default: 15m
                description: Recovery Point Objective - maximum acceptable data loss
                pattern: ^[0-9]+(h|m|s)$
                type: string
              rtoTarget:
                default: 1h
                description: Recovery Time Objective - maximum acceptable downtime
                pattern: ^[0-9]+(h|m|s)$
                type: string
              targetComponents:
                description: Target components for disaster recovery
                items:
                  description: TargetComponent defines a component targeted for disaster
                    recovery
                  properties:
                    dependencies:
                      description: Dependencies on other components
                      items:
                        type: string
                      type: array
                    labelSelector:
                      additionalProperties:
                        type: string
                      description: Label selector for the component
                      type: object
                    name:
                      description: Name of the component
                      type: string
                    namespace:
                      description: Namespace of the component
                      type: string
                    type:
                      description: Type of component (deployment, statefulset, etc.)
                      enum:
                      - deployment
                      - statefulset
                      - service
                      - configmap
                      - secret
                      - pvc
                      type: string
                  required:
                  - name
                  - type
                  type: object
                minItems: 1
                type: array
              testingConfig:
                description: Validation and testing configuration
                properties:
                  enableTesting:
                    default: false
                    description: Enable regular disaster recovery testing
                    type: boolean
                  testEnvironment:
                    description: Test environment configuration
                    properties:
                      cleanupPolicy:
                        default: on-success
                        description: Cleanup policy after testing
                        enum:
                        - always
                        - on-success
                        - never
                        type: string
                      isolated:
                        default: true
                        description: Use isolated environment for testing
                        type: boolean
                      namespace:
                        description: Namespace for testing
                        pattern: ^[a-z0-9]([-a-z0-9]*[a-z0-9])?$
                        type: string
                      resourceLimits:
                        description: Resource limits for test environment
                        properties:
                          cpu:
                            anyOf:
                            - type: integer
                            - type: string
                            description: CPU limits
                            pattern: ^(\+|-)?(([0-9]+(\.[0-9]*)?)|(\.[0-9]+))(([KMGTPE]i)|[numkMGTPE]|([eE](\+|-)?(([0-9]+(\.[0-9]*)?)|(\.[0-9]+))))?$
                            x-kubernetes-int-or-string: true
                          maxCPU:
                            anyOf:
                            - type: integer
                            - type: string
                            description: Maximum CPU allocation (for blueprint engine
                              compatibility)
                            pattern: ^(\+|-)?(([0-9]+(\.[0-9]*)?)|(\.[0-9]+))(([KMGTPE]i)|[numkMGTPE]|([eE](\+|-)?(([0-9]+(\.[0-9]*)?)|(\.[0-9]+))))?$
                            x-kubernetes-int-or-string: true
                          maxConcurrency:
                            default: 10
                            description: Maximum concurrent operations
                            format: int32
                            minimum: 1
                            type: integer
<<<<<<< HEAD
=======
                          maxCpu:
                            anyOf:
                            - type: integer
                            - type: string
                            description: MaxCPU limits
                            pattern: ^(\+|-)?(([0-9]+(\.[0-9]*)?)|(\.[0-9]+))(([KMGTPE]i)|[numkMGTPE]|([eE](\+|-)?(([0-9]+(\.[0-9]*)?)|(\.[0-9]+))))?$
                            x-kubernetes-int-or-string: true
>>>>>>> b3529b0b
                          maxMemory:
                            anyOf:
                            - type: integer
                            - type: string
<<<<<<< HEAD
                            description: Maximum memory allocation (for blueprint
                              engine compatibility)
=======
                            description: MaxMemory limits
>>>>>>> b3529b0b
                            pattern: ^(\+|-)?(([0-9]+(\.[0-9]*)?)|(\.[0-9]+))(([KMGTPE]i)|[numkMGTPE]|([eE](\+|-)?(([0-9]+(\.[0-9]*)?)|(\.[0-9]+))))?$
                            x-kubernetes-int-or-string: true
                          memory:
                            anyOf:
                            - type: integer
                            - type: string
                            description: Memory limits
                            pattern: ^(\+|-)?(([0-9]+(\.[0-9]*)?)|(\.[0-9]+))(([KMGTPE]i)|[numkMGTPE]|([eE](\+|-)?(([0-9]+(\.[0-9]*)?)|(\.[0-9]+))))?$
                            x-kubernetes-int-or-string: true
                          networkBandwidth:
                            anyOf:
                            - type: integer
                            - type: string
                            description: Network bandwidth limits
                            pattern: ^(\+|-)?(([0-9]+(\.[0-9]*)?)|(\.[0-9]+))(([KMGTPE]i)|[numkMGTPE]|([eE](\+|-)?(([0-9]+(\.[0-9]*)?)|(\.[0-9]+))))?$
                            x-kubernetes-int-or-string: true
                          storage:
                            anyOf:
                            - type: integer
                            - type: string
                            description: Storage limits
                            pattern: ^(\+|-)?(([0-9]+(\.[0-9]*)?)|(\.[0-9]+))(([KMGTPE]i)|[numkMGTPE]|([eE](\+|-)?(([0-9]+(\.[0-9]*)?)|(\.[0-9]+))))?$
                            x-kubernetes-int-or-string: true
                        type: object
                    required:
                    - namespace
                    type: object
                  testSchedule:
                    description: Schedule for regular DR tests
                    pattern: ^[0-9*\-/,]+\s+[0-9*\-/,]+\s+[0-9*\-/,]+\s+[0-9*\-/,]+\s+[0-9*\-/,]+$
                    type: string
                  testTypes:
                    description: Types of tests to perform
                    items:
                      type: string
                    type: array
                  validationCriteria:
                    description: Validation criteria for DR tests
                    items:
                      description: DRValidationCriterion defines validation criteria
                        for DR operations
                      properties:
                        name:
                          description: Name of the validation criterion
                          type: string
                        parameters:
                          description: Validation parameters
                          type: object
                          x-kubernetes-preserve-unknown-fields: true
                        target:
                          description: Target for validation (component, service,
                            etc.)
                          type: string
                        timeout:
                          default: 5m
                          description: Timeout for validation
                          pattern: ^[0-9]+(h|m|s)$
                          type: string
                        type:
                          description: Type of validation
                          enum:
                          - health-check
                          - data-integrity
                          - performance
                          - functional
                          type: string
                      required:
                      - name
                      - type
                      type: object
                    type: array
                type: object
            required:
            - planType
            - rpoTarget
            - rtoTarget
            type: object
          status:
            description: DisasterRecoveryPlanStatus defines the observed state of
              DisasterRecoveryPlan
            properties:
              conditions:
                description: Conditions represent the latest available observations
                items:
                  description: Condition contains details for one aspect of the current
                    state of this API Resource.
                  properties:
                    lastTransitionTime:
                      description: |-
                        lastTransitionTime is the last time the condition transitioned from one status to another.
                        This should be when the underlying condition changed.  If that is not known, then using the time when the API field changed is acceptable.
                      format: date-time
                      type: string
                    message:
                      description: |-
                        message is a human readable message indicating details about the transition.
                        This may be an empty string.
                      maxLength: 32768
                      type: string
                    observedGeneration:
                      description: |-
                        observedGeneration represents the .metadata.generation that the condition was set based upon.
                        For instance, if .metadata.generation is currently 12, but the .status.conditions[x].observedGeneration is 9, the condition is out of date
                        with respect to the current state of the instance.
                      format: int64
                      minimum: 0
                      type: integer
                    reason:
                      description: |-
                        reason contains a programmatic identifier indicating the reason for the condition's last transition.
                        Producers of specific condition types may define expected values and meanings for this field,
                        and whether the values are considered a guaranteed API.
                        The value should be a CamelCase string.
                        This field may not be empty.
                      maxLength: 1024
                      minLength: 1
                      pattern: ^[A-Za-z]([A-Za-z0-9_,:]*[A-Za-z0-9_])?$
                      type: string
                    status:
                      description: status of the condition, one of True, False, Unknown.
                      enum:
                      - "True"
                      - "False"
                      - Unknown
                      type: string
                    type:
                      description: type of condition in CamelCase or in foo.example.com/CamelCase.
                      maxLength: 316
                      pattern: ^([a-z0-9]([-a-z0-9]*[a-z0-9])?(\.[a-z0-9]([-a-z0-9]*[a-z0-9])?)*/)?(([A-Za-z0-9][-A-Za-z0-9_.]*)?[A-Za-z0-9])$
                      type: string
                  required:
                  - lastTransitionTime
                  - message
                  - reason
                  - status
                  - type
                  type: object
                type: array
                x-kubernetes-list-map-keys:
                - type
                x-kubernetes-list-type: map
              failedExecutions:
                description: Number of failed executions
                format: int32
                type: integer
              lastExecution:
                description: Last execution details
                properties:
                  components:
                    description: Components involved in execution
                    items:
                      type: string
                    type: array
                  duration:
                    description: Duration of execution
                    type: string
                  endTime:
                    description: End time
                    format: date-time
                    type: string
                  error:
                    description: Error message if failed
                    type: string
                  id:
                    description: Execution ID
                    type: string
                  rtoAchieved:
                    description: RTO achieved (actual recovery time)
                    type: string
                  startTime:
                    description: Start time
                    format: date-time
                    type: string
                  status:
                    description: Execution status
                    enum:
                    - Running
                    - Completed
                    - Failed
                    - Cancelled
                    type: string
                  steps:
                    description: Detailed execution steps
                    items:
                      description: DRExecutionStep defines a step in DR plan execution
                      properties:
                        duration:
                          description: Duration
                          type: string
                        endTime:
                          description: End time
                          format: date-time
                          type: string
                        error:
                          description: Error message if failed
                          type: string
                        name:
                          description: Step name
                          type: string
                        startTime:
                          description: Start time
                          format: date-time
                          type: string
                        status:
                          description: Step status
                          enum:
                          - Pending
                          - Running
                          - Completed
                          - Failed
                          - Skipped
                          type: string
                      required:
                      - name
                      - startTime
                      - status
                      type: object
                    type: array
                required:
                - id
                - startTime
                - status
                type: object
              lastTestResults:
                description: Test results from the most recent DR test
                properties:
                  issues:
                    description: Issues found during testing
                    items:
                      type: string
                    type: array
                  rtoAchieved:
                    description: RTO achieved during test
                    type: string
                  status:
                    description: Overall test status
                    enum:
                    - Passed
                    - Failed
                    - Partial
                    type: string
                  testCases:
                    description: Individual test results
                    items:
                      description: DRTestCase defines a single test case result
                      properties:
                        duration:
                          description: Duration
                          type: string
                        error:
                          description: Error message if failed
                          type: string
                        name:
                          description: Test case name
                          type: string
                        status:
                          description: Test case status
                          enum:
                          - Passed
                          - Failed
                          - Skipped
                          type: string
                      required:
                      - name
                      - status
                      type: object
                    type: array
                  testId:
                    description: Test ID
                    type: string
                  timestamp:
                    description: Test timestamp
                    format: date-time
                    type: string
                required:
                - status
                - testId
                - timestamp
                type: object
              metrics:
                description: Current RTO and RPO metrics
                properties:
                  availability:
                    description: Availability percentage
                    format: int32
                    type: integer
                  averageRTO:
                    description: Average RTO over last executions
                    type: string
                  currentRPO:
                    description: Current RPO (time since last backup)
                    type: string
                  currentRTO:
                    description: Current RTO (based on last execution)
                    type: string
                  lastUpdated:
                    description: Last updated timestamp
                    format: date-time
                    type: string
                  successRate:
                    description: Success rate percentage
                    format: int32
                    type: integer
                type: object
              nextScheduledExecution:
                description: Next scheduled execution
                format: date-time
                type: string
              observedGeneration:
                description: Observed generation
                format: int64
                type: integer
              phase:
                description: Current phase of the disaster recovery plan
                enum:
                - Pending
                - Active
                - Testing
                - Failed
                - Suspended
                type: string
              successfulExecutions:
                description: Number of successful executions
                format: int32
                type: integer
            type: object
        type: object
    served: true
    storage: true
    subresources:
      status: {}<|MERGE_RESOLUTION|>--- conflicted
+++ resolved
@@ -284,22 +284,12 @@
                         description: CPU limits
                         pattern: ^(\+|-)?(([0-9]+(\.[0-9]*)?)|(\.[0-9]+))(([KMGTPE]i)|[numkMGTPE]|([eE](\+|-)?(([0-9]+(\.[0-9]*)?)|(\.[0-9]+))))?$
                         x-kubernetes-int-or-string: true
-                      maxCPU:
-                        anyOf:
-                        - type: integer
-                        - type: string
-                        description: Maximum CPU allocation (for blueprint engine
-                          compatibility)
-                        pattern: ^(\+|-)?(([0-9]+(\.[0-9]*)?)|(\.[0-9]+))(([KMGTPE]i)|[numkMGTPE]|([eE](\+|-)?(([0-9]+(\.[0-9]*)?)|(\.[0-9]+))))?$
-                        x-kubernetes-int-or-string: true
                       maxConcurrency:
                         default: 10
                         description: Maximum concurrent operations
                         format: int32
                         minimum: 1
                         type: integer
-<<<<<<< HEAD
-=======
                       maxCpu:
                         anyOf:
                         - type: integer
@@ -307,17 +297,11 @@
                         description: MaxCPU limits
                         pattern: ^(\+|-)?(([0-9]+(\.[0-9]*)?)|(\.[0-9]+))(([KMGTPE]i)|[numkMGTPE]|([eE](\+|-)?(([0-9]+(\.[0-9]*)?)|(\.[0-9]+))))?$
                         x-kubernetes-int-or-string: true
->>>>>>> b3529b0b
                       maxMemory:
                         anyOf:
                         - type: integer
                         - type: string
-<<<<<<< HEAD
-                        description: Maximum memory allocation (for blueprint engine
-                          compatibility)
-=======
                         description: MaxMemory limits
->>>>>>> b3529b0b
                         pattern: ^(\+|-)?(([0-9]+(\.[0-9]*)?)|(\.[0-9]+))(([KMGTPE]i)|[numkMGTPE]|([eE](\+|-)?(([0-9]+(\.[0-9]*)?)|(\.[0-9]+))))?$
                         x-kubernetes-int-or-string: true
                       memory:
@@ -690,22 +674,12 @@
                         description: CPU limits
                         pattern: ^(\+|-)?(([0-9]+(\.[0-9]*)?)|(\.[0-9]+))(([KMGTPE]i)|[numkMGTPE]|([eE](\+|-)?(([0-9]+(\.[0-9]*)?)|(\.[0-9]+))))?$
                         x-kubernetes-int-or-string: true
-                      maxCPU:
-                        anyOf:
-                        - type: integer
-                        - type: string
-                        description: Maximum CPU allocation (for blueprint engine
-                          compatibility)
-                        pattern: ^(\+|-)?(([0-9]+(\.[0-9]*)?)|(\.[0-9]+))(([KMGTPE]i)|[numkMGTPE]|([eE](\+|-)?(([0-9]+(\.[0-9]*)?)|(\.[0-9]+))))?$
-                        x-kubernetes-int-or-string: true
                       maxConcurrency:
                         default: 10
                         description: Maximum concurrent operations
                         format: int32
                         minimum: 1
                         type: integer
-<<<<<<< HEAD
-=======
                       maxCpu:
                         anyOf:
                         - type: integer
@@ -713,17 +687,11 @@
                         description: MaxCPU limits
                         pattern: ^(\+|-)?(([0-9]+(\.[0-9]*)?)|(\.[0-9]+))(([KMGTPE]i)|[numkMGTPE]|([eE](\+|-)?(([0-9]+(\.[0-9]*)?)|(\.[0-9]+))))?$
                         x-kubernetes-int-or-string: true
->>>>>>> b3529b0b
                       maxMemory:
                         anyOf:
                         - type: integer
                         - type: string
-<<<<<<< HEAD
-                        description: Maximum memory allocation (for blueprint engine
-                          compatibility)
-=======
                         description: MaxMemory limits
->>>>>>> b3529b0b
                         pattern: ^(\+|-)?(([0-9]+(\.[0-9]*)?)|(\.[0-9]+))(([KMGTPE]i)|[numkMGTPE]|([eE](\+|-)?(([0-9]+(\.[0-9]*)?)|(\.[0-9]+))))?$
                         x-kubernetes-int-or-string: true
                       memory:
@@ -1313,7 +1281,6 @@
                 allOf:
                 - enum:
                   - low
-                  - normal
                   - medium
                   - high
                   - critical
@@ -1340,21 +1307,12 @@
                     description: CPU limits
                     pattern: ^(\+|-)?(([0-9]+(\.[0-9]*)?)|(\.[0-9]+))(([KMGTPE]i)|[numkMGTPE]|([eE](\+|-)?(([0-9]+(\.[0-9]*)?)|(\.[0-9]+))))?$
                     x-kubernetes-int-or-string: true
-                  maxCPU:
-                    anyOf:
-                    - type: integer
-                    - type: string
-                    description: Maximum CPU allocation (for blueprint engine compatibility)
-                    pattern: ^(\+|-)?(([0-9]+(\.[0-9]*)?)|(\.[0-9]+))(([KMGTPE]i)|[numkMGTPE]|([eE](\+|-)?(([0-9]+(\.[0-9]*)?)|(\.[0-9]+))))?$
-                    x-kubernetes-int-or-string: true
                   maxConcurrency:
                     default: 10
                     description: Maximum concurrent operations
                     format: int32
                     minimum: 1
                     type: integer
-<<<<<<< HEAD
-=======
                   maxCpu:
                     anyOf:
                     - type: integer
@@ -1362,16 +1320,11 @@
                     description: MaxCPU limits
                     pattern: ^(\+|-)?(([0-9]+(\.[0-9]*)?)|(\.[0-9]+))(([KMGTPE]i)|[numkMGTPE]|([eE](\+|-)?(([0-9]+(\.[0-9]*)?)|(\.[0-9]+))))?$
                     x-kubernetes-int-or-string: true
->>>>>>> b3529b0b
                   maxMemory:
                     anyOf:
                     - type: integer
                     - type: string
-<<<<<<< HEAD
-                    description: Maximum memory allocation (for blueprint engine compatibility)
-=======
                     description: MaxMemory limits
->>>>>>> b3529b0b
                     pattern: ^(\+|-)?(([0-9]+(\.[0-9]*)?)|(\.[0-9]+))(([KMGTPE]i)|[numkMGTPE]|([eE](\+|-)?(([0-9]+(\.[0-9]*)?)|(\.[0-9]+))))?$
                     x-kubernetes-int-or-string: true
                   memory:
@@ -1480,22 +1433,12 @@
                             description: CPU limits
                             pattern: ^(\+|-)?(([0-9]+(\.[0-9]*)?)|(\.[0-9]+))(([KMGTPE]i)|[numkMGTPE]|([eE](\+|-)?(([0-9]+(\.[0-9]*)?)|(\.[0-9]+))))?$
                             x-kubernetes-int-or-string: true
-                          maxCPU:
-                            anyOf:
-                            - type: integer
-                            - type: string
-                            description: Maximum CPU allocation (for blueprint engine
-                              compatibility)
-                            pattern: ^(\+|-)?(([0-9]+(\.[0-9]*)?)|(\.[0-9]+))(([KMGTPE]i)|[numkMGTPE]|([eE](\+|-)?(([0-9]+(\.[0-9]*)?)|(\.[0-9]+))))?$
-                            x-kubernetes-int-or-string: true
                           maxConcurrency:
                             default: 10
                             description: Maximum concurrent operations
                             format: int32
                             minimum: 1
                             type: integer
-<<<<<<< HEAD
-=======
                           maxCpu:
                             anyOf:
                             - type: integer
@@ -1503,17 +1446,11 @@
                             description: MaxCPU limits
                             pattern: ^(\+|-)?(([0-9]+(\.[0-9]*)?)|(\.[0-9]+))(([KMGTPE]i)|[numkMGTPE]|([eE](\+|-)?(([0-9]+(\.[0-9]*)?)|(\.[0-9]+))))?$
                             x-kubernetes-int-or-string: true
->>>>>>> b3529b0b
                           maxMemory:
                             anyOf:
                             - type: integer
                             - type: string
-<<<<<<< HEAD
-                            description: Maximum memory allocation (for blueprint
-                              engine compatibility)
-=======
                             description: MaxMemory limits
->>>>>>> b3529b0b
                             pattern: ^(\+|-)?(([0-9]+(\.[0-9]*)?)|(\.[0-9]+))(([KMGTPE]i)|[numkMGTPE]|([eE](\+|-)?(([0-9]+(\.[0-9]*)?)|(\.[0-9]+))))?$
                             x-kubernetes-int-or-string: true
                           memory:
