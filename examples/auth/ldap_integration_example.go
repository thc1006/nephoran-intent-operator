package main

import (
	"context"
	"encoding/json"
	"fmt"
	"log"
	"log/slog"
	"net/http"
	"os"
	"os/signal"
	"syscall"
	"time"

	"github.com/gorilla/mux"

	"github.com/nephio-project/nephoran-intent-operator/pkg/auth"
	"github.com/nephio-project/nephoran-intent-operator/pkg/auth/providers"
)

// Example: Complete LDAP Integration with Nephoran Intent Operator.

// This example demonstrates how to integrate LDAP authentication with the Nephoran Intent Operator.

// including OAuth2, session management, RBAC, and security features.

func main() {

	// Initialize structured logging.

	logger := slog.New(slog.NewJSONHandler(os.Stdout, &slog.HandlerOptions{

		Level: slog.LevelInfo,
	}))

	slog.SetDefault(logger)

	// Load authentication configuration.

	authConfig, err := auth.LoadAuthConfig(context.Background(), "")

	if err != nil {

		log.Fatalf("Failed to load auth config: %v", err)

	}

<<<<<<< HEAD
	// Convert AuthConfig to AuthManagerConfig
	authManagerConfig := &auth.AuthManagerConfig{
		JWTConfig: &auth.JWTConfig{
			Issuer:        "nephoran-intent-operator",
			SigningKey:    authConfig.JWTSecretKey,
			DefaultTTL:    authConfig.TokenTTL,
			RefreshTTL:    authConfig.RefreshTTL,
			CookieDomain:  "",
			CookiePath:    "/",
		},
		SessionConfig: &auth.SessionConfig{
			SessionTimeout:   24 * time.Hour,
			RefreshThreshold: 15 * time.Minute,
			MaxSessions:      10,
			SecureCookies:    true,
			SameSiteCookies:  "Lax",
		},
		RBACConfig: &auth.RBACManagerConfig{
			CacheTTL:           15 * time.Minute,
			EnableHierarchy:    true,
			DefaultDenyAll:     true,
			PolicyEvaluation:   "deny-overrides",
			MaxPolicyDepth:     10,
			EnableAuditLogging: true,
		},
		OAuth2Config: &auth.OAuth2ManagerConfig{
			Enabled: len(authConfig.Providers) > 0,
		},
		SecurityConfig: &auth.SecurityManagerConfig{
			CSRFSecret: []byte("csrf-secret-key-change-in-production"),
			PKCE: auth.PKCEConfig{
				TTL: 10 * time.Minute,
			},
			CSRF: auth.CSRFConfig{
				Secret: []byte("csrf-secret-key-change-in-production"),
				TTL:    1 * time.Hour,
			},
		},
	}

	// Create authentication manager
	authManager, err := auth.NewAuthManager(authManagerConfig, logger)
=======
	// Create authentication manager.

	authManager, err := auth.NewAuthManager(context.Background(), authConfig, logger)

>>>>>>> b3529b0b
	if err != nil {

		log.Fatalf("Failed to create auth manager: %v", err)

	}

	// Create HTTP router.

	router := mux.NewRouter()

	// Setup authentication routes and middleware.

	setupAuthRoutes(router, authManager)

	setupProtectedRoutes(router, authManager)

	// Create HTTP server.

	server := &http.Server{

		Addr: ":8080",

		Handler: router,

		ReadTimeout: 15 * time.Second,

		WriteTimeout: 15 * time.Second,

		IdleTimeout: 60 * time.Second,
	}

	// Start server in goroutine.

	go func() {

		logger.Info("Starting server", "addr", server.Addr)

		if err := server.ListenAndServe(); err != nil && err != http.ErrServerClosed {

			log.Fatalf("Server failed to start: %v", err)

		}

	}()

	// Wait for interrupt signal to gracefully shutdown.

	quit := make(chan os.Signal, 1)

	signal.Notify(quit, syscall.SIGINT, syscall.SIGTERM)

	<-quit

	logger.Info("Shutting down server...")

	// Graceful shutdown.

	ctx, cancel := context.WithTimeout(context.Background(), 30*time.Second)

	defer cancel()

	if err := server.Shutdown(ctx); err != nil {

		log.Fatalf("Server forced to shutdown: %v", err)

	}

<<<<<<< HEAD
	// Shutdown auth manager
	if err := authManager.Close(); err != nil {
=======
	// Shutdown auth manager.

	if err := authManager.Shutdown(ctx); err != nil {

>>>>>>> b3529b0b
		logger.Error("Error shutting down auth manager", "error", err)

	}

	logger.Info("Server exited")

}

// setupAuthRoutes configures authentication-related routes.

func setupAuthRoutes(router *mux.Router, authManager *auth.Manager) {

	// Health check endpoint.

	router.HandleFunc("/health", authManager.HandleHealthCheck).Methods("GET")

	// Authentication information endpoint.

	router.HandleFunc("/auth/info", handleAuthInfo(authManager)).Methods("GET")

	// LDAP authentication endpoints.

	if ldapMiddleware := authManager.GetLDAPMiddleware(); ldapMiddleware != nil {

		router.HandleFunc("/auth/ldap/login", ldapMiddleware.HandleLDAPLogin).Methods("POST")

		router.HandleFunc("/auth/ldap/logout", ldapMiddleware.HandleLDAPLogout).Methods("POST")

<<<<<<< HEAD
		// LDAP user info endpoint (for admin purposes)
		router.Handle("/auth/ldap/user/{username}",
			authManager.GetMiddleware().RequirePermissionMiddleware("users:manage")(
				http.HandlerFunc(handleLDAPUserInfo(ldapMiddleware))),
		).Methods("GET")

		// LDAP test connection endpoint
		router.Handle("/auth/ldap/test",
			authManager.GetMiddleware().RequireAdminMiddleware(
				http.HandlerFunc(handleLDAPTest(ldapMiddleware))),
		).Methods("GET")
=======
		// LDAP user info endpoint (for admin purposes).

		protectedUserInfo := authManager.GetMiddleware().RequirePermissionMiddleware("users:manage")(

			http.HandlerFunc(handleLDAPUserInfo(ldapMiddleware)))

		router.Handle("/auth/ldap/user/{username}", protectedUserInfo).Methods("GET")

		// LDAP test connection endpoint.

		protectedLDAPTest := authManager.GetMiddleware().RequireAdminMiddleware(

			http.HandlerFunc(handleLDAPTest(ldapMiddleware)))

		router.Handle("/auth/ldap/test", protectedLDAPTest).Methods("GET")

>>>>>>> b3529b0b
	}

	// OAuth2 endpoints (if OAuth2 is configured).

	if oauth2Manager := authManager.GetOAuth2Manager(); oauth2Manager != nil {

		setupOAuth2Routes(router, oauth2Manager)

	}

	// JWT token refresh endpoint.

	router.HandleFunc("/auth/refresh", handleTokenRefresh(authManager)).Methods("POST")

	// Session management endpoints.

	router.HandleFunc("/auth/session", handleSessionInfo(authManager)).Methods("GET")

	router.HandleFunc("/auth/session", handleSessionInvalidate(authManager)).Methods("DELETE")

}

// setupOAuth2Routes configures OAuth2-related routes.

func setupOAuth2Routes(router *mux.Router, oauth2Manager *auth.OAuth2Manager) {

	router.HandleFunc("/auth/oauth2/providers", handleOAuth2Providers(oauth2Manager)).Methods("GET")

	router.HandleFunc("/auth/oauth2/authorize/{provider}", handleOAuth2Authorize(oauth2Manager)).Methods("GET")

	router.HandleFunc("/auth/oauth2/callback/{provider}", handleOAuth2Callback(oauth2Manager)).Methods("GET")

}

// setupProtectedRoutes configures routes that require authentication.

func setupProtectedRoutes(router *mux.Router, authManager *auth.Manager) {

	// Apply authentication middleware to protected routes.

	protected := router.PathPrefix("/api").Subrouter()

	// LDAP authentication middleware for direct LDAP auth.

	if ldapMiddleware := authManager.GetLDAPMiddleware(); ldapMiddleware != nil {

		protected.Use(ldapMiddleware.LDAPAuthenticateMiddleware)

	} else {

		// Fallback to standard auth middleware.

		protected.Use(authManager.GetMiddleware().AuthenticateMiddleware)

	}

	// Example protected endpoints.

	protected.HandleFunc("/profile", handleUserProfile).Methods("GET")
<<<<<<< HEAD
	protected.Handle("/intents",
		authManager.GetMiddleware().RequirePermissionMiddleware("intent:read")(
			http.HandlerFunc(handleIntentsList)),
	).Methods("GET")

	protected.Handle("/intents",
		authManager.GetMiddleware().RequirePermissionMiddleware("intent:create")(
			http.HandlerFunc(handleIntentCreate)),
	).Methods("POST")

	// Admin-only endpoints
	protected.Handle("/admin/users",
		authManager.GetMiddleware().RequireAdminMiddleware(
			http.HandlerFunc(handleAdminUsers)),
	).Methods("GET")
=======

	protectedIntentsList := authManager.GetMiddleware().RequirePermissionMiddleware("intent:read")(

		http.HandlerFunc(handleIntentsList))

	protected.Handle("/intents", protectedIntentsList).Methods("GET")

	protectedIntentsCreate := authManager.GetMiddleware().RequirePermissionMiddleware("intent:create")(

		http.HandlerFunc(handleIntentCreate))

	protected.Handle("/intents", protectedIntentsCreate).Methods("POST")

	// Admin-only endpoints.

	protectedAdminUsers := authManager.GetMiddleware().RequireAdminMiddleware(

		http.HandlerFunc(handleAdminUsers))

	protected.Handle("/admin/users", protectedAdminUsers).Methods("GET")

>>>>>>> b3529b0b
}

// HTTP Handlers.

func handleAuthInfo(authManager *auth.Manager) http.HandlerFunc {

	return func(w http.ResponseWriter, r *http.Request) {

		providers := authManager.ListProviders()

		info := map[string]interface{}{

			"enabled": true,

			"providers": providers,

			"features": map[string]bool{

				"ldap": len(providers["ldap"].(map[string]interface{})) > 0,

				"oauth2": len(providers["oauth2"].(map[string]interface{})) > 0,

				"session": true,

				"jwt": true,

				"rbac": true,

				"csrf": true,

				"pkce": true,
			},
		}

		w.Header().Set("Content-Type", "application/json")

		json.NewEncoder(w).Encode(info)

	}

}

func handleLDAPUserInfo(ldapMiddleware *auth.LDAPAuthMiddleware) http.HandlerFunc {

	return func(w http.ResponseWriter, r *http.Request) {

		vars := mux.Vars(r)

		username := vars["username"]

		provider := r.URL.Query().Get("provider")

		userInfo, err := ldapMiddleware.GetUserInfo(r.Context(), username, provider)

		if err != nil {

			http.Error(w, fmt.Sprintf("Failed to get user info: %v", err), http.StatusNotFound)

			return

		}

		// Remove sensitive information.

		response := map[string]interface{}{

			"username": userInfo.Username,

			"email": userInfo.Email,

			"display_name": userInfo.Name,

			"first_name": userInfo.GivenName,

			"last_name": userInfo.FamilyName,

			"groups": userInfo.Groups,

			"roles": userInfo.Roles,

			"provider": userInfo.Provider,
		}

		w.Header().Set("Content-Type", "application/json")

		json.NewEncoder(w).Encode(response)

	}

}

func handleLDAPTest(ldapMiddleware *auth.LDAPAuthMiddleware) http.HandlerFunc {

	return func(w http.ResponseWriter, r *http.Request) {

		results := ldapMiddleware.TestLDAPConnection(r.Context())

		response := map[string]interface{}{

			"results": make(map[string]interface{}),
		}

		allHealthy := true

		for provider, err := range results {

			if err != nil {

				response["results"].(map[string]interface{})[provider] = map[string]interface{}{

					"status": "unhealthy",

					"error": err.Error(),
				}

				allHealthy = false

			} else {

				response["results"].(map[string]interface{})[provider] = map[string]interface{}{

					"status": "healthy",
				}

			}

		}

		response["overall_status"] = "healthy"

		if !allHealthy {

			response["overall_status"] = "unhealthy"

			w.WriteHeader(http.StatusServiceUnavailable)

		}

		w.Header().Set("Content-Type", "application/json")

		json.NewEncoder(w).Encode(response)

	}

}

func handleOAuth2Providers(oauth2Manager *auth.OAuth2Manager) http.HandlerFunc {

	return func(w http.ResponseWriter, r *http.Request) {

		// This would be implemented to list available OAuth2 providers.

		providers := map[string]interface{}{

			"providers": []string{},

			"message": "OAuth2 providers endpoint - implementation depends on OAuth2Manager interface",
		}

		w.Header().Set("Content-Type", "application/json")

		json.NewEncoder(w).Encode(providers)

	}

}

func handleOAuth2Authorize(oauth2Manager *auth.OAuth2Manager) http.HandlerFunc {

	return func(w http.ResponseWriter, r *http.Request) {

		// This would be implemented to handle OAuth2 authorization.

		w.Header().Set("Content-Type", "application/json")

		json.NewEncoder(w).Encode(map[string]string{

			"message": "OAuth2 authorization endpoint - implementation depends on OAuth2Manager interface",
		})

	}

}

func handleOAuth2Callback(oauth2Manager *auth.OAuth2Manager) http.HandlerFunc {

	return func(w http.ResponseWriter, r *http.Request) {

		// This would be implemented to handle OAuth2 callbacks.

		w.Header().Set("Content-Type", "application/json")

		json.NewEncoder(w).Encode(map[string]string{

			"message": "OAuth2 callback endpoint - implementation depends on OAuth2Manager interface",
		})

	}

}

func handleTokenRefresh(authManager *auth.Manager) http.HandlerFunc {

	return func(w http.ResponseWriter, r *http.Request) {

		var request struct {
			RefreshToken string `json:"refresh_token"`
		}

		if err := json.NewDecoder(r.Body).Decode(&request); err != nil {

			http.Error(w, "Invalid request", http.StatusBadRequest)

			return

		}

		accessToken, refreshToken, err := authManager.RefreshTokens(r.Context(), request.RefreshToken)

		if err != nil {

			http.Error(w, "Token refresh failed", http.StatusUnauthorized)

			return

		}

		response := map[string]interface{}{

			"access_token": accessToken,

			"refresh_token": refreshToken,

			"token_type": "Bearer",

			"expires_in": 3600,
		}

		w.Header().Set("Content-Type", "application/json")

		json.NewEncoder(w).Encode(response)

	}

}

func handleSessionInfo(authManager *auth.Manager) http.HandlerFunc {

	return func(w http.ResponseWriter, r *http.Request) {

		// Get session ID from cookie or header.

		sessionID := getSessionID(r)

		if sessionID == "" {

			http.Error(w, "No session found", http.StatusUnauthorized)

			return

		}

		sessionInfo, err := authManager.ValidateSession(r.Context(), sessionID)

		if err != nil {

			http.Error(w, "Invalid session", http.StatusUnauthorized)

			return

		}

		response := map[string]interface{}{
<<<<<<< HEAD
			"session_id":     sessionInfo.ID,
			"user_id":        sessionInfo.UserID,
			"provider":       sessionInfo.Provider,
			"roles":          sessionInfo.Roles,
			"created_at":     sessionInfo.CreatedAt,
			"last_activity":  sessionInfo.LastActivity,
			"expires_at":     sessionInfo.ExpiresAt,
			"ip_address":     sessionInfo.IPAddress,
			"user_agent":     sessionInfo.UserAgent,
			"sso_enabled":    sessionInfo.SSOEnabled,
=======

			"session_id": sessionInfo.ID,

			"user_id": sessionInfo.UserID,

			"username": sessionInfo.UserInfo.Username,

			"email": sessionInfo.UserInfo.Email,

			"display_name": sessionInfo.UserInfo.Name,

			"provider": sessionInfo.Provider,

			"groups": sessionInfo.UserInfo.Groups,

			"roles": sessionInfo.Roles,

			"created_at": sessionInfo.CreatedAt,

			"expires_at": sessionInfo.ExpiresAt,
>>>>>>> b3529b0b
		}

		w.Header().Set("Content-Type", "application/json")

		json.NewEncoder(w).Encode(response)

	}

}

func handleSessionInvalidate(authManager *auth.Manager) http.HandlerFunc {

	return func(w http.ResponseWriter, r *http.Request) {

		sessionID := getSessionID(r)

		if sessionID == "" {

			http.Error(w, "No session found", http.StatusBadRequest)

			return

		}

		sessionManager := authManager.GetSessionManager()

		if err := sessionManager.InvalidateSession(r.Context(), sessionID); err != nil {

			http.Error(w, "Failed to invalidate session", http.StatusInternalServerError)

			return

		}

		// Clear session cookie.

		http.SetCookie(w, &http.Cookie{

			Name: "nephoran_session",

			Value: "",

			Path: "/",

			MaxAge: -1,

			HttpOnly: true,

			Secure: r.TLS != nil,
		})

		w.Header().Set("Content-Type", "application/json")

		json.NewEncoder(w).Encode(map[string]string{

			"message": "Session invalidated successfully",
		})

	}

}

func handleUserProfile(w http.ResponseWriter, r *http.Request) {

	authContext := auth.GetAuthContext(r.Context())

	if authContext == nil {

		http.Error(w, "Authentication required", http.StatusUnauthorized)

		return

	}

	profile := map[string]interface{}{

		"user_id": authContext.UserID,

		"provider": authContext.Provider,

		"roles": authContext.Roles,

		"permissions": authContext.Permissions,

		"is_admin": authContext.IsAdmin,

		"attributes": authContext.Attributes,
	}

	w.Header().Set("Content-Type", "application/json")

	json.NewEncoder(w).Encode(profile)

}

func handleIntentsList(w http.ResponseWriter, r *http.Request) {

	authContext := auth.GetAuthContext(r.Context())

	// Example intents list - in real implementation, this would query the database.

	intents := []map[string]interface{}{

		{

			"id": "intent-001",

			"description": "Deploy 5G AMF in production with high availability",

			"status": "deployed",

			"created_by": authContext.UserID,

			"created_at": time.Now().Add(-2 * time.Hour),
		},

		{

			"id": "intent-002",

			"description": "Scale UPF instances for increased traffic",

			"status": "pending",

			"created_by": authContext.UserID,

			"created_at": time.Now().Add(-1 * time.Hour),
		},
	}

	response := map[string]interface{}{

		"intents": intents,

		"total": len(intents),
	}

	w.Header().Set("Content-Type", "application/json")

	json.NewEncoder(w).Encode(response)

}

func handleIntentCreate(w http.ResponseWriter, r *http.Request) {

	authContext := auth.GetAuthContext(r.Context())

	var request struct {
		Description string `json:"description"`

		Type string `json:"type"`

		Parameters map[string]interface{} `json:"parameters"`
	}

	if err := json.NewDecoder(r.Body).Decode(&request); err != nil {

		http.Error(w, "Invalid request", http.StatusBadRequest)

		return

	}

	// Example intent creation - in real implementation, this would create the intent.

	intent := map[string]interface{}{

		"id": fmt.Sprintf("intent-%d", time.Now().Unix()),

		"description": request.Description,

		"type": request.Type,

		"parameters": request.Parameters,

		"status": "pending",

		"created_by": authContext.UserID,

		"created_at": time.Now(),
	}

	w.Header().Set("Content-Type", "application/json")

	w.WriteHeader(http.StatusCreated)

	json.NewEncoder(w).Encode(intent)

}

func handleAdminUsers(w http.ResponseWriter, r *http.Request) {

	// Example admin endpoint - in real implementation, this would query user data.

	users := []map[string]interface{}{

		{

			"user_id": "admin1",

			"username": "admin1",

			"email": "admin1@company.com",

			"display_name": "System Administrator",

			"roles": []string{"system-admin"},

			"last_login": time.Now().Add(-1 * time.Hour),

			"active": true,
		},

		{

			"user_id": "operator1",

			"username": "operator1",

			"email": "operator1@company.com",

			"display_name": "Network Operator",

			"roles": []string{"network-operator"},

			"last_login": time.Now().Add(-2 * time.Hour),

			"active": true,
		},
	}

	response := map[string]interface{}{

		"users": users,

		"total": len(users),
	}

	w.Header().Set("Content-Type", "application/json")

	json.NewEncoder(w).Encode(response)

}

// Helper functions.

func getSessionID(r *http.Request) string {

	// Try cookie first.

	cookie, err := r.Cookie("nephoran_session")

	if err == nil && cookie.Value != "" {

		return cookie.Value

	}

	// Try header.

	return r.Header.Get("X-Session-ID")

}

// ExampleLDAPIntegrationTest demonstrates how to test LDAP integration.

func ExampleLDAPIntegrationTest() {

	fmt.Println("Example LDAP Integration Test")

	// Create logger.

	logger := slog.New(slog.NewTextHandler(os.Stdout, &slog.HandlerOptions{

		Level: slog.LevelDebug,
	}))

	// Create LDAP configuration.

	ldapConfig := &providers.LDAPConfig{

		Host: "localhost",

		Port: 389,

		UseSSL: false,

		UseTLS: true,

		BaseDN: "dc=example,dc=com",

		BindDN: "cn=admin,dc=example,dc=com",

		BindPassword: "admin",

		UserSearchBase: "ou=people,dc=example,dc=com",

		GroupSearchBase: "ou=groups,dc=example,dc=com",

		IsActiveDirectory: false,

		RoleMappings: map[string][]string{

			"cn=admins,ou=groups,dc=example,dc=com": {"admin"},

			"cn=users,ou=groups,dc=example,dc=com": {"user"},
		},

		DefaultRoles: []string{"user"},
	}

	// Create LDAP provider.

	ldapProvider := providers.NewLDAPProvider(ldapConfig, logger)

	// Test connection.

	ctx := context.Background()
<<<<<<< HEAD
	if err := ldapProvider.Connect(ctx); err != nil {
=======

	if err := ldapProvider.TestConnection(ctx); err != nil {

>>>>>>> b3529b0b
		fmt.Printf("LDAP connection failed: %v\n", err)

		return

	}

	fmt.Println("LDAP connection successful")

	// Test authentication.

	userInfo, err := ldapProvider.Authenticate(ctx, "testuser", "testpass")

	if err != nil {

		fmt.Printf("LDAP authentication failed: %v\n", err)

		return

	}

	fmt.Printf("User authenticated: %s (%s)\n", userInfo.Username, userInfo.Email)

	fmt.Printf("Groups: %v\n", userInfo.Groups)

	fmt.Printf("Roles: %v\n", userInfo.Roles)

	// Clean up.

	ldapProvider.Close()

}<|MERGE_RESOLUTION|>--- conflicted
+++ resolved
@@ -45,55 +45,10 @@
 
 	}
 
-<<<<<<< HEAD
-	// Convert AuthConfig to AuthManagerConfig
-	authManagerConfig := &auth.AuthManagerConfig{
-		JWTConfig: &auth.JWTConfig{
-			Issuer:        "nephoran-intent-operator",
-			SigningKey:    authConfig.JWTSecretKey,
-			DefaultTTL:    authConfig.TokenTTL,
-			RefreshTTL:    authConfig.RefreshTTL,
-			CookieDomain:  "",
-			CookiePath:    "/",
-		},
-		SessionConfig: &auth.SessionConfig{
-			SessionTimeout:   24 * time.Hour,
-			RefreshThreshold: 15 * time.Minute,
-			MaxSessions:      10,
-			SecureCookies:    true,
-			SameSiteCookies:  "Lax",
-		},
-		RBACConfig: &auth.RBACManagerConfig{
-			CacheTTL:           15 * time.Minute,
-			EnableHierarchy:    true,
-			DefaultDenyAll:     true,
-			PolicyEvaluation:   "deny-overrides",
-			MaxPolicyDepth:     10,
-			EnableAuditLogging: true,
-		},
-		OAuth2Config: &auth.OAuth2ManagerConfig{
-			Enabled: len(authConfig.Providers) > 0,
-		},
-		SecurityConfig: &auth.SecurityManagerConfig{
-			CSRFSecret: []byte("csrf-secret-key-change-in-production"),
-			PKCE: auth.PKCEConfig{
-				TTL: 10 * time.Minute,
-			},
-			CSRF: auth.CSRFConfig{
-				Secret: []byte("csrf-secret-key-change-in-production"),
-				TTL:    1 * time.Hour,
-			},
-		},
-	}
-
-	// Create authentication manager
-	authManager, err := auth.NewAuthManager(authManagerConfig, logger)
-=======
 	// Create authentication manager.
 
 	authManager, err := auth.NewAuthManager(context.Background(), authConfig, logger)
 
->>>>>>> b3529b0b
 	if err != nil {
 
 		log.Fatalf("Failed to create auth manager: %v", err)
@@ -161,15 +116,10 @@
 
 	}
 
-<<<<<<< HEAD
-	// Shutdown auth manager
-	if err := authManager.Close(); err != nil {
-=======
 	// Shutdown auth manager.
 
 	if err := authManager.Shutdown(ctx); err != nil {
 
->>>>>>> b3529b0b
 		logger.Error("Error shutting down auth manager", "error", err)
 
 	}
@@ -198,19 +148,6 @@
 
 		router.HandleFunc("/auth/ldap/logout", ldapMiddleware.HandleLDAPLogout).Methods("POST")
 
-<<<<<<< HEAD
-		// LDAP user info endpoint (for admin purposes)
-		router.Handle("/auth/ldap/user/{username}",
-			authManager.GetMiddleware().RequirePermissionMiddleware("users:manage")(
-				http.HandlerFunc(handleLDAPUserInfo(ldapMiddleware))),
-		).Methods("GET")
-
-		// LDAP test connection endpoint
-		router.Handle("/auth/ldap/test",
-			authManager.GetMiddleware().RequireAdminMiddleware(
-				http.HandlerFunc(handleLDAPTest(ldapMiddleware))),
-		).Methods("GET")
-=======
 		// LDAP user info endpoint (for admin purposes).
 
 		protectedUserInfo := authManager.GetMiddleware().RequirePermissionMiddleware("users:manage")(
@@ -227,7 +164,6 @@
 
 		router.Handle("/auth/ldap/test", protectedLDAPTest).Methods("GET")
 
->>>>>>> b3529b0b
 	}
 
 	// OAuth2 endpoints (if OAuth2 is configured).
@@ -287,23 +223,6 @@
 	// Example protected endpoints.
 
 	protected.HandleFunc("/profile", handleUserProfile).Methods("GET")
-<<<<<<< HEAD
-	protected.Handle("/intents",
-		authManager.GetMiddleware().RequirePermissionMiddleware("intent:read")(
-			http.HandlerFunc(handleIntentsList)),
-	).Methods("GET")
-
-	protected.Handle("/intents",
-		authManager.GetMiddleware().RequirePermissionMiddleware("intent:create")(
-			http.HandlerFunc(handleIntentCreate)),
-	).Methods("POST")
-
-	// Admin-only endpoints
-	protected.Handle("/admin/users",
-		authManager.GetMiddleware().RequireAdminMiddleware(
-			http.HandlerFunc(handleAdminUsers)),
-	).Methods("GET")
-=======
 
 	protectedIntentsList := authManager.GetMiddleware().RequirePermissionMiddleware("intent:read")(
 
@@ -325,7 +244,6 @@
 
 	protected.Handle("/admin/users", protectedAdminUsers).Methods("GET")
 
->>>>>>> b3529b0b
 }
 
 // HTTP Handlers.
@@ -599,18 +517,6 @@
 		}
 
 		response := map[string]interface{}{
-<<<<<<< HEAD
-			"session_id":     sessionInfo.ID,
-			"user_id":        sessionInfo.UserID,
-			"provider":       sessionInfo.Provider,
-			"roles":          sessionInfo.Roles,
-			"created_at":     sessionInfo.CreatedAt,
-			"last_activity":  sessionInfo.LastActivity,
-			"expires_at":     sessionInfo.ExpiresAt,
-			"ip_address":     sessionInfo.IPAddress,
-			"user_agent":     sessionInfo.UserAgent,
-			"sso_enabled":    sessionInfo.SSOEnabled,
-=======
 
 			"session_id": sessionInfo.ID,
 
@@ -631,7 +537,6 @@
 			"created_at": sessionInfo.CreatedAt,
 
 			"expires_at": sessionInfo.ExpiresAt,
->>>>>>> b3529b0b
 		}
 
 		w.Header().Set("Content-Type", "application/json")
@@ -950,13 +855,9 @@
 	// Test connection.
 
 	ctx := context.Background()
-<<<<<<< HEAD
-	if err := ldapProvider.Connect(ctx); err != nil {
-=======
 
 	if err := ldapProvider.TestConnection(ctx); err != nil {
 
->>>>>>> b3529b0b
 		fmt.Printf("LDAP connection failed: %v\n", err)
 
 		return
