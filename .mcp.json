{
  "mcpServers": {
    "github": {
      "command": "npx",
      "args": ["-y", "@modelcontextprotocol/server-github"],
      "env": {
        "GITHUB_PERSONAL_ACCESS_TOKEN": "${GITHUB_PERSONAL_ACCESS_TOKEN}"
      }
    },
    "filesystem": {
      "command": "cmd",
      "args": [
        "/c",
        "npx",
        "-y",
        "@modelcontextprotocol/server-filesystem",
<<<<<<< HEAD
        "C:\\Users\\tingy\\dev\\_worktrees\\nephoran\\feat-ingest-tests"
=======
        "C:\\Users\\tingy\\Desktop\\dev\\nephoran-intent-operator"
>>>>>>> 0cfed482
      ]
    },
    "kubernetes": {
      "command": "npx",
      "args": ["-y", "mcp-server-kubernetes"],
      "env": {
        "KUBECONFIG": "C:\\Users\\tingy\\.kube\\config"
      }
<<<<<<< HEAD
=======
    },
    "godoc": {
      "command": "C:\\Users\\tingy\\go\\bin\\godoc-mcp.exe",
      "args": [],
      "env": {
        "GOPATH": "C:\\Users\\tingy\\go",
        "GOMODCACHE": "C:\\Users\\tingy\\go\\pkg\\mod"
      }
    },
    "mcp-k8s-go": {
      "command": "C:\\Users\\tingy\\go\\bin\\mcp-k8s-go.exe",
      "args": [],
      "env": {
        "KUBECONFIG": "C:\\Users\\tingy\\.kube\\config"
      }
    },
    "docker-mcp": {
      "command": "C:\\Users\\tingy\\AppData\\Roaming\\Python\\Python313\\Scripts\\docker-mcp.exe",
      "args": []
    },
    "helm": {
      "command": "npx",
      "args": ["-y", "helm-package-readme-mcp-server"],
      "env": {
        "ARTIFACT_HUB_API_URL": "https://artifacthub.io/api/v1"
      }
>>>>>>> 0cfed482
    }
  }
}<|MERGE_RESOLUTION|>--- conflicted
+++ resolved
@@ -14,11 +14,7 @@
         "npx",
         "-y",
         "@modelcontextprotocol/server-filesystem",
-<<<<<<< HEAD
-        "C:\\Users\\tingy\\dev\\_worktrees\\nephoran\\feat-ingest-tests"
-=======
-        "C:\\Users\\tingy\\Desktop\\dev\\nephoran-intent-operator"
->>>>>>> 0cfed482
+        "C:\\Users\\tingy\\dev\\_worktrees\\nephoran\\feat-conductor-watch"
       ]
     },
     "kubernetes": {
@@ -27,8 +23,6 @@
       "env": {
         "KUBECONFIG": "C:\\Users\\tingy\\.kube\\config"
       }
-<<<<<<< HEAD
-=======
     },
     "godoc": {
       "command": "C:\\Users\\tingy\\go\\bin\\godoc-mcp.exe",
@@ -55,7 +49,6 @@
       "env": {
         "ARTIFACT_HUB_API_URL": "https://artifacthub.io/api/v1"
       }
->>>>>>> 0cfed482
     }
   }
 }