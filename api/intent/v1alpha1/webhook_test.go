--- conflicted
+++ resolved
@@ -107,12 +107,8 @@
 				}
 
 				warnings, err := ni.ValidateCreate(ctx, ni)
-<<<<<<< HEAD
-				Expect(warnings).NotTo(BeNil()) // Expect warning for high replicas
+				Expect(warnings).NotTo(BeNil()) // Expect warning for high replicas > 100
 				Expect(warnings).To(ContainElement("spec.replicas is set to a very high value, consider reviewing resource requirements"))
-=======
-				Expect(warnings).To(BeNil()) // Accept that no warning is generated for now
->>>>>>> 78873665
 				Expect(err).NotTo(HaveOccurred())
 			})
 
@@ -152,11 +148,7 @@
 				warnings, err := ni.ValidateCreate(ctx, ni)
 				Expect(warnings).To(BeNil())
 				Expect(err).To(HaveOccurred())
-<<<<<<< HEAD
-				Expect(err.Error()).To(ContainSubstring("spec.intentType must be 'scaling'"))
-=======
 				Expect(err.Error()).To(ContainSubstring("spec.intentType must be 'scaling', got: provisioning"))
->>>>>>> 78873665
 			})
 
 			It("should reject negative replicas", func() {
@@ -173,11 +165,7 @@
 				warnings, err := ni.ValidateCreate(ctx, ni)
 				Expect(warnings).To(BeNil())
 				Expect(err).To(HaveOccurred())
-<<<<<<< HEAD
-				Expect(err.Error()).To(ContainSubstring("must be non-negative"))
-=======
 				Expect(err.Error()).To(ContainSubstring("spec.replicas must be non-negative, got: -1"))
->>>>>>> 78873665
 			})
 
 			It("should reject empty target", func() {
@@ -194,11 +182,7 @@
 				warnings, err := ni.ValidateCreate(ctx, ni)
 				Expect(warnings).To(BeNil())
 				Expect(err).To(HaveOccurred())
-<<<<<<< HEAD
-				Expect(err.Error()).To(ContainSubstring("cannot be empty"))
-=======
 				Expect(err.Error()).To(ContainSubstring("spec.target cannot be empty"))
->>>>>>> 78873665
 			})
 
 			It("should reject empty namespace", func() {
@@ -215,11 +199,7 @@
 				warnings, err := ni.ValidateCreate(ctx, ni)
 				Expect(warnings).To(BeNil())
 				Expect(err).To(HaveOccurred())
-<<<<<<< HEAD
-				Expect(err.Error()).To(ContainSubstring("cannot be empty"))
-=======
 				Expect(err.Error()).To(ContainSubstring("spec.namespace cannot be empty"))
->>>>>>> 78873665
 			})
 
 			It("should reject invalid source value", func() {
@@ -235,8 +215,9 @@
 
 				warnings, err := ni.ValidateCreate(ctx, ni)
 				Expect(warnings).To(BeNil())
-				// Note: Current implementation doesn't validate source values
-				Expect(err).NotTo(HaveOccurred())
+				// Current implementation does validate source values
+				Expect(err).To(HaveOccurred())
+				Expect(err.Error()).To(ContainSubstring("spec.source must be 'user', 'planner', or 'test', got: invalid"))
 			})
 
 			It("should report multiple validation errors", func() {
@@ -256,17 +237,11 @@
 
 				// Check for all expected error messages
 				errorMsg := err.Error()
-<<<<<<< HEAD
-				Expect(errorMsg).To(ContainSubstring("spec.intentType must be 'scaling'"))
-				Expect(errorMsg).To(ContainSubstring("must be non-negative"))
-				Expect(errorMsg).To(ContainSubstring("cannot be empty"))
-				Expect(errorMsg).To(ContainSubstring("must be 'user', 'planner', or 'test'"))
-=======
 				Expect(errorMsg).To(ContainSubstring("spec.intentType must be 'scaling', got: invalid"))
 				Expect(errorMsg).To(ContainSubstring("spec.replicas must be non-negative, got: -5"))
 				Expect(errorMsg).To(ContainSubstring("spec.target cannot be empty"))
 				Expect(errorMsg).To(ContainSubstring("spec.namespace cannot be empty"))
->>>>>>> 78873665
+				Expect(errorMsg).To(ContainSubstring("spec.source must be 'user', 'planner', or 'test', got: invalid"))
 			})
 		})
 
@@ -295,11 +270,7 @@
 				warnings, err := ni.ValidateUpdate(ctx, oldNI, newNI)
 				Expect(warnings).To(BeNil())
 				Expect(err).To(HaveOccurred())
-<<<<<<< HEAD
-				Expect(err.Error()).To(ContainSubstring("must be non-negative"))
-=======
 				Expect(err.Error()).To(ContainSubstring("spec.replicas must be non-negative, got: -2"))
->>>>>>> 78873665
 			})
 		})
 
