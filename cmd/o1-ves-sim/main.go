package main

import (
	"encoding/json"
	"flag"
	"fmt"
	"log"
	"os"
	"path/filepath"
	"time"

	"github.com/nephio-project/nephoran-intent-operator/internal/ves"
)

func main() {

	outDir := flag.String("out", "events", "output directory for VES events")

	domain := flag.String("domain", "heartbeat", "event domain (heartbeat, fault, measurement)")

	sourceName := flag.String("source", "o1-ves-sim", "source name for the event")

	interval := flag.Int("interval", 60, "heartbeat interval in seconds")

	flag.Parse()

	// Create output directory if it doesn't exist.

	if err := os.MkdirAll(*outDir, 0o750); err != nil {

		log.Fatalf("Failed to create output directory: %v", err)

	}

	var event *ves.Event

	switch *domain {

	case "heartbeat":

		event = ves.NewHeartbeatEvent(*sourceName, *interval)

	case "fault":

		event = ves.NewFaultEvent(*sourceName, "LinkDown", "MAJOR")

	default:

		// For other domains, create a minimal event.

		now := time.Now().UTC()

		nowMicros := now.UnixNano() / 1000

		event = &ves.Event{

			Event: struct {
<<<<<<< HEAD
				CommonEventHeader ves.CommonEventHeader  `json:"commonEventHeader"`
				HeartbeatFields   *ves.HeartbeatFields   `json:"heartbeatFields,omitempty"`
				FaultFields       *ves.FaultFields       `json:"faultFields,omitempty"`
=======
				CommonEventHeader ves.CommonEventHeader `json:"commonEventHeader"`

				HeartbeatFields *ves.HeartbeatFields `json:"heartbeatFields,omitempty"`

				FaultFields *ves.FaultFields `json:"faultFields,omitempty"`

>>>>>>> b3529b0b
				MeasurementFields map[string]interface{} `json:"measurementFields,omitempty"`
			}{

				CommonEventHeader: ves.CommonEventHeader{

					Domain: *domain,

					EventID: fmt.Sprintf("%s-%d", *domain, time.Now().Unix()),

					EventName: fmt.Sprintf("%s_Event", *domain),

					Priority: "Normal",

					ReportingEntityName: *sourceName,

					Sequence: 1,

					SourceName: *sourceName,

					StartEpochMicrosec: nowMicros,

					LastEpochMicrosec: nowMicros,

					Version: "4.0.1",

					VesEventListenerVersion: "7.0.1",
				},
			},
		}

	}

	// Marshal event to JSON with indentation.

	jsonData, err := json.MarshalIndent(event, "", "  ")

	if err != nil {

		log.Fatalf("Failed to marshal event: %v", err)

	}

	// Generate filename with timestamp.

	filename := time.Now().UTC().Format("20060102T150405Z") + ".json"

	filepath := filepath.Join(*outDir, filename)

	// Write to file.

	if err := os.WriteFile(filepath, jsonData, 0o640); err != nil {

		log.Fatalf("Failed to write event file: %v", err)

	}

	log.Printf("VES event written to: %s", filepath)

}<|MERGE_RESOLUTION|>--- conflicted
+++ resolved
@@ -55,18 +55,12 @@
 		event = &ves.Event{
 
 			Event: struct {
-<<<<<<< HEAD
-				CommonEventHeader ves.CommonEventHeader  `json:"commonEventHeader"`
-				HeartbeatFields   *ves.HeartbeatFields   `json:"heartbeatFields,omitempty"`
-				FaultFields       *ves.FaultFields       `json:"faultFields,omitempty"`
-=======
 				CommonEventHeader ves.CommonEventHeader `json:"commonEventHeader"`
 
 				HeartbeatFields *ves.HeartbeatFields `json:"heartbeatFields,omitempty"`
 
 				FaultFields *ves.FaultFields `json:"faultFields,omitempty"`
 
->>>>>>> b3529b0b
 				MeasurementFields map[string]interface{} `json:"measurementFields,omitempty"`
 			}{
 
