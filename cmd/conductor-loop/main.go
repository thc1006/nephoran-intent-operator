--- conflicted
+++ resolved
@@ -29,126 +29,145 @@
 	log.SetPrefix("[conductor-loop] ")
 	log.SetFlags(log.Ldate | log.Ltime | log.Lmicroseconds)
 
-	// Parse command-line flags
-<<<<<<< HEAD
-	config := parseFlags()
-
-	// Ensure handoff directory exists
-	if err := os.MkdirAll(config.HandoffDir, 0755); err != nil {
-		log.Fatalf("Failed to create handoff directory: %v", err)
-	}
-
-	// Convert to absolute path for consistency
-	absHandoffDir, err := filepath.Abs(config.HandoffDir)
-=======
+	// Parse command-line flags - support both legacy and new approach
+	useProcessor := flag.Bool("use-processor", false, "Use IntentProcessor pattern (new approach) instead of Config-based (legacy)")
+	
+	// New IntentProcessor approach flags
 	handoffDir := flag.String("handoff-dir", "./handoff", "Directory to watch for intent files")
 	errorDir := flag.String("error-dir", "./handoff/errors", "Directory for error files")
 	porchMode := flag.String("porch-mode", "structured", "Porch submission mode: 'direct' or 'structured'")
 	batchSize := flag.Int("batch-size", 10, "Maximum batch size for processing")
 	batchInterval := flag.Duration("batch-interval", 5*time.Second, "Interval for batch processing")
 	schemaPath := flag.String("schema", "", "Path to intent schema file (defaults to docs/contracts/intent.schema.json)")
-	flag.Parse()
-
-	// Validate porch mode
-	if *porchMode != "direct" && *porchMode != "structured" {
-		log.Fatalf("Invalid porch-mode: %s. Must be 'direct' or 'structured'", *porchMode)
-	}
-
-	// Ensure directories exist
-	for _, dir := range []string{*handoffDir, *errorDir} {
-		if err := os.MkdirAll(dir, 0755); err != nil {
-			log.Fatalf("Failed to create directory %s: %v", dir, err)
-		}
-	}
-
-	// Convert to absolute paths for consistency
-	absHandoffDir, err := filepath.Abs(*handoffDir)
-	if err != nil {
-		log.Fatalf("Failed to get absolute path for handoff dir: %v", err)
-	}
-
-	absErrorDir, err := filepath.Abs(*errorDir)
-	if err != nil {
-		log.Fatalf("Failed to get absolute path for error dir: %v", err)
-	}
-
-	// Determine schema path
-	if *schemaPath == "" {
-		// Default to standard location
-		*schemaPath = filepath.Join(".", "docs", "contracts", "intent.schema.json")
-	}
-
-	// Create validator
-	validator, err := ingest.NewValidator(*schemaPath)
-	if err != nil {
-		log.Fatalf("Failed to create validator: %v", err)
-	}
-
-	// Create processor configuration
-	processorConfig := &loop.ProcessorConfig{
-		HandoffDir:    absHandoffDir,
-		ErrorDir:      absErrorDir,
-		PorchMode:     *porchMode,
-		BatchSize:     *batchSize,
-		BatchInterval: *batchInterval,
-		MaxRetries:    3,
-	}
-
-	// Create processor
-	processor, err := loop.NewProcessor(processorConfig, validator, loop.DefaultPorchSubmit)
->>>>>>> 0b73e817
-	if err != nil {
-		log.Fatalf("Failed to create processor: %v", err)
-	}
-	config.HandoffDir = absHandoffDir
-
-<<<<<<< HEAD
-	// Ensure output directory exists
-	if err := os.MkdirAll(config.OutDir, 0755); err != nil {
-		log.Fatalf("Failed to create output directory: %v", err)
-	}
-
-	// Convert output directory to absolute path
-	absOutDir, err := filepath.Abs(config.OutDir)
-	if err != nil {
-		log.Fatalf("Failed to get absolute output path: %v", err)
-	}
-	config.OutDir = absOutDir
-
-	log.Printf("Starting conductor-loop with config:")
-	log.Printf("  Handoff directory: %s", config.HandoffDir)
-	log.Printf("  Porch executable: %s", config.PorchPath)
-	log.Printf("  Porch URL: %s", config.PorchURL)
-	log.Printf("  Mode: %s", config.Mode)
-	log.Printf("  Output directory: %s", config.OutDir)
-	log.Printf("  Once mode: %t", config.Once)
-	log.Printf("  Debounce duration: %v", config.DebounceDur)
-	log.Printf("  Period: %v", config.Period)
-
-	// Create and start the watcher
-	watcher, err := loop.NewWatcher(config.HandoffDir, loop.Config{
-		PorchPath:     config.PorchPath,
-		PorchURL:      config.PorchURL,
-		Mode:         config.Mode,
-		OutDir:       config.OutDir,
-		Once:         config.Once,
-		DebounceDur:  config.DebounceDur,
-		Period:       config.Period,
-	})
-=======
-	// Start batch processor
-	processor.StartBatchProcessor()
-	defer processor.Stop()
-
-	log.Printf("Starting conductor-loop:")
-	log.Printf("  Watching: %s", absHandoffDir)
-	log.Printf("  Errors: %s", absErrorDir)
-	log.Printf("  Mode: %s", *porchMode)
-	log.Printf("  Batch: size=%d, interval=%v", *batchSize, *batchInterval)
-
-	// Create and start the watcher with processor
-	watcher, err := loop.NewWatcherWithProcessor(absHandoffDir, processor)
->>>>>>> 0b73e817
+	
+	// Legacy Config approach flags (parsed within parseFlags)
+	config := parseFlags()
+	
+	var absHandoffDir string
+	var err error
+	
+	if *useProcessor {
+		// New IntentProcessor approach
+		log.Printf("Using IntentProcessor pattern (new approach)")
+		
+		// Validate porch mode
+		if *porchMode != "direct" && *porchMode != "structured" {
+			log.Fatalf("Invalid porch-mode: %s. Must be 'direct' or 'structured'", *porchMode)
+		}
+		
+		// Ensure directories exist
+		for _, dir := range []string{*handoffDir, *errorDir} {
+			if err := os.MkdirAll(dir, 0755); err != nil {
+				log.Fatalf("Failed to create directory %s: %v", dir, err)
+			}
+		}
+		
+		// Convert to absolute paths for consistency
+		absHandoffDir, err = filepath.Abs(*handoffDir)
+		if err != nil {
+			log.Fatalf("Failed to get absolute path for handoff dir: %v", err)
+		}
+	} else {
+		// Legacy Config-based approach
+		log.Printf("Using Config-based pattern (legacy approach)")
+		
+		// Ensure handoff directory exists
+		if err := os.MkdirAll(config.HandoffDir, 0755); err != nil {
+			log.Fatalf("Failed to create handoff directory: %v", err)
+		}
+		
+		// Convert to absolute path for consistency
+		absHandoffDir, err = filepath.Abs(config.HandoffDir)
+		if err != nil {
+			log.Fatalf("Failed to get absolute path for handoff dir: %v", err)
+		}
+		config.HandoffDir = absHandoffDir
+	}
+	
+	var watcher *loop.Watcher
+	
+	if *useProcessor {
+		// New IntentProcessor approach setup
+		absErrorDir, err := filepath.Abs(*errorDir)
+		if err != nil {
+			log.Fatalf("Failed to get absolute path for error dir: %v", err)
+		}
+
+		// Determine schema path
+		if *schemaPath == "" {
+			// Default to standard location
+			*schemaPath = filepath.Join(".", "docs", "contracts", "intent.schema.json")
+		}
+
+		// Create validator
+		validator, err := ingest.NewValidator(*schemaPath)
+		if err != nil {
+			log.Fatalf("Failed to create validator: %v", err)
+		}
+
+		// Create processor configuration
+		processorConfig := &loop.ProcessorConfig{
+			HandoffDir:    absHandoffDir,
+			ErrorDir:      absErrorDir,
+			PorchMode:     *porchMode,
+			BatchSize:     *batchSize,
+			BatchInterval: *batchInterval,
+			MaxRetries:    3,
+		}
+
+		// Create processor
+		processor, err := loop.NewProcessor(processorConfig, validator, loop.DefaultPorchSubmit)
+		if err != nil {
+			log.Fatalf("Failed to create processor: %v", err)
+		}
+
+		// Start batch processor
+		processor.StartBatchProcessor()
+		defer processor.Stop()
+
+		log.Printf("Starting conductor-loop:")
+		log.Printf("  Watching: %s", absHandoffDir)
+		log.Printf("  Errors: %s", absErrorDir)
+		log.Printf("  Mode: %s", *porchMode)
+		log.Printf("  Batch: size=%d, interval=%v", *batchSize, *batchInterval)
+
+		// Create and start the watcher with processor
+		watcher, err = loop.NewWatcherWithProcessor(absHandoffDir, processor)
+	} else {
+		// Legacy Config-based approach setup
+		// Ensure output directory exists
+		if err := os.MkdirAll(config.OutDir, 0755); err != nil {
+			log.Fatalf("Failed to create output directory: %v", err)
+		}
+
+		// Convert output directory to absolute path
+		absOutDir, err := filepath.Abs(config.OutDir)
+		if err != nil {
+			log.Fatalf("Failed to get absolute output path: %v", err)
+		}
+		config.OutDir = absOutDir
+
+		log.Printf("Starting conductor-loop with config:")
+		log.Printf("  Handoff directory: %s", config.HandoffDir)
+		log.Printf("  Porch executable: %s", config.PorchPath)
+		log.Printf("  Porch URL: %s", config.PorchURL)
+		log.Printf("  Mode: %s", config.Mode)
+		log.Printf("  Output directory: %s", config.OutDir)
+		log.Printf("  Once mode: %t", config.Once)
+		log.Printf("  Debounce duration: %v", config.DebounceDur)
+		log.Printf("  Period: %v", config.Period)
+
+		// Create and start the watcher
+		watcher, err = loop.NewWatcher(absHandoffDir, loop.Config{
+			PorchPath:     config.PorchPath,
+			PorchURL:      config.PorchURL,
+			Mode:         config.Mode,
+			OutDir:       config.OutDir,
+			Once:         config.Once,
+			DebounceDur:  config.DebounceDur,
+			Period:       config.Period,
+		})
+	}
 	if err != nil {
 		log.Fatalf("Failed to create watcher: %v", err)
 	}
@@ -176,8 +195,8 @@
 		if err != nil {
 			log.Printf("Watcher error: %v", err)
 			exitCode = 1
-		} else if config.Once {
-			// In once mode, check if any files failed
+		} else if (!*useProcessor && config.Once) {
+			// In once mode, check if any files failed (only for legacy approach)
 			stats, statsErr := watcher.GetStats()
 			if statsErr != nil {
 				log.Printf("Failed to get processing stats: %v", statsErr)
@@ -193,11 +212,7 @@
 	case sig := <-sigChan:
 		log.Printf("Received signal %v, shutting down gracefully", sig)
 		watcher.Close()
-<<<<<<< HEAD
 		exitCode = 0
-=======
-		processor.Stop()
->>>>>>> 0b73e817
 	}
 
 	log.Println("Conductor-loop stopped")
