--- conflicted
+++ resolved
@@ -17,14 +17,6 @@
 	log.SetPrefix("[conductor-loop] ")
 	log.SetFlags(log.Ldate | log.Ltime | log.Lmicroseconds)
 
-<<<<<<< HEAD
-	// Get the handoff directory path (relative to current working directory)
-	handoffDir := filepath.Join(".", "handoff")
-
-	// Ensure handoff directory exists
-	if err := os.MkdirAll(handoffDir, 0755); err != nil {
-		log.Fatalf("Failed to create handoff directory: %v", err)
-=======
 	// Parse command-line flags
 	handoffDir := flag.String("handoff-dir", "./handoff", "Directory to watch for intent files")
 	errorDir := flag.String("error-dir", "./handoff/errors", "Directory for error files")
@@ -55,7 +47,6 @@
 	absErrorDir, err := filepath.Abs(*errorDir)
 	if err != nil {
 		log.Fatalf("Failed to get absolute path for error dir: %v", err)
->>>>>>> a523ef4a
 	}
 
 	// Determine schema path
