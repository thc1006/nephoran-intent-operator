--- conflicted
+++ resolved
@@ -11,10 +11,87 @@
 	"syscall"
 	"time"
 
+	"github.com/thc1006/nephoran-intent-operator/internal/ingest"
 	"github.com/thc1006/nephoran-intent-operator/internal/loop"
 )
 
-<<<<<<< HEAD
+// isExpectedShutdownError identifies expected errors during shutdown that don't indicate infrastructure issues
+func isExpectedShutdownError(err error) bool {
+	if err == nil {
+		return false
+	}
+	
+	errorMsg := strings.ToLower(err.Error())
+	
+	// Expected shutdown patterns - these indicate graceful cleanup is in progress
+	expectedPatterns := []string{
+		"stats not available - no file manager configured",
+		"failed to read directory", // Directory may be temporarily inaccessible during cleanup
+		"permission denied",        // Cleanup processes may temporarily lock resources
+		"file does not exist",      // Status files may be cleaned up during shutdown
+		"no such file or directory", // Similar to above, for different OS error formats
+		"directory not found",      // Status directories may be cleaned up
+		"access is denied",         // Windows equivalent of permission denied
+	}
+	
+	for _, pattern := range expectedPatterns {
+		if strings.Contains(errorMsg, pattern) {
+			return true
+		}
+	}
+	
+	return false
+}
+
+// validateHandoffDir validates that a path exists and is accessible for directory operations.
+// It checks if the path exists, is a directory (not a file), and has read permissions.
+// Returns clear error messages for each failure case, working consistently across Windows, Linux, and macOS.
+func validateHandoffDir(path string) error {
+	if path == "" {
+		return fmt.Errorf("path cannot be empty")
+	}
+
+	// Clean the path to handle various path formats consistently across platforms
+	cleanPath := filepath.Clean(path)
+	
+	// Check if the path exists
+	info, err := os.Stat(cleanPath)
+	if err != nil {
+		if os.IsNotExist(err) {
+			// Path doesn't exist - check if parent directory exists and is accessible
+			parent := filepath.Dir(cleanPath)
+			
+			// Special case: if parent is the same as path, we've reached the root
+			if parent == cleanPath {
+				return fmt.Errorf("invalid path: %s (cannot validate root directory)", cleanPath)
+			}
+			
+			// Recursively check if parent is valid for directory creation
+			if err := validateHandoffDir(parent); err != nil {
+				return fmt.Errorf("invalid parent directory for %s: %v", cleanPath, err)
+			}
+			
+			// Parent exists and is valid, so we can create the directory
+			return nil
+		}
+		
+		// Other error (e.g., permission denied, invalid path format)
+		return fmt.Errorf("cannot access path %s: %v", cleanPath, err)
+	}
+	
+	// Path exists - verify it's a directory
+	if !info.IsDir() {
+		return fmt.Errorf("path %s exists but is not a directory", cleanPath)
+	}
+	
+	// Test read permission by attempting to read the directory
+	_, err = os.ReadDir(cleanPath)
+	if err != nil {
+		return fmt.Errorf("directory %s exists but is not readable: %v", cleanPath, err)
+	}
+	
+	return nil
+}
 // Config holds all command-line configuration
 type Config struct {
 	HandoffDir     string
@@ -57,6 +134,11 @@
 			log.Fatalf("Invalid porch-mode: %s. Must be 'direct' or 'structured'", *porchMode)
 		}
 		
+		// Validate directories before creating
+		if err := validateHandoffDir(*handoffDir); err != nil {
+			log.Fatalf("Invalid handoff directory path %s: %v", *handoffDir, err)
+		}
+		
 		// Ensure directories exist
 		for _, dir := range []string{*handoffDir, *errorDir} {
 			if err := os.MkdirAll(dir, 0755); err != nil {
@@ -73,7 +155,10 @@
 		// Legacy Config-based approach
 		log.Printf("Using Config-based pattern (legacy approach)")
 		
-		// Ensure handoff directory exists
+		// Validate and create handoff directory
+		if err := validateHandoffDir(config.HandoffDir); err != nil {
+			log.Fatalf("Invalid handoff directory path %s: %v", config.HandoffDir, err)
+		}
 		if err := os.MkdirAll(config.HandoffDir, 0755); err != nil {
 			log.Fatalf("Failed to create handoff directory: %v", err)
 		}
@@ -101,7 +186,7 @@
 			*schemaPath = filepath.Join(".", "docs", "contracts", "intent.schema.json")
 		}
 
-		// Create validator
+		// Create validator (using ingest package)
 		validator, err := ingest.NewValidator(*schemaPath)
 		if err != nil {
 			log.Fatalf("Failed to create validator: %v", err)
@@ -140,7 +225,10 @@
 		}
 	} else {
 		// Legacy Config-based approach setup
-		// Ensure output directory exists
+		// Validate and create output directory
+		if err := validateHandoffDir(config.OutDir); err != nil {
+			log.Fatalf("Invalid output directory path %s: %v", config.OutDir, err)
+		}
 		if err := os.MkdirAll(config.OutDir, 0755); err != nil {
 			log.Fatalf("Failed to create output directory: %v", err)
 		}
@@ -163,7 +251,7 @@
 		log.Printf("  Period: %v", config.Period)
 
 		// Create and start the watcher
-		watcher, err = loop.NewWatcher(absHandoffDir, loop.Config{
+		watcher, err = loop.NewWatcher(config.HandoffDir, loop.Config{
 			PorchPath:     config.PorchPath,
 			PorchURL:      config.PorchURL,
 			Mode:         config.Mode,
@@ -175,157 +263,6 @@
 		if err != nil {
 			log.Fatalf("Failed to create watcher: %v", err)
 		}
-=======
-// isExpectedShutdownError identifies expected errors during shutdown that don't indicate infrastructure issues
-func isExpectedShutdownError(err error) bool {
-	if err == nil {
-		return false
-	}
-	
-	errorMsg := strings.ToLower(err.Error())
-	
-	// Expected shutdown patterns - these indicate graceful cleanup is in progress
-	expectedPatterns := []string{
-		"stats not available - no file manager configured",
-		"failed to read directory", // Directory may be temporarily inaccessible during cleanup
-		"permission denied",        // Cleanup processes may temporarily lock resources
-		"file does not exist",      // Status files may be cleaned up during shutdown
-		"no such file or directory", // Similar to above, for different OS error formats
-		"directory not found",      // Status directories may be cleaned up
-		"access is denied",         // Windows equivalent of permission denied
-	}
-	
-	for _, pattern := range expectedPatterns {
-		if strings.Contains(errorMsg, pattern) {
-			return true
-		}
-	}
-	
-	return false
-}
-
-// validateHandoffDir validates that a path exists and is accessible for directory operations.
-// It checks if the path exists, is a directory (not a file), and has read permissions.
-// Returns clear error messages for each failure case, working consistently across Windows, Linux, and macOS.
-func validateHandoffDir(path string) error {
-	if path == "" {
-		return fmt.Errorf("path cannot be empty")
-	}
-
-	// Clean the path to handle various path formats consistently across platforms
-	cleanPath := filepath.Clean(path)
-	
-	// Check if the path exists
-	info, err := os.Stat(cleanPath)
-	if err != nil {
-		if os.IsNotExist(err) {
-			// Path doesn't exist - check if parent directory exists and is accessible
-			parent := filepath.Dir(cleanPath)
-			
-			// Special case: if parent is the same as path, we've reached the root
-			if parent == cleanPath {
-				return fmt.Errorf("invalid path: %s (cannot validate root directory)", cleanPath)
-			}
-			
-			// Recursively check if parent is valid for directory creation
-			if err := validateHandoffDir(parent); err != nil {
-				return fmt.Errorf("invalid parent directory for %s: %v", cleanPath, err)
-			}
-			
-			// Parent exists and is valid, so we can create the directory
-			return nil
-		}
-		
-		// Other error (e.g., permission denied, invalid path format)
-		return fmt.Errorf("cannot access path %s: %v", cleanPath, err)
-	}
-	
-	// Path exists - verify it's a directory
-	if !info.IsDir() {
-		return fmt.Errorf("path %s exists but is not a directory", cleanPath)
-	}
-	
-	// Test read permission by attempting to read the directory
-	_, err = os.ReadDir(cleanPath)
-	if err != nil {
-		return fmt.Errorf("directory %s exists but is not readable: %v", cleanPath, err)
-	}
-	
-	return nil
-}
-
-// Config holds all command-line configuration
-type Config struct {
-	HandoffDir     string
-	PorchPath      string
-	PorchURL       string
-	Mode          string
-	OutDir        string
-	Once          bool
-	DebounceDur   time.Duration
-	Period        time.Duration
-}
-
-func main() {
-	log.SetPrefix("[conductor-loop] ")
-	log.SetFlags(log.Ldate | log.Ltime | log.Lmicroseconds)
-
-	// Parse command-line flags
-	config := parseFlags()
-
-	// Validate and create handoff directory
-	if err := validateHandoffDir(config.HandoffDir); err != nil {
-		log.Fatalf("Invalid handoff directory path %s: %v", config.HandoffDir, err)
-	}
-	if err := os.MkdirAll(config.HandoffDir, 0755); err != nil {
-		log.Fatalf("Failed to create handoff directory: %v", err)
-	}
-
-	// Convert to absolute path for consistency
-	absHandoffDir, err := filepath.Abs(config.HandoffDir)
-	if err != nil {
-		log.Fatalf("Failed to get absolute path: %v", err)
-	}
-	config.HandoffDir = absHandoffDir
-
-	// Validate and create output directory
-	if err := validateHandoffDir(config.OutDir); err != nil {
-		log.Fatalf("Invalid output directory path %s: %v", config.OutDir, err)
-	}
-	if err := os.MkdirAll(config.OutDir, 0755); err != nil {
-		log.Fatalf("Failed to create output directory: %v", err)
-	}
-
-	// Convert output directory to absolute path
-	absOutDir, err := filepath.Abs(config.OutDir)
-	if err != nil {
-		log.Fatalf("Failed to get absolute output path: %v", err)
-	}
-	config.OutDir = absOutDir
-
-	log.Printf("Starting conductor-loop with config:")
-	log.Printf("  Handoff directory: %s", config.HandoffDir)
-	log.Printf("  Porch executable: %s", config.PorchPath)
-	log.Printf("  Porch URL: %s", config.PorchURL)
-	log.Printf("  Mode: %s", config.Mode)
-	log.Printf("  Output directory: %s", config.OutDir)
-	log.Printf("  Once mode: %t", config.Once)
-	log.Printf("  Debounce duration: %v", config.DebounceDur)
-	log.Printf("  Period: %v", config.Period)
-
-	// Create and start the watcher
-	watcher, err := loop.NewWatcher(config.HandoffDir, loop.Config{
-		PorchPath:     config.PorchPath,
-		PorchURL:      config.PorchURL,
-		Mode:         config.Mode,
-		OutDir:       config.OutDir,
-		Once:         config.Once,
-		DebounceDur:  config.DebounceDur,
-		Period:       config.Period,
-	})
-	if err != nil {
-		log.Fatalf("Failed to create watcher: %v", err)
->>>>>>> f79c76d3
 	}
 	
 	// Safe defer pattern - only register Close() after successful creation
@@ -336,16 +273,13 @@
 			}
 		}
 	}()
-<<<<<<< HEAD
-
-	// Process existing files on startup (for idempotency)
-	if watcher != nil {
+
+	// Process existing files on startup (for idempotency) - only for new processor approach
+	if *useProcessor && watcher != nil {
 		if err := watcher.ProcessExistingFiles(); err != nil {
 			log.Printf("Warning: Failed to process existing files: %v", err)
 		}
 	}
-=======
->>>>>>> f79c76d3
 
 	// Setup signal handling for graceful shutdown
 	sigChan := make(chan os.Signal, 1)
@@ -368,19 +302,8 @@
 		if err != nil {
 			log.Printf("Watcher error: %v", err)
 			exitCode = 1
-<<<<<<< HEAD
 		} else if (!*useProcessor && config.Once) {
 			// In once mode, check if any files failed (only for legacy approach)
-			stats, statsErr := watcher.GetStats()
-			if statsErr != nil {
-				log.Printf("Failed to get processing stats: %v", statsErr)
-				exitCode = 1
-			} else if stats.FailedCount > 0 {
-				log.Printf("Completed with %d failed files", stats.FailedCount)
-				exitCode = 8
-=======
-		} else if config.Once {
-			// In once mode, check if any files failed
 			stats, statsErr := watcher.GetStats()
 			if statsErr != nil {
 				if isExpectedShutdownError(statsErr) {
@@ -401,7 +324,6 @@
 				// Only shutdown failures - this is acceptable during graceful shutdown
 				log.Printf("Completed with %d shutdown failures (no real failures)", stats.ShutdownFailedCount)
 				exitCode = 0
->>>>>>> f79c76d3
 			} else {
 				log.Printf("All files processed successfully")
 				exitCode = 0
@@ -410,36 +332,39 @@
 	case sig := <-sigChan:
 		log.Printf("Received signal %v, shutting down gracefully", sig)
 		watcher.Close()
-<<<<<<< HEAD
-		exitCode = 0
-=======
 		
 		// Check stats after graceful shutdown to distinguish shutdown vs real failures
-		stats, statsErr := watcher.GetStats()
-		if statsErr != nil {
-			if isExpectedShutdownError(statsErr) {
-				log.Printf("Stats unavailable due to expected shutdown conditions: %v", statsErr)
-				log.Printf("Graceful shutdown completed - stats collection temporarily unavailable (expected)")
-				exitCode = 3 // Stats unavailable due to expected shutdown conditions
+		if !*useProcessor {
+			// Only check stats for legacy approach
+			stats, statsErr := watcher.GetStats()
+			if statsErr != nil {
+				if isExpectedShutdownError(statsErr) {
+					log.Printf("Stats unavailable due to expected shutdown conditions: %v", statsErr)
+					log.Printf("Graceful shutdown completed - stats collection temporarily unavailable (expected)")
+					exitCode = 3 // Stats unavailable due to expected shutdown conditions
+				} else {
+					log.Printf("Failed to get processing stats after shutdown due to unexpected error: %v", statsErr)
+					log.Printf("This indicates potential infrastructure issues with status directories or file system")
+					exitCode = 2 // Unexpected stats error (infrastructure issues)
+				}
+			} else if stats.RealFailedCount > 0 {
+				// Only real failures should affect exit code, not shutdown failures
+				log.Printf("Graceful shutdown completed with %d real failures and %d shutdown failures (total: %d failed files)", 
+					stats.RealFailedCount, stats.ShutdownFailedCount, stats.FailedCount)
+				exitCode = 8
+			} else if stats.ShutdownFailedCount > 0 {
+				// Only shutdown failures - this is acceptable during graceful shutdown
+				log.Printf("Graceful shutdown completed with %d shutdown failures (no real failures)", stats.ShutdownFailedCount)
+				exitCode = 0
 			} else {
-				log.Printf("Failed to get processing stats after shutdown due to unexpected error: %v", statsErr)
-				log.Printf("This indicates potential infrastructure issues with status directories or file system")
-				exitCode = 2 // Unexpected stats error (infrastructure issues)
-			}
-		} else if stats.RealFailedCount > 0 {
-			// Only real failures should affect exit code, not shutdown failures
-			log.Printf("Graceful shutdown completed with %d real failures and %d shutdown failures (total: %d failed files)", 
-				stats.RealFailedCount, stats.ShutdownFailedCount, stats.FailedCount)
-			exitCode = 8
-		} else if stats.ShutdownFailedCount > 0 {
-			// Only shutdown failures - this is acceptable during graceful shutdown
-			log.Printf("Graceful shutdown completed with %d shutdown failures (no real failures)", stats.ShutdownFailedCount)
+				log.Printf("Graceful shutdown completed - all files processed successfully")
+				exitCode = 0
+			}
+		} else {
+			// For new processor approach, graceful shutdown is always successful
 			exitCode = 0
-		} else {
-			log.Printf("Graceful shutdown completed - all files processed successfully")
-			exitCode = 0
-		}
->>>>>>> f79c76d3
+			log.Printf("Graceful shutdown completed")
+		}
 	}
 
 	log.Println("Conductor-loop stopped")
@@ -453,18 +378,7 @@
 		log.Fatalf("Error parsing flags: %v", err)
 	}
 	
-<<<<<<< HEAD
-	// Create directories if they don't exist (not done in parseFlagsWithFlagSet for testing)
-	if err := os.MkdirAll(config.HandoffDir, 0755); err != nil {
-		log.Fatalf("Failed to create handoff directory: %v", err)
-	}
-	if err := os.MkdirAll(config.OutDir, 0755); err != nil {
-		log.Fatalf("Failed to create output directory: %v", err)
-	}
-	
-=======
 	// Note: directory creation is done in main() after validation
->>>>>>> f79c76d3
 	return config
 }
 
