--- conflicted
+++ resolved
@@ -31,12 +31,8 @@
 
 	flag.BoolVar(&minimal, "minimal", false, "generate minimal package (Deployment + Kptfile only)")
 
-<<<<<<< HEAD
-	// Porch-specific flags
-=======
 	// Porch-specific flags.
 
->>>>>>> b3529b0b
 	flag.StringVar(&repo, "repo", "", "Target Porch repository name")
 
 	flag.StringVar(&packageName, "package", "", "Target package name")
@@ -281,10 +277,7 @@
 	}
 
 	fmt.Printf("[porch-direct] Success! KRM package generated for %s scaling to %d replicas\n",
-<<<<<<< HEAD
-=======
-
->>>>>>> b3529b0b
+
 		result.Intent.Target, result.Intent.Replicas)
 
 	return nil
