package main

import (
	"context"
	"fmt"
	"log"
	"os"
	"os/exec"
	"path/filepath"
	"strconv"
	"strings"
	"sync"
	"time"

	"github.com/spf13/cobra"
)

// TestRunner manages parallel test execution with sharding.

type TestRunner struct {
<<<<<<< HEAD
	ShardIndex  int
	TotalShards int
	Pattern     string
	Parallel    int
	Timeout     time.Duration
	Coverage    bool
	Verbose     bool
	OutputDir   string
	MaxRetries  int
	FailFast    bool
=======
	ShardIndex int

	TotalShards int

	Pattern string

	Parallel int

	Timeout time.Duration

	Coverage bool

	Verbose bool

	OutputDir string

	MaxRetries int

	FailFast bool
>>>>>>> b3529b0b
}

// TestResult represents the result of a test execution.

type TestResult struct {
<<<<<<< HEAD
	Package  string
	Duration time.Duration
	Success  bool
	Output   string
	Coverage string
	Error    error
=======
	Package string

	Duration time.Duration

	Success bool

	Output string

	Coverage string

	Error error
>>>>>>> b3529b0b
}

// TestShard contains tests assigned to a specific shard.

type TestShard struct {
	Index int

	Packages []string
}

func main() {

	var runner TestRunner

	rootCmd := &cobra.Command{

		Use: "test-runner",

		Short: "Parallel test runner with intelligent sharding",

		Long: `A test runner that distributes Go tests across multiple shards for parallel execution.

Features:

- Intelligent test sharding based on historical execution times

- Parallel execution within shards  

- Coverage report generation

- Retry mechanism for flaky tests

- Test result aggregation`,

		RunE: func(cmd *cobra.Command, args []string) error {

			return runner.Run()

		},
	}

	rootCmd.Flags().IntVar(&runner.ShardIndex, "shard-index", 0, "Shard index (0-based)")

	rootCmd.Flags().IntVar(&runner.TotalShards, "total-shards", 1, "Total number of shards")

	rootCmd.Flags().StringVar(&runner.Pattern, "pattern", "./...", "Test pattern to run")

	rootCmd.Flags().IntVar(&runner.Parallel, "parallel", 4, "Number of parallel test processes")

	rootCmd.Flags().DurationVar(&runner.Timeout, "timeout", 10*time.Minute, "Test timeout per package")

	rootCmd.Flags().BoolVar(&runner.Coverage, "coverage", false, "Enable coverage reporting")

	rootCmd.Flags().BoolVar(&runner.Verbose, "verbose", false, "Verbose test output")

	rootCmd.Flags().StringVar(&runner.OutputDir, "output-dir", "./test-results", "Output directory for results")

	rootCmd.Flags().IntVar(&runner.MaxRetries, "max-retries", 2, "Maximum retries for failed tests")

	rootCmd.Flags().BoolVar(&runner.FailFast, "fail-fast", false, "Stop on first test failure")

	// Environment variable overrides.

	if envIndex := os.Getenv("SHARD_INDEX"); envIndex != "" {

		if i, err := strconv.Atoi(envIndex); err == nil {

			runner.ShardIndex = i

		}

	}

	if envTotal := os.Getenv("TOTAL_SHARDS"); envTotal != "" {

		if t, err := strconv.Atoi(envTotal); err == nil {

			runner.TotalShards = t

		}

	}

	if envPattern := os.Getenv("TEST_PATTERN"); envPattern != "" {

		runner.Pattern = envPattern

	}

	// Apply timeout scaling from environment.

	if envTimeoutScale := os.Getenv("GO_TEST_TIMEOUT_SCALE"); envTimeoutScale != "" {

		if scale, err := strconv.ParseFloat(envTimeoutScale, 64); err == nil && scale > 0 {

			scaledTimeout := time.Duration(float64(runner.Timeout) * scale)

			log.Printf("Scaling timeout from %v to %v (scale: %.1fx)", runner.Timeout, scaledTimeout, scale)

			runner.Timeout = scaledTimeout

		}

	}

	if err := rootCmd.Execute(); err != nil {

		log.Fatal(err)

	}

}

// Run executes the test runner.

func (r *TestRunner) Run() error {

	log.Printf("Starting test runner (shard %d/%d)", r.ShardIndex+1, r.TotalShards)

<<<<<<< HEAD
	// Discover test packages
=======
	// Discover test packages.

>>>>>>> b3529b0b
	packages, err := r.discoverPackages()

	if err != nil {

		return fmt.Errorf("discovering packages: %w", err)

	}

	if len(packages) == 0 {

		log.Printf("No test packages found for pattern: %s", r.Pattern)

		return nil

	}

	// Create shard assignment.

	shard := r.createShard(packages)

	log.Printf("Assigned %d packages to shard %d", len(shard.Packages), r.ShardIndex)

	if len(shard.Packages) == 0 {

		log.Printf("No packages assigned to this shard")

		return nil

	}

	// Create output directory.

	if err := os.MkdirAll(r.OutputDir, 0o750); err != nil {

		return fmt.Errorf("creating output directory: %w", err)

	}

	// Run tests in parallel.

	results, err := r.runTests(shard.Packages)

	if err != nil {

		return fmt.Errorf("running tests: %w", err)

	}

	// Generate reports.

	if err := r.generateReports(results); err != nil {

		return fmt.Errorf("generating reports: %w", err)

	}

	// Check for failures.

	failedCount := 0

	for _, result := range results {

		if !result.Success {

			failedCount++

		}

	}

	if failedCount > 0 {

		log.Printf("❌ %d/%d test packages failed", failedCount, len(results))

		return fmt.Errorf("%d test packages failed", failedCount)

	}

	log.Printf("✅ All %d test packages passed", len(results))

	return nil

}

// discoverPackages finds all test packages matching the pattern.

func (r *TestRunner) discoverPackages() ([]string, error) {

	ctx, cancel := context.WithTimeout(context.Background(), 30*time.Second)

	defer cancel()

	cmd := exec.CommandContext(ctx, "go", "list", r.Pattern)

	output, err := cmd.Output()

	if err != nil {

		return nil, fmt.Errorf("listing packages: %w", err)

	}

	lines := strings.Split(strings.TrimSpace(string(output)), "\n")

	// Preallocate slice with expected capacity for performance.

	packages := make([]string, 0, len(lines))

	for _, line := range lines {

		line = strings.TrimSpace(line)

		if line != "" {

			// Check if package has test files.

			if r.hasTestFiles(line) {

				packages = append(packages, line)

			}

		}

	}

	return packages, nil

}

// hasTestFiles checks if a package contains test files.

func (r *TestRunner) hasTestFiles(pkg string) bool {

	ctx, cancel := context.WithTimeout(context.Background(), 10*time.Second)

	defer cancel()

	cmd := exec.CommandContext(ctx, "go", "list", "-f", "{{.TestGoFiles}} {{.XTestGoFiles}}", pkg)

	output, err := cmd.Output()

	if err != nil {

		return false

	}

	return strings.TrimSpace(string(output)) != "[] []"

}

// createShard assigns packages to the current shard using round-robin distribution.

func (r *TestRunner) createShard(packages []string) TestShard {

	shard := TestShard{

		Index: r.ShardIndex,

		Packages: make([]string, 0),
	}

	// Use smart sharding based on package characteristics if available.

	packageWeights := r.calculatePackageWeights(packages)

<<<<<<< HEAD
	// Distribute packages using weighted round-robin
=======
	// Distribute packages using weighted round-robin.

>>>>>>> b3529b0b
	for i, pkg := range packages {

		if r.shouldAssignToShard(i, packageWeights[pkg]) {

			shard.Packages = append(shard.Packages, pkg)

		}

	}

	return shard

}

// calculatePackageWeights estimates relative execution time for packages.

func (r *TestRunner) calculatePackageWeights(packages []string) map[string]int {

	weights := make(map[string]int)

	for _, pkg := range packages {

		weight := 1 // Default weight

<<<<<<< HEAD
		// Adjust weight based on package characteristics
=======
		// Adjust weight based on package characteristics.

>>>>>>> b3529b0b
		if strings.Contains(pkg, "integration") || strings.Contains(pkg, "e2e") {

			weight = 3 // Integration tests are typically slower

		} else if strings.Contains(pkg, "performance") || strings.Contains(pkg, "benchmark") {

			weight = 5 // Performance tests are slowest

		} else if strings.Contains(pkg, "controller") || strings.Contains(pkg, "manager") {

			weight = 2 // Controller tests often involve more setup

		} else if strings.Contains(pkg, "security") {

			weight = 2 // Security tests may involve crypto operations

		}

		weights[pkg] = weight

	}

	return weights

}

// getPackageTimeout calculates appropriate timeout for a specific package.

func (r *TestRunner) getPackageTimeout(pkg string) time.Duration {

	baseTimeout := r.Timeout

<<<<<<< HEAD
	// Apply package-specific timeout scaling for Windows optimization
=======
	// Apply package-specific timeout scaling for Windows optimization.

>>>>>>> b3529b0b
	multiplier := 1.0

	if strings.Contains(pkg, "integration") || strings.Contains(pkg, "e2e") {

		multiplier = 1.5 // Integration tests need more time

	} else if strings.Contains(pkg, "performance") || strings.Contains(pkg, "benchmark") {

		multiplier = 2.0 // Performance tests are slowest

	} else if strings.Contains(pkg, "security") {

		multiplier = 1.2 // Security tests with crypto operations

	} else if strings.Contains(pkg, "controller") || strings.Contains(pkg, "manager") {

		multiplier = 1.3 // Controller tests with more setup

	}

	return time.Duration(float64(baseTimeout) * multiplier)

}

// shouldAssignToShard determines if a package should be assigned to this shard.

func (r *TestRunner) shouldAssignToShard(index, weight int) bool {

	// Use weighted distribution to balance shard load.

	adjustedIndex := index * weight

	return adjustedIndex%r.TotalShards == r.ShardIndex

}

// runTests executes tests for assigned packages in parallel.

func (r *TestRunner) runTests(packages []string) ([]TestResult, error) {

	results := make([]TestResult, len(packages))

	var wg sync.WaitGroup

	semaphore := make(chan struct{}, r.Parallel)

	ctx, cancel := context.WithTimeout(context.Background(), r.Timeout*time.Duration(len(packages)))

	defer cancel()

	for i, pkg := range packages {

		wg.Add(1)

		go func(index int, packageName string) {

			defer wg.Done()

<<<<<<< HEAD
			// Acquire semaphore
=======
			// Acquire semaphore.

>>>>>>> b3529b0b
			semaphore <- struct{}{}

			defer func() { <-semaphore }()

			result := r.runSingleTest(ctx, packageName)

			results[index] = result

<<<<<<< HEAD
			// Log progress
=======
			// Log progress.

>>>>>>> b3529b0b
			status := "✅"

			if !result.Success {

				status = "❌"

			}

			log.Printf("%s %s (%v)", status, packageName, result.Duration.Round(time.Millisecond))

<<<<<<< HEAD
			// Fail fast if enabled
=======
			// Fail fast if enabled.

>>>>>>> b3529b0b
			if r.FailFast && !result.Success {

				cancel()

			}

		}(i, pkg)

	}

	wg.Wait()

<<<<<<< HEAD
	// Filter out empty results if context was cancelled
	var filteredResults []TestResult
=======
	// Filter out empty results if context was cancelled.

	// Preallocate slice with expected capacity for performance.

	filteredResults := make([]TestResult, 0, len(results))

>>>>>>> b3529b0b
	for _, result := range results {

		if result.Package != "" {

			filteredResults = append(filteredResults, result)

		}

	}

	return filteredResults, nil

}

// runSingleTest executes tests for a single package.

func (r *TestRunner) runSingleTest(ctx context.Context, pkg string) TestResult {

	result := TestResult{

		Package: pkg,
	}

	start := time.Now()

	defer func() {

		result.Duration = time.Since(start)

	}()

<<<<<<< HEAD
	// Create package-specific timeout context
=======
	// Create package-specific timeout context.

>>>>>>> b3529b0b
	packageTimeout := r.getPackageTimeout(pkg)

	pkgCtx, pkgCancel := context.WithTimeout(ctx, packageTimeout)

	defer pkgCancel()

<<<<<<< HEAD
	// Retry logic for flaky tests
=======
	// Retry logic for flaky tests.

>>>>>>> b3529b0b
	var lastErr error

	for attempt := 0; attempt <= r.MaxRetries; attempt++ {

		if attempt > 0 {

			log.Printf("Retrying %s (attempt %d/%d)", pkg, attempt+1, r.MaxRetries+1)

			time.Sleep(time.Duration(attempt) * time.Second) // Exponential backoff

		}

		success, output, coverage, err := r.executeTest(pkgCtx, pkg)

		result.Success = success

		result.Output = output

		result.Coverage = coverage

		result.Error = err

		if success || err == context.Canceled {

			break // Success or cancelled

		}

		lastErr = err

	}

	if !result.Success && lastErr != nil {

		result.Error = fmt.Errorf("failed after %d attempts: %w", r.MaxRetries+1, lastErr)

	}

	return result

}

// executeTest runs the actual go test command.

func (r *TestRunner) executeTest(ctx context.Context, pkg string) (bool, string, string, error) {

	args := []string{"test"}

	if r.Verbose {

		args = append(args, "-v")

	}

	args = append(args, "-count=1") // Disable test caching

	if r.Coverage {

		coverFile := filepath.Join(r.OutputDir, strings.ReplaceAll(pkg, "/", "_")+".coverage")

		args = append(args, "-coverprofile="+coverFile, "-covermode=atomic")

	}

	args = append(args, pkg)

	cmd := exec.CommandContext(ctx, "go", args...)

	cmd.Dir = "."

<<<<<<< HEAD
	// Set environment variables
=======
	// Set environment variables.

>>>>>>> b3529b0b
	cmd.Env = append(os.Environ(),

		"GOMAXPROCS=1", // Limit per-test parallelism to avoid resource contention

	)

	output, err := cmd.CombinedOutput()

	outputStr := string(output)

	if ctx.Err() == context.Canceled {

		return false, outputStr, "", context.Canceled

	}

	success := err == nil

<<<<<<< HEAD
	// Extract coverage if available
=======
	// Extract coverage if available.

>>>>>>> b3529b0b
	var coverage string

	if r.Coverage {

		coverFile := filepath.Join(r.OutputDir, strings.ReplaceAll(pkg, "/", "_")+".coverage")

		if _, err := os.Stat(coverFile); err == nil {

			coverage = coverFile

		}

	}

	return success, outputStr, coverage, err

}

// generateReports creates test and coverage reports.

func (r *TestRunner) generateReports(results []TestResult) error {

	// Generate JUnit XML report.

	if err := r.generateJUnitReport(results); err != nil {

		log.Printf("Warning: failed to generate JUnit report: %v", err)

	}

<<<<<<< HEAD
	// Generate coverage report
=======
	// Generate coverage report.

>>>>>>> b3529b0b
	if r.Coverage {

		if err := r.generateCoverageReport(results); err != nil {

			log.Printf("Warning: failed to generate coverage report: %v", err)

		}

	}

<<<<<<< HEAD
	// Generate timing report
=======
	// Generate timing report.

>>>>>>> b3529b0b
	if err := r.generateTimingReport(results); err != nil {

		log.Printf("Warning: failed to generate timing report: %v", err)

	}

	return nil

}

// generateJUnitReport creates a JUnit XML report.

func (r *TestRunner) generateJUnitReport(results []TestResult) error {

	reportFile := filepath.Join(r.OutputDir, fmt.Sprintf("junit-shard-%d.xml", r.ShardIndex))

	file, err := os.Create(reportFile)

	if err != nil {

		return err

	}
<<<<<<< HEAD
	defer file.Close()
=======

	defer func() { _ = file.Close() }()
>>>>>>> b3529b0b

	fmt.Fprintf(file, `<?xml version="1.0" encoding="UTF-8"?>`)

	fmt.Fprintf(file, `<testsuite name="shard-%d" tests="%d" failures="%d" time="%.2f">`,

		r.ShardIndex, len(results), r.countFailures(results), r.totalDuration(results).Seconds())

	for _, result := range results {

		fmt.Fprintf(file, `<testcase classname="%s" name="%s" time="%.2f">`,

			result.Package, result.Package, result.Duration.Seconds())

		if !result.Success {
<<<<<<< HEAD
			fmt.Fprintf(file, `<failure message="Test failed">%s</failure>`,
=======

			fmt.Fprintf(file, `<failure message="Test failed">%s</failure>`,

>>>>>>> b3529b0b
				strings.ReplaceAll(result.Output, "&", "&amp;"))

		}

		fmt.Fprintf(file, `</testcase>`)

	}

	fmt.Fprintf(file, `</testsuite>`)

	return nil

}

// generateCoverageReport combines coverage files and generates reports.

func (r *TestRunner) generateCoverageReport(results []TestResult) error {
<<<<<<< HEAD
	var coverageFiles []string
=======

	// Preallocate slice with expected capacity for performance.

	coverageFiles := make([]string, 0, len(results))
>>>>>>> b3529b0b

	for _, result := range results {

		if result.Coverage != "" {

			coverageFiles = append(coverageFiles, result.Coverage)

		}

	}

	if len(coverageFiles) == 0 {

		return nil

	}

<<<<<<< HEAD
	// Combine coverage files
=======
	// Combine coverage files.

>>>>>>> b3529b0b
	combinedFile := filepath.Join(r.OutputDir, fmt.Sprintf("coverage-shard-%d.out", r.ShardIndex))

	file, err := os.Create(combinedFile)

	if err != nil {

		return err

	}
<<<<<<< HEAD
	defer file.Close()
=======

	defer func() { _ = file.Close() }()
>>>>>>> b3529b0b

	fmt.Fprintln(file, "mode: atomic")

	for _, coverFile := range coverageFiles {

		content, err := os.ReadFile(coverFile)

		if err != nil {

			continue

		}

		lines := strings.Split(string(content), "\n")

		for _, line := range lines[1:] { // Skip mode line

			if strings.TrimSpace(line) != "" {

				fmt.Fprintln(file, line)

			}

		}

	}

<<<<<<< HEAD
	// Generate HTML report
=======
	// Generate HTML report.

>>>>>>> b3529b0b
	htmlFile := filepath.Join(r.OutputDir, fmt.Sprintf("coverage-shard-%d.html", r.ShardIndex))

	cmd := exec.Command("go", "tool", "cover", "-html="+combinedFile, "-o", htmlFile)

	if err := cmd.Run(); err != nil {

		log.Printf("Warning: failed to generate HTML coverage report: %v", err)

	}

	return nil

}

// generateTimingReport creates a report of test execution times.

func (r *TestRunner) generateTimingReport(results []TestResult) error {

	reportFile := filepath.Join(r.OutputDir, fmt.Sprintf("timing-shard-%d.txt", r.ShardIndex))

	file, err := os.Create(reportFile)

	if err != nil {

		return err

	}
<<<<<<< HEAD
	defer file.Close()
=======

	defer func() { _ = file.Close() }()
>>>>>>> b3529b0b

	fmt.Fprintf(file, "Test Timing Report - Shard %d\n", r.ShardIndex)

	fmt.Fprintf(file, "=====================================\n\n")

<<<<<<< HEAD
	// Sort by duration (slowest first)
=======
	// Sort by duration (slowest first).

>>>>>>> b3529b0b
	sortedResults := make([]TestResult, len(results))

	copy(sortedResults, results)

	for i := 0; i < len(sortedResults)-1; i++ {

		for j := i + 1; j < len(sortedResults); j++ {

			if sortedResults[i].Duration < sortedResults[j].Duration {

				sortedResults[i], sortedResults[j] = sortedResults[j], sortedResults[i]

			}

		}

	}

	for _, result := range sortedResults {

		status := "PASS"

		if !result.Success {

			status = "FAIL"

		}

		fmt.Fprintf(file, "%-6s %8s %s\n", status, result.Duration.Round(time.Millisecond), result.Package)

	}

	fmt.Fprintf(file, "\nTotal: %v\n", r.totalDuration(results).Round(time.Millisecond))

	return nil

}

// Helper functions.

func (r *TestRunner) countFailures(results []TestResult) int {

	count := 0

	for _, result := range results {

		if !result.Success {

			count++

		}

	}

	return count

}

func (r *TestRunner) totalDuration(results []TestResult) time.Duration {

	var total time.Duration

	for _, result := range results {

		total += result.Duration

	}

	return total

}<|MERGE_RESOLUTION|>--- conflicted
+++ resolved
@@ -18,21 +18,9 @@
 // TestRunner manages parallel test execution with sharding.
 
 type TestRunner struct {
-<<<<<<< HEAD
-	ShardIndex  int
+	ShardIndex int
+
 	TotalShards int
-	Pattern     string
-	Parallel    int
-	Timeout     time.Duration
-	Coverage    bool
-	Verbose     bool
-	OutputDir   string
-	MaxRetries  int
-	FailFast    bool
-=======
-	ShardIndex int
-
-	TotalShards int
 
 	Pattern string
 
@@ -49,32 +37,22 @@
 	MaxRetries int
 
 	FailFast bool
->>>>>>> b3529b0b
 }
 
 // TestResult represents the result of a test execution.
 
 type TestResult struct {
-<<<<<<< HEAD
-	Package  string
+	Package string
+
 	Duration time.Duration
-	Success  bool
-	Output   string
+
+	Success bool
+
+	Output string
+
 	Coverage string
-	Error    error
-=======
-	Package string
-
-	Duration time.Duration
-
-	Success bool
-
-	Output string
-
-	Coverage string
 
 	Error error
->>>>>>> b3529b0b
 }
 
 // TestShard contains tests assigned to a specific shard.
@@ -194,12 +172,8 @@
 
 	log.Printf("Starting test runner (shard %d/%d)", r.ShardIndex+1, r.TotalShards)
 
-<<<<<<< HEAD
-	// Discover test packages
-=======
 	// Discover test packages.
 
->>>>>>> b3529b0b
 	packages, err := r.discoverPackages()
 
 	if err != nil {
@@ -367,12 +341,8 @@
 
 	packageWeights := r.calculatePackageWeights(packages)
 
-<<<<<<< HEAD
-	// Distribute packages using weighted round-robin
-=======
 	// Distribute packages using weighted round-robin.
 
->>>>>>> b3529b0b
 	for i, pkg := range packages {
 
 		if r.shouldAssignToShard(i, packageWeights[pkg]) {
@@ -397,12 +367,8 @@
 
 		weight := 1 // Default weight
 
-<<<<<<< HEAD
-		// Adjust weight based on package characteristics
-=======
 		// Adjust weight based on package characteristics.
 
->>>>>>> b3529b0b
 		if strings.Contains(pkg, "integration") || strings.Contains(pkg, "e2e") {
 
 			weight = 3 // Integration tests are typically slower
@@ -435,12 +401,8 @@
 
 	baseTimeout := r.Timeout
 
-<<<<<<< HEAD
-	// Apply package-specific timeout scaling for Windows optimization
-=======
 	// Apply package-specific timeout scaling for Windows optimization.
 
->>>>>>> b3529b0b
 	multiplier := 1.0
 
 	if strings.Contains(pkg, "integration") || strings.Contains(pkg, "e2e") {
@@ -499,12 +461,8 @@
 
 			defer wg.Done()
 
-<<<<<<< HEAD
-			// Acquire semaphore
-=======
 			// Acquire semaphore.
 
->>>>>>> b3529b0b
 			semaphore <- struct{}{}
 
 			defer func() { <-semaphore }()
@@ -513,12 +471,8 @@
 
 			results[index] = result
 
-<<<<<<< HEAD
-			// Log progress
-=======
 			// Log progress.
 
->>>>>>> b3529b0b
 			status := "✅"
 
 			if !result.Success {
@@ -529,12 +483,8 @@
 
 			log.Printf("%s %s (%v)", status, packageName, result.Duration.Round(time.Millisecond))
 
-<<<<<<< HEAD
-			// Fail fast if enabled
-=======
 			// Fail fast if enabled.
 
->>>>>>> b3529b0b
 			if r.FailFast && !result.Success {
 
 				cancel()
@@ -547,17 +497,12 @@
 
 	wg.Wait()
 
-<<<<<<< HEAD
-	// Filter out empty results if context was cancelled
-	var filteredResults []TestResult
-=======
 	// Filter out empty results if context was cancelled.
 
 	// Preallocate slice with expected capacity for performance.
 
 	filteredResults := make([]TestResult, 0, len(results))
 
->>>>>>> b3529b0b
 	for _, result := range results {
 
 		if result.Package != "" {
@@ -589,24 +534,16 @@
 
 	}()
 
-<<<<<<< HEAD
-	// Create package-specific timeout context
-=======
 	// Create package-specific timeout context.
 
->>>>>>> b3529b0b
 	packageTimeout := r.getPackageTimeout(pkg)
 
 	pkgCtx, pkgCancel := context.WithTimeout(ctx, packageTimeout)
 
 	defer pkgCancel()
 
-<<<<<<< HEAD
-	// Retry logic for flaky tests
-=======
 	// Retry logic for flaky tests.
 
->>>>>>> b3529b0b
 	var lastErr error
 
 	for attempt := 0; attempt <= r.MaxRetries; attempt++ {
@@ -677,12 +614,8 @@
 
 	cmd.Dir = "."
 
-<<<<<<< HEAD
-	// Set environment variables
-=======
 	// Set environment variables.
 
->>>>>>> b3529b0b
 	cmd.Env = append(os.Environ(),
 
 		"GOMAXPROCS=1", // Limit per-test parallelism to avoid resource contention
@@ -701,12 +634,8 @@
 
 	success := err == nil
 
-<<<<<<< HEAD
-	// Extract coverage if available
-=======
 	// Extract coverage if available.
 
->>>>>>> b3529b0b
 	var coverage string
 
 	if r.Coverage {
@@ -737,12 +666,8 @@
 
 	}
 
-<<<<<<< HEAD
-	// Generate coverage report
-=======
 	// Generate coverage report.
 
->>>>>>> b3529b0b
 	if r.Coverage {
 
 		if err := r.generateCoverageReport(results); err != nil {
@@ -753,12 +678,8 @@
 
 	}
 
-<<<<<<< HEAD
-	// Generate timing report
-=======
 	// Generate timing report.
 
->>>>>>> b3529b0b
 	if err := r.generateTimingReport(results); err != nil {
 
 		log.Printf("Warning: failed to generate timing report: %v", err)
@@ -782,12 +703,8 @@
 		return err
 
 	}
-<<<<<<< HEAD
-	defer file.Close()
-=======
 
 	defer func() { _ = file.Close() }()
->>>>>>> b3529b0b
 
 	fmt.Fprintf(file, `<?xml version="1.0" encoding="UTF-8"?>`)
 
@@ -802,13 +719,9 @@
 			result.Package, result.Package, result.Duration.Seconds())
 
 		if !result.Success {
-<<<<<<< HEAD
+
 			fmt.Fprintf(file, `<failure message="Test failed">%s</failure>`,
-=======
-
-			fmt.Fprintf(file, `<failure message="Test failed">%s</failure>`,
-
->>>>>>> b3529b0b
+
 				strings.ReplaceAll(result.Output, "&", "&amp;"))
 
 		}
@@ -826,14 +739,10 @@
 // generateCoverageReport combines coverage files and generates reports.
 
 func (r *TestRunner) generateCoverageReport(results []TestResult) error {
-<<<<<<< HEAD
-	var coverageFiles []string
-=======
 
 	// Preallocate slice with expected capacity for performance.
 
 	coverageFiles := make([]string, 0, len(results))
->>>>>>> b3529b0b
 
 	for _, result := range results {
 
@@ -851,12 +760,8 @@
 
 	}
 
-<<<<<<< HEAD
-	// Combine coverage files
-=======
 	// Combine coverage files.
 
->>>>>>> b3529b0b
 	combinedFile := filepath.Join(r.OutputDir, fmt.Sprintf("coverage-shard-%d.out", r.ShardIndex))
 
 	file, err := os.Create(combinedFile)
@@ -866,12 +771,8 @@
 		return err
 
 	}
-<<<<<<< HEAD
-	defer file.Close()
-=======
 
 	defer func() { _ = file.Close() }()
->>>>>>> b3529b0b
 
 	fmt.Fprintln(file, "mode: atomic")
 
@@ -899,12 +800,8 @@
 
 	}
 
-<<<<<<< HEAD
-	// Generate HTML report
-=======
 	// Generate HTML report.
 
->>>>>>> b3529b0b
 	htmlFile := filepath.Join(r.OutputDir, fmt.Sprintf("coverage-shard-%d.html", r.ShardIndex))
 
 	cmd := exec.Command("go", "tool", "cover", "-html="+combinedFile, "-o", htmlFile)
@@ -932,23 +829,15 @@
 		return err
 
 	}
-<<<<<<< HEAD
-	defer file.Close()
-=======
 
 	defer func() { _ = file.Close() }()
->>>>>>> b3529b0b
 
 	fmt.Fprintf(file, "Test Timing Report - Shard %d\n", r.ShardIndex)
 
 	fmt.Fprintf(file, "=====================================\n\n")
 
-<<<<<<< HEAD
-	// Sort by duration (slowest first)
-=======
 	// Sort by duration (slowest first).
 
->>>>>>> b3529b0b
 	sortedResults := make([]TestResult, len(results))
 
 	copy(sortedResults, results)
