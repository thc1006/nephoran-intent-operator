package main

import (
	"context"
	"flag"
	"fmt"
	"os"
	"time"

	"github.com/go-logr/logr"
	"github.com/go-logr/zapr"
	"go.uber.org/zap"

<<<<<<< HEAD
	"github.com/thc1006/nephoran-intent-operator/internal/patchgen"
	"github.com/thc1006/nephoran-intent-operator/internal/security"
=======
	"github.com/nephio-project/nephoran-intent-operator/internal/patchgen"
	"github.com/nephio-project/nephoran-intent-operator/internal/security"
>>>>>>> b3529b0b
)

// Version information - will be set at build time.

var (

	// Version holds version value.

	Version = "dev"

	// GitCommit holds gitcommit value.

	GitCommit = "unknown"

	// BuildTime holds buildtime value.

	BuildTime = "unknown"
)

// SecurityConfig holds security configuration.

type SecurityConfig struct {
<<<<<<< HEAD
	EnableCompliance      bool
	EnableAuditLogging    bool
	EnableThreatDetection bool
	MaxExecutionTime      time.Duration
	AllowedOutputPaths    []string
=======
	EnableCompliance bool

	EnableAuditLogging bool

	EnableThreatDetection bool

	MaxExecutionTime time.Duration

	AllowedOutputPaths []string
>>>>>>> b3529b0b
}

func main() {

	var (
<<<<<<< HEAD
		intentPath     string
		outputDir      string
		apply          bool
=======
		intentPath string

		outputDir string

		apply bool

>>>>>>> b3529b0b
		enableSecurity bool

		complianceMode bool

		verbosity int
	)

	flag.StringVar(&intentPath, "intent", "", "Path to the intent JSON file (required)")

	flag.StringVar(&outputDir, "out", "", "Output directory for generated patches")

	flag.BoolVar(&apply, "apply", false, "Apply the patch using porch-direct after generation")

	flag.BoolVar(&enableSecurity, "security", true, "Enable comprehensive security controls (default: true)")

	flag.BoolVar(&complianceMode, "compliance", false, "Enable O-RAN WG11 compliance validation")

	flag.IntVar(&verbosity, "v", 0, "Verbosity level (0-3)")

	flag.Parse()

	// Initialize structured logging.

	logger, err := initializeLogger(verbosity)

	if err != nil {

		fmt.Fprintf(os.Stderr, "Failed to initialize logger: %v\n", err)

		os.Exit(1)

	}

	// Print version information.

	logger.Info("Starting Secure Porch Patch Generator",

		"version", Version,

		"git_commit", GitCommit,

		"build_time", BuildTime,

		"security_enabled", enableSecurity,

		"compliance_mode", complianceMode)

	// Validate command line arguments.

	if intentPath == "" {

		fmt.Fprintf(os.Stderr, "Error: --intent flag is required\n")

		flag.Usage()

		os.Exit(1)

	}

	if outputDir == "" {

		outputDir = "./examples/packages/scaling"

	}

	// Initialize security configuration.

	secConfig := SecurityConfig{
<<<<<<< HEAD
		EnableCompliance:      complianceMode,
		EnableAuditLogging:    true,
		EnableThreatDetection: enableSecurity,
		MaxExecutionTime:      5 * time.Minute,
=======

		EnableCompliance: complianceMode,

		EnableAuditLogging: true,

		EnableThreatDetection: enableSecurity,

		MaxExecutionTime: 5 * time.Minute,

>>>>>>> b3529b0b
		AllowedOutputPaths: []string{

			"./examples",
<<<<<<< HEAD
			"./packages",
=======

			"./packages",

>>>>>>> b3529b0b
			"./output",

			os.TempDir(),
		},
	}

	// Run with timeout and security context.

	ctx, cancel := context.WithTimeout(context.Background(), secConfig.MaxExecutionTime)

	defer cancel()

	if err := runSecure(ctx, intentPath, outputDir, apply, secConfig, logger); err != nil {

		logger.Error(err, "Secure execution failed")

		fmt.Fprintf(os.Stderr, "Fatal error: %v\n", err)

		// Cleanup before exit to avoid defer issues

		logger.Info("Terminating due to secure execution failure")
		return

	}

}

// runSecure executes the main logic with comprehensive security controls.

func runSecure(ctx context.Context, intentPath, outputDir string, apply bool, config SecurityConfig, logger logr.Logger) error {

	logger.Info("Starting secure patch generation workflow",

		"intent_path", intentPath,

		"output_dir", outputDir,

		"apply", apply)

	// 1. Initialize security components.

	owaspValidator, err := security.NewOWASPValidator()

	if err != nil {

		return fmt.Errorf("failed to initialize OWASP validator: %w", err)

	}

	// 2. Perform comprehensive security validation of intent file.

	logger.V(1).Info("Performing security validation of intent file")

	validationResult, err := owaspValidator.ValidateIntentFile(intentPath)

	if err != nil {

		return fmt.Errorf("intent file validation error: %w", err)

	}

	if !validationResult.IsValid {

		logger.Error(fmt.Errorf("security validation failed"), "Intent file failed security validation",

			"violations", len(validationResult.Violations),

			"threat_level", validationResult.ThreatLevel)

<<<<<<< HEAD
		// Log detailed violations
=======
		// Log detailed violations.

>>>>>>> b3529b0b
		for _, violation := range validationResult.Violations {

			logger.Error(fmt.Errorf("security violation"), "Security violation detected",

				"field", violation.Field,

				"type", violation.Type,

				"severity", violation.Severity,

				"message", violation.Message,

				"owasp_rule", violation.OWASPRule)

		}

		return fmt.Errorf("intent file has %d security violations (threat level: %s)",
<<<<<<< HEAD
=======

>>>>>>> b3529b0b
			len(validationResult.Violations), validationResult.ThreatLevel)

	}

	logger.Info("Intent file security validation passed", "threat_level", validationResult.ThreatLevel)

	// 3. Load and validate intent using existing patchgen logic.

	intent, err := patchgen.LoadIntent(intentPath)

	if err != nil {

		return fmt.Errorf("failed to load intent: %w", err)

	}

	logger.Info("Intent loaded successfully",

		"target", intent.Target,

		"namespace", intent.Namespace,

		"replicas", intent.Replicas)

	// 4. O-RAN WG11 Compliance Check (if enabled).

	if config.EnableCompliance {

		logger.V(1).Info("Performing O-RAN WG11 compliance assessment")

		complianceChecker, err := security.NewORANComplianceChecker()

		if err != nil {

			return fmt.Errorf("failed to initialize compliance checker: %w", err)

		}

		complianceReport, err := complianceChecker.AssessCompliance(intent)

		if err != nil {

			return fmt.Errorf("compliance assessment failed: %w", err)

		}

		logger.Info("O-RAN WG11 compliance assessment completed",

			"overall_score", complianceReport.OverallScore,

			"critical_issues", complianceReport.CriticalIssues)

		if complianceReport.CriticalIssues > 0 {

			logger.Error(fmt.Errorf("compliance issues detected"), "Critical compliance issues found",

				"critical_issues", complianceReport.CriticalIssues,

				"recommendations", complianceReport.Recommendations)

<<<<<<< HEAD
			// In production, you might want to fail here or require override
=======
			// In production, you might want to fail here or require override.

>>>>>>> b3529b0b
			logger.Info("Continuing despite compliance issues (development mode)")

		}

	}

	// 5. Generate secure patch using hardened generator.

	logger.V(1).Info("Initializing secure patch generator")

	secureGenerator, err := security.NewSecurePatchGenerator(intent, outputDir, logger)

	if err != nil {

		return fmt.Errorf("failed to create secure patch generator: %w", err)

	}

	logger.Info("Generating secure patch package")

	securePatch, err := secureGenerator.GenerateSecure()

	if err != nil {

		return fmt.Errorf("failed to generate secure patch: %w", err)

	}

	packagePath := securePatch.GetPackagePath()

	logger.Info("Secure patch package generated successfully",

		"package_path", packagePath,

		"security_validated", securePatch.SecurityMetadata.ValidationPassed,

		"compliance_level", securePatch.SecurityMetadata.ThreatModel)

	// 6. Optionally apply using secure command execution.

	if apply {

		logger.Info("Applying patch using secure command execution")

		if err := applyPatchSecurely(ctx, packagePath, logger); err != nil {

			logger.Error(err, "Failed to apply patch securely")

			fmt.Printf("Warning: Secure patch application failed: %v\n", err)

			fmt.Printf("You can manually apply with: porch-direct --package %s\n", packagePath)

		} else {

			logger.Info("Patch applied successfully via secure execution")

			fmt.Println("Patch applied successfully via secure porch-direct execution")

		}

	}

	// 7. Final security summary.

	logger.Info("Secure patch generation workflow completed successfully",

		"package_name", securePatch.Kptfile.Metadata.Name,

		"target_deployment", intent.Target,

		"replica_count", intent.Replicas,

		"security_compliance", securePatch.SecurityMetadata.ValidationPassed)

	fmt.Printf("\n=== SECURE PATCH GENERATION COMPLETE ===\n")

	fmt.Printf("Package Name: %s\n", securePatch.Kptfile.Metadata.Name)

	fmt.Printf("Target: %s (namespace: %s)\n", intent.Target, intent.Namespace)

	fmt.Printf("Replicas: %d\n", intent.Replicas)

	fmt.Printf("Location: %s\n", packagePath)

	fmt.Printf("Security Validated: %t\n", securePatch.SecurityMetadata.ValidationPassed)

	fmt.Printf("Compliance Level: %s\n", securePatch.SecurityMetadata.ThreatModel)

	fmt.Printf("============================================\n\n")

	return nil

}

// applyPatchSecurely applies the patch using secure command execution.

func applyPatchSecurely(ctx context.Context, packagePath string, logger logr.Logger) error {

	logger.V(1).Info("Initializing secure command executor")

	secureExecutor, err := security.NewSecureCommandExecutor()

	if err != nil {

		return fmt.Errorf("failed to create secure command executor: %w", err)

	}

	logger.Info("Executing porch-direct with security controls", "package_path", packagePath)

<<<<<<< HEAD
	// Execute porch-direct with comprehensive security controls
	result, err := secureExecutor.ExecuteSecure("porch-direct", []string{"--package", packagePath}, ".")
=======
	// Execute porch-direct with comprehensive security controls.

	result, err := secureExecutor.ExecuteSecure(ctx, "porch-direct", []string{"--package", packagePath}, ".")

>>>>>>> b3529b0b
	if err != nil {

		return fmt.Errorf("secure command execution setup failed: %w", err)

	}

	if result.Error != nil {

		return fmt.Errorf("porch-direct execution failed: %w", result.Error)

	}

	if result.ExitCode != 0 {

		return fmt.Errorf("porch-direct failed with exit code %d", result.ExitCode)

	}

	// Log security execution details.

	logger.Info("Secure command execution completed successfully",

		"binary_verified", result.SecurityInfo.BinaryVerified,

		"arguments_sanitized", result.SecurityInfo.ArgumentsSanitized,

		"environment_secure", result.SecurityInfo.EnvironmentSecure,

		"resources_limited", result.SecurityInfo.ResourcesLimited,

		"audit_logged", result.SecurityInfo.AuditLogged,

		"execution_duration", result.Duration)

	return nil

}

// initializeLogger sets up structured logging with appropriate verbosity.

func initializeLogger(verbosity int) (logr.Logger, error) {

	var zapConfig zap.Config

	switch verbosity {

	case 0:

		zapConfig = zap.NewProductionConfig()

		zapConfig.Level.SetLevel(zap.InfoLevel)

	case 1:

		zapConfig = zap.NewDevelopmentConfig()

		zapConfig.Level.SetLevel(zap.InfoLevel)

	case 2:

		zapConfig = zap.NewDevelopmentConfig()

		zapConfig.Level.SetLevel(zap.DebugLevel)

	default: // 3+

		zapConfig = zap.NewDevelopmentConfig()

		zapConfig.Level.SetLevel(zap.DebugLevel)

		zapConfig.Development = true

	}

	// Add security-relevant fields.

	zapConfig.InitialFields = map[string]interface{}{

		"service": "secure-porch-patch",

		"version": Version,

		"security_mode": true,

		"compliance_mode": true,
	}

	zapLogger, err := zapConfig.Build()

	if err != nil {

		return logr.Logger{}, fmt.Errorf("failed to build zap logger: %w", err)

	}

	return zapr.NewLogger(zapLogger), nil

}<|MERGE_RESOLUTION|>--- conflicted
+++ resolved
@@ -11,13 +11,8 @@
 	"github.com/go-logr/zapr"
 	"go.uber.org/zap"
 
-<<<<<<< HEAD
-	"github.com/thc1006/nephoran-intent-operator/internal/patchgen"
-	"github.com/thc1006/nephoran-intent-operator/internal/security"
-=======
 	"github.com/nephio-project/nephoran-intent-operator/internal/patchgen"
 	"github.com/nephio-project/nephoran-intent-operator/internal/security"
->>>>>>> b3529b0b
 )
 
 // Version information - will be set at build time.
@@ -40,40 +35,26 @@
 // SecurityConfig holds security configuration.
 
 type SecurityConfig struct {
-<<<<<<< HEAD
-	EnableCompliance      bool
-	EnableAuditLogging    bool
+	EnableCompliance bool
+
+	EnableAuditLogging bool
+
 	EnableThreatDetection bool
-	MaxExecutionTime      time.Duration
-	AllowedOutputPaths    []string
-=======
-	EnableCompliance bool
-
-	EnableAuditLogging bool
-
-	EnableThreatDetection bool
 
 	MaxExecutionTime time.Duration
 
 	AllowedOutputPaths []string
->>>>>>> b3529b0b
 }
 
 func main() {
 
 	var (
-<<<<<<< HEAD
-		intentPath     string
-		outputDir      string
-		apply          bool
-=======
 		intentPath string
 
 		outputDir string
 
 		apply bool
 
->>>>>>> b3529b0b
 		enableSecurity bool
 
 		complianceMode bool
@@ -142,32 +123,21 @@
 	// Initialize security configuration.
 
 	secConfig := SecurityConfig{
-<<<<<<< HEAD
-		EnableCompliance:      complianceMode,
-		EnableAuditLogging:    true,
+
+		EnableCompliance: complianceMode,
+
+		EnableAuditLogging: true,
+
 		EnableThreatDetection: enableSecurity,
-		MaxExecutionTime:      5 * time.Minute,
-=======
-
-		EnableCompliance: complianceMode,
-
-		EnableAuditLogging: true,
-
-		EnableThreatDetection: enableSecurity,
 
 		MaxExecutionTime: 5 * time.Minute,
 
->>>>>>> b3529b0b
 		AllowedOutputPaths: []string{
 
 			"./examples",
-<<<<<<< HEAD
+
 			"./packages",
-=======
-
-			"./packages",
-
->>>>>>> b3529b0b
+
 			"./output",
 
 			os.TempDir(),
@@ -237,12 +207,8 @@
 
 			"threat_level", validationResult.ThreatLevel)
 
-<<<<<<< HEAD
-		// Log detailed violations
-=======
 		// Log detailed violations.
 
->>>>>>> b3529b0b
 		for _, violation := range validationResult.Violations {
 
 			logger.Error(fmt.Errorf("security violation"), "Security violation detected",
@@ -260,10 +226,7 @@
 		}
 
 		return fmt.Errorf("intent file has %d security violations (threat level: %s)",
-<<<<<<< HEAD
-=======
-
->>>>>>> b3529b0b
+
 			len(validationResult.Violations), validationResult.ThreatLevel)
 
 	}
@@ -324,12 +287,8 @@
 
 				"recommendations", complianceReport.Recommendations)
 
-<<<<<<< HEAD
-			// In production, you might want to fail here or require override
-=======
 			// In production, you might want to fail here or require override.
 
->>>>>>> b3529b0b
 			logger.Info("Continuing despite compliance issues (development mode)")
 
 		}
@@ -440,15 +399,10 @@
 
 	logger.Info("Executing porch-direct with security controls", "package_path", packagePath)
 
-<<<<<<< HEAD
-	// Execute porch-direct with comprehensive security controls
-	result, err := secureExecutor.ExecuteSecure("porch-direct", []string{"--package", packagePath}, ".")
-=======
 	// Execute porch-direct with comprehensive security controls.
 
 	result, err := secureExecutor.ExecuteSecure(ctx, "porch-direct", []string{"--package", packagePath}, ".")
 
->>>>>>> b3529b0b
 	if err != nil {
 
 		return fmt.Errorf("secure command execution setup failed: %w", err)
