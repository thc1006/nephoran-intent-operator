# =============================================================================
# Nephoran Intent Operator - Comprehensive .gitignore
# =============================================================================

# -----------------------------------------------------------------------------
# Binaries and Executables
# -----------------------------------------------------------------------------
*.exe
*.exe~
*.dll
*.so
*.dylib
*.o
**/*.exe
**/*.dll
**/*.so
**/*.dylib
**/*.o

# Go test binaries
*.test

# -----------------------------------------------------------------------------
# Build and Output Files
# -----------------------------------------------------------------------------
# Go coverage files
*.out
*.html
config_coverage.*
coverage*
coverage/
coverage.out
**/*.coverage
.excellence-reports/

# Build directories
/build
/dist
/bin/
bin/
out/
target/

# -----------------------------------------------------------------------------
# Dependencies and Package Managers
# -----------------------------------------------------------------------------
vendor/
node_modules/
package-lock.json
.pnp
.pnp.js

# Go module cache - NEVER commit this directory
pkg/mod/

# Go workspace files
go.work
go.work.sum

# Python package files
__pycache__/
*.pyc
*.pyo
*.pyd
.Python
env/
venv/
.venv/
pip-wheel-metadata/
.installed.cfg
*.egg-info/
dist/
build/
*.egg

# -----------------------------------------------------------------------------
# Environment and Configuration Files
# -----------------------------------------------------------------------------
.env*
*.env
.env.local
.env.development.local
.env.test.local
.env.production.local

# Prevent accidental token/secret files
*token*
*secret*
*key*
*.pem
*.key
*.crt
*.p12
*.pfx

# -----------------------------------------------------------------------------
# IDE and Editor Files
# -----------------------------------------------------------------------------
# VSCode
.vscode/
*.swp
*.swo

# IntelliJ IDEA
.idea/
*.iml
*.iws

# Vim
*.swp
*.swo
*~

# Emacs
*~
\#*\#
/.emacs.desktop
/.emacs.desktop.lock
*.elc
auto-save-list
tramp
.\#*

# -----------------------------------------------------------------------------
# Operating System Files
# -----------------------------------------------------------------------------
# macOS
.DS_Store
.DS_Store?
._*
.Spotlight-V100
.Trashes
ehthumbs.db
Thumbs.db

# Windows
Thumbs.db
ehthumbs.db
Desktop.ini
$RECYCLE.BIN/
*.cab
*.msi
*.msix
*.msm
*.msp
*.lnk

# Linux
*~

# -----------------------------------------------------------------------------
# Logs and Temporary Files
# -----------------------------------------------------------------------------
*.log
*.log.*
logs/
*.tmp
*.temp
temp/
tmp/
*.cache
*.pid
*.seed
*.pid.lock
**/*.log
**/*.tmp
**/*.bak
**/*.swp

# Application specific logs
build-*.log
dependency-*.log
validation-*.log
security-*.log

# -----------------------------------------------------------------------------
# Testing and Coverage
# -----------------------------------------------------------------------------
.nyc_output
coverage/
*.lcov
.coverage
htmlcov/
.tox/
.pytest_cache/
.cache/

# -----------------------------------------------------------------------------
# Docker and Container Files
# -----------------------------------------------------------------------------
.dockerignore
*.dockerfile.bak
docker-compose.override.yml

# -----------------------------------------------------------------------------
# Kubernetes and Deployment
# -----------------------------------------------------------------------------
*.kubeconfig
kubeconfig*
.kubectl_history
helm-values-*.yaml
kustomization-*.yaml

# -----------------------------------------------------------------------------
# Security and CI/CD
# -----------------------------------------------------------------------------
# Security reports
security-reports/
*.sarif
*.json.security
trivy-*
hadolint-*

# CI/CD artifacts
.github/workflows/*.log
.gitlab-ci-local/
.claude/CI_error/
.claude/ci-diagnostics/
CI_error/
ci-logs/
ci-diagnostics/

# -----------------------------------------------------------------------------
# MCP and AI Tools
# -----------------------------------------------------------------------------
mcp.json
.kiro/settings/mcp.json.mcp.json
.mcp.json
.mcp-fresh.json
.mcp.json.old
.mcp.json.backup
.mcp.json.template

.kiro/
.cursor/

# AI generated documentation that shouldn't be committed
nephoran-code-analyzer.md
nephoran-docs-specialist.md
nephoran-troubleshooter.md
CLAUDE.md
CLAUDE.md.backup

# -----------------------------------------------------------------------------
# Project Specific
# -----------------------------------------------------------------------------
# Backup files
*.backup
*.bak
*.orig

# Windows scripts generated files
windows-env.bat

# Local development files
local-config.yaml
dev-secrets.yaml

# Kind cluster configs
kind-config.yaml

# Test artifacts
test-results/
*.test.json

# Runtime files
*.pid
*.sock

# Monitoring and observability
grafana-data/
prometheus-data/
jaeger-data/
# Additional build artifacts
*.test.exe
*.test.out
__debug_bin

# Temporary files
*.tmp
*.temp
*.swp
*.swo
*~

# CI/CD artifacts
.task/
.cache/

# Generated documentation
/site/
docs/_build/

<<<<<<< HEAD

# Additional binary exclusions
test-main
**/test-main
bin/nephio-bridge
bin/oran-adaptor
bin/llm-processor
bin/kpt
kind

# Prevent any large binaries
*.bin
*.out
**/bin/*
!**/bin/.gitkeep

# Go build artifacts in root
/nephio-bridge
/oran-adaptor
/llm-processor
/test-*
=======
# Large bundle files (safety bundles)
safety-*.bundle
*.bundle
>>>>>>> f79c76d3
<|MERGE_RESOLUTION|>--- conflicted
+++ resolved
@@ -271,6 +271,7 @@
 grafana-data/
 prometheus-data/
 jaeger-data/
+
 # Additional build artifacts
 *.test.exe
 *.test.out
@@ -290,8 +291,6 @@
 # Generated documentation
 /site/
 docs/_build/
-
-<<<<<<< HEAD
 
 # Additional binary exclusions
 test-main
@@ -313,8 +312,7 @@
 /oran-adaptor
 /llm-processor
 /test-*
-=======
+
 # Large bundle files (safety bundles)
 safety-*.bundle
-*.bundle
->>>>>>> f79c76d3
+*.bundle