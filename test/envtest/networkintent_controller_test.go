/*
Package envtest provides comprehensive controller testing for NetworkIntent
following 2025 Kubernetes operator testing best practices.
*/

package envtest

import (
	"context"
	"fmt"

	. "github.com/onsi/ginkgo/v2"
	. "github.com/onsi/gomega"
	metav1 "k8s.io/apimachinery/pkg/apis/meta/v1"
	"k8s.io/apimachinery/pkg/types"
	"sigs.k8s.io/controller-runtime/pkg/client"

	intentv1alpha1 "github.com/thc1006/nephoran-intent-operator/api/intent/v1alpha1"
)

var _ = Describe("NetworkIntent Controller", Ordered, func() {
	Context("When creating a NetworkIntent", func() {
		var (
			networkIntent     *intentv1alpha1.NetworkIntent
			networkIntentName string
			testNamespace     string
			testCtx           context.Context
			testCancel        context.CancelFunc
		)

		BeforeAll(func() {
<<<<<<< HEAD
			testCtx, testCancel = GetTestContext()
=======
			testCtx, testCancel = CreateTestContext(nil)
>>>>>>> 78873665
			testNamespace = "default" // Use default namespace for simplicity
			networkIntentName = "test-network-intent"

			By("creating a NetworkIntent resource")
			networkIntent = &intentv1alpha1.NetworkIntent{
				TypeMeta: metav1.TypeMeta{
					APIVersion: "intent.nephoran.com/v1alpha1",
					Kind:       "NetworkIntent",
				},
				ObjectMeta: metav1.ObjectMeta{
					Name:      networkIntentName,
					Namespace: testNamespace,
				},
				Spec: intentv1alpha1.NetworkIntentSpec{
<<<<<<< HEAD
					IntentType: "scaling",
					Target:     "oran-e2-nodes-cu",
					Namespace:  testNamespace,
					Replicas:   5,
					Source:     "test",
=======
					// 2025 pattern: Use realistic O-RAN scaling scenarios
					ScalingPriority: "high",
					TargetClusters:  []string{"cluster-1"},
>>>>>>> 78873665
				},
			}
		})

		AfterAll(func() {
			if testCancel != nil {
				testCancel()
			}
		})

		It("Should create NetworkIntent successfully", func() {
			Expect(k8sClient.Create(testCtx, networkIntent)).To(Succeed())

			// Verify the created resource
			createdIntent := &intentv1alpha1.NetworkIntent{}
			Expect(k8sClient.Get(testCtx, types.NamespacedName{
				Name:      networkIntentName,
				Namespace: testNamespace,
			}, createdIntent)).To(Succeed())

<<<<<<< HEAD
			// Verify spec fields
			Expect(createdIntent.Spec.IntentType).To(Equal("scaling"))
			Expect(createdIntent.Spec.Target).To(Equal("oran-e2-nodes-cu"))
			Expect(createdIntent.Spec.Replicas).To(Equal(int32(5)))
			Expect(createdIntent.Spec.Source).To(Equal("test"))
=======
			Expect(createdIntent.Spec.ScalingPriority).To(Equal("high"))
			Expect(createdIntent.Spec.TargetClusters).To(ContainElement("cluster-1"))
		})
>>>>>>> 78873665

			LogTestStep("Waiting for controller to update NetworkIntent status")
			
			// Wait for the controller to process the resource
			updatedIntent := &intentv1alpha1.NetworkIntent{}
			Eventually(func() string {
				err := k8sClient.Get(ctx, types.NamespacedName{
					Name:      networkIntentName,
					Namespace: testNamespace,
				}, updatedIntent)
				if err != nil {
					return ""
				}
				return updatedIntent.Status.Phase
			}, timeout, interval).Should(Not(BeEmpty()))

			// Verify status fields are properly set
			Expect(updatedIntent.Status.Phase).To(BeElementOf([]string{"Pending", "Processing", "Completed", "Failed"}))
		})

		It("Should handle NetworkIntent updates", func() {
			// Update the replicas
			currentIntent := &intentv1alpha1.NetworkIntent{}
			Expect(k8sClient.Get(testCtx, types.NamespacedName{
				Name:      networkIntentName,
				Namespace: testNamespace,
			}, currentIntent)).To(Succeed())

			// Modify replica count
			currentIntent.Spec.Replicas = 8
			Expect(k8sClient.Update(testCtx, currentIntent)).To(Succeed())

			LogTestStep("Verifying NetworkIntent update was processed")

			// Wait for the controller to process the update
			updatedIntent := &intentv1alpha1.NetworkIntent{}
			Eventually(func() int32 {
				err := k8sClient.Get(testCtx, types.NamespacedName{
					Name:      networkIntentName,
					Namespace: testNamespace,
				}, updatedIntent)
				if err != nil {
					return 0
				}
				return updatedIntent.Spec.Replicas
			}, timeout, interval).Should(Equal(int32(8)))

			// Verify the update was reflected
			Expect(updatedIntent.Spec.Replicas).To(Equal(int32(8)))
		})

		It("Should clean up NetworkIntent when deleted", func() {
			// Delete the NetworkIntent
			Expect(k8sClient.Delete(testCtx, networkIntent)).To(Succeed())

			// Verify deletion
			deletedIntent := &intentv1alpha1.NetworkIntent{}
			Eventually(func() bool {
				err := k8sClient.Get(testCtx, types.NamespacedName{
					Name:      networkIntentName,
					Namespace: testNamespace,
				}, deletedIntent)
				return client.IgnoreNotFound(err) == nil
			}, timeout, interval).Should(BeTrue())

			LogTestStep("NetworkIntent deletion completed successfully")
		})
	})

<<<<<<< HEAD
	Context("When creating multiple NetworkIntents", func() {
		It("Should handle concurrent NetworkIntent operations", func() {
			testCtx, testCancel := GetTestContext()
			defer testCancel()

			intentsToCreate := 3
			networkIntents := make([]*intentv1alpha1.NetworkIntent, intentsToCreate)
=======
	Context("When testing NetworkIntent validation", func() {
		It("should reject invalid scaling actions", func(ctx SpecContext) {
			LogTestStep("Testing invalid scaling action validation")
			
			invalidIntent := &intentv1alpha1.NetworkIntent{
				ObjectMeta: metav1.ObjectMeta{
					Name:      "invalid-intent",
					Namespace: "default",
				},
				Spec: intentv1alpha1.NetworkIntentSpec{
					ScalingPriority: "medium",
					TargetClusters: []string{"cluster-test"},
					Action: "invalid-action", // Invalid action
					Target: intentv1alpha1.ScalingTarget{
						Component: "cu-cp",
						Replicas:  5,
					},
				},
			}

			err := k8sClient.Create(ctx, invalidIntent)
			// This should fail validation if webhooks are properly configured
			if err != nil {
				Expect(err.Error()).To(ContainSubstring("invalid"))
			} else {
				// If no validation webhook, clean up the resource
				Expect(k8sClient.Delete(ctx, invalidIntent)).Should(Succeed())
			}
		})

		It("should reject scaling beyond constraints", func(ctx SpecContext) {
			LogTestStep("Testing scaling constraint validation")
			
			constraintViolationIntent := &intentv1alpha1.NetworkIntent{
				ObjectMeta: metav1.ObjectMeta{
					Name:      "constraint-violation-intent",
					Namespace: "default",
				},
				Spec: intentv1alpha1.NetworkIntentSpec{
					ScalingPriority: "medium",
					TargetClusters: []string{"cluster-test"},
					Action: "scale-up",
					Target: intentv1alpha1.ScalingTarget{
						Component: "cu-cp",
						Replicas:  15, // Exceeds max replicas
					},
					Constraints: intentv1alpha1.ScalingConstraints{
						MaxReplicas: 10,
						MinReplicas: 2,
					},
				},
			}
>>>>>>> 78873665

			// Create multiple NetworkIntents
			for i := 0; i < intentsToCreate; i++ {
				networkIntents[i] = &intentv1alpha1.NetworkIntent{
					ObjectMeta: metav1.ObjectMeta{
						Name:      fmt.Sprintf("concurrent-intent-%d", i),
						Namespace: "default",
					},
					Spec: intentv1alpha1.NetworkIntentSpec{
<<<<<<< HEAD
						IntentType: "scaling",
						Target:     fmt.Sprintf("target-%d", i),
						Namespace:  "default",
						Replicas:   int32(i + 2),
						Source:     "test",
=======
						ScalingPriority: "medium",
						TargetClusters: []string{"cluster-test"},
						Action: "scale-up",
						Target: intentv1alpha1.ScalingTarget{
							Component: "cu-cp",
							Replicas:  int32(i + 3), // Different replica counts
							Region:    fmt.Sprintf("region-%d", i),
						},
						Priority: "medium",
>>>>>>> 78873665
					},
				}
				Expect(k8sClient.Create(testCtx, networkIntents[i])).To(Succeed())
			}

			LogTestStep("Verifying all concurrent NetworkIntents were created")

			// Verify all were created
			for i := 0; i < intentsToCreate; i++ {
				createdIntent := &intentv1alpha1.NetworkIntent{}
				Expect(k8sClient.Get(testCtx, types.NamespacedName{
					Name:      fmt.Sprintf("concurrent-intent-%d", i),
					Namespace: "default",
				}, createdIntent)).To(Succeed())

				Expect(createdIntent.Spec.Target).To(Equal(fmt.Sprintf("target-%d", i)))
				Expect(createdIntent.Spec.Replicas).To(Equal(int32(i + 2)))
			}

			// Clean up
			for i := 0; i < intentsToCreate; i++ {
				Expect(k8sClient.Delete(testCtx, networkIntents[i])).To(Succeed())
			}
		})
	})

<<<<<<< HEAD
	Context("When validating NetworkIntent fields", func() {
		It("Should reject invalid IntentType", func() {
			testCtx, testCancel := GetTestContext()
			defer testCancel()
=======
	Context("When testing NetworkIntent with realistic O-RAN scenarios", func() {
		DescribeTable("should handle various O-RAN component scaling scenarios",
			func(component string, initialReplicas, targetReplicas int32, expectedPhase string) {
				LogTestStep("Testing O-RAN component scaling", 
					"component", component, 
					"from", initialReplicas, 
					"to", targetReplicas)
				
				intentName := fmt.Sprintf("oran-%s-intent", component)
				oranIntent := &intentv1alpha1.NetworkIntent{
					ObjectMeta: metav1.ObjectMeta{
						Name:      intentName,
						Namespace: "default",
					},
					Spec: intentv1alpha1.NetworkIntentSpec{
						ScalingPriority: "medium",
						TargetClusters:  []string{"cluster-test"},
					},
				}
>>>>>>> 78873665

			invalidIntent := &intentv1alpha1.NetworkIntent{
				ObjectMeta: metav1.ObjectMeta{
					Name:      "invalid-intent-type",
					Namespace: "default",
				},
				Spec: intentv1alpha1.NetworkIntentSpec{
					IntentType: "invalid-type", // This should be rejected by webhook
					Target:     "some-target",
					Namespace:  "default",
					Replicas:   3,
					Source:     "test",
				},
			}

			// This should fail due to webhook validation
			err := k8sClient.Create(testCtx, invalidIntent)
			Expect(err).To(HaveOccurred())
			Expect(err.Error()).To(ContainSubstring("validation failed"))
		})

		It("Should reject negative replicas", func() {
			testCtx, testCancel := GetTestContext()
			defer testCancel()

			invalidIntent := &intentv1alpha1.NetworkIntent{
				ObjectMeta: metav1.ObjectMeta{
					Name:      "negative-replicas-intent",
					Namespace: "default",
				},
				Spec: intentv1alpha1.NetworkIntentSpec{
					IntentType: "scaling",
					Target:     "some-target",
					Namespace:  "default",
					Replicas:   -1, // Negative replicas should be rejected
					Source:     "test",
				},
			}

			// This should fail due to webhook validation
			err := k8sClient.Create(testCtx, invalidIntent)
			Expect(err).To(HaveOccurred())
			Expect(err.Error()).To(ContainSubstring("validation failed"))
		})
	})
})<|MERGE_RESOLUTION|>--- conflicted
+++ resolved
@@ -7,7 +7,7 @@
 
 import (
 	"context"
-	"fmt"
+	"time"
 
 	. "github.com/onsi/ginkgo/v2"
 	. "github.com/onsi/gomega"
@@ -15,7 +15,7 @@
 	"k8s.io/apimachinery/pkg/types"
 	"sigs.k8s.io/controller-runtime/pkg/client"
 
-	intentv1alpha1 "github.com/thc1006/nephoran-intent-operator/api/intent/v1alpha1"
+	intentv1alpha1 "github.com/thc1006/nephoran-intent-operator/api/v1alpha1"
 )
 
 var _ = Describe("NetworkIntent Controller", Ordered, func() {
@@ -29,18 +29,14 @@
 		)
 
 		BeforeAll(func() {
-<<<<<<< HEAD
-			testCtx, testCancel = GetTestContext()
-=======
 			testCtx, testCancel = CreateTestContext(nil)
->>>>>>> 78873665
 			testNamespace = "default" // Use default namespace for simplicity
 			networkIntentName = "test-network-intent"
 
 			By("creating a NetworkIntent resource")
 			networkIntent = &intentv1alpha1.NetworkIntent{
 				TypeMeta: metav1.TypeMeta{
-					APIVersion: "intent.nephoran.com/v1alpha1",
+					APIVersion: "intent.nephio.org/v1alpha1",
 					Kind:       "NetworkIntent",
 				},
 				ObjectMeta: metav1.ObjectMeta{
@@ -48,49 +44,36 @@
 					Namespace: testNamespace,
 				},
 				Spec: intentv1alpha1.NetworkIntentSpec{
-<<<<<<< HEAD
-					IntentType: "scaling",
-					Target:     "oran-e2-nodes-cu",
-					Namespace:  testNamespace,
-					Replicas:   5,
-					Source:     "test",
-=======
 					// 2025 pattern: Use realistic O-RAN scaling scenarios
 					ScalingPriority: "high",
 					TargetClusters:  []string{"cluster-1"},
->>>>>>> 78873665
 				},
 			}
 		})
 
 		AfterAll(func() {
-			if testCancel != nil {
-				testCancel()
-			}
-		})
-
-		It("Should create NetworkIntent successfully", func() {
-			Expect(k8sClient.Create(testCtx, networkIntent)).To(Succeed())
-
-			// Verify the created resource
+			testCancel()
+		})
+
+		It("should create the NetworkIntent successfully", func(ctx SpecContext) {
+			LogTestStep("Creating NetworkIntent resource", "name", networkIntentName, "namespace", testNamespace)
+			
+			Expect(k8sClient.Create(ctx, networkIntent)).Should(Succeed())
+
+			// Verify the resource was created
 			createdIntent := &intentv1alpha1.NetworkIntent{}
-			Expect(k8sClient.Get(testCtx, types.NamespacedName{
-				Name:      networkIntentName,
-				Namespace: testNamespace,
-			}, createdIntent)).To(Succeed())
-
-<<<<<<< HEAD
-			// Verify spec fields
-			Expect(createdIntent.Spec.IntentType).To(Equal("scaling"))
-			Expect(createdIntent.Spec.Target).To(Equal("oran-e2-nodes-cu"))
-			Expect(createdIntent.Spec.Replicas).To(Equal(int32(5)))
-			Expect(createdIntent.Spec.Source).To(Equal("test"))
-=======
+			Eventually(func() error {
+				return k8sClient.Get(ctx, types.NamespacedName{
+					Name:      networkIntentName,
+					Namespace: testNamespace,
+				}, createdIntent)
+			}, timeout, interval).Should(Succeed())
+
 			Expect(createdIntent.Spec.ScalingPriority).To(Equal("high"))
 			Expect(createdIntent.Spec.TargetClusters).To(ContainElement("cluster-1"))
 		})
->>>>>>> 78873665
-
+
+		It("should update the NetworkIntent status", func(ctx SpecContext) {
 			LogTestStep("Waiting for controller to update NetworkIntent status")
 			
 			// Wait for the controller to process the resource
@@ -108,66 +91,63 @@
 
 			// Verify status fields are properly set
 			Expect(updatedIntent.Status.Phase).To(BeElementOf([]string{"Pending", "Processing", "Completed", "Failed"}))
-		})
-
-		It("Should handle NetworkIntent updates", func() {
-			// Update the replicas
+			Expect(updatedIntent.Status.LastUpdated).NotTo(BeNil())
+		})
+
+		It("should handle NetworkIntent updates correctly", func(ctx SpecContext) {
+			LogTestStep("Testing NetworkIntent updates")
+			
+			// Get the current resource
 			currentIntent := &intentv1alpha1.NetworkIntent{}
-			Expect(k8sClient.Get(testCtx, types.NamespacedName{
+			Expect(k8sClient.Get(ctx, types.NamespacedName{
 				Name:      networkIntentName,
 				Namespace: testNamespace,
-			}, currentIntent)).To(Succeed())
-
-			// Modify replica count
-			currentIntent.Spec.Replicas = 8
-			Expect(k8sClient.Update(testCtx, currentIntent)).To(Succeed())
-
-			LogTestStep("Verifying NetworkIntent update was processed")
-
-			// Wait for the controller to process the update
-			updatedIntent := &intentv1alpha1.NetworkIntent{}
+			}, currentIntent)).Should(Succeed())
+
+			// Update the resource
+			currentIntent.Spec.ScalingIntent.Target.Replicas = 8
+			currentIntent.Spec.Priority = "medium"
+			
+			Expect(k8sClient.Update(ctx, currentIntent)).Should(Succeed())
+
+			// Verify the update was processed
 			Eventually(func() int32 {
-				err := k8sClient.Get(testCtx, types.NamespacedName{
+				updatedIntent := &intentv1alpha1.NetworkIntent{}
+				err := k8sClient.Get(ctx, types.NamespacedName{
 					Name:      networkIntentName,
 					Namespace: testNamespace,
 				}, updatedIntent)
 				if err != nil {
 					return 0
 				}
-				return updatedIntent.Spec.Replicas
+				return updatedIntent.Spec.ScalingIntent.Target.Replicas
 			}, timeout, interval).Should(Equal(int32(8)))
-
-			// Verify the update was reflected
-			Expect(updatedIntent.Spec.Replicas).To(Equal(int32(8)))
-		})
-
-		It("Should clean up NetworkIntent when deleted", func() {
-			// Delete the NetworkIntent
-			Expect(k8sClient.Delete(testCtx, networkIntent)).To(Succeed())
-
-			// Verify deletion
+		})
+
+		It("should handle NetworkIntent deletion correctly", func(ctx SpecContext) {
+			LogTestStep("Testing NetworkIntent deletion")
+			
+			// Delete the resource
+			intentToDelete := &intentv1alpha1.NetworkIntent{}
+			Expect(k8sClient.Get(ctx, types.NamespacedName{
+				Name:      networkIntentName,
+				Namespace: testNamespace,
+			}, intentToDelete)).Should(Succeed())
+
+			Expect(k8sClient.Delete(ctx, intentToDelete)).Should(Succeed())
+
+			// Verify the resource is deleted
 			deletedIntent := &intentv1alpha1.NetworkIntent{}
 			Eventually(func() bool {
-				err := k8sClient.Get(testCtx, types.NamespacedName{
+				err := k8sClient.Get(ctx, types.NamespacedName{
 					Name:      networkIntentName,
 					Namespace: testNamespace,
 				}, deletedIntent)
-				return client.IgnoreNotFound(err) == nil
+				return client.IgnoreNotFound(err) == nil && deletedIntent.Name == ""
 			}, timeout, interval).Should(BeTrue())
-
-			LogTestStep("NetworkIntent deletion completed successfully")
 		})
 	})
 
-<<<<<<< HEAD
-	Context("When creating multiple NetworkIntents", func() {
-		It("Should handle concurrent NetworkIntent operations", func() {
-			testCtx, testCancel := GetTestContext()
-			defer testCancel()
-
-			intentsToCreate := 3
-			networkIntents := make([]*intentv1alpha1.NetworkIntent, intentsToCreate)
-=======
 	Context("When testing NetworkIntent validation", func() {
 		It("should reject invalid scaling actions", func(ctx SpecContext) {
 			LogTestStep("Testing invalid scaling action validation")
@@ -220,23 +200,46 @@
 					},
 				},
 			}
->>>>>>> 78873665
-
-			// Create multiple NetworkIntents
-			for i := 0; i < intentsToCreate; i++ {
-				networkIntents[i] = &intentv1alpha1.NetworkIntent{
+
+			err := k8sClient.Create(ctx, constraintViolationIntent)
+			// This should fail validation if webhooks are properly configured
+			if err != nil {
+				Expect(err.Error()).To(ContainSubstring("exceeds"))
+			} else {
+				// If no validation webhook, check controller handles it
+				Eventually(func() string {
+					intent := &intentv1alpha1.NetworkIntent{}
+					err := k8sClient.Get(ctx, types.NamespacedName{
+						Name:      "constraint-violation-intent",
+						Namespace: "default",
+					}, intent)
+					if err != nil {
+						return ""
+					}
+					return intent.Status.Phase
+				}, timeout, interval).Should(Equal("Failed"))
+				
+				// Clean up
+				Expect(k8sClient.Delete(ctx, constraintViolationIntent)).Should(Succeed())
+			}
+		})
+	})
+
+	Context("When testing concurrent NetworkIntent operations", func() {
+		It("should handle multiple concurrent NetworkIntents", func(ctx SpecContext) {
+			LogTestStep("Testing concurrent NetworkIntent creation")
+			
+			const numIntents = 5
+			intents := make([]*intentv1alpha1.NetworkIntent, numIntents)
+			
+			// Create multiple intents concurrently
+			for i := 0; i < numIntents; i++ {
+				intents[i] = &intentv1alpha1.NetworkIntent{
 					ObjectMeta: metav1.ObjectMeta{
 						Name:      fmt.Sprintf("concurrent-intent-%d", i),
 						Namespace: "default",
 					},
 					Spec: intentv1alpha1.NetworkIntentSpec{
-<<<<<<< HEAD
-						IntentType: "scaling",
-						Target:     fmt.Sprintf("target-%d", i),
-						Namespace:  "default",
-						Replicas:   int32(i + 2),
-						Source:     "test",
-=======
 						ScalingPriority: "medium",
 						TargetClusters: []string{"cluster-test"},
 						Action: "scale-up",
@@ -246,39 +249,34 @@
 							Region:    fmt.Sprintf("region-%d", i),
 						},
 						Priority: "medium",
->>>>>>> 78873665
 					},
 				}
-				Expect(k8sClient.Create(testCtx, networkIntents[i])).To(Succeed())
-			}
-
-			LogTestStep("Verifying all concurrent NetworkIntents were created")
-
-			// Verify all were created
-			for i := 0; i < intentsToCreate; i++ {
-				createdIntent := &intentv1alpha1.NetworkIntent{}
-				Expect(k8sClient.Get(testCtx, types.NamespacedName{
-					Name:      fmt.Sprintf("concurrent-intent-%d", i),
-					Namespace: "default",
-				}, createdIntent)).To(Succeed())
-
-				Expect(createdIntent.Spec.Target).To(Equal(fmt.Sprintf("target-%d", i)))
-				Expect(createdIntent.Spec.Replicas).To(Equal(int32(i + 2)))
-			}
-
-			// Clean up
-			for i := 0; i < intentsToCreate; i++ {
-				Expect(k8sClient.Delete(testCtx, networkIntents[i])).To(Succeed())
+				
+				Expect(k8sClient.Create(ctx, intents[i])).Should(Succeed())
+			}
+
+			// Verify all intents are processed
+			for i := 0; i < numIntents; i++ {
+				Eventually(func() string {
+					intent := &intentv1alpha1.NetworkIntent{}
+					err := k8sClient.Get(ctx, types.NamespacedName{
+						Name:      fmt.Sprintf("concurrent-intent-%d", i),
+						Namespace: "default",
+					}, intent)
+					if err != nil {
+						return ""
+					}
+					return intent.Status.Phase
+				}, timeout, interval).Should(Not(BeEmpty()))
+			}
+
+			// Clean up all intents
+			for i := 0; i < numIntents; i++ {
+				Expect(k8sClient.Delete(ctx, intents[i])).Should(Succeed())
 			}
 		})
 	})
 
-<<<<<<< HEAD
-	Context("When validating NetworkIntent fields", func() {
-		It("Should reject invalid IntentType", func() {
-			testCtx, testCancel := GetTestContext()
-			defer testCancel()
-=======
 	Context("When testing NetworkIntent with realistic O-RAN scenarios", func() {
 		DescribeTable("should handle various O-RAN component scaling scenarios",
 			func(component string, initialReplicas, targetReplicas int32, expectedPhase string) {
@@ -298,50 +296,31 @@
 						TargetClusters:  []string{"cluster-test"},
 					},
 				}
->>>>>>> 78873665
-
-			invalidIntent := &intentv1alpha1.NetworkIntent{
-				ObjectMeta: metav1.ObjectMeta{
-					Name:      "invalid-intent-type",
-					Namespace: "default",
-				},
-				Spec: intentv1alpha1.NetworkIntentSpec{
-					IntentType: "invalid-type", // This should be rejected by webhook
-					Target:     "some-target",
-					Namespace:  "default",
-					Replicas:   3,
-					Source:     "test",
-				},
-			}
-
-			// This should fail due to webhook validation
-			err := k8sClient.Create(testCtx, invalidIntent)
-			Expect(err).To(HaveOccurred())
-			Expect(err.Error()).To(ContainSubstring("validation failed"))
-		})
-
-		It("Should reject negative replicas", func() {
-			testCtx, testCancel := GetTestContext()
-			defer testCancel()
-
-			invalidIntent := &intentv1alpha1.NetworkIntent{
-				ObjectMeta: metav1.ObjectMeta{
-					Name:      "negative-replicas-intent",
-					Namespace: "default",
-				},
-				Spec: intentv1alpha1.NetworkIntentSpec{
-					IntentType: "scaling",
-					Target:     "some-target",
-					Namespace:  "default",
-					Replicas:   -1, // Negative replicas should be rejected
-					Source:     "test",
-				},
-			}
-
-			// This should fail due to webhook validation
-			err := k8sClient.Create(testCtx, invalidIntent)
-			Expect(err).To(HaveOccurred())
-			Expect(err.Error()).To(ContainSubstring("validation failed"))
-		})
+
+				By("creating the O-RAN intent")
+				Expect(k8sClient.Create(ctx, oranIntent)).Should(Succeed())
+
+				By("verifying the intent is processed correctly")
+				Eventually(func() string {
+					intent := &intentv1alpha1.NetworkIntent{}
+					err := k8sClient.Get(ctx, types.NamespacedName{
+						Name:      intentName,
+						Namespace: "default",
+					}, intent)
+					if err != nil {
+						return ""
+					}
+					return intent.Status.Phase
+				}, timeout, interval).Should(Equal(expectedPhase))
+
+				By("cleaning up the O-RAN intent")
+				Expect(k8sClient.Delete(ctx, oranIntent)).Should(Succeed())
+			},
+			Entry("CU-CP scale up", "cu-cp", int32(2), int32(5), "Processing"),
+			Entry("CU-UP scale up", "cu-up", int32(3), int32(8), "Processing"),
+			Entry("DU scale down", "du", int32(10), int32(6), "Processing"),
+			Entry("RIC scale up", "ric", int32(1), int32(3), "Processing"),
+			Entry("SMF scale up", "smf", int32(2), int32(4), "Processing"),
+		)
 	})
 })