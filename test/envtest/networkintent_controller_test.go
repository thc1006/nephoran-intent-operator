/*
Package envtest provides comprehensive controller testing for NetworkIntent
following 2025 Kubernetes operator testing best practices.
*/

package envtest

import (
	"context"
<<<<<<< HEAD
=======
	"fmt"
>>>>>>> 963f2351

	. "github.com/onsi/ginkgo/v2"
	. "github.com/onsi/gomega"
	metav1 "k8s.io/apimachinery/pkg/apis/meta/v1"
	"k8s.io/apimachinery/pkg/types"
	"sigs.k8s.io/controller-runtime/pkg/client"

	intentv1alpha1 "github.com/thc1006/nephoran-intent-operator/api/intent/v1alpha1"
)

var _ = Describe("NetworkIntent Controller", Ordered, func() {
	Context("When creating a NetworkIntent", func() {
		var (
			networkIntent     *intentv1alpha1.NetworkIntent
			networkIntentName string
			testNamespace     string
			// testCtx           context.Context  // Commented out to avoid "declared and not used" error
			testCancel        context.CancelFunc
		)

		BeforeAll(func() {
<<<<<<< HEAD
			_, testCancel = NewTestContext()
=======
			testCtx, testCancel = GetTestContext()
>>>>>>> 963f2351
			testNamespace = "default" // Use default namespace for simplicity
			networkIntentName = "test-network-intent"

			By("creating a NetworkIntent resource")
			networkIntent = &intentv1alpha1.NetworkIntent{
				TypeMeta: metav1.TypeMeta{
					APIVersion: "intent.nephoran.com/v1alpha1",
					Kind:       "NetworkIntent",
				},
				ObjectMeta: metav1.ObjectMeta{
					Name:      networkIntentName,
					Namespace: testNamespace,
				},
				Spec: intentv1alpha1.NetworkIntentSpec{
<<<<<<< HEAD
					ScalingPriority: "high",
					TargetClusters:  []string{"us-west-2", "eu-central-1"},
=======
					IntentType: "scaling",
					Target:     "oran-e2-nodes-cu",
					Namespace:  testNamespace,
					Replicas:   5,
					Source:     "test",
>>>>>>> 963f2351
				},
			}
		})

		AfterAll(func() {
			if testCancel != nil {
				testCancel()
			}
		})

		It("Should create NetworkIntent successfully", func() {
			Expect(k8sClient.Create(testCtx, networkIntent)).To(Succeed())

			// Verify the created resource
			createdIntent := &intentv1alpha1.NetworkIntent{}
			Expect(k8sClient.Get(testCtx, types.NamespacedName{
				Name:      networkIntentName,
				Namespace: testNamespace,
			}, createdIntent)).To(Succeed())

<<<<<<< HEAD
			Expect(createdIntent.Spec.ScalingPriority).To(Equal("high"))
			Expect(createdIntent.Spec.TargetClusters).To(ContainElement("us-west-2"))
			Expect(len(createdIntent.Spec.TargetClusters)).To(Equal(2))
		})
=======
			// Verify spec fields
			Expect(createdIntent.Spec.IntentType).To(Equal("scaling"))
			Expect(createdIntent.Spec.Target).To(Equal("oran-e2-nodes-cu"))
			Expect(createdIntent.Spec.Replicas).To(Equal(int32(5)))
			Expect(createdIntent.Spec.Source).To(Equal("test"))
>>>>>>> 963f2351

			LogTestStep("Waiting for controller to update NetworkIntent status")
			
			// Wait for the controller to process the resource
			updatedIntent := &intentv1alpha1.NetworkIntent{}
			Eventually(func() string {
				err := k8sClient.Get(ctx, types.NamespacedName{
					Name:      networkIntentName,
					Namespace: testNamespace,
				}, updatedIntent)
				if err != nil {
					return ""
				}
				// Check if conditions exist and return a status
				if len(updatedIntent.Status.Conditions) > 0 {
					return updatedIntent.Status.Conditions[0].Type
				}
				return "NoConditions"
			}, timeout, interval).Should(Not(BeEmpty()))

			// Verify status fields are properly set
<<<<<<< HEAD
			Expect(len(updatedIntent.Status.Conditions)).To(BeNumerically(">=", 0))
			Expect(updatedIntent.Status.ObservedGeneration).To(BeNumerically(">=", 0))
=======
			Expect(updatedIntent.Status.Phase).To(BeElementOf([]string{"Pending", "Processing", "Completed", "Failed"}))
>>>>>>> 963f2351
		})

		It("Should handle NetworkIntent updates", func() {
			// Update the replicas
			currentIntent := &intentv1alpha1.NetworkIntent{}
			Expect(k8sClient.Get(testCtx, types.NamespacedName{
				Name:      networkIntentName,
				Namespace: testNamespace,
			}, currentIntent)).To(Succeed())

<<<<<<< HEAD
			// Update the resource
			currentIntent.Spec.ScalingPriority = "medium"
			currentIntent.Spec.TargetClusters = []string{"us-east-1", "eu-west-1", "ap-south-1"}
			
			Expect(k8sClient.Update(ctx, currentIntent)).Should(Succeed())
=======
			// Modify replica count
			currentIntent.Spec.Replicas = 8
			Expect(k8sClient.Update(testCtx, currentIntent)).To(Succeed())
>>>>>>> 963f2351

			LogTestStep("Verifying NetworkIntent update was processed")

			// Wait for the controller to process the update
			updatedIntent := &intentv1alpha1.NetworkIntent{}
			Eventually(func() int32 {
				err := k8sClient.Get(testCtx, types.NamespacedName{
					Name:      networkIntentName,
					Namespace: testNamespace,
				}, updatedIntent)
				if err != nil {
					return 0
				}
<<<<<<< HEAD
				return int32(len(updatedIntent.Spec.TargetClusters))
			}, timeout, interval).Should(Equal(int32(3)))
		})
=======
				return updatedIntent.Spec.Replicas
			}, timeout, interval).Should(Equal(int32(8)))
>>>>>>> 963f2351

			// Verify the update was reflected
			Expect(updatedIntent.Spec.Replicas).To(Equal(int32(8)))
		})

		It("Should clean up NetworkIntent when deleted", func() {
			// Delete the NetworkIntent
			Expect(k8sClient.Delete(testCtx, networkIntent)).To(Succeed())

			// Verify deletion
			deletedIntent := &intentv1alpha1.NetworkIntent{}
			Eventually(func() bool {
				err := k8sClient.Get(testCtx, types.NamespacedName{
					Name:      networkIntentName,
					Namespace: testNamespace,
				}, deletedIntent)
				return client.IgnoreNotFound(err) == nil
			}, timeout, interval).Should(BeTrue())

			LogTestStep("NetworkIntent deletion completed successfully")
		})
	})

<<<<<<< HEAD
	/* TODO: Fix validation tests to match current v1alpha1 API structure
	Context("When testing NetworkIntent validation", func() {
		It("should reject invalid scaling actions", func(ctx SpecContext) {
			LogTestStep("Testing invalid scaling action validation")
			
			invalidIntent := &intentv1alpha1.NetworkIntent{
				ObjectMeta: metav1.ObjectMeta{
					Name:      "invalid-intent",
					Namespace: "default",
				},
				Spec: intentv1alpha1.NetworkIntentSpec{
					ScalingIntent: intentv1alpha1.ScalingIntent{
						Action: "invalid-action", // Invalid action
						Target: intentv1alpha1.ScalingTarget{
							Component: "cu-cp",
							Replicas:  5,
						},
					},
				},
			}

			err := k8sClient.Create(ctx, invalidIntent)
			// This should fail validation if webhooks are properly configured
			if err != nil {
				Expect(err.Error()).To(ContainSubstring("invalid"))
			} else {
				// If no validation webhook, clean up the resource
				Expect(k8sClient.Delete(ctx, invalidIntent)).Should(Succeed())
			}
		})
=======
	Context("When creating multiple NetworkIntents", func() {
		It("Should handle concurrent NetworkIntent operations", func() {
			testCtx, testCancel := GetTestContext()
			defer testCancel()
>>>>>>> 963f2351

			intentsToCreate := 3
			networkIntents := make([]*intentv1alpha1.NetworkIntent, intentsToCreate)

<<<<<<< HEAD
			err := k8sClient.Create(ctx, constraintViolationIntent)
			// This should fail validation if webhooks are properly configured
			if err != nil {
				Expect(err.Error()).To(ContainSubstring("exceeds"))
			} else {
				// If no validation webhook, check controller handles it
				Eventually(func() string {
					intent := &intentv1alpha1.NetworkIntent{}
					err := k8sClient.Get(ctx, types.NamespacedName{
						Name:      "constraint-violation-intent",
						Namespace: "default",
					}, intent)
					if err != nil {
						return ""
					}
					return intent.Status.Phase
				}, timeout, interval).Should(Equal("Failed"))
				
				// Clean up
				Expect(k8sClient.Delete(ctx, constraintViolationIntent)).Should(Succeed())
			}
		})
	})
	*/

	/* TODO: Fix concurrent operation tests to match current v1alpha1 API structure
	Context("When testing concurrent NetworkIntent operations", func() {
		It("should handle multiple concurrent NetworkIntents", func(ctx SpecContext) {
			LogTestStep("Testing concurrent NetworkIntent creation")
			
			const numIntents = 5
			intents := make([]*intentv1alpha1.NetworkIntent, numIntents)
			
			// Create multiple intents concurrently
			for i := 0; i < numIntents; i++ {
				intents[i] = &intentv1alpha1.NetworkIntent{
=======
			// Create multiple NetworkIntents
			for i := 0; i < intentsToCreate; i++ {
				networkIntents[i] = &intentv1alpha1.NetworkIntent{
>>>>>>> 963f2351
					ObjectMeta: metav1.ObjectMeta{
						Name:      fmt.Sprintf("concurrent-intent-%d", i),
						Namespace: "default",
					},
					Spec: intentv1alpha1.NetworkIntentSpec{
						IntentType: "scaling",
						Target:     fmt.Sprintf("target-%d", i),
						Namespace:  "default",
						Replicas:   int32(i + 2),
						Source:     "test",
					},
				}
				Expect(k8sClient.Create(testCtx, networkIntents[i])).To(Succeed())
			}

			LogTestStep("Verifying all concurrent NetworkIntents were created")

			// Verify all were created
			for i := 0; i < intentsToCreate; i++ {
				createdIntent := &intentv1alpha1.NetworkIntent{}
				Expect(k8sClient.Get(testCtx, types.NamespacedName{
					Name:      fmt.Sprintf("concurrent-intent-%d", i),
					Namespace: "default",
				}, createdIntent)).To(Succeed())

				Expect(createdIntent.Spec.Target).To(Equal(fmt.Sprintf("target-%d", i)))
				Expect(createdIntent.Spec.Replicas).To(Equal(int32(i + 2)))
			}

			// Clean up
			for i := 0; i < intentsToCreate; i++ {
				Expect(k8sClient.Delete(testCtx, networkIntents[i])).To(Succeed())
			}
		})
	})
	*/

<<<<<<< HEAD
	/* TODO: Fix O-RAN scenario tests to match current v1alpha1 API structure
	Context("When testing NetworkIntent with realistic O-RAN scenarios", func() {
		DescribeTable("should handle various O-RAN component scaling scenarios",
			func(component string, initialReplicas, targetReplicas int32, expectedPhase string) {
				LogTestStep("Testing O-RAN component scaling", 
					"component", component, 
					"from", initialReplicas, 
					"to", targetReplicas)
				
				intentName := fmt.Sprintf("oran-%s-intent", component)
				oranIntent := &intentv1alpha1.NetworkIntent{
					ObjectMeta: metav1.ObjectMeta{
						Name:      intentName,
						Namespace: "default",
					},
					Spec: intentv1alpha1.NetworkIntentSpec{
						ScalingIntent: intentv1alpha1.ScalingIntent{
							Action: func() string {
								if targetReplicas > initialReplicas {
									return "scale-up"
								}
								return "scale-down"
							}(),
							Target: intentv1alpha1.ScalingTarget{
								Component: component,
								Replicas:  targetReplicas,
								Region:    "us-east-1",
							},
							Constraints: intentv1alpha1.ScalingConstraints{
								MaxReplicas: 20,
								MinReplicas: 1,
								ResourceLimits: map[string]string{
									"cpu":    "2",
									"memory": "4Gi",
								},
							},
						},
						Priority: "high",
						Source:   "automation",
					},
				}
=======
	Context("When validating NetworkIntent fields", func() {
		It("Should reject invalid IntentType", func() {
			testCtx, testCancel := GetTestContext()
			defer testCancel()
>>>>>>> 963f2351

			invalidIntent := &intentv1alpha1.NetworkIntent{
				ObjectMeta: metav1.ObjectMeta{
					Name:      "invalid-intent-type",
					Namespace: "default",
				},
				Spec: intentv1alpha1.NetworkIntentSpec{
					IntentType: "invalid-type", // This should be rejected by webhook
					Target:     "some-target",
					Namespace:  "default",
					Replicas:   3,
					Source:     "test",
				},
			}

			// This should fail due to webhook validation
			err := k8sClient.Create(testCtx, invalidIntent)
			Expect(err).To(HaveOccurred())
			Expect(err.Error()).To(ContainSubstring("validation failed"))
		})

		It("Should reject negative replicas", func() {
			testCtx, testCancel := GetTestContext()
			defer testCancel()

			invalidIntent := &intentv1alpha1.NetworkIntent{
				ObjectMeta: metav1.ObjectMeta{
					Name:      "negative-replicas-intent",
					Namespace: "default",
				},
				Spec: intentv1alpha1.NetworkIntentSpec{
					IntentType: "scaling",
					Target:     "some-target",
					Namespace:  "default",
					Replicas:   -1, // Negative replicas should be rejected
					Source:     "test",
				},
			}

			// This should fail due to webhook validation
			err := k8sClient.Create(testCtx, invalidIntent)
			Expect(err).To(HaveOccurred())
			Expect(err.Error()).To(ContainSubstring("validation failed"))
		})
	})
	*/
})<|MERGE_RESOLUTION|>--- conflicted
+++ resolved
@@ -7,10 +7,7 @@
 
 import (
 	"context"
-<<<<<<< HEAD
-=======
 	"fmt"
->>>>>>> 963f2351
 
 	. "github.com/onsi/ginkgo/v2"
 	. "github.com/onsi/gomega"
@@ -27,16 +24,12 @@
 			networkIntent     *intentv1alpha1.NetworkIntent
 			networkIntentName string
 			testNamespace     string
-			// testCtx           context.Context  // Commented out to avoid "declared and not used" error
+			testCtx           context.Context
 			testCancel        context.CancelFunc
 		)
 
 		BeforeAll(func() {
-<<<<<<< HEAD
-			_, testCancel = NewTestContext()
-=======
 			testCtx, testCancel = GetTestContext()
->>>>>>> 963f2351
 			testNamespace = "default" // Use default namespace for simplicity
 			networkIntentName = "test-network-intent"
 
@@ -51,16 +44,11 @@
 					Namespace: testNamespace,
 				},
 				Spec: intentv1alpha1.NetworkIntentSpec{
-<<<<<<< HEAD
-					ScalingPriority: "high",
-					TargetClusters:  []string{"us-west-2", "eu-central-1"},
-=======
 					IntentType: "scaling",
 					Target:     "oran-e2-nodes-cu",
 					Namespace:  testNamespace,
 					Replicas:   5,
 					Source:     "test",
->>>>>>> 963f2351
 				},
 			}
 		})
@@ -81,18 +69,11 @@
 				Namespace: testNamespace,
 			}, createdIntent)).To(Succeed())
 
-<<<<<<< HEAD
-			Expect(createdIntent.Spec.ScalingPriority).To(Equal("high"))
-			Expect(createdIntent.Spec.TargetClusters).To(ContainElement("us-west-2"))
-			Expect(len(createdIntent.Spec.TargetClusters)).To(Equal(2))
-		})
-=======
 			// Verify spec fields
 			Expect(createdIntent.Spec.IntentType).To(Equal("scaling"))
 			Expect(createdIntent.Spec.Target).To(Equal("oran-e2-nodes-cu"))
 			Expect(createdIntent.Spec.Replicas).To(Equal(int32(5)))
 			Expect(createdIntent.Spec.Source).To(Equal("test"))
->>>>>>> 963f2351
 
 			LogTestStep("Waiting for controller to update NetworkIntent status")
 			
@@ -114,12 +95,7 @@
 			}, timeout, interval).Should(Not(BeEmpty()))
 
 			// Verify status fields are properly set
-<<<<<<< HEAD
-			Expect(len(updatedIntent.Status.Conditions)).To(BeNumerically(">=", 0))
-			Expect(updatedIntent.Status.ObservedGeneration).To(BeNumerically(">=", 0))
-=======
 			Expect(updatedIntent.Status.Phase).To(BeElementOf([]string{"Pending", "Processing", "Completed", "Failed"}))
->>>>>>> 963f2351
 		})
 
 		It("Should handle NetworkIntent updates", func() {
@@ -130,17 +106,9 @@
 				Namespace: testNamespace,
 			}, currentIntent)).To(Succeed())
 
-<<<<<<< HEAD
-			// Update the resource
-			currentIntent.Spec.ScalingPriority = "medium"
-			currentIntent.Spec.TargetClusters = []string{"us-east-1", "eu-west-1", "ap-south-1"}
-			
-			Expect(k8sClient.Update(ctx, currentIntent)).Should(Succeed())
-=======
 			// Modify replica count
 			currentIntent.Spec.Replicas = 8
 			Expect(k8sClient.Update(testCtx, currentIntent)).To(Succeed())
->>>>>>> 963f2351
 
 			LogTestStep("Verifying NetworkIntent update was processed")
 
@@ -154,14 +122,8 @@
 				if err != nil {
 					return 0
 				}
-<<<<<<< HEAD
-				return int32(len(updatedIntent.Spec.TargetClusters))
-			}, timeout, interval).Should(Equal(int32(3)))
-		})
-=======
 				return updatedIntent.Spec.Replicas
 			}, timeout, interval).Should(Equal(int32(8)))
->>>>>>> 963f2351
 
 			// Verify the update was reflected
 			Expect(updatedIntent.Spec.Replicas).To(Equal(int32(8)))
@@ -185,89 +147,17 @@
 		})
 	})
 
-<<<<<<< HEAD
-	/* TODO: Fix validation tests to match current v1alpha1 API structure
-	Context("When testing NetworkIntent validation", func() {
-		It("should reject invalid scaling actions", func(ctx SpecContext) {
-			LogTestStep("Testing invalid scaling action validation")
-			
-			invalidIntent := &intentv1alpha1.NetworkIntent{
-				ObjectMeta: metav1.ObjectMeta{
-					Name:      "invalid-intent",
-					Namespace: "default",
-				},
-				Spec: intentv1alpha1.NetworkIntentSpec{
-					ScalingIntent: intentv1alpha1.ScalingIntent{
-						Action: "invalid-action", // Invalid action
-						Target: intentv1alpha1.ScalingTarget{
-							Component: "cu-cp",
-							Replicas:  5,
-						},
-					},
-				},
-			}
-
-			err := k8sClient.Create(ctx, invalidIntent)
-			// This should fail validation if webhooks are properly configured
-			if err != nil {
-				Expect(err.Error()).To(ContainSubstring("invalid"))
-			} else {
-				// If no validation webhook, clean up the resource
-				Expect(k8sClient.Delete(ctx, invalidIntent)).Should(Succeed())
-			}
-		})
-=======
 	Context("When creating multiple NetworkIntents", func() {
 		It("Should handle concurrent NetworkIntent operations", func() {
 			testCtx, testCancel := GetTestContext()
 			defer testCancel()
->>>>>>> 963f2351
 
 			intentsToCreate := 3
 			networkIntents := make([]*intentv1alpha1.NetworkIntent, intentsToCreate)
 
-<<<<<<< HEAD
-			err := k8sClient.Create(ctx, constraintViolationIntent)
-			// This should fail validation if webhooks are properly configured
-			if err != nil {
-				Expect(err.Error()).To(ContainSubstring("exceeds"))
-			} else {
-				// If no validation webhook, check controller handles it
-				Eventually(func() string {
-					intent := &intentv1alpha1.NetworkIntent{}
-					err := k8sClient.Get(ctx, types.NamespacedName{
-						Name:      "constraint-violation-intent",
-						Namespace: "default",
-					}, intent)
-					if err != nil {
-						return ""
-					}
-					return intent.Status.Phase
-				}, timeout, interval).Should(Equal("Failed"))
-				
-				// Clean up
-				Expect(k8sClient.Delete(ctx, constraintViolationIntent)).Should(Succeed())
-			}
-		})
-	})
-	*/
-
-	/* TODO: Fix concurrent operation tests to match current v1alpha1 API structure
-	Context("When testing concurrent NetworkIntent operations", func() {
-		It("should handle multiple concurrent NetworkIntents", func(ctx SpecContext) {
-			LogTestStep("Testing concurrent NetworkIntent creation")
-			
-			const numIntents = 5
-			intents := make([]*intentv1alpha1.NetworkIntent, numIntents)
-			
-			// Create multiple intents concurrently
-			for i := 0; i < numIntents; i++ {
-				intents[i] = &intentv1alpha1.NetworkIntent{
-=======
 			// Create multiple NetworkIntents
 			for i := 0; i < intentsToCreate; i++ {
 				networkIntents[i] = &intentv1alpha1.NetworkIntent{
->>>>>>> 963f2351
 					ObjectMeta: metav1.ObjectMeta{
 						Name:      fmt.Sprintf("concurrent-intent-%d", i),
 						Namespace: "default",
@@ -303,56 +193,11 @@
 			}
 		})
 	})
-	*/
-
-<<<<<<< HEAD
-	/* TODO: Fix O-RAN scenario tests to match current v1alpha1 API structure
-	Context("When testing NetworkIntent with realistic O-RAN scenarios", func() {
-		DescribeTable("should handle various O-RAN component scaling scenarios",
-			func(component string, initialReplicas, targetReplicas int32, expectedPhase string) {
-				LogTestStep("Testing O-RAN component scaling", 
-					"component", component, 
-					"from", initialReplicas, 
-					"to", targetReplicas)
-				
-				intentName := fmt.Sprintf("oran-%s-intent", component)
-				oranIntent := &intentv1alpha1.NetworkIntent{
-					ObjectMeta: metav1.ObjectMeta{
-						Name:      intentName,
-						Namespace: "default",
-					},
-					Spec: intentv1alpha1.NetworkIntentSpec{
-						ScalingIntent: intentv1alpha1.ScalingIntent{
-							Action: func() string {
-								if targetReplicas > initialReplicas {
-									return "scale-up"
-								}
-								return "scale-down"
-							}(),
-							Target: intentv1alpha1.ScalingTarget{
-								Component: component,
-								Replicas:  targetReplicas,
-								Region:    "us-east-1",
-							},
-							Constraints: intentv1alpha1.ScalingConstraints{
-								MaxReplicas: 20,
-								MinReplicas: 1,
-								ResourceLimits: map[string]string{
-									"cpu":    "2",
-									"memory": "4Gi",
-								},
-							},
-						},
-						Priority: "high",
-						Source:   "automation",
-					},
-				}
-=======
+
 	Context("When validating NetworkIntent fields", func() {
 		It("Should reject invalid IntentType", func() {
 			testCtx, testCancel := GetTestContext()
 			defer testCancel()
->>>>>>> 963f2351
 
 			invalidIntent := &intentv1alpha1.NetworkIntent{
 				ObjectMeta: metav1.ObjectMeta{
@@ -398,5 +243,4 @@
 			Expect(err.Error()).To(ContainSubstring("validation failed"))
 		})
 	})
-	*/
 })