# Gitleaks configuration for Nephoran Intent Operator
title = "Gitleaks Configuration for Nephoran Intent Operator"

# Rules to detect secrets
[[rules]]
id = "aws-access-token"
description = "AWS Access Token"
regex = '''(A3T[A-Z0-9]|AKIA|AGPA|AIDA|AROA|AIPA|ANPA|ANVA|ASIA)[A-Z0-9]{16}'''
keywords = ["AKIA", "AGPA", "AIDA", "AROA", "AIPA", "ANPA", "ANVA", "ASIA"]

[[rules]]
id = "private-key"
description = "Private Key"
regex = '''-----BEGIN ((EC|PGP|DSA|RSA|OPENSSH) )?PRIVATE KEY( BLOCK)?-----'''
keywords = ["-----BEGIN PRIVATE KEY-----", "-----BEGIN RSA PRIVATE KEY-----", "-----BEGIN EC PRIVATE KEY-----", "-----BEGIN PGP PRIVATE KEY BLOCK-----"]

[[rules]]
id = "github-pat"
description = "GitHub Personal Access Token"
regex = '''ghp_[0-9a-zA-Z]{36}'''
keywords = ["ghp_"]

[[rules]]
id = "slack-access-token"
description = "Slack Access Token"
regex = '''xox[baprs]-([0-9a-zA-Z]{10,48})'''
keywords = ["xoxb-", "xoxp-", "xoxa-", "xoxr-", "xoxs-"]

[[rules]]
id = "stripe-access-token"
description = "Stripe Access Token"
regex = '''(?i)(sk|rk)_(test|live)_[0-9a-z]{10,32}'''
keywords = ["sk_test", "rk_test", "sk_live", "rk_live"]

[[rules]]
id = "generic-api-key"
description = "Generic API Key"
regex = '''(?i)api[_-]?key['"\s]*[:=]['"\s]*[0-9a-z\-_]{20,}'''
keywords = ["api_key", "api-key", "apikey"]
[rules.allowlist]
regexes = [
    '''api[_-]?key['"\s]*[:=]['"\s]*(test|example|demo|dummy|your-api-key-here|<.*>|\$\{.*\})'''
]

[[rules]]
id = "jwt-token"
description = "JWT Token"
regex = '''eyJ[0-9a-zA-Z_-]*\.eyJ[0-9a-zA-Z_-]*\.[0-9a-zA-Z_-]*'''
keywords = ["eyJ"]

[[rules]]
id = "password"
description = "Password"
regex = '''(?i)password['"\s]*[:=]['"\s]*["']([^'"\n\r]{8,})["']'''
keywords = ["password"]
[rules.allowlist]
regexes = [
    '''password['"\s]*[:=]['"\s]*(test|example|demo|dummy|placeholder|changeme|password123|<.*>|\$\{.*\})''',
    '''(?i)(bind|ldap|db|redis|smtp|admin|elastic|grafana)[-_]?password''',
    '''(?i)password\s*[:=]\s*(password|bindPassword|dbPassword|config\.)'''
]

[[rules]]
id = "basic-auth"
description = "Basic Auth Header"
regex = '''(?i)(authorization|auth)\s*[:=]\s*['"]?basic\s+[a-z0-9+/]{20,}={0,2}['"]?'''
keywords = ["authorization", "basic"]

# Global allowlist
[allowlist]
description = "Global allowlist"
regexes = [
    # Allow example/dummy values
    '''(?i)(password|api[_-]?key|token|secret)['"]*[:=]['"]*\s*(example|test|dummy|placeholder|xxx|changeme|password123|your-.*|replace[_-]?with[_-]?.*|secure-.*-here)''',
    # Allow template variables
    '''\{\{.*\}\}''',
    # Allow environment variable references  
    '''\$\{.*\}''',
    # Allow shell variable substitutions
    '''\$\(.*\)''',
    # Allow Kubernetes secrets references
    '''valueFrom:\s*secretKeyRef''',
    # Allow documentation examples
    '''example\.com''',
    # Allow test fixtures
    '''(^|/)testdata(/|$)''',
    # Allow license headers
    '''Copyright \(c\)''',
    # Allow REPLACE_WITH patterns
    '''REPLACE[_-]?WITH[_-]?.*''',
    # Allow commented out examples
    '''#.*password.*=.*''',
    # Allow environment variable defaults
    ''':-\$\(.*\)''',
]

paths = [
<<<<<<< HEAD
    # Ignore test files and examples
    '''testdata/.*''',
    '''.*_test\.go$''',
    '''examples/.*''',
    '''docs/.*''',
    '''.*\.md$''',
    # Ignore vendor and build artifacts
    '''vendor/.*''',
    '''node_modules/.*''',
    '''bin/.*''',
    '''.*\.log$''',
    # Ignore git and CI files
    '''\.git/.*''',
    '''\.github/.*''',
    # Ignore configuration files that might contain template values
    '''values\.yaml$''',
    '''values-.*\.yaml$''',
    # Ignore deleted/legacy files that contained resolved security issues
    '''pkg/rag/client_weaviate_old\.go$''',
]

# Specific commit allowlist for resolved historical issues
commits = [
    "fa3de14963d6da858e443fd0e4133212675c1392", # Historical basic-auth in deleted file
=======
    # Ignore test files and examples - using proper RE2 regex
    '''(^|/)testdata(/|$)''',
    '''.*_test\.go$''',
    '''(^|/)examples(/|$)''',
    '''(^|/)docs(/|$)''',
    '''.*\.md$''',
    # Ignore vendor and build artifacts
    '''(^|/)vendor(/|$)''',
    '''(^|/)node_modules(/|$)''',
    '''(^|/)bin(/|$)''',
    '''(^|/)pkg/mod(/|$)''',  # Ignore Go module cache
    '''.*\.log$''',
    # Ignore git and CI files
    '''(^|/)\.git(/|$)''',
    '''(^|/)\.github(/|$)''',
    # Ignore Claude-specific directories
    '''(^|/)\.claude(/|$)''',
    # Ignore configuration files that might contain template values
    '''values\.yaml$''',
    '''values-.*\.yaml$''',
    # Ignore deployment examples and scripts
    '''deployments/.*\.yaml$''',
    '''deployments/.*\.sh$''',
    '''scripts/.*\.sh$''',
    # Ignore test configuration files
    '''.*test.*\.yaml$''',
    '''.*test.*\.json$''',
    # Ignore text files (logs, reports)
    '''.*\.txt$''',
    # Ignore SARIF and security reports
    '''.*\.sarif$''',
    '''security-reports/.*''',
>>>>>>> f79c76d3
]

# Custom rules for telecommunications security
[[rules]]
id = "telecom-credentials"
description = "Telecommunications Credentials"
regex = '''(?i)(imsi|imei|msisdn|plmn)['"]*[:=]['"]*[0-9]{10,}'''
keywords = ["imsi", "imei", "msisdn", "plmn"]

[[rules]]
id = "5g-security-key"
description = "5G Security Key"
regex = '''(?i)(k|opc|op|ki)['"]*[:=]['"]*[0-9a-f]{32}'''
keywords = ["5g", "k=", "opc=", "op=", "ki="]

[[rules]]
id = "ran-credentials"
description = "RAN Credentials"
regex = '''(?i)(pci|tac|cellid)['"]*[:=]['"]*[0-9]{1,}'''
keywords = ["pci", "tac", "cellid"]

[[rules]]
id = "oauth-client-secret"
description = "OAuth Client Secret"
regex = '''(?i)client[_-]?secret['"]*[:=]['"]*[a-zA-Z0-9\-_]{20,}'''
keywords = ["client_secret", "clientsecret"]

[[rules]]
id = "database-url"
description = "Database Connection String"
regex = '''(?i)(postgres|mysql|mongodb|redis)://[^:]+:[^@]+@'''
keywords = ["postgres://", "mysql://", "mongodb://", "redis://"]

[[rules]]
id = "bearer-token"
description = "Bearer Token"
regex = '''(?i)bearer\s+[a-zA-Z0-9\-_\.]+'''
keywords = ["bearer "]

[[rules]]
id = "openai-api-key"
description = "OpenAI API Key"
regex = '''sk-[a-zA-Z0-9]{48}'''
keywords = ["sk-"]

[[rules]]
id = "azure-key"
description = "Azure Subscription Key"
regex = '''(?i)azure[_-]?(subscription[_-]?key|api[_-]?key)['"]*[:=]['"]*[a-z0-9]{32}'''
keywords = ["azure"]

[[rules]]
id = "google-cloud-key"
description = "Google Cloud API Key"
regex = '''AIza[0-9A-Za-z\-_]{35}'''
keywords = ["AIza"]

[[rules]]
id = "hardcoded-secret"
description = "Hardcoded Secret"
regex = '''(?i)(secret|token|key|password|passwd|pwd|credential)['"]*[:=]['"]*[a-zA-Z0-9\-_!@#$%^&*]{8,}['"]*'''
keywords = ["secret", "token", "password", "credential"]<|MERGE_RESOLUTION|>--- conflicted
+++ resolved
@@ -95,32 +95,6 @@
 ]
 
 paths = [
-<<<<<<< HEAD
-    # Ignore test files and examples
-    '''testdata/.*''',
-    '''.*_test\.go$''',
-    '''examples/.*''',
-    '''docs/.*''',
-    '''.*\.md$''',
-    # Ignore vendor and build artifacts
-    '''vendor/.*''',
-    '''node_modules/.*''',
-    '''bin/.*''',
-    '''.*\.log$''',
-    # Ignore git and CI files
-    '''\.git/.*''',
-    '''\.github/.*''',
-    # Ignore configuration files that might contain template values
-    '''values\.yaml$''',
-    '''values-.*\.yaml$''',
-    # Ignore deleted/legacy files that contained resolved security issues
-    '''pkg/rag/client_weaviate_old\.go$''',
-]
-
-# Specific commit allowlist for resolved historical issues
-commits = [
-    "fa3de14963d6da858e443fd0e4133212675c1392", # Historical basic-auth in deleted file
-=======
     # Ignore test files and examples - using proper RE2 regex
     '''(^|/)testdata(/|$)''',
     '''.*_test\.go$''',
@@ -153,7 +127,11 @@
     # Ignore SARIF and security reports
     '''.*\.sarif$''',
     '''security-reports/.*''',
->>>>>>> f79c76d3
+]
+
+# Specific commit allowlist for resolved historical issues
+commits = [
+    "fa3de14963d6da858e443fd0e4133212675c1392", # Historical basic-auth in deleted file
 ]
 
 # Custom rules for telecommunications security
