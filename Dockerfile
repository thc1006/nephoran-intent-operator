--- conflicted
+++ resolved
@@ -1,587 +1,337 @@
-<<<<<<< HEAD
-# =============================================================================
-# Consolidated Production Dockerfile for Nephoran Intent Operator
-# =============================================================================
-# Supports all services with single build command using build arguments
-# Security-hardened, multi-architecture ready, optimized for production
-# 
-# Build examples:
-#   docker build --build-arg SERVICE=llm-processor -t nephoran/llm-processor:latest .
-#   docker build --build-arg SERVICE=nephio-bridge -t nephoran/nephio-bridge:latest .
-#   docker build --build-arg SERVICE=oran-adaptor -t nephoran/oran-adaptor:latest .
-#   docker build --build-arg SERVICE=manager -t nephoran/manager:latest .
-#   docker build --build-arg SERVICE=conductor -t nephoran/conductor:latest .
-#   docker build --build-arg SERVICE=porch-publisher -t nephoran/porch-publisher:latest .
-#
-# Multi-arch build:
-#   docker buildx build --platform linux/amd64,linux/arm64 \
-#     --build-arg SERVICE=llm-processor -t nephoran/llm-processor:latest .
-# =============================================================================
-
-# Security-hardened base image versions with latest patches
-ARG GO_VERSION=1.24.1
-ARG PYTHON_VERSION=3.12.10
-ARG ALPINE_VERSION=3.21.8
-ARG DISTROLESS_VERSION=nonroot-amd64
-ARG DEBIAN_VERSION=bookworm-20250108-slim
-
-# Build arguments for service selection
-ARG SERVICE_TYPE=go
-
-# =============================================================================
-# STAGE: GO Dependencies
-# =============================================================================
-FROM --platform=$BUILDPLATFORM golang:${GO_VERSION}-alpine AS go-deps
-
-# Install minimal build dependencies with security updates
-RUN set -eux; \
-    apk update && apk upgrade --no-cache; \
-    apk add --no-cache --virtual .build-deps \
-        git \
-        ca-certificates \
-        tzdata \
-        curl \
-        gnupg \
-    && rm -rf /var/cache/apk/* /var/lib/apk/lists/* /tmp/* /var/tmp/* \
-    && find / -xdev -type f -perm +6000 -delete 2>/dev/null || true
-
-# Create non-root build user
-RUN addgroup -g 65532 -S nonroot && \
-    adduser -u 65532 -S nonroot -G nonroot
-
-WORKDIR /workspace
-COPY --chown=nonroot:nonroot go.mod go.sum ./
-
-USER nonroot
-RUN go mod download && go mod verify
-
-# =============================================================================
-# STAGE: GO Builder
-# =============================================================================
-FROM --platform=$BUILDPLATFORM golang:${GO_VERSION}-alpine AS go-builder
-
-ARG TARGETPLATFORM
-ARG TARGETOS=linux
-ARG TARGETARCH=amd64
-ARG SERVICE
-ARG VERSION=v2.0.0
-ARG BUILD_DATE
-ARG VCS_REF
-
-# Install minimal build tools with security focus
-RUN set -eux; \
-    apk update && apk upgrade --no-cache; \
-    apk add --no-cache --virtual .build-deps \
-        git \
-        ca-certificates \
-        tzdata \
-        binutils \
-        curl \
-        gnupg \
-        file \
-    && rm -rf /var/cache/apk/* /var/lib/apk/lists/* /tmp/* /var/tmp/* \
-    && find / -xdev -type f -perm +6000 -delete 2>/dev/null || true
-
-# Create non-root build user
-RUN addgroup -g 65532 -S nonroot && \
-    adduser -u 65532 -S nonroot -G nonroot
-
-WORKDIR /build
-
-# Set ownership of build directory to nonroot user
-RUN chown -R nonroot:nonroot /build
-
-# Copy dependencies from previous stage
-COPY --from=go-deps /go/pkg /go/pkg
-COPY --from=go-deps /workspace/go.mod /workspace/go.sum ./
-
-# Copy source code
-COPY --chown=nonroot:nonroot . .
-
-USER nonroot
-
-# Build service based on SERVICE argument
-RUN set -ex; \
-    case "$SERVICE" in \
-        "llm-processor") CMD_PATH="./cmd/llm-processor/main.go" ;; \
-        "nephio-bridge") CMD_PATH="./cmd/nephio-bridge/main.go" ;; \
-        "oran-adaptor") CMD_PATH="./cmd/oran-adaptor/main.go" ;; \
-        "a1-sim") CMD_PATH="./cmd/a1-sim/main.go" ;; \
-        "conductor") CMD_PATH="./cmd/conductor/main.go" ;; \
-        "conductor-loop") CMD_PATH="./cmd/conductor-loop/main.go" ;; \
-        "e2-kpm-sim") CMD_PATH="./cmd/e2-kpm-sim/main.go" ;; \
-        "fcaps-sim") CMD_PATH="./cmd/fcaps-sim/main.go" ;; \
-        "intent-ingest") CMD_PATH="./cmd/intent-ingest/main.go" ;; \
-        "o1-ves-sim") CMD_PATH="./cmd/o1-ves-sim/main.go" ;; \
-        "porch-publisher") CMD_PATH="./cmd/porch-publisher/main.go" ;; \
-        "manager"|"controller") CMD_PATH="./cmd/main.go" ;; \
-        *) echo "Unknown service: $SERVICE" && exit 1 ;; \
-    esac; \
-    CGO_ENABLED=0 GOOS=${TARGETOS} GOARCH=${TARGETARCH} go build \
-        -buildmode=pie \
-        -trimpath \
-        -mod=readonly \
-        -ldflags="-w -s \
-                 -X main.version=${VERSION} \
-                 -X main.buildDate=${BUILD_DATE} \
-                 -X main.gitCommit=${VCS_REF} \
-                 -X main.buildDate=${BUILD_DATE} \
-                 -X main.buildPlatform=${TARGETPLATFORM} \
-                 -buildid=''" \
-        -tags="netgo osusergo static_build timetzdata" \
-        -gcflags="-N -l" \
-        -asmflags="-D GOOS_${TARGETOS}" \
-        -o /build/service \
-        $CMD_PATH; \
-    file /build/service; \
-    strip --strip-unneeded /build/service 2>/dev/null || true; \
-    # Verify binary security properties
-    readelf -d /build/service | grep -E '(BIND_NOW|RELRO)' || echo 'Warning: Missing hardening flags'; \
-    # Remove build dependencies
-    apk del .build-deps || true
-
-# =============================================================================
-# STAGE: Python Dependencies
-# =============================================================================
-FROM python:${PYTHON_VERSION}-slim AS python-deps
-
-# Create non-root user
-RUN groupadd -g 65532 nonroot && \
-    useradd -u 65532 -g nonroot -s /bin/false -m nonroot
-
-WORKDIR /deps
-COPY requirements-rag.txt ./
-
-USER nonroot
-RUN pip install --user --no-cache-dir --no-compile -r requirements-rag.txt
-
-# =============================================================================
-# STAGE: Python Builder
-# =============================================================================
-FROM python:${PYTHON_VERSION}-slim AS python-builder
-
-# Security-hardened Python builder
-RUN set -eux; \
-    export DEBIAN_FRONTEND=noninteractive; \
-    apt-get update; \
-    apt-get upgrade -y; \
-    apt-get install -y --no-install-recommends \
-        gcc=4:12.2.0-3ubuntu1 \
-        python3-dev=3.12.3-0ubuntu2 \
-        libffi-dev=3.4.4-1 \
-        libssl-dev=3.0.13-0ubuntu3.4 \
-        build-essential=12.10ubuntu1 \
-    && apt-get autoremove -y \
-    && apt-get clean \
-    && rm -rf /var/lib/apt/lists/* /tmp/* /var/tmp/* /usr/share/doc/* /usr/share/man/* \
-    && find / -xdev -type f -perm +6000 -delete 2>/dev/null || true
-
-RUN groupadd -g 65532 nonroot && \
-    useradd -u 65532 -g nonroot -s /bin/false -m nonroot
-
-COPY --from=python-deps --chown=nonroot:nonroot /home/nonroot/.local /home/nonroot/.local
-COPY --chown=nonroot:nonroot rag-python/ /app/
-
-WORKDIR /app
-USER nonroot
-
-# Pre-compile Python bytecode
-RUN python -m compileall -b . && \
-    find . -name "*.py" -delete && \
-    find . -name "__pycache__" -type d -exec rm -rf {} + 2>/dev/null || true
-
-# =============================================================================
-# STAGE: GO Runtime (Distroless)
-# =============================================================================
-FROM gcr.io/distroless/static:${DISTROLESS_VERSION} AS go-runtime
-
-ARG SERVICE
-ARG VERSION=v2.0.0
-ARG BUILD_DATE
-ARG VCS_REF
-ARG TARGETARCH
-ARG TARGETPLATFORM=linux/amd64
-ARG GO_VERSION=1.24.1
-
-# Copy certificates and timezone data
-COPY --from=go-builder /usr/share/zoneinfo /usr/share/zoneinfo
-COPY --from=go-builder /etc/ssl/certs/ca-certificates.crt /etc/ssl/certs/
-
-# Copy binary with restricted permissions
-COPY --from=go-builder --chmod=555 /build/service /service
-
-# Comprehensive security and compliance labels
-LABEL org.opencontainers.image.created="${BUILD_DATE}" \
-      org.opencontainers.image.revision="${VCS_REF}" \
-      org.opencontainers.image.version="${VERSION}" \
-      org.opencontainers.image.title="Nephoran ${SERVICE}" \
-      org.opencontainers.image.description="Security-hardened ${SERVICE} service for Nephoran Intent Operator" \
-      org.opencontainers.image.vendor="Nephoran" \
-      org.opencontainers.image.source="https://github.com/thc1006/nephoran-intent-operator" \
-      org.opencontainers.image.url="https://github.com/thc1006/nephoran-intent-operator" \
-      org.opencontainers.image.documentation="https://github.com/thc1006/nephoran-intent-operator/docs" \
-      org.opencontainers.image.licenses="Apache-2.0" \
-      service.name="${SERVICE}" \
-      service.version="${VERSION}" \
-      service.component="${SERVICE}" \
-      security.scan="required" \
-      security.hardened="true" \
-      security.nonroot="true" \
-      security.readonly="true" \
-      security.capabilities="none" \
-      compliance.cis="compliant" \
-      compliance.nist="800-53" \
-      build.architecture="${TARGETARCH}" \
-      build.platform="${TARGETPLATFORM}" \
-      build.go.version="${GO_VERSION}" \
-      build.distroless="true" \
-      vulnerability.scanner="trivy" \
-      sbom.format="spdx-json"
-
-# Non-root user (65532:65532 from distroless)
-USER 65532:65532
-
-# Environment
-ENV GOGC=100 \
-    GOMEMLIMIT=512MiB \
-    TZ=UTC
-
-# Enhanced health check with security considerations
-HEALTHCHECK --interval=30s --timeout=5s --start-period=15s --retries=3 \
-    CMD ["/service", "--health-check", "--secure"]
-
-# Additional security hardening
-RUN set -eux; \
-    # Remove any setuid/setgid binaries to prevent privilege escalation \
-    find /usr -type f \( -perm -4000 -o -perm -2000 \) -delete 2>/dev/null || true; \
-    # Ensure no world-writable files exist \
-    find /usr -type f -perm -002 -delete 2>/dev/null || true; \
-    # Create required runtime directories \
-    mkdir -p /tmp /var/run; \
-    # Set secure permissions \
-    chmod 755 /tmp /var/run; \
-    # Verify binary integrity \
-    [ -f /service ] && chmod 555 /service
-
-# Service ports: 8080 (llm-processor), 8081 (nephio-bridge), 8082 (oran-adaptor)
-EXPOSE 8080 8081 8082
-
-ENTRYPOINT ["/service"]
-
-# =============================================================================
-# STAGE: Python Runtime (Distroless)
-# =============================================================================
-FROM gcr.io/distroless/python3-debian12:${DISTROLESS_VERSION} AS python-runtime
-
-ARG VERSION=v2.0.0
-ARG BUILD_DATE
-ARG VCS_REF
-
-# Copy Python packages and application
-COPY --from=python-builder --chown=nonroot:nonroot /home/nonroot/.local/lib/python3.12/site-packages /home/nonroot/.local/lib/python3.12/site-packages
-COPY --from=python-builder --chown=nonroot:nonroot /app /app
-
-# Comprehensive security labels for Python runtime
-LABEL org.opencontainers.image.created="${BUILD_DATE}" \
-      org.opencontainers.image.revision="${VCS_REF}" \
-      org.opencontainers.image.version="${VERSION}" \
-      org.opencontainers.image.title="Nephoran RAG API" \
-      org.opencontainers.image.description="Security-hardened RAG service for Nephoran Intent Operator" \
-      org.opencontainers.image.vendor="Nephoran" \
-      org.opencontainers.image.source="https://github.com/thc1006/nephoran-intent-operator" \
-      org.opencontainers.image.licenses="Apache-2.0" \
-      service.name="rag-api" \
-      service.version="${VERSION}" \
-      service.component="rag-api" \
-      security.scan="required" \
-      security.hardened="true" \
-      security.nonroot="true" \
-      security.python.version="${PYTHON_VERSION}" \
-      compliance.cis="compliant" \
-      build.distroless="true" \
-      vulnerability.scanner="trivy" \
-      sbom.format="spdx-json"
-
-# Security-hardened Python environment
-ENV PYTHONPATH=/home/nonroot/.local/lib/python3.12/site-packages:/app \
-    PYTHONDONTWRITEBYTECODE=1 \
-    PYTHONUNBUFFERED=1 \
-    PYTHONHASHSEED=random \
-    PYTHONIOENCODING=utf-8 \
-    PYTHONUTF8=1 \
-    PIP_NO_CACHE_DIR=1 \
-    PIP_DISABLE_PIP_VERSION_CHECK=1 \
-    PORT=5001 \
-    FLASK_ENV=production \
-    WERKZEUG_DEBUG_PIN=off
-
-USER nonroot
-WORKDIR /app
-
-EXPOSE 5001
-
-# Security-hardened Python entrypoint
-ENTRYPOINT ["python", "-O", "-B", "-s"]
-CMD ["api.pyc"]
-
-# =============================================================================
-# STAGE: Final Runtime Selection
-# =============================================================================
-# Select the appropriate runtime based on SERVICE argument
-ARG SERVICE
-FROM go-runtime AS final-go
-FROM python-runtime AS final-python
-
-# This is a clever Docker trick: the last FROM wins based on build-arg conditions
-FROM final-${SERVICE_TYPE:-go} AS final
-=======
-# =============================================================================
-# Consolidated Production Dockerfile for Nephoran Intent Operator
-# =============================================================================
-# Supports all services with single build command using build arguments
-# Security-hardened, multi-architecture ready, optimized for production
-# 
-# Build examples:
-#   docker build --build-arg SERVICE=llm-processor -t nephoran/llm-processor:latest .
-#   docker build --build-arg SERVICE=nephio-bridge -t nephoran/nephio-bridge:latest .
-#   docker build --build-arg SERVICE=oran-adaptor -t nephoran/oran-adaptor:latest .
-#   docker build --build-arg SERVICE=rag-api -t nephoran/rag-api:latest .
-#   docker build --build-arg SERVICE=manager -t nephoran/manager:latest .
-#
-# Multi-arch build:
-#   docker buildx build --platform linux/amd64,linux/arm64 \
-#     --build-arg SERVICE=llm-processor -t nephoran/llm-processor:latest .
-# =============================================================================
-
-# Global build platform arguments (must be at the very top)
-ARG BUILDPLATFORM
-ARG TARGETPLATFORM
-ARG TARGETOS
-ARG TARGETARCH
-
-# Version arguments
-ARG GO_VERSION=1.24
-ARG PYTHON_VERSION=3.11
-ARG ALPINE_VERSION=3.22
-ARG DISTROLESS_VERSION=nonroot
-ARG SERVICE_TYPE=go
-
-# =============================================================================
-# STAGE: GO Dependencies
-# =============================================================================
-FROM --platform=$BUILDPLATFORM golang:${GO_VERSION}-alpine AS go-deps
-
-# Install build dependencies
-RUN apk add --no-cache git ca-certificates tzdata && \
-    apk upgrade --no-cache && \
-    rm -rf /var/cache/apk/*
-
-# Create non-root build user
-RUN addgroup -g 65532 -S nonroot && \
-    adduser -u 65532 -S nonroot -G nonroot
-
-WORKDIR /workspace
-COPY --chown=nonroot:nonroot go.mod go.sum ./
-
-USER nonroot
-RUN go mod download && go mod verify
-
-# =============================================================================
-# STAGE: GO Builder
-# =============================================================================
-FROM --platform=$BUILDPLATFORM golang:${GO_VERSION}-alpine AS go-builder
-
-# Re-declare build platform ARGs for this stage
-ARG TARGETPLATFORM
-ARG TARGETOS
-ARG TARGETARCH
-ARG SERVICE
-ARG VERSION=v2.0.0
-ARG BUILD_DATE
-ARG VCS_REF
-
-# Validate required build arguments
-RUN if [ -z "$SERVICE" ]; then \
-    echo "ERROR: SERVICE build argument is required. Use --build-arg SERVICE=<service-name>" >&2; \
-    echo "Valid services: conductor-loop, intent-ingest, nephio-bridge, llm-processor, oran-adaptor, manager, controller" >&2; \
-    exit 1; \
-    fi
-
-# Install minimal build tools
-RUN apk add --no-cache git ca-certificates tzdata binutils && \
-    apk upgrade --no-cache
-
-# Create non-root build user
-RUN addgroup -g 65532 -S nonroot && \
-    adduser -u 65532 -S nonroot -G nonroot
-
-WORKDIR /build
-RUN chown nonroot:nonroot /build
-
-# Copy dependencies from previous stage
-COPY --from=go-deps /go/pkg /go/pkg
-COPY --from=go-deps /workspace/go.mod /workspace/go.sum ./
-
-# Copy source code
-COPY --chown=nonroot:nonroot . .
-
-USER nonroot
-
-# Build service based on SERVICE argument
-RUN set -ex; \
-    case "$SERVICE" in \
-        "conductor-loop") CMD_PATH="./cmd/conductor-loop/main.go" ;; \
-        "intent-ingest") CMD_PATH="./cmd/intent-ingest/main.go" ;; \
-        "nephio-bridge") CMD_PATH="./cmd/nephio-bridge/main.go" ;; \
-        "llm-processor") CMD_PATH="./cmd/llm-processor/main.go" ;; \
-        "oran-adaptor") CMD_PATH="./cmd/oran-adaptor/main.go" ;; \
-        "manager") CMD_PATH="./cmd/conductor-loop/main.go" ;; \
-        "controller") CMD_PATH="./cmd/conductor-loop/main.go" ;; \
-        *) echo "Unknown service: $SERVICE. Valid services: conductor-loop, intent-ingest, nephio-bridge, llm-processor, oran-adaptor, manager, controller" && exit 1 ;; \
-    esac; \
-    CGO_ENABLED=0 GOOS=${TARGETOS} GOARCH=${TARGETARCH} go build \
-        -buildmode=pie \
-        -trimpath \
-        -mod=readonly \
-        -ldflags="-w -s -extldflags '-static' \
-                 -X main.version=${VERSION} \
-                 -X main.buildDate=${BUILD_DATE} \
-                 -X main.gitCommit=${VCS_REF} \
-                 -buildid=" \
-        -tags="netgo osusergo static_build" \
-        -o /build/service \
-        $CMD_PATH && \
-    file /build/service && \
-    strip --strip-unneeded /build/service 2>/dev/null || true
-
-# =============================================================================
-# STAGE: Python Dependencies
-# =============================================================================
-FROM python:${PYTHON_VERSION}-slim AS python-deps
-
-# Create non-root user
-RUN groupadd -g 65532 nonroot && \
-    useradd -u 65532 -g nonroot -s /bin/false -m nonroot
-
-WORKDIR /deps
-COPY requirements-rag.txt ./
-
-USER nonroot
-RUN pip install --user --no-cache-dir --no-compile -r requirements-rag.txt
-
-# =============================================================================
-# STAGE: Python Builder
-# =============================================================================
-FROM python:${PYTHON_VERSION}-slim AS python-builder
-
-RUN apt-get update && \
-    apt-get install -y --no-install-recommends gcc python3-dev && \
-    apt-get clean && \
-    rm -rf /var/lib/apt/lists/*
-
-RUN groupadd -g 65532 nonroot && \
-    useradd -u 65532 -g nonroot -s /bin/false -m nonroot
-
-COPY --from=python-deps --chown=nonroot:nonroot /home/nonroot/.local /home/nonroot/.local
-COPY --chown=nonroot:nonroot rag-python/ /app/
-
-WORKDIR /app
-USER nonroot
-
-# Pre-compile Python bytecode
-RUN python -m compileall -b . && \
-    find . -name "*.py" -delete && \
-    find . -name "__pycache__" -type d -exec rm -rf {} + 2>/dev/null || true
-
-# =============================================================================
-# STAGE: GO Runtime (Distroless)
-# =============================================================================
-FROM gcr.io/distroless/static:${DISTROLESS_VERSION} AS go-runtime
-
-# Re-declare ARGs for this stage
-ARG SERVICE
-ARG VERSION=v2.0.0
-ARG BUILD_DATE
-ARG VCS_REF
-ARG TARGETARCH
-
-# Copy certificates and timezone data
-COPY --from=go-builder /usr/share/zoneinfo /usr/share/zoneinfo
-COPY --from=go-builder /etc/ssl/certs/ca-certificates.crt /etc/ssl/certs/
-
-# Copy binary with restricted permissions
-COPY --from=go-builder --chmod=555 /build/service /service
-
-# Labels
-LABEL org.opencontainers.image.created="${BUILD_DATE}" \
-      org.opencontainers.image.revision="${VCS_REF}" \
-      org.opencontainers.image.version="${VERSION}" \
-      org.opencontainers.image.title="Nephoran ${SERVICE}" \
-      org.opencontainers.image.description="Production ${SERVICE} service" \
-      org.opencontainers.image.vendor="Nephoran" \
-      org.opencontainers.image.source="https://github.com/thc1006/nephoran-intent-operator" \
-      service.name="${SERVICE}" \
-      security.scan="required" \
-      build.architecture="${TARGETARCH}"
-
-# Non-root user (65532:65532 from distroless)
-USER 65532:65532
-
-# Environment
-ENV GOGC=100 \
-    GOMEMLIMIT=512MiB \
-    TZ=UTC
-
-# Health check
-HEALTHCHECK --interval=30s --timeout=5s --start-period=15s --retries=3 \
-    CMD ["/service", "--health-check"]
-
-# Service ports: 8080 (llm-processor), 8081 (nephio-bridge), 8082 (oran-adaptor)
-EXPOSE 8080 8081 8082
-
-ENTRYPOINT ["/service"]
-
-# =============================================================================
-# STAGE: Python Runtime (Distroless)
-# =============================================================================
-FROM gcr.io/distroless/python3-debian12:${DISTROLESS_VERSION} AS python-runtime
-
-ARG VERSION=v2.0.0
-ARG BUILD_DATE
-ARG VCS_REF
-
-# Copy Python packages and application
-COPY --from=python-builder --chown=nonroot:nonroot /home/nonroot/.local/lib/python3.11/site-packages /home/nonroot/.local/lib/python3.11/site-packages
-COPY --from=python-builder --chown=nonroot:nonroot /app /app
-
-# Labels
-LABEL org.opencontainers.image.created="${BUILD_DATE}" \
-      org.opencontainers.image.revision="${VCS_REF}" \
-      org.opencontainers.image.version="${VERSION}" \
-      org.opencontainers.image.title="Nephoran RAG API" \
-      org.opencontainers.image.description="Production RAG service" \
-      service.name="rag-api" \
-      security.scan="required"
-
-# Environment
-ENV PYTHONPATH=/home/nonroot/.local/lib/python3.11/site-packages:/app \
-    PYTHONDONTWRITEBYTECODE=1 \
-    PYTHONUNBUFFERED=1 \
-    PORT=5001
-
-USER nonroot
-WORKDIR /app
-
-EXPOSE 5001
-
-ENTRYPOINT ["python", "-O"]
-CMD ["api.pyc"]
-
-# =============================================================================
-# STAGE: Final Runtime Selection
-# =============================================================================
-# Default to go-runtime for all services except rag-api
-# rag-api service should be built with SERVICE_TYPE=python
-
-FROM go-runtime AS final
->>>>>>> f79c76d3
+# =============================================================================
+# Consolidated Production Dockerfile for Nephoran Intent Operator
+# =============================================================================
+# Supports all services with single build command using build arguments
+# Security-hardened, multi-architecture ready, optimized for production
+# 
+# Build examples:
+#   docker build --build-arg SERVICE=llm-processor -t nephoran/llm-processor:latest .
+#   docker build --build-arg SERVICE=nephio-bridge -t nephoran/nephio-bridge:latest .
+#   docker build --build-arg SERVICE=oran-adaptor -t nephoran/oran-adaptor:latest .
+#   docker build --build-arg SERVICE=rag-api -t nephoran/rag-api:latest .
+#   docker build --build-arg SERVICE=manager -t nephoran/manager:latest .
+#   docker build --build-arg SERVICE=conductor-loop -t nephoran/conductor-loop:latest .
+#
+# Multi-arch build:
+#   docker buildx build --platform linux/amd64,linux/arm64 \
+#     --build-arg SERVICE=llm-processor -t nephoran/llm-processor:latest .
+# =============================================================================
+
+# Global build platform arguments (must be at the very top)
+ARG BUILDPLATFORM
+ARG TARGETPLATFORM
+ARG TARGETOS
+ARG TARGETARCH
+
+# Security-hardened base image versions with latest patches
+ARG GO_VERSION=1.24.1
+ARG PYTHON_VERSION=3.12.10
+ARG ALPINE_VERSION=3.21.8
+ARG DISTROLESS_VERSION=nonroot
+ARG DEBIAN_VERSION=bookworm-20250108-slim
+ARG SERVICE_TYPE=go
+
+# =============================================================================
+# STAGE: GO Dependencies
+# =============================================================================
+FROM --platform=$BUILDPLATFORM golang:${GO_VERSION}-alpine AS go-deps
+
+# Install minimal build dependencies with security updates
+RUN set -eux; \
+    apk update && apk upgrade --no-cache; \
+    apk add --no-cache --virtual .build-deps \
+        git \
+        ca-certificates \
+        tzdata \
+        curl \
+        gnupg \
+    && rm -rf /var/cache/apk/* /var/lib/apk/lists/* /tmp/* /var/tmp/* \
+    && find / -xdev -type f -perm +6000 -delete 2>/dev/null || true
+
+# Create non-root build user
+RUN addgroup -g 65532 -S nonroot && \
+    adduser -u 65532 -S nonroot -G nonroot
+
+WORKDIR /workspace
+COPY --chown=nonroot:nonroot go.mod go.sum ./
+
+USER nonroot
+RUN go mod download && go mod verify
+
+# =============================================================================
+# STAGE: GO Builder
+# =============================================================================
+FROM --platform=$BUILDPLATFORM golang:${GO_VERSION}-alpine AS go-builder
+
+# Re-declare build platform ARGs for this stage
+ARG TARGETPLATFORM
+ARG TARGETOS
+ARG TARGETARCH
+ARG SERVICE
+ARG VERSION=v2.0.0
+ARG BUILD_DATE
+ARG VCS_REF
+
+# Validate required build arguments
+RUN if [ -z "$SERVICE" ]; then \
+    echo "ERROR: SERVICE build argument is required. Use --build-arg SERVICE=<service-name>" >&2; \
+    echo "Valid services: conductor-loop, intent-ingest, nephio-bridge, llm-processor, oran-adaptor, manager, controller" >&2; \
+    exit 1; \
+    fi
+
+# Install minimal build tools with security focus
+RUN set -eux; \
+    apk update && apk upgrade --no-cache; \
+    apk add --no-cache --virtual .build-deps \
+        git \
+        ca-certificates \
+        tzdata \
+        binutils \
+        curl \
+        gnupg \
+        file \
+    && rm -rf /var/cache/apk/* /var/lib/apk/lists/* /tmp/* /var/tmp/* \
+    && find / -xdev -type f -perm +6000 -delete 2>/dev/null || true
+
+# Create non-root build user
+RUN addgroup -g 65532 -S nonroot && \
+    adduser -u 65532 -S nonroot -G nonroot
+
+WORKDIR /build
+
+# Set ownership of build directory to nonroot user
+RUN chown -R nonroot:nonroot /build
+
+# Copy dependencies from previous stage
+COPY --from=go-deps /go/pkg /go/pkg
+COPY --from=go-deps /workspace/go.mod /workspace/go.sum ./
+
+# Copy source code
+COPY --chown=nonroot:nonroot . .
+
+USER nonroot
+
+# Build service based on SERVICE argument
+RUN set -ex; \
+    case "$SERVICE" in \
+        "conductor-loop") CMD_PATH="./cmd/conductor-loop/main.go" ;; \
+        "intent-ingest") CMD_PATH="./cmd/intent-ingest/main.go" ;; \
+        "nephio-bridge") CMD_PATH="./cmd/nephio-bridge/main.go" ;; \
+        "llm-processor") CMD_PATH="./cmd/llm-processor/main.go" ;; \
+        "oran-adaptor") CMD_PATH="./cmd/oran-adaptor/main.go" ;; \
+        "a1-sim") CMD_PATH="./cmd/a1-sim/main.go" ;; \
+        "conductor") CMD_PATH="./cmd/conductor/main.go" ;; \
+        "e2-kpm-sim") CMD_PATH="./cmd/e2-kpm-sim/main.go" ;; \
+        "fcaps-sim") CMD_PATH="./cmd/fcaps-sim/main.go" ;; \
+        "o1-ves-sim") CMD_PATH="./cmd/o1-ves-sim/main.go" ;; \
+        "porch-publisher") CMD_PATH="./cmd/porch-publisher/main.go" ;; \
+        "manager") CMD_PATH="./cmd/conductor-loop/main.go" ;; \
+        "controller") CMD_PATH="./cmd/conductor-loop/main.go" ;; \
+        *) echo "Unknown service: $SERVICE. Valid services: conductor-loop, intent-ingest, nephio-bridge, llm-processor, oran-adaptor, manager, controller" && exit 1 ;; \
+    esac; \
+    CGO_ENABLED=0 GOOS=${TARGETOS} GOARCH=${TARGETARCH} go build \
+        -buildmode=pie \
+        -trimpath \
+        -mod=readonly \
+        -ldflags="-w -s -extldflags '-static' \
+                 -X main.version=${VERSION} \
+                 -X main.buildDate=${BUILD_DATE} \
+                 -X main.gitCommit=${VCS_REF} \
+                 -X main.buildPlatform=${TARGETPLATFORM} \
+                 -buildid=''" \
+        -tags="netgo osusergo static_build timetzdata" \
+        -gcflags="-N -l" \
+        -asmflags="-D GOOS_${TARGETOS}" \
+        -o /build/service \
+        $CMD_PATH; \
+    file /build/service; \
+    strip --strip-unneeded /build/service 2>/dev/null || true; \
+    # Verify binary security properties
+    readelf -d /build/service | grep -E '(BIND_NOW|RELRO)' || echo 'Warning: Missing hardening flags'; \
+    # Remove build dependencies
+    apk del .build-deps || true
+
+# =============================================================================
+# STAGE: Python Dependencies
+# =============================================================================
+FROM python:${PYTHON_VERSION}-slim AS python-deps
+
+# Create non-root user
+RUN groupadd -g 65532 nonroot && \
+    useradd -u 65532 -g nonroot -s /bin/false -m nonroot
+
+WORKDIR /deps
+COPY requirements-rag.txt ./
+
+USER nonroot
+RUN pip install --user --no-cache-dir --no-compile -r requirements-rag.txt
+
+# =============================================================================
+# STAGE: Python Builder
+# =============================================================================
+FROM python:${PYTHON_VERSION}-slim AS python-builder
+
+# Security-hardened Python builder
+RUN set -eux; \
+    export DEBIAN_FRONTEND=noninteractive; \
+    apt-get update; \
+    apt-get upgrade -y; \
+    apt-get install -y --no-install-recommends \
+        gcc \
+        python3-dev \
+        libffi-dev \
+        libssl-dev \
+        build-essential \
+    && apt-get autoremove -y \
+    && apt-get clean \
+    && rm -rf /var/lib/apt/lists/* /tmp/* /var/tmp/* /usr/share/doc/* /usr/share/man/* \
+    && find / -xdev -type f -perm +6000 -delete 2>/dev/null || true
+
+RUN groupadd -g 65532 nonroot && \
+    useradd -u 65532 -g nonroot -s /bin/false -m nonroot
+
+COPY --from=python-deps --chown=nonroot:nonroot /home/nonroot/.local /home/nonroot/.local
+COPY --chown=nonroot:nonroot rag-python/ /app/
+
+WORKDIR /app
+USER nonroot
+
+# Pre-compile Python bytecode
+RUN python -m compileall -b . && \
+    find . -name "*.py" -delete && \
+    find . -name "__pycache__" -type d -exec rm -rf {} + 2>/dev/null || true
+
+# =============================================================================
+# STAGE: GO Runtime (Distroless)
+# =============================================================================
+FROM gcr.io/distroless/static:${DISTROLESS_VERSION} AS go-runtime
+
+# Re-declare ARGs for this stage
+ARG SERVICE
+ARG VERSION=v2.0.0
+ARG BUILD_DATE
+ARG VCS_REF
+ARG TARGETARCH
+ARG TARGETPLATFORM
+ARG GO_VERSION
+
+# Copy certificates and timezone data
+COPY --from=go-builder /usr/share/zoneinfo /usr/share/zoneinfo
+COPY --from=go-builder /etc/ssl/certs/ca-certificates.crt /etc/ssl/certs/
+
+# Copy binary with restricted permissions
+COPY --from=go-builder --chmod=555 /build/service /service
+
+# Comprehensive security and compliance labels
+LABEL org.opencontainers.image.created="${BUILD_DATE}" \
+      org.opencontainers.image.revision="${VCS_REF}" \
+      org.opencontainers.image.version="${VERSION}" \
+      org.opencontainers.image.title="Nephoran ${SERVICE}" \
+      org.opencontainers.image.description="Security-hardened ${SERVICE} service for Nephoran Intent Operator" \
+      org.opencontainers.image.vendor="Nephoran" \
+      org.opencontainers.image.source="https://github.com/thc1006/nephoran-intent-operator" \
+      org.opencontainers.image.url="https://github.com/thc1006/nephoran-intent-operator" \
+      org.opencontainers.image.documentation="https://github.com/thc1006/nephoran-intent-operator/docs" \
+      org.opencontainers.image.licenses="Apache-2.0" \
+      service.name="${SERVICE}" \
+      service.version="${VERSION}" \
+      service.component="${SERVICE}" \
+      security.scan="required" \
+      security.hardened="true" \
+      security.nonroot="true" \
+      security.readonly="true" \
+      security.capabilities="none" \
+      compliance.cis="compliant" \
+      compliance.nist="800-53" \
+      build.architecture="${TARGETARCH}" \
+      build.platform="${TARGETPLATFORM}" \
+      build.go.version="${GO_VERSION}" \
+      build.distroless="true" \
+      vulnerability.scanner="trivy" \
+      sbom.format="spdx-json"
+
+# Non-root user (65532:65532 from distroless)
+USER 65532:65532
+
+# Environment
+ENV GOGC=100 \
+    GOMEMLIMIT=512MiB \
+    TZ=UTC
+
+# Enhanced health check with security considerations
+HEALTHCHECK --interval=30s --timeout=5s --start-period=15s --retries=3 \
+    CMD ["/service", "--health-check", "--secure"]
+
+# Service ports: 8080 (llm-processor), 8081 (nephio-bridge), 8082 (oran-adaptor)
+EXPOSE 8080 8081 8082
+
+ENTRYPOINT ["/service"]
+
+# =============================================================================
+# STAGE: Python Runtime (Distroless)
+# =============================================================================
+FROM gcr.io/distroless/python3-debian12:${DISTROLESS_VERSION} AS python-runtime
+
+ARG VERSION=v2.0.0
+ARG BUILD_DATE
+ARG VCS_REF
+ARG PYTHON_VERSION
+
+# Copy Python packages and application
+COPY --from=python-builder --chown=nonroot:nonroot /home/nonroot/.local/lib/python3.12/site-packages /home/nonroot/.local/lib/python3.12/site-packages
+COPY --from=python-builder --chown=nonroot:nonroot /app /app
+
+# Comprehensive security labels for Python runtime
+LABEL org.opencontainers.image.created="${BUILD_DATE}" \
+      org.opencontainers.image.revision="${VCS_REF}" \
+      org.opencontainers.image.version="${VERSION}" \
+      org.opencontainers.image.title="Nephoran RAG API" \
+      org.opencontainers.image.description="Security-hardened RAG service for Nephoran Intent Operator" \
+      org.opencontainers.image.vendor="Nephoran" \
+      org.opencontainers.image.source="https://github.com/thc1006/nephoran-intent-operator" \
+      org.opencontainers.image.licenses="Apache-2.0" \
+      service.name="rag-api" \
+      service.version="${VERSION}" \
+      service.component="rag-api" \
+      security.scan="required" \
+      security.hardened="true" \
+      security.nonroot="true" \
+      security.python.version="${PYTHON_VERSION}" \
+      compliance.cis="compliant" \
+      build.distroless="true" \
+      vulnerability.scanner="trivy" \
+      sbom.format="spdx-json"
+
+# Security-hardened Python environment
+ENV PYTHONPATH=/home/nonroot/.local/lib/python3.12/site-packages:/app \
+    PYTHONDONTWRITEBYTECODE=1 \
+    PYTHONUNBUFFERED=1 \
+    PYTHONHASHSEED=random \
+    PYTHONIOENCODING=utf-8 \
+    PYTHONUTF8=1 \
+    PIP_NO_CACHE_DIR=1 \
+    PIP_DISABLE_PIP_VERSION_CHECK=1 \
+    PORT=5001 \
+    FLASK_ENV=production \
+    WERKZEUG_DEBUG_PIN=off
+
+USER nonroot
+WORKDIR /app
+
+EXPOSE 5001
+
+# Security-hardened Python entrypoint
+ENTRYPOINT ["python", "-O", "-B", "-s"]
+CMD ["api.pyc"]
+
+# =============================================================================
+# STAGE: Final Runtime Selection
+# =============================================================================
+# Select the appropriate runtime based on SERVICE argument
+ARG SERVICE
+FROM go-runtime AS final-go
+FROM python-runtime AS final-python
+
+# Default to go-runtime for all services except rag-api
+# rag-api service should be built with SERVICE_TYPE=python
+FROM final-${SERVICE_TYPE:-go} AS final