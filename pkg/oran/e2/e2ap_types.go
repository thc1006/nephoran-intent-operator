--- conflicted
+++ resolved
@@ -1,74 +1,5 @@
 package e2
 
-<<<<<<< HEAD
-import (
-	"time"
-)
-
-// E2AP Additional Type Definitions following O-RAN.WG3.E2AP-v03.01
-
-// E2NodeType and constants are now defined in e2ap_messages.go to avoid duplication
-
-// RANFunctionItem is now defined in e2ap_messages.go to avoid duplication
-
-// RANFunctionIDItem is now defined in e2ap_messages.go to avoid duplication
-
-// RANFunctionIDCause is now defined in e2ap_messages.go to avoid duplication
-
-// E2NodeComponentConfigurationItem is now defined in e2ap_messages.go to avoid duplication
-
-// E2NodeComponentInterfaceType and constants are now defined in e2ap_messages.go to avoid duplication
-
-// E2NodeComponentID is now defined in e2ap_messages.go to avoid duplication
-
-// RICSubscriptionDetails is now defined in e2ap_messages.go to avoid duplication
-
-// RICActionToBeSetup represents an action to be setup
-type RICActionToBeSetup struct {
-	ActionID         int                  `json:"action_id"`
-	ActionType       RICActionType        `json:"action_type"`
-	ActionDefinition []byte               `json:"action_definition,omitempty"`
-	SubsequentAction *RICSubsequentAction `json:"subsequent_action,omitempty"`
-}
-
-// RICActionToBeSetupItem is now defined in e2ap_messages.go to avoid duplication
-
-// RICActionType and constants are now defined in e2ap_messages.go to avoid duplication
-
-// RICSubsequentAction is now defined in e2ap_messages.go to avoid duplication
-
-// RICSubsequentActionType and constants are now defined in e2ap_messages.go to avoid duplication
-
-// RICTimeToWait and constants are now defined in e2ap_messages.go to avoid duplication
-
-// RICActionNotAdmittedItem is now defined in e2ap_messages.go to avoid duplication
-
-// RICActionAdmittedItem is now defined in e2ap_messages.go to avoid duplication
-
-// E2Cause is now defined in e2ap_messages.go to avoid duplication
-
-// E2CauseType and constants are now defined in e2ap_messages.go to avoid duplication
-
-// RICServiceCause and constants are now defined in e2ap_messages.go to avoid duplication
-
-// E2NodeCause and constants are now defined in e2ap_messages.go to avoid duplication
-
-// TransportCause and constants are now defined in e2ap_messages.go to avoid duplication
-
-// ProtocolCause and constants are now defined in e2ap_messages.go to avoid duplication
-
-// MiscCause and constants are now defined in e2ap_messages.go to avoid duplication
-
-// TimeToWait and constants are now defined in e2ap_messages.go to avoid duplication
-
-// CriticalityDiagnostics is now defined in e2ap_messages.go to avoid duplication
-
-// TriggeringMessage and constants are now defined in e2ap_messages.go to avoid duplication
-
-// CriticalityDiagnosticsIEItem is now defined in e2ap_messages.go to avoid duplication
-
-// TypeOfError and constants are now defined in e2ap_messages.go to avoid duplication
-=======
 // E2AP Additional Type Definitions following O-RAN.WG3.E2AP-v03.01.
 
 // This file contains only truly unique types that are not duplicated anywhere else.
@@ -126,33 +57,9 @@
 }
 
 // Local types needed by ASN1 codec that were removed from original duplicates.
->>>>>>> b3529b0b
 
 // These have different structures from the canonical E2AP message types.
 
-<<<<<<< HEAD
-// E2EventTrigger is defined in e2_adaptor.go to avoid duplication
-
-// InterfaceDirection is defined in e2_adaptor.go to avoid duplication
-
-// E2Action is defined in e2_adaptor.go to avoid duplication
-
-// E2SubsequentAction is defined in e2_adaptor.go to avoid duplication
-
-// E2ControlResponse is defined in e2_adaptor.go to avoid duplication
-
-// E2ServiceModel is defined in e2_adaptor.go to avoid duplication
-
-// E2NodeFunction is defined in e2_adaptor.go to avoid duplication
-
-// E2ConnectionStatus is defined in e2_adaptor.go to avoid duplication
-
-// NodeHealth is defined in e2_manager.go to avoid duplication
-
-// FunctionHealth is defined in e2_manager.go to avoid duplication
-
-// E2Metrics is defined in e2_manager.go to avoid duplication
-=======
 // RANFunctionIDCauseItem needed by ASN1 codec.
 
 type RANFunctionIDCauseItem struct {
@@ -178,29 +85,9 @@
 	// E2CauseTypeRIC holds e2causetyperic value.
 
 	E2CauseTypeRIC E2CauseType = iota
->>>>>>> b3529b0b
 
 	// E2CauseTypeRICService holds e2causetypericservice value.
 
-<<<<<<< HEAD
-// E2Indication is defined in e2_adaptor.go to avoid duplication
-
-// E2Subscription is defined in e2_adaptor.go to avoid duplication
-
-// SubscriptionState is defined in e2_manager.go to avoid duplication
-
-// SubscriptionHealth is defined in e2_manager.go to avoid duplication
-
-// SubscriptionStateTracker is defined in e2_manager.go to avoid duplication
-
-// StateTransition is defined in e2_manager.go to avoid duplication
-
-// SubscriptionNotifier is defined in e2_manager.go to avoid duplication
-
-// SubscriptionListener is defined in e2_manager.go to avoid duplication
-
-// E2HealthMonitor is defined in e2_manager.go to avoid duplication
-=======
 	E2CauseTypeRICService
 
 	// E2CauseTypeE2Node holds e2causetypee2node value.
@@ -221,7 +108,6 @@
 )
 
 // RICActionAdmittedItem needed by ASN1 codec.
->>>>>>> b3529b0b
 
 type RICActionAdmittedItem struct {
 	ActionID int `json:"action_id"`
