package e2

import (
	"bytes"
	"encoding/binary"
	"fmt"
	"sync"
	"time"
)

// E2AP Protocol Data Units (PDUs) following O-RAN.WG3.E2AP-v3.0.

// E2APMessageType represents the type of E2AP message.

type E2APMessageType int

const (

	// Initiating messages.

	E2APMessageTypeSetupRequest E2APMessageType = 1

	// E2APMessageTypeRICSubscriptionRequest holds e2apmessagetypericsubscriptionrequest value.

	E2APMessageTypeRICSubscriptionRequest E2APMessageType = 2

	// E2APMessageTypeRICControlRequest holds e2apmessagetypericcontrolrequest value.

	E2APMessageTypeRICControlRequest E2APMessageType = 3

	// E2APMessageTypeErrorIndication holds e2apmessagetypeerrorindication value.

	E2APMessageTypeErrorIndication E2APMessageType = 4

	// E2APMessageTypeRICSubscriptionDeleteRequest holds e2apmessagetypericsubscriptiondeleterequest value.

	E2APMessageTypeRICSubscriptionDeleteRequest E2APMessageType = 5

	// E2APMessageTypeResetRequest holds e2apmessagetyperesetrequest value.

	E2APMessageTypeResetRequest E2APMessageType = 6

	// Successful outcome messages.

	E2APMessageTypeSetupResponse E2APMessageType = 11

	// E2APMessageTypeRICSubscriptionResponse holds e2apmessagetypericsubscriptionresponse value.

	E2APMessageTypeRICSubscriptionResponse E2APMessageType = 12

	// E2APMessageTypeRICControlAcknowledge holds e2apmessagetypericcontrolacknowledge value.

	E2APMessageTypeRICControlAcknowledge E2APMessageType = 13

	// E2APMessageTypeRICSubscriptionDeleteResponse holds e2apmessagetypericsubscriptiondeleteresponse value.

	E2APMessageTypeRICSubscriptionDeleteResponse E2APMessageType = 14

	// E2APMessageTypeResetResponse holds e2apmessagetyperesetresponse value.

	E2APMessageTypeResetResponse E2APMessageType = 15

	// Unsuccessful outcome messages.

	E2APMessageTypeSetupFailure E2APMessageType = 21

	// E2APMessageTypeRICSubscriptionFailure holds e2apmessagetypericsubscriptionfailure value.

	E2APMessageTypeRICSubscriptionFailure E2APMessageType = 22

	// E2APMessageTypeRICControlFailure holds e2apmessagetypericcontrolfailure value.

	E2APMessageTypeRICControlFailure E2APMessageType = 23

	// E2APMessageTypeRICSubscriptionDeleteFailure holds e2apmessagetypericsubscriptiondeletefailure value.

	E2APMessageTypeRICSubscriptionDeleteFailure E2APMessageType = 24

	// E2APMessageTypeResetFailure holds e2apmessagetyperesetfailure value.

	E2APMessageTypeResetFailure E2APMessageType = 25

	// Indication messages.

	E2APMessageTypeRICIndication E2APMessageType = 31

	// E2APMessageTypeRICServiceUpdate holds e2apmessagetypericserviceupdate value.

	E2APMessageTypeRICServiceUpdate E2APMessageType = 32

	// E2APMessageTypeRICServiceUpdateAcknowledge holds e2apmessagetypericserviceupdateacknowledge value.

	E2APMessageTypeRICServiceUpdateAcknowledge E2APMessageType = 33

	// E2APMessageTypeRICServiceUpdateFailure holds e2apmessagetypericserviceupdatefailure value.

	E2APMessageTypeRICServiceUpdateFailure E2APMessageType = 34
)

// E2APMessage represents a generic E2AP message structure.

type E2APMessage struct {
	MessageType E2APMessageType `json:"message_type"`

	TransactionID int32 `json:"transaction_id"`

	ProcedureCode int32 `json:"procedure_code"`

	Criticality Criticality `json:"criticality"`

	Payload interface{} `json:"payload"`

	Timestamp time.Time `json:"timestamp"`

	CorrelationID string `json:"correlation_id,omitempty"`
}

// Criticality represents the criticality of E2AP messages.

type Criticality int

const (

	// CriticalityReject holds criticalityreject value.

	CriticalityReject Criticality = iota

	// CriticalityIgnore holds criticalityignore value.

	CriticalityIgnore

	// CriticalityNotify holds criticalitynotify value.

	CriticalityNotify
)

// E2APEncoder handles encoding/decoding of E2AP messages.

type E2APEncoder struct {
	messageRegistry map[E2APMessageType]MessageCodec

	correlationMap map[string]*PendingMessage

	mutex sync.RWMutex
}

// MessageCodec interface for encoding/decoding specific message types.

type MessageCodec interface {
	Encode(message interface{}) ([]byte, error)

	Decode(data []byte) (interface{}, error)

	GetMessageType() E2APMessageType

	Validate(message interface{}) error
}

// PendingMessage tracks pending E2AP transactions.

type PendingMessage struct {
	MessageType E2APMessageType

	TransactionID int32

	SentTime time.Time

	Timeout time.Duration

	Callback func(response *E2APMessage, err error)
}

// E2SetupRequest represents E2 Setup Request message.

type E2SetupRequest struct {
	GlobalE2NodeID GlobalE2NodeID `json:"global_e2_node_id"`

	RANFunctionsList []RANFunctionItem `json:"ran_functions_list"`

	E2NodeComponentConfigurationList []E2NodeComponentConfigurationItem `json:"e2_node_component_config_list,omitempty"`
}

// E2SetupResponse represents E2 Setup Response message.

type E2SetupResponse struct {
	GlobalRICID GlobalRICID `json:"global_ric_id"`

	RANFunctionsAccepted []RANFunctionIDItem `json:"ran_functions_accepted,omitempty"`

	RANFunctionsRejected []RANFunctionIDCause `json:"ran_functions_rejected,omitempty"`

	E2NodeComponentConfigurationList []E2NodeComponentConfigurationItem `json:"e2_node_component_config_list,omitempty"`
}

// E2SetupFailure represents E2 Setup Failure message.

type E2SetupFailure struct {
	Cause E2APCause `json:"cause"`

	TimeToWait *TimeToWait `json:"time_to_wait,omitempty"`

	CriticalityDiagnostics *CriticalityDiagnostics `json:"criticality_diagnostics,omitempty"`
}

// RICSubscriptionRequest represents RIC Subscription Request message.

type RICSubscriptionRequest struct {
<<<<<<< HEAD
	RICRequestID           RICRequestID           `json:"ric_request_id"`
	RequestID              RICRequestID           `json:"request_id"`                // Added for codec compatibility
	RANFunctionID          RANFunctionID          `json:"ran_function_id"`
=======
	RICRequestID RICRequestID `json:"ric_request_id"`

	RANFunctionID RANFunctionID `json:"ran_function_id"`

>>>>>>> b3529b0b
	RICSubscriptionDetails RICSubscriptionDetails `json:"ric_subscription_details"`
	EventTriggerDefinition []byte                 `json:"event_trigger_definition"` // Added for codec compatibility
	ActionsToBeSetupList   []RICActionToBeSetupItem `json:"actions_to_be_setup_list"` // Added for codec compatibility
}

// RICSubscriptionResponse represents RIC Subscription Response message.

type RICSubscriptionResponse struct {
	RICRequestID RICRequestID `json:"ric_request_id"`

	RANFunctionID RANFunctionID `json:"ran_function_id"`

	RICActionAdmittedList []RICActionID `json:"ric_action_admitted_list,omitempty"`

	RICActionNotAdmittedList []RICActionNotAdmittedItem `json:"ric_action_not_admitted_list,omitempty"`
}

// RICSubscriptionFailure represents RIC Subscription Failure message.

type RICSubscriptionFailure struct {
	RICRequestID RICRequestID `json:"ric_request_id"`

	RANFunctionID RANFunctionID `json:"ran_function_id"`

	Cause E2APCause `json:"cause"`

	RICActionNotAdmittedList []RICActionNotAdmittedItem `json:"ric_action_not_admitted_list,omitempty"`

	CriticalityDiagnostics *CriticalityDiagnostics `json:"criticality_diagnostics,omitempty"`
}

// RICControlRequest represents RIC Control Request message.

type RICControlRequest struct {
	RICRequestID RICRequestID `json:"ric_request_id"`

	RANFunctionID RANFunctionID `json:"ran_function_id"`

	RICCallProcessID *RICCallProcessID `json:"ric_call_process_id,omitempty"`

	RICControlHeader []byte `json:"ric_control_header"`

	RICControlMessage []byte `json:"ric_control_message"`

	RICControlAckRequest *RICControlAckRequest `json:"ric_control_ack_request,omitempty"`
}

// RICControlAcknowledge represents RIC Control Acknowledge message.

type RICControlAcknowledge struct {
	RICRequestID RICRequestID `json:"ric_request_id"`

	RANFunctionID RANFunctionID `json:"ran_function_id"`

	RICCallProcessID *RICCallProcessID `json:"ric_call_process_id,omitempty"`

	RICControlOutcome []byte `json:"ric_control_outcome,omitempty"`
}

// RICControlFailure represents RIC Control Failure message.

type RICControlFailure struct {
	RICRequestID RICRequestID `json:"ric_request_id"`

	RANFunctionID RANFunctionID `json:"ran_function_id"`

	RICCallProcessID *RICCallProcessID `json:"ric_call_process_id,omitempty"`

	Cause E2APCause `json:"cause"`

	RICControlOutcome []byte `json:"ric_control_outcome,omitempty"`

	CriticalityDiagnostics *CriticalityDiagnostics `json:"criticality_diagnostics,omitempty"`
}

// RICIndication represents RIC Indication message.

type RICIndication struct {
<<<<<<< HEAD
	RICRequestID         RICRequestID      `json:"ric_request_id"`
	RequestID            RICRequestID      `json:"request_id"` // Added for codec compatibility
	RANFunctionID        RANFunctionID     `json:"ran_function_id"`
	RICActionID          RICActionID       `json:"ric_action_id"`
	RICIndicationSN      *RICIndicationSN  `json:"ric_indication_sn,omitempty"`
	RICIndicationType    RICIndicationType `json:"ric_indication_type"`
	RICIndicationHeader  []byte            `json:"ric_indication_header"`
	RICIndicationMessage []byte            `json:"ric_indication_message"`
	RICCallProcessID     *RICCallProcessID `json:"ric_call_process_id,omitempty"`
=======
	RICRequestID RICRequestID `json:"ric_request_id"`

	RANFunctionID RANFunctionID `json:"ran_function_id"`

	RICActionID RICActionID `json:"ric_action_id"`

	RICIndicationSN *RICIndicationSN `json:"ric_indication_sn,omitempty"`

	RICIndicationType RICIndicationType `json:"ric_indication_type"`

	RICIndicationHeader []byte `json:"ric_indication_header"`

	RICIndicationMessage []byte `json:"ric_indication_message"`

	RICCallProcessID *RICCallProcessID `json:"ric_call_process_id,omitempty"`
>>>>>>> b3529b0b
}

// Common E2AP data types.

// GlobalE2NodeID represents the global E2 node identifier.

<<<<<<< HEAD
// E2NodeType represents the type of E2 node
type E2NodeType int

const (
	E2NodeTypegNB E2NodeType = iota
	E2NodeTypeeNB
	E2NodeTypeNgENB
	E2NodeTypeEnGNB
)

// GlobalE2NodeID represents the global E2 node identifier
type GlobalE2NodeID struct {
	PLMNIdentity PLMNIdentity `json:"plmn_identity"`
	NodeType     E2NodeType   `json:"node_type"`
	NodeID       string       `json:"node_id"`
	E2NodeID     E2NodeID     `json:"e2_node_id"`
=======
type GlobalE2NodeID struct {
	PLMNIdentity PLMNIdentity `json:"plmn_identity"`

	NodeType E2NodeType `json:"node_type"`

	NodeID string `json:"node_id"`

	E2NodeID E2NodeID `json:"e2_node_id"`
>>>>>>> b3529b0b
}

// GlobalRICID represents the global RIC identifier.

type GlobalRICID struct {
	PLMNIdentity PLMNIdentity `json:"plmn_identity"`

	RICID RICID `json:"ric_id"`
}

// PLMNIdentity represents the PLMN (Public Land Mobile Network) identity.

type PLMNIdentity struct {
	MCC string `json:"mcc"` // Mobile Country Code (3 digits)

	MNC string `json:"mnc"` // Mobile Network Code (2-3 digits)

}

// E2NodeID represents the E2 node identifier (choice).

type E2NodeID struct {
	GNBID *GNBID `json:"gnb_id,omitempty"`

	ENBID *ENBID `json:"enb_id,omitempty"`

	EnGNBID *EnGNBID `json:"en_gnb_id,omitempty"`

	NgENBID *NgENBID `json:"ng_enb_id,omitempty"`
}

// GNBID represents gNB identifier.

type GNBID struct {
	GNBIDChoice GNBIDChoice `json:"gnb_id_choice"`
}

// GNBIDChoice represents the choice of gNB ID.

type GNBIDChoice struct {
	GNBID22 *string `json:"gnb_id_22,omitempty"` // 22-bit string

	GNBID32 *string `json:"gnb_id_32,omitempty"` // 32-bit string

}

// ENBID represents eNB identifier.

type ENBID struct {
	MacroENBID *string `json:"macro_enb_id,omitempty"` // 20-bit string

	HomeENBID *string `json:"home_enb_id,omitempty"` // 28-bit string

	ShortMacro *string `json:"short_macro,omitempty"` // 18-bit string

	LongMacro *string `json:"long_macro,omitempty"` // 21-bit string

}

// EnGNBID represents en-gNB identifier.

type EnGNBID struct {
	EnGNBID string `json:"en_gnb_id"` // 22-bit string

}

// NgENBID represents ng-eNB identifier.

type NgENBID struct {
	MacroNgENBID *string `json:"macro_ng_enb_id,omitempty"` // 20-bit string

	ShortMacro *string `json:"short_macro,omitempty"` // 18-bit string

	LongMacro *string `json:"long_macro,omitempty"` // 21-bit string

}

// RICID represents RIC identifier (20-bit).

type RICID int

// RICRequestID represents RIC request identifier.

type RICRequestID struct {
	RICRequestorID RICRequestorID `json:"ric_requestor_id"`

	RICInstanceID RICInstanceID `json:"ric_instance_id"`
}

// RICRequestorID represents RIC requestor identifier (0..65535).

type RICRequestorID int32

// RICInstanceID represents RIC instance identifier (0..65535).

type RICInstanceID int32

// RANFunctionID represents RAN function identifier (0..4095).

type RANFunctionID int32

// RICActionID represents RIC action identifier (0..255).

type RICActionID int32

// RICCallProcessID represents RIC call process identifier.

type RICCallProcessID []byte

// RICIndicationSN represents RIC indication sequence number (0..65535).

type RICIndicationSN int32

// RICIndicationType represents RIC indication type.

type RICIndicationType int

const (

	// RICIndicationTypeReport holds ricindicationtypereport value.

	RICIndicationTypeReport RICIndicationType = iota

	// RICIndicationTypeInsert holds ricindicationtypeinsert value.

	RICIndicationTypeInsert
)

// RICControlAckRequest represents RIC control acknowledgment request.

type RICControlAckRequest int

const (

	// RICControlAckRequestNoAck holds riccontrolackrequestnoack value.

	RICControlAckRequestNoAck RICControlAckRequest = iota

	// RICControlAckRequestAck holds riccontrolackrequestack value.

	RICControlAckRequestAck

	// RICControlAckRequestNAck holds riccontrolackrequestnack value.

	RICControlAckRequestNAck
)

// E2APCause represents E2AP cause.

type E2APCause struct {
	RICCause *RICCause `json:"ric_cause,omitempty"`

	RICServiceCause *RICServiceCause `json:"ric_service_cause,omitempty"`

	E2NodeCause *E2NodeCause `json:"e2_node_cause,omitempty"`

	TransportCause *TransportCause `json:"transport_cause,omitempty"`

	ProtocolCause *ProtocolCause `json:"protocol_cause,omitempty"`

	MiscCause *MiscCause `json:"misc_cause,omitempty"`
}

// RICCause represents RIC-related causes.

type RICCause int

const (

	// RICCauseRANFunctionIDInvalid holds riccauseranfunctionidinvalid value.

	RICCauseRANFunctionIDInvalid RICCause = iota

	// RICCauseActionNotSupported holds riccauseactionnotsupported value.

	RICCauseActionNotSupported

	// RICCauseExcessiveActions holds riccauseexcessiveactions value.

	RICCauseExcessiveActions

	// RICCauseDuplicateAction holds riccauseduplicateaction value.

	RICCauseDuplicateAction

	// RICCauseDuplicateRICRequestID holds riccauseduplicatericrequestid value.

	RICCauseDuplicateRICRequestID

	// RICCauseFunctionResourceLimit holds riccausefunctionresourcelimit value.

	RICCauseFunctionResourceLimit

	// RICCauseRequestIDUnknown holds riccauserequestidunknown value.

	RICCauseRequestIDUnknown

	// RICCauseInconsistentActionSubsequentActionSequence holds riccauseinconsistentactionsubsequentactionsequence value.

	RICCauseInconsistentActionSubsequentActionSequence

	// RICCauseControlMessageInvalid holds riccausecontrolmessageinvalid value.

	RICCauseControlMessageInvalid

	// RICCauseRICCallProcessIDInvalid holds riccausericcallprocessidinvalid value.

	RICCauseRICCallProcessIDInvalid

	// RICCauseControlTimerExpired holds riccausecontroltimerexpired value.

	RICCauseControlTimerExpired

	// RICCauseControlFailedToExecute holds riccausecontrolfailedtoexecute value.

	RICCauseControlFailedToExecute

	// RICCauseSystemNotReady holds riccausesystemnotready value.

	RICCauseSystemNotReady

	// RICCauseUnspecified holds riccauseunspecified value.

	RICCauseUnspecified
)

// RICServiceCause represents RIC service-related causes.

type RICServiceCause int

const (

	// RICServiceCauseRANFunctionNotRequired holds ricservicecauseranfunctionnotrequired value.

	RICServiceCauseRANFunctionNotRequired RICServiceCause = iota

	// RICServiceCauseExcessiveFunctions holds ricservicecauseexcessivefunctions value.

	RICServiceCauseExcessiveFunctions

	// RICServiceCauseRICResourceLimit holds ricservicecausericresourcelimit value.

	RICServiceCauseRICResourceLimit
)

// E2NodeCause represents E2 node-related causes.

type E2NodeCause int

const (

	// E2NodeCauseE2NodeComponentUnknown holds e2nodecausee2nodecomponentunknown value.

	E2NodeCauseE2NodeComponentUnknown E2NodeCause = iota
)

// TransportCause represents transport-related causes.

type TransportCause int

const (

	// TransportCauseUnspecified holds transportcauseunspecified value.

	TransportCauseUnspecified TransportCause = iota

	// TransportCauseTransportResourceUnavailable holds transportcausetransportresourceunavailable value.

	TransportCauseTransportResourceUnavailable
)

// ProtocolCause represents protocol-related causes.

type ProtocolCause int

const (

	// ProtocolCauseTransferSyntaxError holds protocolcausetransfersyntaxerror value.

	ProtocolCauseTransferSyntaxError ProtocolCause = iota

	// ProtocolCauseAbstractSyntaxErrorReject holds protocolcauseabstractsyntaxerrorreject value.

	ProtocolCauseAbstractSyntaxErrorReject

	// ProtocolCauseAbstractSyntaxErrorIgnoreAndNotify holds protocolcauseabstractsyntaxerrorignoreandnotify value.

	ProtocolCauseAbstractSyntaxErrorIgnoreAndNotify

	// ProtocolCauseMessageNotCompatibleWithReceiverState holds protocolcausemessagenotcompatiblewithreceiverstate value.

	ProtocolCauseMessageNotCompatibleWithReceiverState

	// ProtocolCauseSemanticError holds protocolcausesemanticerror value.

	ProtocolCauseSemanticError

	// ProtocolCauseAbstractSyntaxErrorFalselyConstructedMessage holds protocolcauseabstractsyntaxerrorfalselyconstructedmessage value.

	ProtocolCauseAbstractSyntaxErrorFalselyConstructedMessage

	// ProtocolCauseUnspecified holds protocolcauseunspecified value.

	ProtocolCauseUnspecified
)

// MiscCause represents miscellaneous causes.

type MiscCause int

const (

	// MiscCauseControlProcessingOverload holds misccausecontrolprocessingoverload value.

	MiscCauseControlProcessingOverload MiscCause = iota

	// MiscCauseNotEnoughUserPlaneProcessingResources holds misccausenotenoughuserplaneprocessingresources value.

	MiscCauseNotEnoughUserPlaneProcessingResources

	// MiscCauseHardwareFailure holds misccausehardwarefailure value.

	MiscCauseHardwareFailure

	// MiscCauseOMIntervention holds misccauseomintervention value.

	MiscCauseOMIntervention

	// MiscCauseUnspecified holds misccauseunspecified value.

	MiscCauseUnspecified
)

// TimeToWait represents time to wait before retry.

type TimeToWait int

const (

	// TimeToWaitV1s holds timetowaitv1s value.

	TimeToWaitV1s TimeToWait = iota

	// TimeToWaitV2s holds timetowaitv2s value.

	TimeToWaitV2s

	// TimeToWaitV5s holds timetowaitv5s value.

	TimeToWaitV5s

	// TimeToWaitV10s holds timetowaitv10s value.

	TimeToWaitV10s

	// TimeToWaitV20s holds timetowaitv20s value.

	TimeToWaitV20s

	// TimeToWaitV60s holds timetowaitv60s value.

	TimeToWaitV60s
)

// CriticalityDiagnostics represents criticality diagnostics information.

type CriticalityDiagnostics struct {
	ProcedureCode *int32 `json:"procedure_code,omitempty"`

	TriggeringMessage *TriggeringMessage `json:"triggering_message,omitempty"`

	ProcedureCriticality *Criticality `json:"procedure_criticality,omitempty"`

	IEsCriticalityDiagnostics []CriticalityDiagnosticsIEItem `json:"ies_criticality_diagnostics,omitempty"`
}

// TriggeringMessage represents the triggering message type.

type TriggeringMessage int

const (

	// TriggeringMessageInitiatingMessage holds triggeringmessageinitiatingmessage value.

	TriggeringMessageInitiatingMessage TriggeringMessage = iota

	// TriggeringMessageSuccessfulOutcome holds triggeringmessagesuccessfuloutcome value.

	TriggeringMessageSuccessfulOutcome

	// TriggeringMessageUnsuccessfulOutcome holds triggeringmessageunsuccessfuloutcome value.

	TriggeringMessageUnsuccessfulOutcome
)

// CriticalityDiagnosticsIEItem represents IE-specific criticality diagnostics.

type CriticalityDiagnosticsIEItem struct {
	IECriticality Criticality `json:"ie_criticality"`

	IEID int32 `json:"ie_id"`

	TypeOfError TypeOfError `json:"type_of_error"`
}

// TypeOfError represents the type of error in criticality diagnostics.

type TypeOfError int

const (

	// TypeOfErrorNotUnderstood holds typeoferrornotunderstood value.

	TypeOfErrorNotUnderstood TypeOfError = iota

	// TypeOfErrorMissing holds typeoferrormissing value.

	TypeOfErrorMissing
)

// RANFunctionItem represents a RAN function item.

type RANFunctionItem struct {
	RANFunctionID RANFunctionID `json:"ran_function_id"`

	RANFunctionDefinition []byte `json:"ran_function_definition"`

	RANFunctionRevision RANFunctionRevision `json:"ran_function_revision"`

	RANFunctionOID *string `json:"ran_function_oid,omitempty"`
}

// RANFunctionRevision represents RAN function revision (0..255).

type RANFunctionRevision int32

// RANFunctionIDItem represents RAN function ID item.

type RANFunctionIDItem struct {
	RANFunctionID RANFunctionID `json:"ran_function_id"`

	RANFunctionRevision RANFunctionRevision `json:"ran_function_revision"`
}

// RANFunctionIDCause represents RAN function ID with cause.

type RANFunctionIDCause struct {
	RANFunctionID RANFunctionID `json:"ran_function_id"`

	Cause E2APCause `json:"cause"`
}

<<<<<<< HEAD
// RANFunctionIDCauseItem represents RAN function ID with cause (codec compatibility)
type RANFunctionIDCauseItem struct {
	RANFunctionID int     `json:"ran_function_id"`
	Cause         E2Cause `json:"cause"`
}

// E2Cause represents simplified E2 cause for codec compatibility
type E2Cause struct {
	CauseType  E2CauseType `json:"cause_type"`
	CauseValue int         `json:"cause_value"`
}

// E2CauseType represents E2 cause type enumeration
type E2CauseType int

const (
	E2CauseTypeRIC E2CauseType = iota
	E2CauseTypeRICService
	E2CauseTypeE2Node
	E2CauseTypeTransport
	E2CauseTypeProtocol
	E2CauseTypeMisc
)

// RICActionAdmittedItem represents a RIC action that was admitted
type RICActionAdmittedItem struct {
	ActionID int `json:"action_id"`
}

// RICSubscriptionDetails represents RIC subscription details
=======
// RICSubscriptionDetails represents RIC subscription details.

>>>>>>> b3529b0b
type RICSubscriptionDetails struct {
	RICEventTriggerDefinition []byte `json:"ric_event_trigger_definition"`

	RICActionToBeSetupList []RICActionToBeSetupItem `json:"ric_action_to_be_setup_list"`
}

// RICActionToBeSetupItem represents a RIC action to be setup.

type RICActionToBeSetupItem struct {
	RICActionID RICActionID `json:"ric_action_id"`

	RICActionType RICActionType `json:"ric_action_type"`

	RICActionDefinition []byte `json:"ric_action_definition,omitempty"`

	RICSubsequentAction *RICSubsequentAction `json:"ric_subsequent_action,omitempty"`
}

// RICActionType represents the type of RIC action.

type RICActionType int

const (

	// RICActionTypeReport holds ricactiontypereport value.

	RICActionTypeReport RICActionType = iota

	// RICActionTypeInsert holds ricactiontypeinsert value.

	RICActionTypeInsert

	// RICActionTypePolicy holds ricactiontypepolicy value.

	RICActionTypePolicy
)

// RICSubsequentAction represents subsequent action for RIC action.

type RICSubsequentAction struct {
	RICSubsequentActionType RICSubsequentActionType `json:"ric_subsequent_action_type"`

	RICTimeToWait *RICTimeToWait `json:"ric_time_to_wait,omitempty"`
}

// RICSubsequentActionType represents the type of subsequent action.

type RICSubsequentActionType int

const (

	// RICSubsequentActionTypeContinue holds ricsubsequentactiontypecontinue value.

	RICSubsequentActionTypeContinue RICSubsequentActionType = iota

	// RICSubsequentActionTypeWait holds ricsubsequentactiontypewait value.

	RICSubsequentActionTypeWait
)

// RICTimeToWait represents RIC time to wait.

type RICTimeToWait int

const (

	// RICTimeToWaitZero holds rictimetowaitzero value.

	RICTimeToWaitZero RICTimeToWait = iota

	// RICTimeToWaitW1ms holds rictimetowaitw1ms value.

	RICTimeToWaitW1ms

	// RICTimeToWaitW2ms holds rictimetowaitw2ms value.

	RICTimeToWaitW2ms

	// RICTimeToWaitW5ms holds rictimetowaitw5ms value.

	RICTimeToWaitW5ms

	// RICTimeToWaitW10ms holds rictimetowaitw10ms value.

	RICTimeToWaitW10ms

	// RICTimeToWaitW20ms holds rictimetowaitw20ms value.

	RICTimeToWaitW20ms

	// RICTimeToWaitW50ms holds rictimetowaitw50ms value.

	RICTimeToWaitW50ms

	// RICTimeToWaitW100ms holds rictimetowaitw100ms value.

	RICTimeToWaitW100ms

	// RICTimeToWaitW200ms holds rictimetowaitw200ms value.

	RICTimeToWaitW200ms

	// RICTimeToWaitW500ms holds rictimetowaitw500ms value.

	RICTimeToWaitW500ms

	// RICTimeToWaitW1s holds rictimetowaitw1s value.

	RICTimeToWaitW1s

	// RICTimeToWaitW2s holds rictimetowaitw2s value.

	RICTimeToWaitW2s

	// RICTimeToWaitW5s holds rictimetowaitw5s value.

	RICTimeToWaitW5s

	// RICTimeToWaitW10s holds rictimetowaitw10s value.

	RICTimeToWaitW10s

	// RICTimeToWaitW20s holds rictimetowaitw20s value.

	RICTimeToWaitW20s

	// RICTimeToWaitW60s holds rictimetowaitw60s value.

	RICTimeToWaitW60s
)

// RICActionNotAdmittedItem represents a RIC action that was not admitted.

type RICActionNotAdmittedItem struct {
	RICActionID RICActionID `json:"ric_action_id"`

	Cause E2APCause `json:"cause"`
}

// E2NodeComponentConfigurationItem represents E2 node component configuration.

type E2NodeComponentConfigurationItem struct {
	E2NodeComponentInterfaceType E2NodeComponentInterfaceType `json:"e2_node_component_interface_type"`

	E2NodeComponentID E2NodeComponentID `json:"e2_node_component_id"`

	E2NodeComponentConfiguration E2NodeComponentConfiguration `json:"e2_node_component_configuration"`
}

// E2NodeComponentInterfaceType represents the interface type.

type E2NodeComponentInterfaceType int

const (

	// E2NodeComponentInterfaceTypeNG holds e2nodecomponentinterfacetypeng value.

	E2NodeComponentInterfaceTypeNG E2NodeComponentInterfaceType = iota

	// E2NodeComponentInterfaceTypeXn holds e2nodecomponentinterfacetypexn value.

	E2NodeComponentInterfaceTypeXn

	// E2NodeComponentInterfaceTypeE1 holds e2nodecomponentinterfacetypee1 value.

	E2NodeComponentInterfaceTypeE1

	// E2NodeComponentInterfaceTypeF1 holds e2nodecomponentinterfacetypef1 value.

	E2NodeComponentInterfaceTypeF1

	// E2NodeComponentInterfaceTypeW1 holds e2nodecomponentinterfacetypew1 value.

	E2NodeComponentInterfaceTypeW1

	// E2NodeComponentInterfaceTypeS1 holds e2nodecomponentinterfacetypes1 value.

	E2NodeComponentInterfaceTypeS1

	// E2NodeComponentInterfaceTypeX2 holds e2nodecomponentinterfacetypex2 value.

	E2NodeComponentInterfaceTypeX2
)

// E2NodeComponentID represents E2 node component identifier (choice).

type E2NodeComponentID struct {
	E2NodeComponentInterfaceTypeNG *E2NodeComponentInterfaceNG `json:"ng,omitempty"`

	E2NodeComponentInterfaceTypeXn *E2NodeComponentInterfaceXn `json:"xn,omitempty"`

	E2NodeComponentInterfaceTypeE1 *E2NodeComponentInterfaceE1 `json:"e1,omitempty"`

	E2NodeComponentInterfaceTypeF1 *E2NodeComponentInterfaceF1 `json:"f1,omitempty"`

	E2NodeComponentInterfaceTypeW1 *E2NodeComponentInterfaceW1 `json:"w1,omitempty"`

	E2NodeComponentInterfaceTypeS1 *E2NodeComponentInterfaceS1 `json:"s1,omitempty"`

	E2NodeComponentInterfaceTypeX2 *E2NodeComponentInterfaceX2 `json:"x2,omitempty"`
}

// Interface-specific component IDs (simplified for HTTP transport).

type E2NodeComponentInterfaceNG struct {
	AMFName string `json:"amf_name"`
}

// E2NodeComponentInterfaceXn represents a e2nodecomponentinterfacexn.

type E2NodeComponentInterfaceXn struct {
	GlobalNGRANNodeID string `json:"global_ng_ran_node_id"`
}

// E2NodeComponentInterfaceE1 represents a e2nodecomponentinterfacee1.

type E2NodeComponentInterfaceE1 struct {
	GNBCUCPID string `json:"gnb_cu_cp_id"`
}

// E2NodeComponentInterfaceF1 represents a e2nodecomponentinterfacef1.

type E2NodeComponentInterfaceF1 struct {
	GNBDUID string `json:"gnb_du_id"`
}

// E2NodeComponentInterfaceW1 represents a e2nodecomponentinterfacew1.

type E2NodeComponentInterfaceW1 struct {
	NGENBDUID string `json:"ng_enb_du_id"`
}

// E2NodeComponentInterfaceS1 represents a e2nodecomponentinterfaces1.

type E2NodeComponentInterfaceS1 struct {
	MMEName string `json:"mme_name"`
}

// E2NodeComponentInterfaceX2 represents a e2nodecomponentinterfacex2.

type E2NodeComponentInterfaceX2 struct {
	ENBID string `json:"enb_id"`
}

// E2NodeComponentConfiguration represents E2 node component configuration.

type E2NodeComponentConfiguration struct {
	E2NodeComponentRequestPart []byte `json:"e2_node_component_request_part"`

	E2NodeComponentResponsePart []byte `json:"e2_node_component_response_part"`
}

// NewE2APEncoder creates a new E2AP encoder with registered codecs.

func NewE2APEncoder() *E2APEncoder {

	encoder := &E2APEncoder{

		messageRegistry: make(map[E2APMessageType]MessageCodec),

		correlationMap: make(map[string]*PendingMessage),
	}

	// Register standard message codecs.

	encoder.registerCodec(&E2SetupRequestCodec{})

	encoder.registerCodec(&E2SetupResponseCodec{})

	encoder.registerCodec(&E2SetupFailureCodec{})

	encoder.registerCodec(&RICSubscriptionRequestCodec{})

	encoder.registerCodec(&RICSubscriptionResponseCodec{})

	encoder.registerCodec(&RICSubscriptionFailureCodec{})

	encoder.registerCodec(&RICControlRequestCodec{})

	encoder.registerCodec(&RICControlAcknowledgeCodec{})

	encoder.registerCodec(&RICControlFailureCodec{})

	encoder.registerCodec(&RICIndicationCodec{})

	encoder.registerCodec(&RICServiceUpdateCodec{})

	encoder.registerCodec(&RICServiceUpdateAcknowledgeCodec{})

	encoder.registerCodec(&RICServiceUpdateFailureCodec{})

	encoder.registerCodec(&RICSubscriptionDeleteRequestCodec{})

	encoder.registerCodec(&RICSubscriptionDeleteResponseCodec{})

	encoder.registerCodec(&RICSubscriptionDeleteFailureCodec{})

	encoder.registerCodec(&ResetRequestCodec{})

	encoder.registerCodec(&ResetResponseCodec{})

	encoder.registerCodec(&ErrorIndicationCodec{})

	return encoder

}

// registerCodec registers a message codec.

func (e *E2APEncoder) registerCodec(codec MessageCodec) {

	e.messageRegistry[codec.GetMessageType()] = codec

}

// EncodeMessage encodes an E2AP message to bytes.

func (e *E2APEncoder) EncodeMessage(message *E2APMessage) ([]byte, error) {

	codec, exists := e.messageRegistry[message.MessageType]

	if !exists {

		return nil, fmt.Errorf("no codec registered for message type %d", message.MessageType)

	}

	// Validate message.

	if err := codec.Validate(message.Payload); err != nil {

		return nil, fmt.Errorf("message validation failed: %w", err)

	}

	// Encode payload.

	payloadBytes, err := codec.Encode(message.Payload)

	if err != nil {

		return nil, fmt.Errorf("payload encoding failed: %w", err)

	}

	// Create message header.

	header := make([]byte, 16) // Fixed header size for HTTP transport

	binary.BigEndian.PutUint32(header[0:4], uint32(message.MessageType))

	binary.BigEndian.PutUint32(header[4:8], uint32(message.TransactionID))

	binary.BigEndian.PutUint32(header[8:12], uint32(message.ProcedureCode))

	binary.BigEndian.PutUint32(header[12:16], uint32(message.Criticality))

	// Combine header and payload.

	buf := bytes.NewBuffer(header)

	buf.Write(payloadBytes)

	return buf.Bytes(), nil

}

// DecodeMessage decodes bytes to an E2AP message.

func (e *E2APEncoder) DecodeMessage(data []byte) (*E2APMessage, error) {

	if len(data) < 16 {

		return nil, fmt.Errorf("message too short: expected at least 16 bytes, got %d", len(data))

	}

	// Parse header.

	messageType := E2APMessageType(binary.BigEndian.Uint32(data[0:4]))

	transactionID := int32(binary.BigEndian.Uint32(data[4:8]))

	procedureCode := int32(binary.BigEndian.Uint32(data[8:12]))

	criticality := Criticality(binary.BigEndian.Uint32(data[12:16]))

	// Get codec for message type.

	codec, exists := e.messageRegistry[messageType]

	if !exists {

		return nil, fmt.Errorf("no codec registered for message type %d", messageType)

	}

	// Decode payload.

	payload, err := codec.Decode(data[16:])

	if err != nil {

		return nil, fmt.Errorf("payload decoding failed: %w", err)

	}

	return &E2APMessage{

		MessageType: messageType,

		TransactionID: transactionID,

		ProcedureCode: procedureCode,

		Criticality: criticality,

		Payload: payload,

		Timestamp: time.Now(),
	}, nil

}

// TrackMessage tracks a message for correlation.

func (e *E2APEncoder) TrackMessage(correlationID string, message *PendingMessage) {

	e.mutex.Lock()

	defer e.mutex.Unlock()

	e.correlationMap[correlationID] = message

}

// GetPendingMessage retrieves a pending message by correlation ID.

func (e *E2APEncoder) GetPendingMessage(correlationID string) (*PendingMessage, bool) {

	e.mutex.RLock()

	defer e.mutex.RUnlock()

	msg, exists := e.correlationMap[correlationID]

	return msg, exists

}

// RemovePendingMessage removes a pending message.

func (e *E2APEncoder) RemovePendingMessage(correlationID string) {

	e.mutex.Lock()

	defer e.mutex.Unlock()

	delete(e.correlationMap, correlationID)

}

// Helper functions for creating common E2AP messages.

// CreateE2SetupRequest creates a new E2 Setup Request message.

func CreateE2SetupRequest(nodeID GlobalE2NodeID, functions []RANFunctionItem) *E2APMessage {

	return &E2APMessage{

		MessageType: E2APMessageTypeSetupRequest,

		ProcedureCode: 1,

		Criticality: CriticalityReject,

		Payload: &E2SetupRequest{

			GlobalE2NodeID: nodeID,

			RANFunctionsList: functions,
		},

		Timestamp: time.Now(),
	}

}

// CreateRICSubscriptionRequest creates a new RIC Subscription Request message.

func CreateRICSubscriptionRequest(requestID RICRequestID, functionID RANFunctionID, details RICSubscriptionDetails) *E2APMessage {

	return &E2APMessage{

		MessageType: E2APMessageTypeRICSubscriptionRequest,

		ProcedureCode: 2,

		Criticality: CriticalityReject,

		Payload: &RICSubscriptionRequest{

			RICRequestID: requestID,

			RANFunctionID: functionID,

			RICSubscriptionDetails: details,
		},

		Timestamp: time.Now(),
	}

}

// CreateRICControlRequest creates a new RIC Control Request message.

func CreateRICControlRequest(requestID RICRequestID, functionID RANFunctionID, header, message []byte) *E2APMessage {

	return &E2APMessage{

		MessageType: E2APMessageTypeRICControlRequest,

		ProcedureCode: 3,

		Criticality: CriticalityReject,

		Payload: &RICControlRequest{

			RICRequestID: requestID,

			RANFunctionID: functionID,

			RICControlHeader: header,

			RICControlMessage: message,
		},

		Timestamp: time.Now(),
	}

}

// Additional E2AP message structures for complete implementation.

// RICServiceUpdate represents RIC Service Update message.

type RICServiceUpdate struct {
	GlobalE2NodeID GlobalE2NodeID `json:"global_e2_node_id"`

	RANFunctionsAdded []RANFunctionItem `json:"ran_functions_added,omitempty"`

	RANFunctionsModified []RANFunctionItem `json:"ran_functions_modified,omitempty"`

	RANFunctionsDeleted []RANFunctionIDItem `json:"ran_functions_deleted,omitempty"`

	E2NodeComponentConfigAdditionList []E2NodeComponentConfigurationItem `json:"e2_node_component_config_addition_list,omitempty"`

	E2NodeComponentConfigUpdateList []E2NodeComponentConfigurationItem `json:"e2_node_component_config_update_list,omitempty"`

	E2NodeComponentConfigRemovalList []E2NodeComponentConfigurationItem `json:"e2_node_component_config_removal_list,omitempty"`
}

// RICServiceUpdateAcknowledge represents RIC Service Update Acknowledge message.

type RICServiceUpdateAcknowledge struct {
	RANFunctionsAccepted []RANFunctionIDItem `json:"ran_functions_accepted,omitempty"`

	RANFunctionsRejected []RANFunctionIDCause `json:"ran_functions_rejected,omitempty"`

	E2NodeComponentConfigAdditionAckList []E2NodeComponentConfigurationAck `json:"e2_node_component_config_addition_ack_list,omitempty"`

	E2NodeComponentConfigUpdateAckList []E2NodeComponentConfigurationAck `json:"e2_node_component_config_update_ack_list,omitempty"`

	E2NodeComponentConfigRemovalAckList []E2NodeComponentConfigurationAck `json:"e2_node_component_config_removal_ack_list,omitempty"`
}

// RICServiceUpdateFailure represents RIC Service Update Failure message.

type RICServiceUpdateFailure struct {
	Cause E2APCause `json:"cause"`

	TimeToWait *TimeToWait `json:"time_to_wait,omitempty"`

	CriticalityDiagnostics *CriticalityDiagnostics `json:"criticality_diagnostics,omitempty"`
}

// RICSubscriptionDeleteRequest represents RIC Subscription Delete Request message.

type RICSubscriptionDeleteRequest struct {
	RICRequestID RICRequestID `json:"ric_request_id"`

	RANFunctionID RANFunctionID `json:"ran_function_id"`
}

// RICSubscriptionDeleteResponse represents RIC Subscription Delete Response message.

type RICSubscriptionDeleteResponse struct {
	RICRequestID RICRequestID `json:"ric_request_id"`

	RANFunctionID RANFunctionID `json:"ran_function_id"`
}

// RICSubscriptionDeleteFailure represents RIC Subscription Delete Failure message.

type RICSubscriptionDeleteFailure struct {
	RICRequestID RICRequestID `json:"ric_request_id"`

	RANFunctionID RANFunctionID `json:"ran_function_id"`

	Cause E2APCause `json:"cause"`

	CriticalityDiagnostics *CriticalityDiagnostics `json:"criticality_diagnostics,omitempty"`
}

// ResetRequest represents Reset Request message.

type ResetRequest struct {
	TransactionID int32 `json:"transaction_id"`

	Cause E2APCause `json:"cause"`
}

// ResetResponse represents Reset Response message.

type ResetResponse struct {
	TransactionID int32 `json:"transaction_id"`
}

// ErrorIndication represents Error Indication message.

type ErrorIndication struct {
	TransactionID *int32 `json:"transaction_id,omitempty"`

	RICRequestID *RICRequestID `json:"ric_request_id,omitempty"`

	RANFunctionID *RANFunctionID `json:"ran_function_id,omitempty"`

	Cause E2APCause `json:"cause"`

	CriticalityDiagnostics *CriticalityDiagnostics `json:"criticality_diagnostics,omitempty"`
}

// E2NodeComponentConfigurationAck represents E2 node component configuration acknowledgment.

type E2NodeComponentConfigurationAck struct {
	E2NodeComponentInterfaceType E2NodeComponentInterfaceType `json:"e2_node_component_interface_type"`

	E2NodeComponentID E2NodeComponentID `json:"e2_node_component_id"`

	E2NodeComponentConfigurationAck E2NodeComponentConfigurationStatus `json:"e2_node_component_configuration_ack"`
}

// E2NodeComponentConfigurationStatus represents configuration status.

type E2NodeComponentConfigurationStatus struct {
	UpdateOutcome E2NodeComponentUpdateOutcome `json:"update_outcome"`

	FailureCause *E2APCause `json:"failure_cause,omitempty"`
}

// E2NodeComponentUpdateOutcome represents update outcome.

type E2NodeComponentUpdateOutcome int

const (

	// E2NodeComponentUpdateOutcomeSuccess holds e2nodecomponentupdateoutcomesuccess value.

	E2NodeComponentUpdateOutcomeSuccess E2NodeComponentUpdateOutcome = iota

	// E2NodeComponentUpdateOutcomeFailure holds e2nodecomponentupdateoutcomefailure value.

	E2NodeComponentUpdateOutcomeFailure
)

// Helper functions for creating additional E2AP messages.

// CreateRICServiceUpdate creates a new RIC Service Update message.

func CreateRICServiceUpdate(nodeID GlobalE2NodeID) *E2APMessage {

	return &E2APMessage{

		MessageType: E2APMessageTypeRICServiceUpdate,

		ProcedureCode: 7,

		Criticality: CriticalityReject,

		Payload: &RICServiceUpdate{

			GlobalE2NodeID: nodeID,
		},

		Timestamp: time.Now(),
	}

}

// CreateRICSubscriptionDeleteRequest creates a new RIC Subscription Delete Request message.

func CreateRICSubscriptionDeleteRequest(requestID RICRequestID, functionID RANFunctionID) *E2APMessage {

	return &E2APMessage{

		MessageType: E2APMessageTypeRICSubscriptionDeleteRequest,

		ProcedureCode: 8,

		Criticality: CriticalityReject,

		Payload: &RICSubscriptionDeleteRequest{

			RICRequestID: requestID,

			RANFunctionID: functionID,
		},

		Timestamp: time.Now(),
	}

}

// CreateResetRequest creates a new Reset Request message.

func CreateResetRequest(transactionID int32, cause E2APCause) *E2APMessage {

	return &E2APMessage{

		MessageType: E2APMessageTypeResetRequest,

		TransactionID: transactionID,

		ProcedureCode: 9,

		Criticality: CriticalityReject,

		Payload: &ResetRequest{

			TransactionID: transactionID,

			Cause: cause,
		},

		Timestamp: time.Now(),
	}

}

// CreateErrorIndication creates a new Error Indication message.

func CreateErrorIndication(cause E2APCause) *E2APMessage {

	return &E2APMessage{

		MessageType: E2APMessageTypeErrorIndication,

		ProcedureCode: 10,

		Criticality: CriticalityIgnore,

		Payload: &ErrorIndication{

			Cause: cause,
		},

		Timestamp: time.Now(),
	}

}<|MERGE_RESOLUTION|>--- conflicted
+++ resolved
@@ -205,19 +205,11 @@
 // RICSubscriptionRequest represents RIC Subscription Request message.
 
 type RICSubscriptionRequest struct {
-<<<<<<< HEAD
-	RICRequestID           RICRequestID           `json:"ric_request_id"`
-	RequestID              RICRequestID           `json:"request_id"`                // Added for codec compatibility
-	RANFunctionID          RANFunctionID          `json:"ran_function_id"`
-=======
 	RICRequestID RICRequestID `json:"ric_request_id"`
 
 	RANFunctionID RANFunctionID `json:"ran_function_id"`
 
->>>>>>> b3529b0b
 	RICSubscriptionDetails RICSubscriptionDetails `json:"ric_subscription_details"`
-	EventTriggerDefinition []byte                 `json:"event_trigger_definition"` // Added for codec compatibility
-	ActionsToBeSetupList   []RICActionToBeSetupItem `json:"actions_to_be_setup_list"` // Added for codec compatibility
 }
 
 // RICSubscriptionResponse represents RIC Subscription Response message.
@@ -293,17 +285,6 @@
 // RICIndication represents RIC Indication message.
 
 type RICIndication struct {
-<<<<<<< HEAD
-	RICRequestID         RICRequestID      `json:"ric_request_id"`
-	RequestID            RICRequestID      `json:"request_id"` // Added for codec compatibility
-	RANFunctionID        RANFunctionID     `json:"ran_function_id"`
-	RICActionID          RICActionID       `json:"ric_action_id"`
-	RICIndicationSN      *RICIndicationSN  `json:"ric_indication_sn,omitempty"`
-	RICIndicationType    RICIndicationType `json:"ric_indication_type"`
-	RICIndicationHeader  []byte            `json:"ric_indication_header"`
-	RICIndicationMessage []byte            `json:"ric_indication_message"`
-	RICCallProcessID     *RICCallProcessID `json:"ric_call_process_id,omitempty"`
-=======
 	RICRequestID RICRequestID `json:"ric_request_id"`
 
 	RANFunctionID RANFunctionID `json:"ran_function_id"`
@@ -319,40 +300,20 @@
 	RICIndicationMessage []byte `json:"ric_indication_message"`
 
 	RICCallProcessID *RICCallProcessID `json:"ric_call_process_id,omitempty"`
->>>>>>> b3529b0b
 }
 
 // Common E2AP data types.
 
 // GlobalE2NodeID represents the global E2 node identifier.
 
-<<<<<<< HEAD
-// E2NodeType represents the type of E2 node
-type E2NodeType int
-
-const (
-	E2NodeTypegNB E2NodeType = iota
-	E2NodeTypeeNB
-	E2NodeTypeNgENB
-	E2NodeTypeEnGNB
-)
-
-// GlobalE2NodeID represents the global E2 node identifier
 type GlobalE2NodeID struct {
 	PLMNIdentity PLMNIdentity `json:"plmn_identity"`
-	NodeType     E2NodeType   `json:"node_type"`
-	NodeID       string       `json:"node_id"`
-	E2NodeID     E2NodeID     `json:"e2_node_id"`
-=======
-type GlobalE2NodeID struct {
-	PLMNIdentity PLMNIdentity `json:"plmn_identity"`
 
 	NodeType E2NodeType `json:"node_type"`
 
 	NodeID string `json:"node_id"`
 
 	E2NodeID E2NodeID `json:"e2_node_id"`
->>>>>>> b3529b0b
 }
 
 // GlobalRICID represents the global RIC identifier.
@@ -805,41 +766,8 @@
 	Cause E2APCause `json:"cause"`
 }
 
-<<<<<<< HEAD
-// RANFunctionIDCauseItem represents RAN function ID with cause (codec compatibility)
-type RANFunctionIDCauseItem struct {
-	RANFunctionID int     `json:"ran_function_id"`
-	Cause         E2Cause `json:"cause"`
-}
-
-// E2Cause represents simplified E2 cause for codec compatibility
-type E2Cause struct {
-	CauseType  E2CauseType `json:"cause_type"`
-	CauseValue int         `json:"cause_value"`
-}
-
-// E2CauseType represents E2 cause type enumeration
-type E2CauseType int
-
-const (
-	E2CauseTypeRIC E2CauseType = iota
-	E2CauseTypeRICService
-	E2CauseTypeE2Node
-	E2CauseTypeTransport
-	E2CauseTypeProtocol
-	E2CauseTypeMisc
-)
-
-// RICActionAdmittedItem represents a RIC action that was admitted
-type RICActionAdmittedItem struct {
-	ActionID int `json:"action_id"`
-}
-
-// RICSubscriptionDetails represents RIC subscription details
-=======
 // RICSubscriptionDetails represents RIC subscription details.
 
->>>>>>> b3529b0b
 type RICSubscriptionDetails struct {
 	RICEventTriggerDefinition []byte `json:"ric_event_trigger_definition"`
 
