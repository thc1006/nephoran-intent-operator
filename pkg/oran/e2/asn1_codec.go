package e2

import (
	"bytes"
	"encoding/binary"
	"fmt"
	"io"
)

// ASN1Codec provides ASN.1 PER (Packed Encoding Rules) encoding/decoding.

// for E2AP messages following O-RAN.WG3.E2AP-v03.01 specification.

type ASN1Codec struct {
	aligned bool // PER aligned or unaligned variant

}

// NewASN1Codec creates a new ASN.1 codec.

func NewASN1Codec(aligned bool) *ASN1Codec {

	return &ASN1Codec{aligned: aligned}

}

// EncodeE2APMessage encodes an E2AP message to ASN.1 PER format.

func (c *ASN1Codec) EncodeE2APMessage(msg *E2APMessage) ([]byte, error) {

	buf := &bytes.Buffer{}

	// Encode procedure code (16 bits).

	if err := binary.Write(buf, binary.BigEndian, uint16(msg.ProcedureCode)); err != nil {

		return nil, fmt.Errorf("failed to encode procedure code: %w", err)

	}

	// Encode criticality (2 bits).

	criticalityBits := uint8(msg.Criticality & 0x03)

	if err := buf.WriteByte(criticalityBits << 6); err != nil {

		return nil, fmt.Errorf("failed to encode criticality: %w", err)

	}

	// Encode transaction ID (8 bits for now, can be extended).

	if err := binary.Write(buf, binary.BigEndian, uint8(msg.TransactionID)); err != nil {

		return nil, fmt.Errorf("failed to encode transaction ID: %w", err)

	}

	// Encode message type specific payload.

	payloadBytes, err := c.encodePayload(msg.MessageType, msg.Payload)

	if err != nil {

		return nil, fmt.Errorf("failed to encode payload: %w", err)

	}

	// Write payload length (32 bits).

	if err := binary.Write(buf, binary.BigEndian, uint32(len(payloadBytes))); err != nil {

		return nil, fmt.Errorf("failed to encode payload length: %w", err)

	}

	// Write payload.

	if _, err := buf.Write(payloadBytes); err != nil {

		return nil, fmt.Errorf("failed to write payload: %w", err)

	}

	return buf.Bytes(), nil

}

// DecodeE2APMessage decodes an ASN.1 PER format message to E2AP message.

func (c *ASN1Codec) DecodeE2APMessage(data []byte) (*E2APMessage, error) {

	if len(data) < 8 {

		return nil, fmt.Errorf("insufficient data for E2AP message header")

	}

	buf := bytes.NewReader(data)

	msg := &E2APMessage{}

	// Decode procedure code.

	var procedureCode uint16

	if err := binary.Read(buf, binary.BigEndian, &procedureCode); err != nil {

		return nil, fmt.Errorf("failed to decode procedure code: %w", err)

	}

	msg.ProcedureCode = int32(procedureCode)

	// Decode criticality.

	var criticalityByte uint8

	if err := binary.Read(buf, binary.BigEndian, &criticalityByte); err != nil {

		return nil, fmt.Errorf("failed to decode criticality: %w", err)

	}

	msg.Criticality = Criticality(criticalityByte >> 6)

	// Decode transaction ID.

	var transactionID uint8

	if err := binary.Read(buf, binary.BigEndian, &transactionID); err != nil {

		return nil, fmt.Errorf("failed to decode transaction ID: %w", err)

	}

	msg.TransactionID = int32(transactionID)

	// Decode payload length.

	var payloadLength uint32

	if err := binary.Read(buf, binary.BigEndian, &payloadLength); err != nil {

		return nil, fmt.Errorf("failed to decode payload length: %w", err)

	}

	// Read payload.

	payloadBytes := make([]byte, payloadLength)

	if _, err := io.ReadFull(buf, payloadBytes); err != nil {

		return nil, fmt.Errorf("failed to read payload: %w", err)

	}

	// Determine message type from procedure code.

	msg.MessageType = c.getMessageTypeFromProcedureCode(msg.ProcedureCode)

	// Decode payload based on message type.

	payload, err := c.decodePayload(msg.MessageType, payloadBytes)

	if err != nil {

		return nil, fmt.Errorf("failed to decode payload: %w", err)

	}

	msg.Payload = payload

	return msg, nil

}

// encodePayload encodes message-specific payload.

func (c *ASN1Codec) encodePayload(msgType E2APMessageType, payload interface{}) ([]byte, error) {

	switch msgType {

	case E2APMessageTypeSetupRequest:

		return c.encodeE2SetupRequest(payload.(*E2SetupRequest))

	case E2APMessageTypeSetupResponse:

		return c.encodeE2SetupResponse(payload.(*E2SetupResponse))

	case E2APMessageTypeRICSubscriptionRequest:

		return c.encodeRICSubscriptionRequest(payload.(*RICSubscriptionRequest))

	case E2APMessageTypeRICSubscriptionResponse:

		return c.encodeRICSubscriptionResponse(payload.(*RICSubscriptionResponse))

	case E2APMessageTypeRICIndication:

		return c.encodeRICIndication(payload.(*RICIndication))

	case E2APMessageTypeRICControlRequest:

		return c.encodeRICControlRequest(payload.(*RICControlRequest))

	case E2APMessageTypeRICControlAcknowledge:

		return c.encodeRICControlAcknowledge(payload.(*RICControlAcknowledge))

	default:

		return nil, fmt.Errorf("unsupported message type: %v", msgType)

	}

}

// decodePayload decodes message-specific payload.

func (c *ASN1Codec) decodePayload(msgType E2APMessageType, data []byte) (interface{}, error) {

	switch msgType {

	case E2APMessageTypeSetupRequest:

		return c.decodeE2SetupRequest(data)

	case E2APMessageTypeSetupResponse:

		return c.decodeE2SetupResponse(data)

	case E2APMessageTypeRICSubscriptionRequest:

		return c.decodeRICSubscriptionRequest(data)

	case E2APMessageTypeRICSubscriptionResponse:

		return c.decodeRICSubscriptionResponse(data)

	case E2APMessageTypeRICIndication:

		return c.decodeRICIndication(data)

	case E2APMessageTypeRICControlRequest:

		return c.decodeRICControlRequest(data)

	case E2APMessageTypeRICControlAcknowledge:

		return c.decodeRICControlAcknowledge(data)

	default:

		return nil, fmt.Errorf("unsupported message type: %v", msgType)

	}

}

// E2 Setup Request encoding.

func (c *ASN1Codec) encodeE2SetupRequest(req *E2SetupRequest) ([]byte, error) {

	buf := &bytes.Buffer{}

	// Encode Global E2 Node ID.

	if err := c.encodeGlobalE2NodeID(buf, req.GlobalE2NodeID); err != nil {

		return nil, err

	}

	// Encode RAN Functions List.

	if err := c.encodeRANFunctionsList(buf, req.RANFunctionsList); err != nil {

		return nil, err

	}

	// Encode E2 Node Component Configuration List (optional).

	if len(req.E2NodeComponentConfigurationList) > 0 {

		if err := c.encodeE2NodeComponentConfigList(buf, req.E2NodeComponentConfigurationList); err != nil {

			return nil, err

		}

	}

	return buf.Bytes(), nil

}

// E2 Setup Request decoding.

func (c *ASN1Codec) decodeE2SetupRequest(data []byte) (*E2SetupRequest, error) {

	buf := bytes.NewReader(data)

	req := &E2SetupRequest{}

	// Decode Global E2 Node ID.

	globalID, err := c.decodeGlobalE2NodeID(buf)

	if err != nil {

		return nil, err

	}

	req.GlobalE2NodeID = globalID

	// Decode RAN Functions List.

	functions, err := c.decodeRANFunctionsList(buf)

	if err != nil {

		return nil, err

	}

	req.RANFunctionsList = functions

	// Check for optional E2 Node Component Configuration List.

	if buf.Len() > 0 {

		configList, err := c.decodeE2NodeComponentConfigList(buf)

		if err != nil {

			return nil, err

		}

		req.E2NodeComponentConfigurationList = configList

	}

	return req, nil

}

// RIC Subscription Request encoding.

func (c *ASN1Codec) encodeRICSubscriptionRequest(req *RICSubscriptionRequest) ([]byte, error) {

	buf := &bytes.Buffer{}

	// Encode RIC Request ID.

	if err := c.encodeRICRequestID(buf, req.RICRequestID); err != nil {

		return nil, err

	}

	// Encode RAN Function ID (16 bits).

	if err := binary.Write(buf, binary.BigEndian, uint16(req.RANFunctionID)); err != nil {

		return nil, err

	}

	// Encode Event Trigger Definition.

	if err := c.encodeOctetString(buf, req.RICSubscriptionDetails.RICEventTriggerDefinition); err != nil {

		return nil, err

	}

	// Encode Actions to be setup list.

	if err := c.encodeRICActionsList(buf, req.RICSubscriptionDetails.RICActionToBeSetupList); err != nil {

		return nil, err

	}

	return buf.Bytes(), nil

}

// RIC Subscription Request decoding.

func (c *ASN1Codec) decodeRICSubscriptionRequest(data []byte) (*RICSubscriptionRequest, error) {

	buf := bytes.NewReader(data)

	req := &RICSubscriptionRequest{}

	// Decode RIC Request ID.

	requestID, err := c.decodeRICRequestID(buf)

	if err != nil {

		return nil, err

	}

	req.RICRequestID = requestID

	// Decode RAN Function ID.

	var ranFunctionID uint16

	if err := binary.Read(buf, binary.BigEndian, &ranFunctionID); err != nil {

		return nil, err

	}
<<<<<<< HEAD
	req.RANFunctionID = RANFunctionID(ranFunctionID)
=======
>>>>>>> b3529b0b

	req.RANFunctionID = RANFunctionID(ranFunctionID)

	// Decode Event Trigger Definition.

	eventTrigger, err := c.decodeOctetString(buf)

	if err != nil {

		return nil, err

	}

	req.RICSubscriptionDetails.RICEventTriggerDefinition = eventTrigger

	// Decode Actions to be setup list.

	actions, err := c.decodeRICActionsList(buf)

	if err != nil {

		return nil, err

	}

	req.RICSubscriptionDetails.RICActionToBeSetupList = actions

	return req, nil

}

// RIC Indication encoding.

func (c *ASN1Codec) encodeRICIndication(ind *RICIndication) ([]byte, error) {

	buf := &bytes.Buffer{}

	// Encode RIC Request ID.

	if err := c.encodeRICRequestID(buf, ind.RICRequestID); err != nil {

		return nil, err

	}

	// Encode RAN Function ID.

	if err := binary.Write(buf, binary.BigEndian, uint16(ind.RANFunctionID)); err != nil {

		return nil, err

	}

<<<<<<< HEAD
	// Encode Action ID
	if err := binary.Write(buf, binary.BigEndian, uint16(ind.RICActionID)); err != nil {
=======
	// Encode Action ID.

	if err := binary.Write(buf, binary.BigEndian, uint16(ind.RICActionID)); err != nil {

>>>>>>> b3529b0b
		return nil, err

	}

<<<<<<< HEAD
	// Encode Indication SN (optional)
	if ind.RICIndicationSN != nil && *ind.RICIndicationSN > 0 {
		if err := binary.Write(buf, binary.BigEndian, uint32(*ind.RICIndicationSN)); err != nil {
=======
	// Encode Indication SN (optional).

	if ind.RICIndicationSN != nil && *ind.RICIndicationSN > 0 {

		if err := binary.Write(buf, binary.BigEndian, uint32(*ind.RICIndicationSN)); err != nil {

>>>>>>> b3529b0b
			return nil, err

		}

	}

<<<<<<< HEAD
	// Encode Indication Type
	if err := c.encodeIndicationType(buf, ind.RICIndicationType); err != nil {
=======
	// Encode Indication Type.

	if err := c.encodeIndicationType(buf, ind.RICIndicationType); err != nil {

>>>>>>> b3529b0b
		return nil, err

	}

<<<<<<< HEAD
	// Encode Indication Header
	if err := c.encodeOctetString(buf, ind.RICIndicationHeader); err != nil {
=======
	// Encode Indication Header.

	if err := c.encodeOctetString(buf, ind.RICIndicationHeader); err != nil {

>>>>>>> b3529b0b
		return nil, err

	}

<<<<<<< HEAD
	// Encode Indication Message
	if err := c.encodeOctetString(buf, ind.RICIndicationMessage); err != nil {
=======
	// Encode Indication Message.

	if err := c.encodeOctetString(buf, ind.RICIndicationMessage); err != nil {

>>>>>>> b3529b0b
		return nil, err

	}

<<<<<<< HEAD
	// Encode Call Process ID (optional)
	if ind.RICCallProcessID != nil && len(*ind.RICCallProcessID) > 0 {
		if err := c.encodeOctetString(buf, *ind.RICCallProcessID); err != nil {
=======
	// Encode Call Process ID (optional).

	if ind.RICCallProcessID != nil && len(*ind.RICCallProcessID) > 0 {

		if err := c.encodeOctetString(buf, *ind.RICCallProcessID); err != nil {

>>>>>>> b3529b0b
			return nil, err

		}

	}

	return buf.Bytes(), nil

}

// RIC Indication decoding.

func (c *ASN1Codec) decodeRICIndication(data []byte) (*RICIndication, error) {

	buf := bytes.NewReader(data)

	ind := &RICIndication{}

	// Decode RIC Request ID.

	requestID, err := c.decodeRICRequestID(buf)

	if err != nil {

		return nil, err

	}

	ind.RICRequestID = requestID

	// Decode RAN Function ID.

	var ranFunctionID uint16

	if err := binary.Read(buf, binary.BigEndian, &ranFunctionID); err != nil {

		return nil, err

	}
<<<<<<< HEAD
	ind.RANFunctionID = RANFunctionID(ranFunctionID)
=======
>>>>>>> b3529b0b

	ind.RANFunctionID = RANFunctionID(ranFunctionID)

	// Decode Action ID.

	var actionID uint16

	if err := binary.Read(buf, binary.BigEndian, &actionID); err != nil {

		return nil, err

	}
<<<<<<< HEAD
	ind.RICActionID = RICActionID(actionID)
=======
>>>>>>> b3529b0b

	ind.RICActionID = RICActionID(actionID)

	// Check for optional Indication SN.

	if buf.Len() > 0 {

		var indicationSN uint32

		if err := binary.Read(buf, binary.BigEndian, &indicationSN); err == nil {
<<<<<<< HEAD
			sn := RICIndicationSN(indicationSN)
			ind.RICIndicationSN = &sn
=======

			sn := RICIndicationSN(indicationSN)

			ind.RICIndicationSN = &sn

>>>>>>> b3529b0b
		}

	}

	// Decode Indication Type.

	indicationType, err := c.decodeIndicationType(buf)

	if err != nil {

		return nil, err

	}
<<<<<<< HEAD
	ind.RICIndicationType = indicationType
=======
>>>>>>> b3529b0b

	ind.RICIndicationType = indicationType

	// Decode Indication Header.

	header, err := c.decodeOctetString(buf)

	if err != nil {

		return nil, err

	}
<<<<<<< HEAD
	ind.RICIndicationHeader = header
=======
>>>>>>> b3529b0b

	ind.RICIndicationHeader = header

	// Decode Indication Message.

	message, err := c.decodeOctetString(buf)

	if err != nil {

		return nil, err

	}
<<<<<<< HEAD
	ind.RICIndicationMessage = message
=======
>>>>>>> b3529b0b

	ind.RICIndicationMessage = message

	// Check for optional Call Process ID.

	if buf.Len() > 0 {

		callProcessID, err := c.decodeOctetString(buf)

		if err == nil {
<<<<<<< HEAD
			cpid := RICCallProcessID(callProcessID)
			ind.RICCallProcessID = &cpid
=======

			callProcID := RICCallProcessID(callProcessID)

			ind.RICCallProcessID = &callProcID

>>>>>>> b3529b0b
		}

	}

	return ind, nil

}

// Helper encoding functions.

func (c *ASN1Codec) encodeGlobalE2NodeID(w io.Writer, id GlobalE2NodeID) error {

	// Encode node type (1 byte).

	if err := binary.Write(w, binary.BigEndian, uint8(id.NodeType)); err != nil {

		return err

	}

	// Encode PLMN Identity (3 bytes).

	plmnBytes := c.encodePLMNIdentity(id.PLMNIdentity)

	if _, err := w.Write(plmnBytes); err != nil {

		return err

	}

	// Encode Node ID based on type.

	switch id.NodeType {

	case E2NodeTypegNB:

		return c.encodeGNBID(w, id.NodeID)

	case E2NodeTypeeNB:

		return c.encodeENBID(w, id.NodeID)

	case E2NodeTypeNgENB:

		return c.encodeNgENBID(w, id.NodeID)

	case E2NodeTypeEnGNB:

		return c.encodeEnGNBID(w, id.NodeID)

	default:

		return fmt.Errorf("unsupported node type: %v", id.NodeType)

	}

}

func (c *ASN1Codec) decodeGlobalE2NodeID(r io.Reader) (GlobalE2NodeID, error) {

	var id GlobalE2NodeID

	// Decode node type.

	var nodeType uint8

	if err := binary.Read(r, binary.BigEndian, &nodeType); err != nil {

		return id, err

	}

	id.NodeType = E2NodeType(nodeType)

	// Decode PLMN Identity.

	plmnBytes := make([]byte, 3)

	if _, err := io.ReadFull(r, plmnBytes); err != nil {

		return id, err

	}

	id.PLMNIdentity = c.decodePLMNIdentity(plmnBytes)

	// Decode Node ID based on type.

	switch id.NodeType {

	case E2NodeTypegNB:

		nodeID, err := c.decodeGNBID(r)

		if err != nil {

			return id, err

		}

		id.NodeID = nodeID

	case E2NodeTypeeNB:

		nodeID, err := c.decodeENBID(r)

		if err != nil {

			return id, err

		}

		id.NodeID = nodeID

	case E2NodeTypeNgENB:

		nodeID, err := c.decodeNgENBID(r)

		if err != nil {

			return id, err

		}

		id.NodeID = nodeID

	case E2NodeTypeEnGNB:

		nodeID, err := c.decodeEnGNBID(r)

		if err != nil {

			return id, err

		}

		id.NodeID = nodeID

	default:

		return id, fmt.Errorf("unsupported node type: %v", id.NodeType)

	}

	return id, nil

}

func (c *ASN1Codec) encodePLMNIdentity(plmn PLMNIdentity) []byte {

	// PLMN encoding: MCC (2 nibbles) + MNC (1 nibble) + MCC (1 nibble) + MNC (2 nibbles).

	bytes := make([]byte, 3)

	// Convert MCC and MNC strings to BCD.

	mcc := []byte(plmn.MCC)

	mnc := []byte(plmn.MNC)

	if len(mcc) >= 3 && len(mnc) >= 2 {

		bytes[0] = ((mcc[1] - '0') << 4) | (mcc[0] - '0')

		bytes[1] = ((mnc[0] - '0') << 4) | (mcc[2] - '0')

		if len(mnc) == 3 {

			bytes[2] = ((mnc[2] - '0') << 4) | (mnc[1] - '0')

		} else {

			bytes[2] = 0xF0 | (mnc[1] - '0')

		}

	}

	return bytes

}

func (c *ASN1Codec) decodePLMNIdentity(bytes []byte) PLMNIdentity {

	if len(bytes) != 3 {

		return PLMNIdentity{}

	}

	mcc := fmt.Sprintf("%d%d%d",

		bytes[0]&0x0F,

		(bytes[0]>>4)&0x0F,

		bytes[1]&0x0F)

	mnc2 := (bytes[1] >> 4) & 0x0F

	mnc1 := bytes[2] & 0x0F

	mnc3 := (bytes[2] >> 4) & 0x0F

	var mnc string

	if mnc3 == 0x0F {

		mnc = fmt.Sprintf("%d%d", mnc2, mnc1)

	} else {

		mnc = fmt.Sprintf("%d%d%d", mnc2, mnc1, mnc3)

	}

	return PLMNIdentity{MCC: mcc, MNC: mnc}

}

func (c *ASN1Codec) encodeOctetString(w io.Writer, data []byte) error {

	// Encode length.

	if err := c.encodeLength(w, len(data)); err != nil {

		return err

	}

	// Write data.

	_, err := w.Write(data)

	return err

}

func (c *ASN1Codec) decodeOctetString(r io.Reader) ([]byte, error) {

	// Decode length.

	length, err := c.decodeLength(r)

	if err != nil {

		return nil, err

	}

	// Read data.

	data := make([]byte, length)

	_, err = io.ReadFull(r, data)

	return data, err

}

func (c *ASN1Codec) encodeLength(w io.Writer, length int) error {

	if length < 128 {

		// Short form.

		return binary.Write(w, binary.BigEndian, uint8(length))

	} else if length < 65536 {

		// Long form with 2 bytes.

		if err := binary.Write(w, binary.BigEndian, uint8(0x82)); err != nil {

			return err

		}

		return binary.Write(w, binary.BigEndian, uint16(length))

	} else {

		// Long form with 4 bytes.

		if err := binary.Write(w, binary.BigEndian, uint8(0x84)); err != nil {

			return err

		}

		return binary.Write(w, binary.BigEndian, uint32(length))

	}

}

func (c *ASN1Codec) decodeLength(r io.Reader) (int, error) {

	var firstByte uint8

	if err := binary.Read(r, binary.BigEndian, &firstByte); err != nil {

		return 0, err

	}

	if firstByte < 128 {

		// Short form.

		return int(firstByte), nil

	}

	// Long form.

	numOctets := firstByte & 0x7F

	switch numOctets {

	case 1:

		var length uint8

		err := binary.Read(r, binary.BigEndian, &length)

		return int(length), err

	case 2:

		var length uint16

		err := binary.Read(r, binary.BigEndian, &length)

		return int(length), err

	case 4:

		var length uint32

		err := binary.Read(r, binary.BigEndian, &length)

		return int(length), err

	default:

		return 0, fmt.Errorf("unsupported length encoding: %d octets", numOctets)

	}

}

// Helper function to map procedure codes to message types.

func (c *ASN1Codec) getMessageTypeFromProcedureCode(procedureCode int32) E2APMessageType {

	switch procedureCode {

	case 1:

		return E2APMessageTypeSetupRequest

	case 2:

		return E2APMessageTypeRICSubscriptionRequest

	case 3:

		return E2APMessageTypeRICControlRequest

	case 4:

		return E2APMessageTypeErrorIndication

	case 5:

		return E2APMessageTypeRICSubscriptionDeleteRequest

	case 6:

		return E2APMessageTypeResetRequest

	case 11:

		return E2APMessageTypeSetupResponse

	case 12:

		return E2APMessageTypeRICSubscriptionResponse

	case 13:

		return E2APMessageTypeRICControlAcknowledge

	case 14:

		return E2APMessageTypeRICSubscriptionDeleteResponse

	case 15:

		return E2APMessageTypeResetResponse

	case 21:

		return E2APMessageTypeSetupFailure

	case 22:

		return E2APMessageTypeRICSubscriptionFailure

	case 23:

		return E2APMessageTypeRICControlFailure

	case 24:

		return E2APMessageTypeRICSubscriptionDeleteFailure

	case 25:

		return E2APMessageTypeResetFailure

	case 31:

		return E2APMessageTypeRICIndication

	case 32:

		return E2APMessageTypeRICServiceUpdate

	case 33:

		return E2APMessageTypeRICServiceUpdateAcknowledge

	case 34:

		return E2APMessageTypeRICServiceUpdateFailure

	default:

		return E2APMessageType(0)

	}

}

// Additional helper methods for encoding/decoding specific node ID types.

func (c *ASN1Codec) encodeGNBID(w io.Writer, nodeID string) error {

	// Simplified encoding - in production, parse and encode properly.

	return c.encodeOctetString(w, []byte(nodeID))

}

func (c *ASN1Codec) decodeGNBID(r io.Reader) (string, error) {

	data, err := c.decodeOctetString(r)

	if err != nil {

		return "", err

	}

	return string(data), nil

}

func (c *ASN1Codec) encodeENBID(w io.Writer, nodeID string) error {

	return c.encodeOctetString(w, []byte(nodeID))

}

func (c *ASN1Codec) decodeENBID(r io.Reader) (string, error) {

	data, err := c.decodeOctetString(r)

	if err != nil {

		return "", err

	}

	return string(data), nil

}

func (c *ASN1Codec) encodeNgENBID(w io.Writer, nodeID string) error {

	return c.encodeOctetString(w, []byte(nodeID))

}

func (c *ASN1Codec) decodeNgENBID(r io.Reader) (string, error) {

	data, err := c.decodeOctetString(r)

	if err != nil {

		return "", err

	}

	return string(data), nil

}

func (c *ASN1Codec) encodeEnGNBID(w io.Writer, nodeID string) error {

	return c.encodeOctetString(w, []byte(nodeID))

}

func (c *ASN1Codec) decodeEnGNBID(r io.Reader) (string, error) {

	data, err := c.decodeOctetString(r)

	if err != nil {

		return "", err

	}

	return string(data), nil

}

// Encode/decode RAN functions list.

func (c *ASN1Codec) encodeRANFunctionsList(w io.Writer, functions []RANFunctionItem) error {

	// Encode count.

	if err := c.encodeLength(w, len(functions)); err != nil {

		return err

	}

	// Encode each function.

	for _, fn := range functions {

		if err := c.encodeRANFunction(w, fn); err != nil {

			return err

		}

	}

	return nil

}

func (c *ASN1Codec) decodeRANFunctionsList(r io.Reader) ([]RANFunctionItem, error) {

	// Decode count.

	count, err := c.decodeLength(r)

	if err != nil {

		return nil, err

	}

	functions := make([]RANFunctionItem, count)

	for i := range count {

		fn, err := c.decodeRANFunction(r)

		if err != nil {

			return nil, err

		}

		functions[i] = fn

	}

	return functions, nil

}

func (c *ASN1Codec) encodeRANFunction(w io.Writer, fn RANFunctionItem) error {

	// Encode RAN Function ID.

	if err := binary.Write(w, binary.BigEndian, uint16(fn.RANFunctionID)); err != nil {

<<<<<<< HEAD
	// Encode RAN Function Definition
	if err := c.encodeOctetString(w, fn.RANFunctionDefinition); err != nil {
=======
>>>>>>> b3529b0b
		return err

	}

	// Encode RAN Function Definition.

	if err := c.encodeOctetString(w, fn.RANFunctionDefinition); err != nil {

		return err

	}

<<<<<<< HEAD
	// Encode RAN Function OID
	var oidBytes []byte
	if fn.RANFunctionOID != nil {
		oidBytes = []byte(*fn.RANFunctionOID)
	}
	if err := c.encodeOctetString(w, oidBytes); err != nil {
=======
	// Encode RAN Function Revision.

	if err := binary.Write(w, binary.BigEndian, uint16(fn.RANFunctionRevision)); err != nil {

>>>>>>> b3529b0b
		return err

	}

	// Encode RAN Function OID.

	if fn.RANFunctionOID != nil {

		if err := c.encodeOctetString(w, []byte(*fn.RANFunctionOID)); err != nil {

			return err

		}

	} else {

		if err := c.encodeOctetString(w, []byte{}); err != nil {

			return err

		}

	}

	return nil

}

func (c *ASN1Codec) decodeRANFunction(r io.Reader) (RANFunctionItem, error) {

	var fn RANFunctionItem

	// Decode RAN Function ID.

	var functionID uint16

	if err := binary.Read(r, binary.BigEndian, &functionID); err != nil {

		return fn, err

	}
<<<<<<< HEAD
	fn.RANFunctionID = RANFunctionID(functionID)
=======
>>>>>>> b3529b0b

	fn.RANFunctionID = RANFunctionID(functionID)

	// Decode RAN Function Definition.

	definition, err := c.decodeOctetString(r)

	if err != nil {

		return fn, err

	}
<<<<<<< HEAD
	fn.RANFunctionDefinition = definition
=======
>>>>>>> b3529b0b

	fn.RANFunctionDefinition = definition

	// Decode RAN Function Revision.

	var revision uint16

	if err := binary.Read(r, binary.BigEndian, &revision); err != nil {

		return fn, err

	}
<<<<<<< HEAD
	fn.RANFunctionRevision = RANFunctionRevision(revision)
=======
>>>>>>> b3529b0b

	fn.RANFunctionRevision = RANFunctionRevision(revision)

	// Decode RAN Function OID.

	oid, err := c.decodeOctetString(r)

	if err != nil {

		return fn, err

	}

	oidStr := string(oid)

	if oidStr != "" {

		fn.RANFunctionOID = &oidStr

	}
<<<<<<< HEAD
	oidStr := string(oid)
	fn.RANFunctionOID = &oidStr
=======
>>>>>>> b3529b0b

	return fn, nil

}

// E2 Node Component Configuration encoding/decoding.

func (c *ASN1Codec) encodeE2NodeComponentConfigList(w io.Writer, configs []E2NodeComponentConfigurationItem) error {

	// Encode count.

	if err := c.encodeLength(w, len(configs)); err != nil {

		return err

	}

	// Encode each configuration.

	for _, config := range configs {

		if err := c.encodeE2NodeComponentConfig(w, config); err != nil {

			return err

		}

	}

	return nil

}

func (c *ASN1Codec) decodeE2NodeComponentConfigList(r io.Reader) ([]E2NodeComponentConfigurationItem, error) {

	// Decode count.

	count, err := c.decodeLength(r)

	if err != nil {

		return nil, err

	}

	configs := make([]E2NodeComponentConfigurationItem, count)

	for i := range count {

		config, err := c.decodeE2NodeComponentConfig(r)

		if err != nil {

			return nil, err

		}

		configs[i] = config

	}

	return configs, nil

}

func (c *ASN1Codec) encodeE2NodeComponentConfig(w io.Writer, config E2NodeComponentConfigurationItem) error {

	// Encode component interface type.

	if err := binary.Write(w, binary.BigEndian, uint8(config.E2NodeComponentInterfaceType)); err != nil {

		return err

	}

<<<<<<< HEAD
	// Encode component ID (simplified serialization)
	idBytes := c.serializeE2NodeComponentID(config.E2NodeComponentID)
	if err := c.encodeOctetString(w, idBytes); err != nil {
=======
	// Encode component ID.

	if err := c.encodeE2NodeComponentID(w, config.E2NodeComponentID); err != nil {

>>>>>>> b3529b0b
		return err

	}

<<<<<<< HEAD
	// Encode component configuration (simplified serialization)
	configBytes := c.serializeE2NodeComponentConfiguration(config.E2NodeComponentConfiguration)
	if err := c.encodeOctetString(w, configBytes); err != nil {
=======
	// Encode component configuration.

	if err := c.encodeE2NodeComponentConfiguration(w, config.E2NodeComponentConfiguration); err != nil {

>>>>>>> b3529b0b
		return err

	}

	return nil

}

func (c *ASN1Codec) decodeE2NodeComponentConfig(r io.Reader) (E2NodeComponentConfigurationItem, error) {

	var config E2NodeComponentConfigurationItem

	// Decode component interface type.

	var interfaceType uint8

	if err := binary.Read(r, binary.BigEndian, &interfaceType); err != nil {

		return config, err

	}

	config.E2NodeComponentInterfaceType = E2NodeComponentInterfaceType(interfaceType)

	// Decode component ID.

	id, err := c.decodeE2NodeComponentID(r)

	if err != nil {

		return config, err

	}
<<<<<<< HEAD
	config.E2NodeComponentID = c.deserializeE2NodeComponentID(id)
=======
>>>>>>> b3529b0b

	config.E2NodeComponentID = id

	// Decode component configuration.

	configuration, err := c.decodeE2NodeComponentConfiguration(r)

	if err != nil {

		return config, err

	}
<<<<<<< HEAD
	config.E2NodeComponentConfiguration = c.deserializeE2NodeComponentConfiguration(configuration)
=======

	config.E2NodeComponentConfiguration = configuration
>>>>>>> b3529b0b

	return config, nil

}

// Additional encoding/decoding methods for other message types.

func (c *ASN1Codec) encodeE2SetupResponse(resp *E2SetupResponse) ([]byte, error) {

	buf := &bytes.Buffer{}

	// Encode Global RIC ID.

	if err := c.encodeGlobalRICID(buf, resp.GlobalRICID); err != nil {

		return nil, err

	}

	// Encode RAN Functions Accepted (optional).

	if len(resp.RANFunctionsAccepted) > 0 {

		if err := c.encodeRANFunctionIDList(buf, resp.RANFunctionsAccepted); err != nil {

			return nil, err

		}

	}

	// Encode RAN Functions Rejected (optional).

	if len(resp.RANFunctionsRejected) > 0 {
<<<<<<< HEAD
		// Convert RANFunctionIDCause to RANFunctionIDCauseItem
		rejectedItems := make([]RANFunctionIDCauseItem, len(resp.RANFunctionsRejected))
		for i, item := range resp.RANFunctionsRejected {
			rejectedItems[i] = RANFunctionIDCauseItem{
				RANFunctionID: int(item.RANFunctionID),
				Cause: E2Cause{
					CauseType:  E2CauseTypeRIC, // Simplified conversion
					CauseValue: 1,              // Default value
				},
			}
		}
		if err := c.encodeRANFunctionIDCauseList(buf, rejectedItems); err != nil {
=======

		// Convert RANFunctionIDCause slice to RANFunctionIDCauseItem slice.

		rejectedItems := make([]RANFunctionIDCauseItem, len(resp.RANFunctionsRejected))

		for i, rejected := range resp.RANFunctionsRejected {

			rejectedItems[i] = RANFunctionIDCauseItem{

				RANFunctionID: int(rejected.RANFunctionID),

				Cause: E2Cause{

					CauseType: E2CauseTypeRIC, // Simplified mapping

					CauseValue: 0, // Default value

				},
			}

		}

		if err := c.encodeRANFunctionIDCauseList(buf, rejectedItems); err != nil {

>>>>>>> b3529b0b
			return nil, err

		}

	}

	return buf.Bytes(), nil

}

func (c *ASN1Codec) decodeE2SetupResponse(data []byte) (*E2SetupResponse, error) {

	buf := bytes.NewReader(data)

	resp := &E2SetupResponse{}

	// Decode Global RIC ID.

	ricID, err := c.decodeGlobalRICID(buf)

	if err != nil {

		return nil, err

	}

	resp.GlobalRICID = ricID

	// Check for optional RAN Functions Accepted.

	if buf.Len() > 0 {

		accepted, err := c.decodeRANFunctionIDList(buf)

		if err == nil {

			resp.RANFunctionsAccepted = accepted

		}

	}

	// Check for optional RAN Functions Rejected.

	if buf.Len() > 0 {

		rejectedItems, err := c.decodeRANFunctionIDCauseList(buf)

		if err == nil {
<<<<<<< HEAD
			// Convert RANFunctionIDCauseItem to RANFunctionIDCause
			rejectedCauses := make([]RANFunctionIDCause, len(rejected))
			for i, item := range rejected {
				rejectedCauses[i] = RANFunctionIDCause{
					RANFunctionID: RANFunctionID(item.RANFunctionID),
					Cause: E2APCause{
						RICCause: func() *RICCause {
							cause := RICCauseUnspecified
							return &cause
						}(),
					},
				}
			}
			resp.RANFunctionsRejected = rejectedCauses
=======

			// Convert RANFunctionIDCauseItem slice to RANFunctionIDCause slice.

			resp.RANFunctionsRejected = make([]RANFunctionIDCause, len(rejectedItems))

			for i, item := range rejectedItems {

				resp.RANFunctionsRejected[i] = RANFunctionIDCause{

					RANFunctionID: RANFunctionID(item.RANFunctionID),

					Cause: E2APCause{}, // Simplified - would need proper conversion

				}

			}

>>>>>>> b3529b0b
		}

	}

	return resp, nil

}

func (c *ASN1Codec) encodeGlobalRICID(w io.Writer, id GlobalRICID) error {

	// Encode PLMN Identity.

	plmnBytes := c.encodePLMNIdentity(id.PLMNIdentity)

	if _, err := w.Write(plmnBytes); err != nil {

		return err

	}

	// Encode RIC ID (32 bits).

	return binary.Write(w, binary.BigEndian, uint32(id.RICID))

}

func (c *ASN1Codec) decodeGlobalRICID(r io.Reader) (GlobalRICID, error) {

	var id GlobalRICID

	// Decode PLMN Identity.

	plmnBytes := make([]byte, 3)

	if _, err := io.ReadFull(r, plmnBytes); err != nil {

		return id, err

	}

	id.PLMNIdentity = c.decodePLMNIdentity(plmnBytes)

	// Decode RIC ID.

	var ricID uint32

	if err := binary.Read(r, binary.BigEndian, &ricID); err != nil {

		return id, err

	}
<<<<<<< HEAD
=======

>>>>>>> b3529b0b
	id.RICID = RICID(ricID)

	return id, nil

}

func (c *ASN1Codec) encodeRANFunctionIDList(w io.Writer, functions []RANFunctionIDItem) error {

	// Encode count.

	if err := c.encodeLength(w, len(functions)); err != nil {

		return err

	}

	// Encode each function ID.

	for _, fn := range functions {

		if err := binary.Write(w, binary.BigEndian, uint16(fn.RANFunctionID)); err != nil {

			return err

		}

		if err := binary.Write(w, binary.BigEndian, uint16(fn.RANFunctionRevision)); err != nil {

			return err

		}

	}

	return nil

}

func (c *ASN1Codec) decodeRANFunctionIDList(r io.Reader) ([]RANFunctionIDItem, error) {

	// Decode count.

	count, err := c.decodeLength(r)

	if err != nil {

		return nil, err

	}

	functions := make([]RANFunctionIDItem, count)

	for i := range count {

		var functionID, revision uint16

		if err := binary.Read(r, binary.BigEndian, &functionID); err != nil {

			return nil, err

		}

		if err := binary.Read(r, binary.BigEndian, &revision); err != nil {

			return nil, err

		}

		functions[i] = RANFunctionIDItem{
<<<<<<< HEAD
			RANFunctionID:       RANFunctionID(functionID),
=======

			RANFunctionID: RANFunctionID(functionID),

>>>>>>> b3529b0b
			RANFunctionRevision: RANFunctionRevision(revision),
		}

	}

	return functions, nil

}

func (c *ASN1Codec) encodeRANFunctionIDCauseList(w io.Writer, functions []RANFunctionIDCauseItem) error {

	// Encode count.

	if err := c.encodeLength(w, len(functions)); err != nil {

		return err

	}

	// Encode each function with cause.

	for _, fn := range functions {

		if err := binary.Write(w, binary.BigEndian, uint16(fn.RANFunctionID)); err != nil {

			return err

		}

		if err := c.encodeCause(w, fn.Cause); err != nil {

			return err

		}

	}

	return nil

}

func (c *ASN1Codec) decodeRANFunctionIDCauseList(r io.Reader) ([]RANFunctionIDCauseItem, error) {

	// Decode count.

	count, err := c.decodeLength(r)

	if err != nil {

		return nil, err

	}

	functions := make([]RANFunctionIDCauseItem, count)

	for i := range count {

		var functionID uint16

		if err := binary.Read(r, binary.BigEndian, &functionID); err != nil {

			return nil, err

		}

		cause, err := c.decodeCause(r)

		if err != nil {

			return nil, err

		}

		functions[i] = RANFunctionIDCauseItem{

			RANFunctionID: int(functionID),

			Cause: cause,
		}

	}

	return functions, nil

}

func (c *ASN1Codec) encodeCause(w io.Writer, cause E2Cause) error {

	// Encode cause type (1 byte).

	if err := binary.Write(w, binary.BigEndian, uint8(cause.CauseType)); err != nil {

		return err

	}

	// Encode cause value (2 bytes).

	return binary.Write(w, binary.BigEndian, uint16(cause.CauseValue))

}

func (c *ASN1Codec) decodeCause(r io.Reader) (E2Cause, error) {

	var cause E2Cause

	// Decode cause type.

	var causeType uint8

	if err := binary.Read(r, binary.BigEndian, &causeType); err != nil {

		return cause, err

	}

	cause.CauseType = E2CauseType(causeType)

	// Decode cause value.

	var causeValue uint16

	if err := binary.Read(r, binary.BigEndian, &causeValue); err != nil {

		return cause, err

	}

	cause.CauseValue = int(causeValue)

	return cause, nil

}

// RIC Control Request encoding/decoding.

func (c *ASN1Codec) encodeRICControlRequest(req *RICControlRequest) ([]byte, error) {

	buf := &bytes.Buffer{}

<<<<<<< HEAD
	// Encode RIC Request ID
	if err := c.encodeRICRequestID(buf, req.RICRequestID); err != nil {
		return nil, err
=======
	// Encode RIC Request ID.

	if err := c.encodeRICRequestID(buf, req.RICRequestID); err != nil {

		return nil, err

>>>>>>> b3529b0b
	}

	// Encode RAN Function ID.

	if err := binary.Write(buf, binary.BigEndian, uint16(req.RANFunctionID)); err != nil {

		return nil, err

	}

<<<<<<< HEAD
	// Encode Call Process ID (optional)
	if req.RICCallProcessID != nil && len(*req.RICCallProcessID) > 0 {
		if err := c.encodeOctetString(buf, *req.RICCallProcessID); err != nil {
=======
	// Encode Call Process ID (optional).

	if req.RICCallProcessID != nil && len(*req.RICCallProcessID) > 0 {

		if err := c.encodeOctetString(buf, []byte(*req.RICCallProcessID)); err != nil {

>>>>>>> b3529b0b
			return nil, err

		}

	}

<<<<<<< HEAD
	// Encode Control Header
	if err := c.encodeOctetString(buf, req.RICControlHeader); err != nil {
=======
	// Encode Control Header.

	if err := c.encodeOctetString(buf, req.RICControlHeader); err != nil {

>>>>>>> b3529b0b
		return nil, err

	}

<<<<<<< HEAD
	// Encode Control Message
	if err := c.encodeOctetString(buf, req.RICControlMessage); err != nil {
=======
	// Encode Control Message.

	if err := c.encodeOctetString(buf, req.RICControlMessage); err != nil {

>>>>>>> b3529b0b
		return nil, err

	}

	// Encode Control Ack Request (optional).

	ackByte := uint8(0)
<<<<<<< HEAD
	if req.RICControlAckRequest != nil && *req.RICControlAckRequest == RICControlAckRequestAck {
		ackByte = 1
=======

	if req.RICControlAckRequest != nil {

		ackByte = uint8(*req.RICControlAckRequest)

>>>>>>> b3529b0b
	}

	if err := binary.Write(buf, binary.BigEndian, ackByte); err != nil {

		return nil, err

	}

	return buf.Bytes(), nil

}

func (c *ASN1Codec) decodeRICControlRequest(data []byte) (*RICControlRequest, error) {

	buf := bytes.NewReader(data)

	req := &RICControlRequest{}

	// Decode RIC Request ID.

	requestID, err := c.decodeRICRequestID(buf)

	if err != nil {

		return nil, err

	}
<<<<<<< HEAD
	req.RICRequestID = requestID
=======
>>>>>>> b3529b0b

	req.RICRequestID = requestID

	// Decode RAN Function ID.

	var ranFunctionID uint16

	if err := binary.Read(buf, binary.BigEndian, &ranFunctionID); err != nil {

		return nil, err

	}
<<<<<<< HEAD
	req.RANFunctionID = RANFunctionID(ranFunctionID)
=======
>>>>>>> b3529b0b

	req.RANFunctionID = RANFunctionID(ranFunctionID)

	// Try to decode optional Call Process ID.

	// This needs proper optional field handling in real ASN.1.

	callProcessID, err := c.decodeOctetString(buf)

	if err == nil && len(callProcessID) > 0 {
<<<<<<< HEAD
		cpid := RICCallProcessID(callProcessID)
		req.RICCallProcessID = &cpid
=======

		ricCallProcessID := RICCallProcessID(callProcessID)

		req.RICCallProcessID = &ricCallProcessID

>>>>>>> b3529b0b
	}

	// Decode Control Header.

	header, err := c.decodeOctetString(buf)

	if err != nil {

		return nil, err

	}
<<<<<<< HEAD
	req.RICControlHeader = header
=======
>>>>>>> b3529b0b

	req.RICControlHeader = header

	// Decode Control Message.

	message, err := c.decodeOctetString(buf)

	if err != nil {

		return nil, err

	}
<<<<<<< HEAD
	req.RICControlMessage = message
=======
>>>>>>> b3529b0b

	req.RICControlMessage = message

	// Decode Control Ack Request.

	var ackByte uint8

	if err := binary.Read(buf, binary.BigEndian, &ackByte); err != nil {

		return nil, err

	}

	if ackByte != 0 {

		ackReq := RICControlAckRequest(ackByte)

		req.RICControlAckRequest = &ackReq

	}
<<<<<<< HEAD
	ackReq := RICControlAckRequestNoAck
	if ackByte != 0 {
		ackReq = RICControlAckRequestAck
	}
	req.RICControlAckRequest = &ackReq
=======
>>>>>>> b3529b0b

	return req, nil

}

// RIC Control Acknowledge encoding/decoding.

func (c *ASN1Codec) encodeRICControlAcknowledge(ack *RICControlAcknowledge) ([]byte, error) {

	buf := &bytes.Buffer{}

<<<<<<< HEAD
	// Encode RIC Request ID
	if err := c.encodeRICRequestID(buf, ack.RICRequestID); err != nil {
=======
	// Encode RIC Request ID.

	if err := c.encodeRICRequestID(buf, ack.RICRequestID); err != nil {

>>>>>>> b3529b0b
		return nil, err

	}

	// Encode RAN Function ID.

	if err := binary.Write(buf, binary.BigEndian, uint16(ack.RANFunctionID)); err != nil {

		return nil, err

	}

<<<<<<< HEAD
	// Encode Call Process ID (optional)
	if ack.RICCallProcessID != nil && len(*ack.RICCallProcessID) > 0 {
		if err := c.encodeOctetString(buf, *ack.RICCallProcessID); err != nil {
=======
	// Encode Call Process ID (optional).

	if ack.RICCallProcessID != nil && len(*ack.RICCallProcessID) > 0 {

		if err := c.encodeOctetString(buf, []byte(*ack.RICCallProcessID)); err != nil {

>>>>>>> b3529b0b
			return nil, err

		}

	}

<<<<<<< HEAD
	// Encode Control Outcome (optional)
	if len(ack.RICControlOutcome) > 0 {
		if err := c.encodeOctetString(buf, ack.RICControlOutcome); err != nil {
=======
	// Encode Control Outcome (optional).

	if len(ack.RICControlOutcome) > 0 {

		if err := c.encodeOctetString(buf, ack.RICControlOutcome); err != nil {

>>>>>>> b3529b0b
			return nil, err

		}

	}

	return buf.Bytes(), nil

}

func (c *ASN1Codec) decodeRICControlAcknowledge(data []byte) (*RICControlAcknowledge, error) {

	buf := bytes.NewReader(data)

	ack := &RICControlAcknowledge{}

	// Decode RIC Request ID.

	requestID, err := c.decodeRICRequestID(buf)

	if err != nil {

		return nil, err

	}
<<<<<<< HEAD
	ack.RICRequestID = requestID
=======
>>>>>>> b3529b0b

	ack.RICRequestID = requestID

	// Decode RAN Function ID.

	var ranFunctionID uint16

	if err := binary.Read(buf, binary.BigEndian, &ranFunctionID); err != nil {

		return nil, err

	}
<<<<<<< HEAD
	ack.RANFunctionID = RANFunctionID(ranFunctionID)
=======
>>>>>>> b3529b0b

	ack.RANFunctionID = RANFunctionID(ranFunctionID)

	// Check for optional Call Process ID.

	if buf.Len() > 0 {

		callProcessID, err := c.decodeOctetString(buf)

		if err == nil {
<<<<<<< HEAD
			cpid := RICCallProcessID(callProcessID)
			ack.RICCallProcessID = &cpid
=======

			ricCallProcessID := RICCallProcessID(callProcessID)

			ack.RICCallProcessID = &ricCallProcessID

>>>>>>> b3529b0b
		}

	}

	// Check for optional Control Outcome.

	if buf.Len() > 0 {

		outcome, err := c.decodeOctetString(buf)

		if err == nil {
<<<<<<< HEAD
			ack.RICControlOutcome = outcome
=======

			ack.RICControlOutcome = outcome

>>>>>>> b3529b0b
		}

	}

	return ack, nil

}

// RIC Subscription Response encoding/decoding.

func (c *ASN1Codec) encodeRICSubscriptionResponse(resp *RICSubscriptionResponse) ([]byte, error) {

	buf := &bytes.Buffer{}

<<<<<<< HEAD
	// Encode RIC Request ID
	if err := c.encodeRICRequestID(buf, resp.RICRequestID); err != nil {
=======
	// Encode RIC Request ID.

	if err := c.encodeRICRequestID(buf, resp.RICRequestID); err != nil {

>>>>>>> b3529b0b
		return nil, err

	}

	// Encode RAN Function ID.

	if err := binary.Write(buf, binary.BigEndian, uint16(resp.RANFunctionID)); err != nil {

		return nil, err

	}

	// Encode Actions Admitted List - convert RICActionID slice to RICActionAdmittedItem slice.

	admittedItems := make([]RICActionAdmittedItem, len(resp.RICActionAdmittedList))

	for i, actionID := range resp.RICActionAdmittedList {

		admittedItems[i] = RICActionAdmittedItem{ActionID: int(actionID)}

	}

<<<<<<< HEAD
	// Encode Actions Admitted List - convert RICActionID to RICActionAdmittedItem
	admittedItems := make([]RICActionAdmittedItem, len(resp.RICActionAdmittedList))
	for i, actionID := range resp.RICActionAdmittedList {
		admittedItems[i] = RICActionAdmittedItem{ActionID: int(actionID)}
	}
	if err := c.encodeRICActionAdmittedList(buf, admittedItems); err != nil {
=======
	if err := c.encodeRICActionAdmittedList(buf, admittedItems); err != nil {

>>>>>>> b3529b0b
		return nil, err

	}

<<<<<<< HEAD
	// Encode Actions Not Admitted List (optional)
	if len(resp.RICActionNotAdmittedList) > 0 {
		if err := c.encodeRICActionNotAdmittedList(buf, resp.RICActionNotAdmittedList); err != nil {
=======
	// Encode Actions Not Admitted List (optional).

	if len(resp.RICActionNotAdmittedList) > 0 {

		if err := c.encodeRICActionNotAdmittedList(buf, resp.RICActionNotAdmittedList); err != nil {

>>>>>>> b3529b0b
			return nil, err

		}

	}

	return buf.Bytes(), nil

}

func (c *ASN1Codec) decodeRICSubscriptionResponse(data []byte) (*RICSubscriptionResponse, error) {

	buf := bytes.NewReader(data)

	resp := &RICSubscriptionResponse{}

	// Decode RIC Request ID.

	requestID, err := c.decodeRICRequestID(buf)

	if err != nil {

		return nil, err

	}
<<<<<<< HEAD
	resp.RICRequestID = requestID
=======
>>>>>>> b3529b0b

	resp.RICRequestID = requestID

	// Decode RAN Function ID.

	var ranFunctionID uint16

	if err := binary.Read(buf, binary.BigEndian, &ranFunctionID); err != nil {

		return nil, err

	}
<<<<<<< HEAD
	resp.RANFunctionID = RANFunctionID(ranFunctionID)

	// Decode Actions Admitted List - convert RICActionAdmittedItem to RICActionID
	admittedItems, err := c.decodeRICActionAdmittedList(buf)
=======

	resp.RANFunctionID = RANFunctionID(ranFunctionID)

	// Decode Actions Admitted List.

	admittedItems, err := c.decodeRICActionAdmittedList(buf)

>>>>>>> b3529b0b
	if err != nil {

		return nil, err

	}

	// Convert RICActionAdmittedItem slice to RICActionID slice.

	resp.RICActionAdmittedList = make([]RICActionID, len(admittedItems))

	for i, item := range admittedItems {

		resp.RICActionAdmittedList[i] = RICActionID(item.ActionID)

	}
<<<<<<< HEAD
	admitted := make([]RICActionID, len(admittedItems))
	for i, item := range admittedItems {
		admitted[i] = RICActionID(item.ActionID)
	}
	resp.RICActionAdmittedList = admitted
=======
>>>>>>> b3529b0b

	// Check for optional Actions Not Admitted List.

	if buf.Len() > 0 {

		notAdmitted, err := c.decodeRICActionNotAdmittedList(buf)

		if err == nil {
<<<<<<< HEAD
			resp.RICActionNotAdmittedList = notAdmitted
=======

			resp.RICActionNotAdmittedList = notAdmitted

>>>>>>> b3529b0b
		}

	}

	return resp, nil

}

// Helper methods for RIC Request ID.

func (c *ASN1Codec) encodeRICRequestID(w io.Writer, id RICRequestID) error {
<<<<<<< HEAD
	// Encode Requestor ID (16 bits)
	if err := binary.Write(w, binary.BigEndian, uint16(id.RICRequestorID)); err != nil {
=======

	// Encode Requestor ID (16 bits).

	if err := binary.Write(w, binary.BigEndian, uint16(id.RICRequestorID)); err != nil {

>>>>>>> b3529b0b
		return err

	}

<<<<<<< HEAD
	// Encode Instance ID (16 bits)
	return binary.Write(w, binary.BigEndian, uint16(id.RICInstanceID))
=======
	// Encode Instance ID (16 bits).

	return binary.Write(w, binary.BigEndian, uint16(id.RICInstanceID))

>>>>>>> b3529b0b
}

func (c *ASN1Codec) decodeRICRequestID(r io.Reader) (RICRequestID, error) {

	var id RICRequestID

	// Decode Requestor ID.

	var requestorID uint16

	if err := binary.Read(r, binary.BigEndian, &requestorID); err != nil {

		return id, err

	}
<<<<<<< HEAD
	id.RICRequestorID = RICRequestorID(requestorID)
=======
>>>>>>> b3529b0b

	id.RICRequestorID = RICRequestorID(requestorID)

	// Decode Instance ID.

	var instanceID uint16

	if err := binary.Read(r, binary.BigEndian, &instanceID); err != nil {

		return id, err

	}
<<<<<<< HEAD
=======

>>>>>>> b3529b0b
	id.RICInstanceID = RICInstanceID(instanceID)

	return id, nil

}

// Helper methods for RIC Actions.

func (c *ASN1Codec) encodeRICActionsList(w io.Writer, actions []RICActionToBeSetupItem) error {

	// Encode count.

	if err := c.encodeLength(w, len(actions)); err != nil {

		return err

	}

	// Encode each action.

	for _, action := range actions {

		if err := c.encodeRICAction(w, action); err != nil {

			return err

		}

	}

	return nil

}

func (c *ASN1Codec) decodeRICActionsList(r io.Reader) ([]RICActionToBeSetupItem, error) {

	// Decode count.

	count, err := c.decodeLength(r)

	if err != nil {

		return nil, err

	}

	actions := make([]RICActionToBeSetupItem, count)

	for i := range count {

		action, err := c.decodeRICAction(r)

		if err != nil {

			return nil, err

		}

		actions[i] = action

	}

	return actions, nil

}

func (c *ASN1Codec) encodeRICAction(w io.Writer, action RICActionToBeSetupItem) error {
<<<<<<< HEAD
	// Encode Action ID
	if err := binary.Write(w, binary.BigEndian, uint16(action.RICActionID)); err != nil {
=======

	// Encode Action ID.

	if err := binary.Write(w, binary.BigEndian, uint16(action.RICActionID)); err != nil {

>>>>>>> b3529b0b
		return err

	}

<<<<<<< HEAD
	// Encode Action Type
	if err := binary.Write(w, binary.BigEndian, uint8(action.RICActionType)); err != nil {
=======
	// Encode Action Type.

	if err := binary.Write(w, binary.BigEndian, uint8(action.RICActionType)); err != nil {

>>>>>>> b3529b0b
		return err

	}

<<<<<<< HEAD
	// Encode Action Definition (optional)
	if len(action.RICActionDefinition) > 0 {
		if err := c.encodeOctetString(w, action.RICActionDefinition); err != nil {
=======
	// Encode Action Definition (optional).

	if len(action.RICActionDefinition) > 0 {

		if err := c.encodeOctetString(w, action.RICActionDefinition); err != nil {

>>>>>>> b3529b0b
			return err

		}

	}

<<<<<<< HEAD
	// Encode Subsequent Action (optional)
	if action.RICSubsequentAction != nil {
		if err := c.encodeSubsequentAction(w, *action.RICSubsequentAction); err != nil {
=======
	// Encode Subsequent Action (optional).

	if action.RICSubsequentAction != nil {

		if err := c.encodeSubsequentAction(w, *action.RICSubsequentAction); err != nil {

>>>>>>> b3529b0b
			return err

		}

	}

	return nil

}

func (c *ASN1Codec) decodeRICAction(r io.Reader) (RICActionToBeSetupItem, error) {

	var action RICActionToBeSetupItem

	// Decode Action ID.

	var actionID uint16

	if err := binary.Read(r, binary.BigEndian, &actionID); err != nil {

		return action, err

	}
<<<<<<< HEAD
	action.RICActionID = RICActionID(actionID)
=======
>>>>>>> b3529b0b

	action.RICActionID = RICActionID(actionID)

	// Decode Action Type.

	var actionType uint8

	if err := binary.Read(r, binary.BigEndian, &actionType); err != nil {

		return action, err

	}
<<<<<<< HEAD
	action.RICActionType = RICActionType(actionType)
=======
>>>>>>> b3529b0b

	action.RICActionType = RICActionType(actionType)

	// Check for optional Action Definition.

	// This needs proper optional field handling.

	definition, err := c.decodeOctetString(r)

	if err == nil && len(definition) > 0 {
<<<<<<< HEAD
		action.RICActionDefinition = definition
=======

		action.RICActionDefinition = definition

>>>>>>> b3529b0b
	}

	// Check for optional Subsequent Action.

	// This needs proper optional field handling.

	return action, nil

}

func (c *ASN1Codec) encodeSubsequentAction(w io.Writer, action RICSubsequentAction) error {
<<<<<<< HEAD
	// Encode Subsequent Action Type
	if err := binary.Write(w, binary.BigEndian, uint8(action.RICSubsequentActionType)); err != nil {
=======

	// Encode Subsequent Action Type.

	if err := binary.Write(w, binary.BigEndian, uint8(action.RICSubsequentActionType)); err != nil {

>>>>>>> b3529b0b
		return err

	}

	// Encode Time to Wait (optional).

	if action.RICTimeToWait != nil {

		return binary.Write(w, binary.BigEndian, uint8(*action.RICTimeToWait))

	}

<<<<<<< HEAD
	// Encode Time to Wait
	timeToWait := uint8(0)
	if action.RICTimeToWait != nil {
		timeToWait = uint8(*action.RICTimeToWait)
	}
	return binary.Write(w, binary.BigEndian, timeToWait)
=======
	return binary.Write(w, binary.BigEndian, uint8(0))

>>>>>>> b3529b0b
}

func (c *ASN1Codec) encodeRICActionAdmittedList(w io.Writer, actions []RICActionAdmittedItem) error {

	// Encode count.

	if err := c.encodeLength(w, len(actions)); err != nil {

		return err

	}

	// Encode each admitted action.

	for _, action := range actions {

		if err := binary.Write(w, binary.BigEndian, uint16(action.ActionID)); err != nil {

			return err

		}

	}

	return nil

}

func (c *ASN1Codec) decodeRICActionAdmittedList(r io.Reader) ([]RICActionAdmittedItem, error) {

	// Decode count.

	count, err := c.decodeLength(r)

	if err != nil {

		return nil, err

	}

	actions := make([]RICActionAdmittedItem, count)

	for i := range count {

		var actionID uint16

		if err := binary.Read(r, binary.BigEndian, &actionID); err != nil {

			return nil, err

		}

		actions[i] = RICActionAdmittedItem{ActionID: int(actionID)}

	}

	return actions, nil

}

func (c *ASN1Codec) encodeRICActionNotAdmittedList(w io.Writer, actions []RICActionNotAdmittedItem) error {

	// Encode count.

	if err := c.encodeLength(w, len(actions)); err != nil {

		return err

	}

	// Encode each not admitted action.

	for _, action := range actions {
<<<<<<< HEAD
		if err := binary.Write(w, binary.BigEndian, uint16(action.RICActionID)); err != nil {
=======

		if err := binary.Write(w, binary.BigEndian, uint16(action.RICActionID)); err != nil {

>>>>>>> b3529b0b
			return err

		}
<<<<<<< HEAD
		// Convert E2APCause to E2Cause for simplified codec
		simpleCause := E2Cause{
			CauseType:  E2CauseTypeRIC,
			CauseValue: 1, // Default value
		}
		if err := c.encodeCause(w, simpleCause); err != nil {
=======

		// Convert E2APCause to E2Cause for encoding.

		e2Cause := E2Cause{

			CauseType: E2CauseTypeRIC, // Simplified mapping

			CauseValue: 0, // Default value

		}

		if err := c.encodeCause(w, e2Cause); err != nil {

>>>>>>> b3529b0b
			return err

		}

	}

	return nil

}

func (c *ASN1Codec) decodeRICActionNotAdmittedList(r io.Reader) ([]RICActionNotAdmittedItem, error) {

	// Decode count.

	count, err := c.decodeLength(r)

	if err != nil {

		return nil, err

	}

	actions := make([]RICActionNotAdmittedItem, count)

	for i := range count {

		var actionID uint16

		if err := binary.Read(r, binary.BigEndian, &actionID); err != nil {

			return nil, err

		}

<<<<<<< HEAD
		_, err := c.decodeCause(r)
=======
		_, err := c.decodeCause(r) // Decode but don't use - simplified implementation

>>>>>>> b3529b0b
		if err != nil {

			return nil, err

		}

		// Convert E2Cause back to E2APCause
		e2apCause := E2APCause{
			RICCause: func() *RICCause {
				c := RICCauseUnspecified
				return &c
			}(),
		}
		actions[i] = RICActionNotAdmittedItem{
<<<<<<< HEAD
			RICActionID: RICActionID(actionID),
			Cause:       e2apCause,
=======

			RICActionID: RICActionID(actionID),

			Cause: E2APCause{}, // Simplified - would need proper conversion from E2Cause

>>>>>>> b3529b0b
		}

	}

	return actions, nil

}

// Indication Type encoding/decoding.

func (c *ASN1Codec) encodeIndicationType(w io.Writer, indType RICIndicationType) error {

	return binary.Write(w, binary.BigEndian, uint8(indType))

}

func (c *ASN1Codec) decodeIndicationType(r io.Reader) (RICIndicationType, error) {

	var indType uint8

	if err := binary.Read(r, binary.BigEndian, &indType); err != nil {

		return 0, err

	}

	return RICIndicationType(indType), nil
<<<<<<< HEAD
}

// Helper methods for E2NodeComponent serialization (simplified)
func (c *ASN1Codec) serializeE2NodeComponentID(id E2NodeComponentID) []byte {
	// Simplified serialization - in production, use proper ASN.1
	return []byte("component-id")
}

func (c *ASN1Codec) deserializeE2NodeComponentID(data []byte) E2NodeComponentID {
	// Simplified deserialization - in production, use proper ASN.1
	return E2NodeComponentID{}
}

func (c *ASN1Codec) serializeE2NodeComponentConfiguration(config E2NodeComponentConfiguration) []byte {
	// Simplified serialization - combine request and response parts
	result := append(config.E2NodeComponentRequestPart, config.E2NodeComponentResponsePart...)
	return result
}

func (c *ASN1Codec) deserializeE2NodeComponentConfiguration(data []byte) E2NodeComponentConfiguration {
	// Simplified deserialization - split data in half
	mid := len(data) / 2
	if mid == 0 {
		return E2NodeComponentConfiguration{
			E2NodeComponentRequestPart:  []byte{},
			E2NodeComponentResponsePart: []byte{},
		}
	}
	return E2NodeComponentConfiguration{
		E2NodeComponentRequestPart:  data[:mid],
		E2NodeComponentResponsePart: data[mid:],
	}
=======

}

// E2NodeComponentID encoding/decoding.

func (c *ASN1Codec) encodeE2NodeComponentID(w io.Writer, id E2NodeComponentID) error {

	// For simplicity, encode as a choice indicator followed by the active field.

	// In real ASN.1 PER, this would use choice encoding rules.

	if id.E2NodeComponentInterfaceTypeNG != nil {

		// Encode choice indicator for NG (0).

		if err := binary.Write(w, binary.BigEndian, uint8(0)); err != nil {

			return err

		}

		// Encode AMF Name.

		return c.encodeOctetString(w, []byte(id.E2NodeComponentInterfaceTypeNG.AMFName))

	}

	if id.E2NodeComponentInterfaceTypeXn != nil {

		// Encode choice indicator for Xn (1).

		if err := binary.Write(w, binary.BigEndian, uint8(1)); err != nil {

			return err

		}

		// Encode Global NG-RAN Node ID.

		return c.encodeOctetString(w, []byte(id.E2NodeComponentInterfaceTypeXn.GlobalNGRANNodeID))

	}

	if id.E2NodeComponentInterfaceTypeE1 != nil {

		// Encode choice indicator for E1 (2).

		if err := binary.Write(w, binary.BigEndian, uint8(2)); err != nil {

			return err

		}

		// Encode gNB-CU-CP ID.

		return c.encodeOctetString(w, []byte(id.E2NodeComponentInterfaceTypeE1.GNBCUCPID))

	}

	if id.E2NodeComponentInterfaceTypeF1 != nil {

		// Encode choice indicator for F1 (3).

		if err := binary.Write(w, binary.BigEndian, uint8(3)); err != nil {

			return err

		}

		// Encode gNB-DU ID.

		return c.encodeOctetString(w, []byte(id.E2NodeComponentInterfaceTypeF1.GNBDUID))

	}

	if id.E2NodeComponentInterfaceTypeW1 != nil {

		// Encode choice indicator for W1 (4).

		if err := binary.Write(w, binary.BigEndian, uint8(4)); err != nil {

			return err

		}

		// Encode ng-eNB-DU ID.

		return c.encodeOctetString(w, []byte(id.E2NodeComponentInterfaceTypeW1.NGENBDUID))

	}

	if id.E2NodeComponentInterfaceTypeS1 != nil {

		// Encode choice indicator for S1 (5).

		if err := binary.Write(w, binary.BigEndian, uint8(5)); err != nil {

			return err

		}

		// Encode MME Name.

		return c.encodeOctetString(w, []byte(id.E2NodeComponentInterfaceTypeS1.MMEName))

	}

	if id.E2NodeComponentInterfaceTypeX2 != nil {

		// Encode choice indicator for X2 (6).

		if err := binary.Write(w, binary.BigEndian, uint8(6)); err != nil {

			return err

		}

		// Encode eNB ID.

		return c.encodeOctetString(w, []byte(id.E2NodeComponentInterfaceTypeX2.ENBID))

	}

	// Default case - empty choice.

	return binary.Write(w, binary.BigEndian, uint8(255))

}

func (c *ASN1Codec) decodeE2NodeComponentID(r io.Reader) (E2NodeComponentID, error) {

	var id E2NodeComponentID

	// Decode choice indicator.

	var choice uint8

	if err := binary.Read(r, binary.BigEndian, &choice); err != nil {

		return id, err

	}

	switch choice {

	case 0: // NG

		name, err := c.decodeOctetString(r)

		if err != nil {

			return id, err

		}

		id.E2NodeComponentInterfaceTypeNG = &E2NodeComponentInterfaceNG{

			AMFName: string(name),
		}

	case 1: // Xn

		nodeID, err := c.decodeOctetString(r)

		if err != nil {

			return id, err

		}

		id.E2NodeComponentInterfaceTypeXn = &E2NodeComponentInterfaceXn{

			GlobalNGRANNodeID: string(nodeID),
		}

	case 2: // E1

		cuCPID, err := c.decodeOctetString(r)

		if err != nil {

			return id, err

		}

		id.E2NodeComponentInterfaceTypeE1 = &E2NodeComponentInterfaceE1{

			GNBCUCPID: string(cuCPID),
		}

	case 3: // F1

		duID, err := c.decodeOctetString(r)

		if err != nil {

			return id, err

		}

		id.E2NodeComponentInterfaceTypeF1 = &E2NodeComponentInterfaceF1{

			GNBDUID: string(duID),
		}

	case 4: // W1

		duID, err := c.decodeOctetString(r)

		if err != nil {

			return id, err

		}

		id.E2NodeComponentInterfaceTypeW1 = &E2NodeComponentInterfaceW1{

			NGENBDUID: string(duID),
		}

	case 5: // S1

		name, err := c.decodeOctetString(r)

		if err != nil {

			return id, err

		}

		id.E2NodeComponentInterfaceTypeS1 = &E2NodeComponentInterfaceS1{

			MMEName: string(name),
		}

	case 6: // X2

		enbID, err := c.decodeOctetString(r)

		if err != nil {

			return id, err

		}

		id.E2NodeComponentInterfaceTypeX2 = &E2NodeComponentInterfaceX2{

			ENBID: string(enbID),
		}

	}

	return id, nil

}

// E2NodeComponentConfiguration encoding/decoding.

func (c *ASN1Codec) encodeE2NodeComponentConfiguration(w io.Writer, config E2NodeComponentConfiguration) error {

	// Encode request part.

	if err := c.encodeOctetString(w, config.E2NodeComponentRequestPart); err != nil {

		return err

	}

	// Encode response part.

	return c.encodeOctetString(w, config.E2NodeComponentResponsePart)

}

func (c *ASN1Codec) decodeE2NodeComponentConfiguration(r io.Reader) (E2NodeComponentConfiguration, error) {

	var config E2NodeComponentConfiguration

	// Decode request part.

	requestPart, err := c.decodeOctetString(r)

	if err != nil {

		return config, err

	}

	config.E2NodeComponentRequestPart = requestPart

	// Decode response part.

	responsePart, err := c.decodeOctetString(r)

	if err != nil {

		return config, err

	}

	config.E2NodeComponentResponsePart = responsePart

	return config, nil

>>>>>>> b3529b0b
}<|MERGE_RESOLUTION|>--- conflicted
+++ resolved
@@ -421,12 +421,8 @@
 		return nil, err
 
 	}
-<<<<<<< HEAD
+
 	req.RANFunctionID = RANFunctionID(ranFunctionID)
-=======
->>>>>>> b3529b0b
-
-	req.RANFunctionID = RANFunctionID(ranFunctionID)
 
 	// Decode Event Trigger Definition.
 
@@ -478,88 +474,56 @@
 
 	}
 
-<<<<<<< HEAD
-	// Encode Action ID
+	// Encode Action ID.
+
 	if err := binary.Write(buf, binary.BigEndian, uint16(ind.RICActionID)); err != nil {
-=======
-	// Encode Action ID.
-
-	if err := binary.Write(buf, binary.BigEndian, uint16(ind.RICActionID)); err != nil {
-
->>>>>>> b3529b0b
-		return nil, err
-
-	}
-
-<<<<<<< HEAD
-	// Encode Indication SN (optional)
+
+		return nil, err
+
+	}
+
+	// Encode Indication SN (optional).
+
 	if ind.RICIndicationSN != nil && *ind.RICIndicationSN > 0 {
+
 		if err := binary.Write(buf, binary.BigEndian, uint32(*ind.RICIndicationSN)); err != nil {
-=======
-	// Encode Indication SN (optional).
-
-	if ind.RICIndicationSN != nil && *ind.RICIndicationSN > 0 {
-
-		if err := binary.Write(buf, binary.BigEndian, uint32(*ind.RICIndicationSN)); err != nil {
-
->>>>>>> b3529b0b
+
 			return nil, err
 
 		}
 
 	}
 
-<<<<<<< HEAD
-	// Encode Indication Type
+	// Encode Indication Type.
+
 	if err := c.encodeIndicationType(buf, ind.RICIndicationType); err != nil {
-=======
-	// Encode Indication Type.
-
-	if err := c.encodeIndicationType(buf, ind.RICIndicationType); err != nil {
-
->>>>>>> b3529b0b
-		return nil, err
-
-	}
-
-<<<<<<< HEAD
-	// Encode Indication Header
+
+		return nil, err
+
+	}
+
+	// Encode Indication Header.
+
 	if err := c.encodeOctetString(buf, ind.RICIndicationHeader); err != nil {
-=======
-	// Encode Indication Header.
-
-	if err := c.encodeOctetString(buf, ind.RICIndicationHeader); err != nil {
-
->>>>>>> b3529b0b
-		return nil, err
-
-	}
-
-<<<<<<< HEAD
-	// Encode Indication Message
+
+		return nil, err
+
+	}
+
+	// Encode Indication Message.
+
 	if err := c.encodeOctetString(buf, ind.RICIndicationMessage); err != nil {
-=======
-	// Encode Indication Message.
-
-	if err := c.encodeOctetString(buf, ind.RICIndicationMessage); err != nil {
-
->>>>>>> b3529b0b
-		return nil, err
-
-	}
-
-<<<<<<< HEAD
-	// Encode Call Process ID (optional)
+
+		return nil, err
+
+	}
+
+	// Encode Call Process ID (optional).
+
 	if ind.RICCallProcessID != nil && len(*ind.RICCallProcessID) > 0 {
+
 		if err := c.encodeOctetString(buf, *ind.RICCallProcessID); err != nil {
-=======
-	// Encode Call Process ID (optional).
-
-	if ind.RICCallProcessID != nil && len(*ind.RICCallProcessID) > 0 {
-
-		if err := c.encodeOctetString(buf, *ind.RICCallProcessID); err != nil {
-
->>>>>>> b3529b0b
+
 			return nil, err
 
 		}
@@ -599,12 +563,8 @@
 		return nil, err
 
 	}
-<<<<<<< HEAD
+
 	ind.RANFunctionID = RANFunctionID(ranFunctionID)
-=======
->>>>>>> b3529b0b
-
-	ind.RANFunctionID = RANFunctionID(ranFunctionID)
 
 	// Decode Action ID.
 
@@ -615,12 +575,8 @@
 		return nil, err
 
 	}
-<<<<<<< HEAD
+
 	ind.RICActionID = RICActionID(actionID)
-=======
->>>>>>> b3529b0b
-
-	ind.RICActionID = RICActionID(actionID)
 
 	// Check for optional Indication SN.
 
@@ -629,16 +585,11 @@
 		var indicationSN uint32
 
 		if err := binary.Read(buf, binary.BigEndian, &indicationSN); err == nil {
-<<<<<<< HEAD
+
 			sn := RICIndicationSN(indicationSN)
+
 			ind.RICIndicationSN = &sn
-=======
-
-			sn := RICIndicationSN(indicationSN)
-
-			ind.RICIndicationSN = &sn
-
->>>>>>> b3529b0b
+
 		}
 
 	}
@@ -652,12 +603,8 @@
 		return nil, err
 
 	}
-<<<<<<< HEAD
+
 	ind.RICIndicationType = indicationType
-=======
->>>>>>> b3529b0b
-
-	ind.RICIndicationType = indicationType
 
 	// Decode Indication Header.
 
@@ -668,12 +615,8 @@
 		return nil, err
 
 	}
-<<<<<<< HEAD
+
 	ind.RICIndicationHeader = header
-=======
->>>>>>> b3529b0b
-
-	ind.RICIndicationHeader = header
 
 	// Decode Indication Message.
 
@@ -684,12 +627,8 @@
 		return nil, err
 
 	}
-<<<<<<< HEAD
+
 	ind.RICIndicationMessage = message
-=======
->>>>>>> b3529b0b
-
-	ind.RICIndicationMessage = message
 
 	// Check for optional Call Process ID.
 
@@ -698,16 +637,11 @@
 		callProcessID, err := c.decodeOctetString(buf)
 
 		if err == nil {
-<<<<<<< HEAD
-			cpid := RICCallProcessID(callProcessID)
-			ind.RICCallProcessID = &cpid
-=======
 
 			callProcID := RICCallProcessID(callProcessID)
 
 			ind.RICCallProcessID = &callProcID
 
->>>>>>> b3529b0b
 		}
 
 	}
@@ -1304,164 +1238,195 @@
 
 	if err := binary.Write(w, binary.BigEndian, uint16(fn.RANFunctionID)); err != nil {
 
-<<<<<<< HEAD
-	// Encode RAN Function Definition
+		return err
+
+	}
+
+	// Encode RAN Function Definition.
+
 	if err := c.encodeOctetString(w, fn.RANFunctionDefinition); err != nil {
-=======
->>>>>>> b3529b0b
+
 		return err
 
 	}
 
-	// Encode RAN Function Definition.
-
-	if err := c.encodeOctetString(w, fn.RANFunctionDefinition); err != nil {
+	// Encode RAN Function Revision.
+
+	if err := binary.Write(w, binary.BigEndian, uint16(fn.RANFunctionRevision)); err != nil {
 
 		return err
 
 	}
 
-<<<<<<< HEAD
-	// Encode RAN Function OID
-	var oidBytes []byte
+	// Encode RAN Function OID.
+
 	if fn.RANFunctionOID != nil {
-		oidBytes = []byte(*fn.RANFunctionOID)
-	}
-	if err := c.encodeOctetString(w, oidBytes); err != nil {
-=======
-	// Encode RAN Function Revision.
-
-	if err := binary.Write(w, binary.BigEndian, uint16(fn.RANFunctionRevision)); err != nil {
-
->>>>>>> b3529b0b
+
+		if err := c.encodeOctetString(w, []byte(*fn.RANFunctionOID)); err != nil {
+
+			return err
+
+		}
+
+	} else {
+
+		if err := c.encodeOctetString(w, []byte{}); err != nil {
+
+			return err
+
+		}
+
+	}
+
+	return nil
+
+}
+
+func (c *ASN1Codec) decodeRANFunction(r io.Reader) (RANFunctionItem, error) {
+
+	var fn RANFunctionItem
+
+	// Decode RAN Function ID.
+
+	var functionID uint16
+
+	if err := binary.Read(r, binary.BigEndian, &functionID); err != nil {
+
+		return fn, err
+
+	}
+
+	fn.RANFunctionID = RANFunctionID(functionID)
+
+	// Decode RAN Function Definition.
+
+	definition, err := c.decodeOctetString(r)
+
+	if err != nil {
+
+		return fn, err
+
+	}
+
+	fn.RANFunctionDefinition = definition
+
+	// Decode RAN Function Revision.
+
+	var revision uint16
+
+	if err := binary.Read(r, binary.BigEndian, &revision); err != nil {
+
+		return fn, err
+
+	}
+
+	fn.RANFunctionRevision = RANFunctionRevision(revision)
+
+	// Decode RAN Function OID.
+
+	oid, err := c.decodeOctetString(r)
+
+	if err != nil {
+
+		return fn, err
+
+	}
+
+	oidStr := string(oid)
+
+	if oidStr != "" {
+
+		fn.RANFunctionOID = &oidStr
+
+	}
+
+	return fn, nil
+
+}
+
+// E2 Node Component Configuration encoding/decoding.
+
+func (c *ASN1Codec) encodeE2NodeComponentConfigList(w io.Writer, configs []E2NodeComponentConfigurationItem) error {
+
+	// Encode count.
+
+	if err := c.encodeLength(w, len(configs)); err != nil {
+
 		return err
 
 	}
 
-	// Encode RAN Function OID.
-
-	if fn.RANFunctionOID != nil {
-
-		if err := c.encodeOctetString(w, []byte(*fn.RANFunctionOID)); err != nil {
+	// Encode each configuration.
+
+	for _, config := range configs {
+
+		if err := c.encodeE2NodeComponentConfig(w, config); err != nil {
 
 			return err
 
 		}
 
-	} else {
-
-		if err := c.encodeOctetString(w, []byte{}); err != nil {
-
-			return err
-
-		}
-
 	}
 
 	return nil
 
 }
 
-func (c *ASN1Codec) decodeRANFunction(r io.Reader) (RANFunctionItem, error) {
-
-	var fn RANFunctionItem
-
-	// Decode RAN Function ID.
-
-	var functionID uint16
-
-	if err := binary.Read(r, binary.BigEndian, &functionID); err != nil {
-
-		return fn, err
-
-	}
-<<<<<<< HEAD
-	fn.RANFunctionID = RANFunctionID(functionID)
-=======
->>>>>>> b3529b0b
-
-	fn.RANFunctionID = RANFunctionID(functionID)
-
-	// Decode RAN Function Definition.
-
-	definition, err := c.decodeOctetString(r)
-
-	if err != nil {
-
-		return fn, err
-
-	}
-<<<<<<< HEAD
-	fn.RANFunctionDefinition = definition
-=======
->>>>>>> b3529b0b
-
-	fn.RANFunctionDefinition = definition
-
-	// Decode RAN Function Revision.
-
-	var revision uint16
-
-	if err := binary.Read(r, binary.BigEndian, &revision); err != nil {
-
-		return fn, err
-
-	}
-<<<<<<< HEAD
-	fn.RANFunctionRevision = RANFunctionRevision(revision)
-=======
->>>>>>> b3529b0b
-
-	fn.RANFunctionRevision = RANFunctionRevision(revision)
-
-	// Decode RAN Function OID.
-
-	oid, err := c.decodeOctetString(r)
-
-	if err != nil {
-
-		return fn, err
-
-	}
-
-	oidStr := string(oid)
-
-	if oidStr != "" {
-
-		fn.RANFunctionOID = &oidStr
-
-	}
-<<<<<<< HEAD
-	oidStr := string(oid)
-	fn.RANFunctionOID = &oidStr
-=======
->>>>>>> b3529b0b
-
-	return fn, nil
-
-}
-
-// E2 Node Component Configuration encoding/decoding.
-
-func (c *ASN1Codec) encodeE2NodeComponentConfigList(w io.Writer, configs []E2NodeComponentConfigurationItem) error {
-
-	// Encode count.
-
-	if err := c.encodeLength(w, len(configs)); err != nil {
+func (c *ASN1Codec) decodeE2NodeComponentConfigList(r io.Reader) ([]E2NodeComponentConfigurationItem, error) {
+
+	// Decode count.
+
+	count, err := c.decodeLength(r)
+
+	if err != nil {
+
+		return nil, err
+
+	}
+
+	configs := make([]E2NodeComponentConfigurationItem, count)
+
+	for i := range count {
+
+		config, err := c.decodeE2NodeComponentConfig(r)
+
+		if err != nil {
+
+			return nil, err
+
+		}
+
+		configs[i] = config
+
+	}
+
+	return configs, nil
+
+}
+
+func (c *ASN1Codec) encodeE2NodeComponentConfig(w io.Writer, config E2NodeComponentConfigurationItem) error {
+
+	// Encode component interface type.
+
+	if err := binary.Write(w, binary.BigEndian, uint8(config.E2NodeComponentInterfaceType)); err != nil {
 
 		return err
 
 	}
 
-	// Encode each configuration.
-
-	for _, config := range configs {
-
-		if err := c.encodeE2NodeComponentConfig(w, config); err != nil {
-
-			return err
-
-		}
+	// Encode component ID.
+
+	if err := c.encodeE2NodeComponentID(w, config.E2NodeComponentID); err != nil {
+
+		return err
+
+	}
+
+	// Encode component configuration.
+
+	if err := c.encodeE2NodeComponentConfiguration(w, config.E2NodeComponentConfiguration); err != nil {
+
+		return err
 
 	}
 
@@ -1469,283 +1434,815 @@
 
 }
 
-func (c *ASN1Codec) decodeE2NodeComponentConfigList(r io.Reader) ([]E2NodeComponentConfigurationItem, error) {
-
-	// Decode count.
-
-	count, err := c.decodeLength(r)
-
-	if err != nil {
-
-		return nil, err
-
-	}
-
-	configs := make([]E2NodeComponentConfigurationItem, count)
-
-	for i := range count {
-
-		config, err := c.decodeE2NodeComponentConfig(r)
-
-		if err != nil {
+func (c *ASN1Codec) decodeE2NodeComponentConfig(r io.Reader) (E2NodeComponentConfigurationItem, error) {
+
+	var config E2NodeComponentConfigurationItem
+
+	// Decode component interface type.
+
+	var interfaceType uint8
+
+	if err := binary.Read(r, binary.BigEndian, &interfaceType); err != nil {
+
+		return config, err
+
+	}
+
+	config.E2NodeComponentInterfaceType = E2NodeComponentInterfaceType(interfaceType)
+
+	// Decode component ID.
+
+	id, err := c.decodeE2NodeComponentID(r)
+
+	if err != nil {
+
+		return config, err
+
+	}
+
+	config.E2NodeComponentID = id
+
+	// Decode component configuration.
+
+	configuration, err := c.decodeE2NodeComponentConfiguration(r)
+
+	if err != nil {
+
+		return config, err
+
+	}
+
+	config.E2NodeComponentConfiguration = configuration
+
+	return config, nil
+
+}
+
+// Additional encoding/decoding methods for other message types.
+
+func (c *ASN1Codec) encodeE2SetupResponse(resp *E2SetupResponse) ([]byte, error) {
+
+	buf := &bytes.Buffer{}
+
+	// Encode Global RIC ID.
+
+	if err := c.encodeGlobalRICID(buf, resp.GlobalRICID); err != nil {
+
+		return nil, err
+
+	}
+
+	// Encode RAN Functions Accepted (optional).
+
+	if len(resp.RANFunctionsAccepted) > 0 {
+
+		if err := c.encodeRANFunctionIDList(buf, resp.RANFunctionsAccepted); err != nil {
 
 			return nil, err
 
 		}
 
-		configs[i] = config
-
-	}
-
-	return configs, nil
-
-}
-
-func (c *ASN1Codec) encodeE2NodeComponentConfig(w io.Writer, config E2NodeComponentConfigurationItem) error {
-
-	// Encode component interface type.
-
-	if err := binary.Write(w, binary.BigEndian, uint8(config.E2NodeComponentInterfaceType)); err != nil {
-
-		return err
-
-	}
-
-<<<<<<< HEAD
-	// Encode component ID (simplified serialization)
-	idBytes := c.serializeE2NodeComponentID(config.E2NodeComponentID)
-	if err := c.encodeOctetString(w, idBytes); err != nil {
-=======
-	// Encode component ID.
-
-	if err := c.encodeE2NodeComponentID(w, config.E2NodeComponentID); err != nil {
-
->>>>>>> b3529b0b
-		return err
-
-	}
-
-<<<<<<< HEAD
-	// Encode component configuration (simplified serialization)
-	configBytes := c.serializeE2NodeComponentConfiguration(config.E2NodeComponentConfiguration)
-	if err := c.encodeOctetString(w, configBytes); err != nil {
-=======
-	// Encode component configuration.
-
-	if err := c.encodeE2NodeComponentConfiguration(w, config.E2NodeComponentConfiguration); err != nil {
-
->>>>>>> b3529b0b
-		return err
-
-	}
-
-	return nil
-
-}
-
-func (c *ASN1Codec) decodeE2NodeComponentConfig(r io.Reader) (E2NodeComponentConfigurationItem, error) {
-
-	var config E2NodeComponentConfigurationItem
-
-	// Decode component interface type.
-
-	var interfaceType uint8
-
-	if err := binary.Read(r, binary.BigEndian, &interfaceType); err != nil {
-
-		return config, err
-
-	}
-
-	config.E2NodeComponentInterfaceType = E2NodeComponentInterfaceType(interfaceType)
-
-	// Decode component ID.
-
-	id, err := c.decodeE2NodeComponentID(r)
-
-	if err != nil {
-
-		return config, err
-
-	}
-<<<<<<< HEAD
-	config.E2NodeComponentID = c.deserializeE2NodeComponentID(id)
-=======
->>>>>>> b3529b0b
-
-	config.E2NodeComponentID = id
-
-	// Decode component configuration.
-
-	configuration, err := c.decodeE2NodeComponentConfiguration(r)
-
-	if err != nil {
-
-		return config, err
-
-	}
-<<<<<<< HEAD
-	config.E2NodeComponentConfiguration = c.deserializeE2NodeComponentConfiguration(configuration)
-=======
-
-	config.E2NodeComponentConfiguration = configuration
->>>>>>> b3529b0b
-
-	return config, nil
-
-}
-
-// Additional encoding/decoding methods for other message types.
-
-func (c *ASN1Codec) encodeE2SetupResponse(resp *E2SetupResponse) ([]byte, error) {
-
-	buf := &bytes.Buffer{}
-
-	// Encode Global RIC ID.
-
-	if err := c.encodeGlobalRICID(buf, resp.GlobalRICID); err != nil {
-
-		return nil, err
-
-	}
-
-	// Encode RAN Functions Accepted (optional).
-
-	if len(resp.RANFunctionsAccepted) > 0 {
-
-		if err := c.encodeRANFunctionIDList(buf, resp.RANFunctionsAccepted); err != nil {
-
-			return nil, err
-
-		}
-
 	}
 
 	// Encode RAN Functions Rejected (optional).
 
 	if len(resp.RANFunctionsRejected) > 0 {
-<<<<<<< HEAD
-		// Convert RANFunctionIDCause to RANFunctionIDCauseItem
+
+		// Convert RANFunctionIDCause slice to RANFunctionIDCauseItem slice.
+
 		rejectedItems := make([]RANFunctionIDCauseItem, len(resp.RANFunctionsRejected))
-		for i, item := range resp.RANFunctionsRejected {
+
+		for i, rejected := range resp.RANFunctionsRejected {
+
 			rejectedItems[i] = RANFunctionIDCauseItem{
-				RANFunctionID: int(item.RANFunctionID),
+
+				RANFunctionID: int(rejected.RANFunctionID),
+
 				Cause: E2Cause{
-					CauseType:  E2CauseTypeRIC, // Simplified conversion
-					CauseValue: 1,              // Default value
+
+					CauseType: E2CauseTypeRIC, // Simplified mapping
+
+					CauseValue: 0, // Default value
+
 				},
 			}
-		}
+
+		}
+
 		if err := c.encodeRANFunctionIDCauseList(buf, rejectedItems); err != nil {
-=======
-
-		// Convert RANFunctionIDCause slice to RANFunctionIDCauseItem slice.
-
-		rejectedItems := make([]RANFunctionIDCauseItem, len(resp.RANFunctionsRejected))
-
-		for i, rejected := range resp.RANFunctionsRejected {
-
-			rejectedItems[i] = RANFunctionIDCauseItem{
-
-				RANFunctionID: int(rejected.RANFunctionID),
-
-				Cause: E2Cause{
-
-					CauseType: E2CauseTypeRIC, // Simplified mapping
-
-					CauseValue: 0, // Default value
-
-				},
+
+			return nil, err
+
+		}
+
+	}
+
+	return buf.Bytes(), nil
+
+}
+
+func (c *ASN1Codec) decodeE2SetupResponse(data []byte) (*E2SetupResponse, error) {
+
+	buf := bytes.NewReader(data)
+
+	resp := &E2SetupResponse{}
+
+	// Decode Global RIC ID.
+
+	ricID, err := c.decodeGlobalRICID(buf)
+
+	if err != nil {
+
+		return nil, err
+
+	}
+
+	resp.GlobalRICID = ricID
+
+	// Check for optional RAN Functions Accepted.
+
+	if buf.Len() > 0 {
+
+		accepted, err := c.decodeRANFunctionIDList(buf)
+
+		if err == nil {
+
+			resp.RANFunctionsAccepted = accepted
+
+		}
+
+	}
+
+	// Check for optional RAN Functions Rejected.
+
+	if buf.Len() > 0 {
+
+		rejectedItems, err := c.decodeRANFunctionIDCauseList(buf)
+
+		if err == nil {
+
+			// Convert RANFunctionIDCauseItem slice to RANFunctionIDCause slice.
+
+			resp.RANFunctionsRejected = make([]RANFunctionIDCause, len(rejectedItems))
+
+			for i, item := range rejectedItems {
+
+				resp.RANFunctionsRejected[i] = RANFunctionIDCause{
+
+					RANFunctionID: RANFunctionID(item.RANFunctionID),
+
+					Cause: E2APCause{}, // Simplified - would need proper conversion
+
+				}
+
 			}
 
 		}
 
-		if err := c.encodeRANFunctionIDCauseList(buf, rejectedItems); err != nil {
-
->>>>>>> b3529b0b
+	}
+
+	return resp, nil
+
+}
+
+func (c *ASN1Codec) encodeGlobalRICID(w io.Writer, id GlobalRICID) error {
+
+	// Encode PLMN Identity.
+
+	plmnBytes := c.encodePLMNIdentity(id.PLMNIdentity)
+
+	if _, err := w.Write(plmnBytes); err != nil {
+
+		return err
+
+	}
+
+	// Encode RIC ID (32 bits).
+
+	return binary.Write(w, binary.BigEndian, uint32(id.RICID))
+
+}
+
+func (c *ASN1Codec) decodeGlobalRICID(r io.Reader) (GlobalRICID, error) {
+
+	var id GlobalRICID
+
+	// Decode PLMN Identity.
+
+	plmnBytes := make([]byte, 3)
+
+	if _, err := io.ReadFull(r, plmnBytes); err != nil {
+
+		return id, err
+
+	}
+
+	id.PLMNIdentity = c.decodePLMNIdentity(plmnBytes)
+
+	// Decode RIC ID.
+
+	var ricID uint32
+
+	if err := binary.Read(r, binary.BigEndian, &ricID); err != nil {
+
+		return id, err
+
+	}
+
+	id.RICID = RICID(ricID)
+
+	return id, nil
+
+}
+
+func (c *ASN1Codec) encodeRANFunctionIDList(w io.Writer, functions []RANFunctionIDItem) error {
+
+	// Encode count.
+
+	if err := c.encodeLength(w, len(functions)); err != nil {
+
+		return err
+
+	}
+
+	// Encode each function ID.
+
+	for _, fn := range functions {
+
+		if err := binary.Write(w, binary.BigEndian, uint16(fn.RANFunctionID)); err != nil {
+
+			return err
+
+		}
+
+		if err := binary.Write(w, binary.BigEndian, uint16(fn.RANFunctionRevision)); err != nil {
+
+			return err
+
+		}
+
+	}
+
+	return nil
+
+}
+
+func (c *ASN1Codec) decodeRANFunctionIDList(r io.Reader) ([]RANFunctionIDItem, error) {
+
+	// Decode count.
+
+	count, err := c.decodeLength(r)
+
+	if err != nil {
+
+		return nil, err
+
+	}
+
+	functions := make([]RANFunctionIDItem, count)
+
+	for i := range count {
+
+		var functionID, revision uint16
+
+		if err := binary.Read(r, binary.BigEndian, &functionID); err != nil {
+
 			return nil, err
 
 		}
 
+		if err := binary.Read(r, binary.BigEndian, &revision); err != nil {
+
+			return nil, err
+
+		}
+
+		functions[i] = RANFunctionIDItem{
+
+			RANFunctionID: RANFunctionID(functionID),
+
+			RANFunctionRevision: RANFunctionRevision(revision),
+		}
+
+	}
+
+	return functions, nil
+
+}
+
+func (c *ASN1Codec) encodeRANFunctionIDCauseList(w io.Writer, functions []RANFunctionIDCauseItem) error {
+
+	// Encode count.
+
+	if err := c.encodeLength(w, len(functions)); err != nil {
+
+		return err
+
+	}
+
+	// Encode each function with cause.
+
+	for _, fn := range functions {
+
+		if err := binary.Write(w, binary.BigEndian, uint16(fn.RANFunctionID)); err != nil {
+
+			return err
+
+		}
+
+		if err := c.encodeCause(w, fn.Cause); err != nil {
+
+			return err
+
+		}
+
+	}
+
+	return nil
+
+}
+
+func (c *ASN1Codec) decodeRANFunctionIDCauseList(r io.Reader) ([]RANFunctionIDCauseItem, error) {
+
+	// Decode count.
+
+	count, err := c.decodeLength(r)
+
+	if err != nil {
+
+		return nil, err
+
+	}
+
+	functions := make([]RANFunctionIDCauseItem, count)
+
+	for i := range count {
+
+		var functionID uint16
+
+		if err := binary.Read(r, binary.BigEndian, &functionID); err != nil {
+
+			return nil, err
+
+		}
+
+		cause, err := c.decodeCause(r)
+
+		if err != nil {
+
+			return nil, err
+
+		}
+
+		functions[i] = RANFunctionIDCauseItem{
+
+			RANFunctionID: int(functionID),
+
+			Cause: cause,
+		}
+
+	}
+
+	return functions, nil
+
+}
+
+func (c *ASN1Codec) encodeCause(w io.Writer, cause E2Cause) error {
+
+	// Encode cause type (1 byte).
+
+	if err := binary.Write(w, binary.BigEndian, uint8(cause.CauseType)); err != nil {
+
+		return err
+
+	}
+
+	// Encode cause value (2 bytes).
+
+	return binary.Write(w, binary.BigEndian, uint16(cause.CauseValue))
+
+}
+
+func (c *ASN1Codec) decodeCause(r io.Reader) (E2Cause, error) {
+
+	var cause E2Cause
+
+	// Decode cause type.
+
+	var causeType uint8
+
+	if err := binary.Read(r, binary.BigEndian, &causeType); err != nil {
+
+		return cause, err
+
+	}
+
+	cause.CauseType = E2CauseType(causeType)
+
+	// Decode cause value.
+
+	var causeValue uint16
+
+	if err := binary.Read(r, binary.BigEndian, &causeValue); err != nil {
+
+		return cause, err
+
+	}
+
+	cause.CauseValue = int(causeValue)
+
+	return cause, nil
+
+}
+
+// RIC Control Request encoding/decoding.
+
+func (c *ASN1Codec) encodeRICControlRequest(req *RICControlRequest) ([]byte, error) {
+
+	buf := &bytes.Buffer{}
+
+	// Encode RIC Request ID.
+
+	if err := c.encodeRICRequestID(buf, req.RICRequestID); err != nil {
+
+		return nil, err
+
+	}
+
+	// Encode RAN Function ID.
+
+	if err := binary.Write(buf, binary.BigEndian, uint16(req.RANFunctionID)); err != nil {
+
+		return nil, err
+
+	}
+
+	// Encode Call Process ID (optional).
+
+	if req.RICCallProcessID != nil && len(*req.RICCallProcessID) > 0 {
+
+		if err := c.encodeOctetString(buf, []byte(*req.RICCallProcessID)); err != nil {
+
+			return nil, err
+
+		}
+
+	}
+
+	// Encode Control Header.
+
+	if err := c.encodeOctetString(buf, req.RICControlHeader); err != nil {
+
+		return nil, err
+
+	}
+
+	// Encode Control Message.
+
+	if err := c.encodeOctetString(buf, req.RICControlMessage); err != nil {
+
+		return nil, err
+
+	}
+
+	// Encode Control Ack Request (optional).
+
+	ackByte := uint8(0)
+
+	if req.RICControlAckRequest != nil {
+
+		ackByte = uint8(*req.RICControlAckRequest)
+
+	}
+
+	if err := binary.Write(buf, binary.BigEndian, ackByte); err != nil {
+
+		return nil, err
+
 	}
 
 	return buf.Bytes(), nil
 
 }
 
-func (c *ASN1Codec) decodeE2SetupResponse(data []byte) (*E2SetupResponse, error) {
+func (c *ASN1Codec) decodeRICControlRequest(data []byte) (*RICControlRequest, error) {
 
 	buf := bytes.NewReader(data)
 
-	resp := &E2SetupResponse{}
-
-	// Decode Global RIC ID.
-
-	ricID, err := c.decodeGlobalRICID(buf)
-
-	if err != nil {
-
-		return nil, err
-
-	}
-
-	resp.GlobalRICID = ricID
-
-	// Check for optional RAN Functions Accepted.
+	req := &RICControlRequest{}
+
+	// Decode RIC Request ID.
+
+	requestID, err := c.decodeRICRequestID(buf)
+
+	if err != nil {
+
+		return nil, err
+
+	}
+
+	req.RICRequestID = requestID
+
+	// Decode RAN Function ID.
+
+	var ranFunctionID uint16
+
+	if err := binary.Read(buf, binary.BigEndian, &ranFunctionID); err != nil {
+
+		return nil, err
+
+	}
+
+	req.RANFunctionID = RANFunctionID(ranFunctionID)
+
+	// Try to decode optional Call Process ID.
+
+	// This needs proper optional field handling in real ASN.1.
+
+	callProcessID, err := c.decodeOctetString(buf)
+
+	if err == nil && len(callProcessID) > 0 {
+
+		ricCallProcessID := RICCallProcessID(callProcessID)
+
+		req.RICCallProcessID = &ricCallProcessID
+
+	}
+
+	// Decode Control Header.
+
+	header, err := c.decodeOctetString(buf)
+
+	if err != nil {
+
+		return nil, err
+
+	}
+
+	req.RICControlHeader = header
+
+	// Decode Control Message.
+
+	message, err := c.decodeOctetString(buf)
+
+	if err != nil {
+
+		return nil, err
+
+	}
+
+	req.RICControlMessage = message
+
+	// Decode Control Ack Request.
+
+	var ackByte uint8
+
+	if err := binary.Read(buf, binary.BigEndian, &ackByte); err != nil {
+
+		return nil, err
+
+	}
+
+	if ackByte != 0 {
+
+		ackReq := RICControlAckRequest(ackByte)
+
+		req.RICControlAckRequest = &ackReq
+
+	}
+
+	return req, nil
+
+}
+
+// RIC Control Acknowledge encoding/decoding.
+
+func (c *ASN1Codec) encodeRICControlAcknowledge(ack *RICControlAcknowledge) ([]byte, error) {
+
+	buf := &bytes.Buffer{}
+
+	// Encode RIC Request ID.
+
+	if err := c.encodeRICRequestID(buf, ack.RICRequestID); err != nil {
+
+		return nil, err
+
+	}
+
+	// Encode RAN Function ID.
+
+	if err := binary.Write(buf, binary.BigEndian, uint16(ack.RANFunctionID)); err != nil {
+
+		return nil, err
+
+	}
+
+	// Encode Call Process ID (optional).
+
+	if ack.RICCallProcessID != nil && len(*ack.RICCallProcessID) > 0 {
+
+		if err := c.encodeOctetString(buf, []byte(*ack.RICCallProcessID)); err != nil {
+
+			return nil, err
+
+		}
+
+	}
+
+	// Encode Control Outcome (optional).
+
+	if len(ack.RICControlOutcome) > 0 {
+
+		if err := c.encodeOctetString(buf, ack.RICControlOutcome); err != nil {
+
+			return nil, err
+
+		}
+
+	}
+
+	return buf.Bytes(), nil
+
+}
+
+func (c *ASN1Codec) decodeRICControlAcknowledge(data []byte) (*RICControlAcknowledge, error) {
+
+	buf := bytes.NewReader(data)
+
+	ack := &RICControlAcknowledge{}
+
+	// Decode RIC Request ID.
+
+	requestID, err := c.decodeRICRequestID(buf)
+
+	if err != nil {
+
+		return nil, err
+
+	}
+
+	ack.RICRequestID = requestID
+
+	// Decode RAN Function ID.
+
+	var ranFunctionID uint16
+
+	if err := binary.Read(buf, binary.BigEndian, &ranFunctionID); err != nil {
+
+		return nil, err
+
+	}
+
+	ack.RANFunctionID = RANFunctionID(ranFunctionID)
+
+	// Check for optional Call Process ID.
 
 	if buf.Len() > 0 {
 
-		accepted, err := c.decodeRANFunctionIDList(buf)
+		callProcessID, err := c.decodeOctetString(buf)
 
 		if err == nil {
 
-			resp.RANFunctionsAccepted = accepted
-
-		}
-
-	}
-
-	// Check for optional RAN Functions Rejected.
+			ricCallProcessID := RICCallProcessID(callProcessID)
+
+			ack.RICCallProcessID = &ricCallProcessID
+
+		}
+
+	}
+
+	// Check for optional Control Outcome.
 
 	if buf.Len() > 0 {
 
-		rejectedItems, err := c.decodeRANFunctionIDCauseList(buf)
+		outcome, err := c.decodeOctetString(buf)
 
 		if err == nil {
-<<<<<<< HEAD
-			// Convert RANFunctionIDCauseItem to RANFunctionIDCause
-			rejectedCauses := make([]RANFunctionIDCause, len(rejected))
-			for i, item := range rejected {
-				rejectedCauses[i] = RANFunctionIDCause{
-					RANFunctionID: RANFunctionID(item.RANFunctionID),
-					Cause: E2APCause{
-						RICCause: func() *RICCause {
-							cause := RICCauseUnspecified
-							return &cause
-						}(),
-					},
-				}
-			}
-			resp.RANFunctionsRejected = rejectedCauses
-=======
-
-			// Convert RANFunctionIDCauseItem slice to RANFunctionIDCause slice.
-
-			resp.RANFunctionsRejected = make([]RANFunctionIDCause, len(rejectedItems))
-
-			for i, item := range rejectedItems {
-
-				resp.RANFunctionsRejected[i] = RANFunctionIDCause{
-
-					RANFunctionID: RANFunctionID(item.RANFunctionID),
-
-					Cause: E2APCause{}, // Simplified - would need proper conversion
-
-				}
-
-			}
-
->>>>>>> b3529b0b
+
+			ack.RICControlOutcome = outcome
+
+		}
+
+	}
+
+	return ack, nil
+
+}
+
+// RIC Subscription Response encoding/decoding.
+
+func (c *ASN1Codec) encodeRICSubscriptionResponse(resp *RICSubscriptionResponse) ([]byte, error) {
+
+	buf := &bytes.Buffer{}
+
+	// Encode RIC Request ID.
+
+	if err := c.encodeRICRequestID(buf, resp.RICRequestID); err != nil {
+
+		return nil, err
+
+	}
+
+	// Encode RAN Function ID.
+
+	if err := binary.Write(buf, binary.BigEndian, uint16(resp.RANFunctionID)); err != nil {
+
+		return nil, err
+
+	}
+
+	// Encode Actions Admitted List - convert RICActionID slice to RICActionAdmittedItem slice.
+
+	admittedItems := make([]RICActionAdmittedItem, len(resp.RICActionAdmittedList))
+
+	for i, actionID := range resp.RICActionAdmittedList {
+
+		admittedItems[i] = RICActionAdmittedItem{ActionID: int(actionID)}
+
+	}
+
+	if err := c.encodeRICActionAdmittedList(buf, admittedItems); err != nil {
+
+		return nil, err
+
+	}
+
+	// Encode Actions Not Admitted List (optional).
+
+	if len(resp.RICActionNotAdmittedList) > 0 {
+
+		if err := c.encodeRICActionNotAdmittedList(buf, resp.RICActionNotAdmittedList); err != nil {
+
+			return nil, err
+
+		}
+
+	}
+
+	return buf.Bytes(), nil
+
+}
+
+func (c *ASN1Codec) decodeRICSubscriptionResponse(data []byte) (*RICSubscriptionResponse, error) {
+
+	buf := bytes.NewReader(data)
+
+	resp := &RICSubscriptionResponse{}
+
+	// Decode RIC Request ID.
+
+	requestID, err := c.decodeRICRequestID(buf)
+
+	if err != nil {
+
+		return nil, err
+
+	}
+
+	resp.RICRequestID = requestID
+
+	// Decode RAN Function ID.
+
+	var ranFunctionID uint16
+
+	if err := binary.Read(buf, binary.BigEndian, &ranFunctionID); err != nil {
+
+		return nil, err
+
+	}
+
+	resp.RANFunctionID = RANFunctionID(ranFunctionID)
+
+	// Decode Actions Admitted List.
+
+	admittedItems, err := c.decodeRICActionAdmittedList(buf)
+
+	if err != nil {
+
+		return nil, err
+
+	}
+
+	// Convert RICActionAdmittedItem slice to RICActionID slice.
+
+	resp.RICActionAdmittedList = make([]RICActionID, len(admittedItems))
+
+	for i, item := range admittedItems {
+
+		resp.RICActionAdmittedList[i] = RICActionID(item.ActionID)
+
+	}
+
+	// Check for optional Actions Not Admitted List.
+
+	if buf.Len() > 0 {
+
+		notAdmitted, err := c.decodeRICActionNotAdmittedList(buf)
+
+		if err == nil {
+
+			resp.RICActionNotAdmittedList = notAdmitted
+
 		}
 
 	}
@@ -1754,80 +2251,139 @@
 
 }
 
-func (c *ASN1Codec) encodeGlobalRICID(w io.Writer, id GlobalRICID) error {
-
-	// Encode PLMN Identity.
-
-	plmnBytes := c.encodePLMNIdentity(id.PLMNIdentity)
-
-	if _, err := w.Write(plmnBytes); err != nil {
+// Helper methods for RIC Request ID.
+
+func (c *ASN1Codec) encodeRICRequestID(w io.Writer, id RICRequestID) error {
+
+	// Encode Requestor ID (16 bits).
+
+	if err := binary.Write(w, binary.BigEndian, uint16(id.RICRequestorID)); err != nil {
 
 		return err
 
 	}
 
-	// Encode RIC ID (32 bits).
-
-	return binary.Write(w, binary.BigEndian, uint32(id.RICID))
-
-}
-
-func (c *ASN1Codec) decodeGlobalRICID(r io.Reader) (GlobalRICID, error) {
-
-	var id GlobalRICID
-
-	// Decode PLMN Identity.
-
-	plmnBytes := make([]byte, 3)
-
-	if _, err := io.ReadFull(r, plmnBytes); err != nil {
+	// Encode Instance ID (16 bits).
+
+	return binary.Write(w, binary.BigEndian, uint16(id.RICInstanceID))
+
+}
+
+func (c *ASN1Codec) decodeRICRequestID(r io.Reader) (RICRequestID, error) {
+
+	var id RICRequestID
+
+	// Decode Requestor ID.
+
+	var requestorID uint16
+
+	if err := binary.Read(r, binary.BigEndian, &requestorID); err != nil {
 
 		return id, err
 
 	}
 
-	id.PLMNIdentity = c.decodePLMNIdentity(plmnBytes)
-
-	// Decode RIC ID.
-
-	var ricID uint32
-
-	if err := binary.Read(r, binary.BigEndian, &ricID); err != nil {
+	id.RICRequestorID = RICRequestorID(requestorID)
+
+	// Decode Instance ID.
+
+	var instanceID uint16
+
+	if err := binary.Read(r, binary.BigEndian, &instanceID); err != nil {
 
 		return id, err
 
 	}
-<<<<<<< HEAD
-=======
-
->>>>>>> b3529b0b
-	id.RICID = RICID(ricID)
+
+	id.RICInstanceID = RICInstanceID(instanceID)
 
 	return id, nil
 
 }
 
-func (c *ASN1Codec) encodeRANFunctionIDList(w io.Writer, functions []RANFunctionIDItem) error {
+// Helper methods for RIC Actions.
+
+func (c *ASN1Codec) encodeRICActionsList(w io.Writer, actions []RICActionToBeSetupItem) error {
 
 	// Encode count.
 
-	if err := c.encodeLength(w, len(functions)); err != nil {
+	if err := c.encodeLength(w, len(actions)); err != nil {
 
 		return err
 
 	}
 
-	// Encode each function ID.
-
-	for _, fn := range functions {
-
-		if err := binary.Write(w, binary.BigEndian, uint16(fn.RANFunctionID)); err != nil {
+	// Encode each action.
+
+	for _, action := range actions {
+
+		if err := c.encodeRICAction(w, action); err != nil {
 
 			return err
 
 		}
 
-		if err := binary.Write(w, binary.BigEndian, uint16(fn.RANFunctionRevision)); err != nil {
+	}
+
+	return nil
+
+}
+
+func (c *ASN1Codec) decodeRICActionsList(r io.Reader) ([]RICActionToBeSetupItem, error) {
+
+	// Decode count.
+
+	count, err := c.decodeLength(r)
+
+	if err != nil {
+
+		return nil, err
+
+	}
+
+	actions := make([]RICActionToBeSetupItem, count)
+
+	for i := range count {
+
+		action, err := c.decodeRICAction(r)
+
+		if err != nil {
+
+			return nil, err
+
+		}
+
+		actions[i] = action
+
+	}
+
+	return actions, nil
+
+}
+
+func (c *ASN1Codec) encodeRICAction(w io.Writer, action RICActionToBeSetupItem) error {
+
+	// Encode Action ID.
+
+	if err := binary.Write(w, binary.BigEndian, uint16(action.RICActionID)); err != nil {
+
+		return err
+
+	}
+
+	// Encode Action Type.
+
+	if err := binary.Write(w, binary.BigEndian, uint8(action.RICActionType)); err != nil {
+
+		return err
+
+	}
+
+	// Encode Action Definition (optional).
+
+	if len(action.RICActionDefinition) > 0 {
+
+		if err := c.encodeOctetString(w, action.RICActionDefinition); err != nil {
 
 			return err
 
@@ -1835,11 +2391,119 @@
 
 	}
 
+	// Encode Subsequent Action (optional).
+
+	if action.RICSubsequentAction != nil {
+
+		if err := c.encodeSubsequentAction(w, *action.RICSubsequentAction); err != nil {
+
+			return err
+
+		}
+
+	}
+
 	return nil
 
 }
 
-func (c *ASN1Codec) decodeRANFunctionIDList(r io.Reader) ([]RANFunctionIDItem, error) {
+func (c *ASN1Codec) decodeRICAction(r io.Reader) (RICActionToBeSetupItem, error) {
+
+	var action RICActionToBeSetupItem
+
+	// Decode Action ID.
+
+	var actionID uint16
+
+	if err := binary.Read(r, binary.BigEndian, &actionID); err != nil {
+
+		return action, err
+
+	}
+
+	action.RICActionID = RICActionID(actionID)
+
+	// Decode Action Type.
+
+	var actionType uint8
+
+	if err := binary.Read(r, binary.BigEndian, &actionType); err != nil {
+
+		return action, err
+
+	}
+
+	action.RICActionType = RICActionType(actionType)
+
+	// Check for optional Action Definition.
+
+	// This needs proper optional field handling.
+
+	definition, err := c.decodeOctetString(r)
+
+	if err == nil && len(definition) > 0 {
+
+		action.RICActionDefinition = definition
+
+	}
+
+	// Check for optional Subsequent Action.
+
+	// This needs proper optional field handling.
+
+	return action, nil
+
+}
+
+func (c *ASN1Codec) encodeSubsequentAction(w io.Writer, action RICSubsequentAction) error {
+
+	// Encode Subsequent Action Type.
+
+	if err := binary.Write(w, binary.BigEndian, uint8(action.RICSubsequentActionType)); err != nil {
+
+		return err
+
+	}
+
+	// Encode Time to Wait (optional).
+
+	if action.RICTimeToWait != nil {
+
+		return binary.Write(w, binary.BigEndian, uint8(*action.RICTimeToWait))
+
+	}
+
+	return binary.Write(w, binary.BigEndian, uint8(0))
+
+}
+
+func (c *ASN1Codec) encodeRICActionAdmittedList(w io.Writer, actions []RICActionAdmittedItem) error {
+
+	// Encode count.
+
+	if err := c.encodeLength(w, len(actions)); err != nil {
+
+		return err
+
+	}
+
+	// Encode each admitted action.
+
+	for _, action := range actions {
+
+		if err := binary.Write(w, binary.BigEndian, uint16(action.ActionID)); err != nil {
+
+			return err
+
+		}
+
+	}
+
+	return nil
+
+}
+
+func (c *ASN1Codec) decodeRICActionAdmittedList(r io.Reader) ([]RICActionAdmittedItem, error) {
 
 	// Decode count.
 
@@ -1851,1482 +2515,401 @@
 
 	}
 
-	functions := make([]RANFunctionIDItem, count)
+	actions := make([]RICActionAdmittedItem, count)
 
 	for i := range count {
 
-		var functionID, revision uint16
-
-		if err := binary.Read(r, binary.BigEndian, &functionID); err != nil {
+		var actionID uint16
+
+		if err := binary.Read(r, binary.BigEndian, &actionID); err != nil {
 
 			return nil, err
 
 		}
 
-		if err := binary.Read(r, binary.BigEndian, &revision); err != nil {
+		actions[i] = RICActionAdmittedItem{ActionID: int(actionID)}
+
+	}
+
+	return actions, nil
+
+}
+
+func (c *ASN1Codec) encodeRICActionNotAdmittedList(w io.Writer, actions []RICActionNotAdmittedItem) error {
+
+	// Encode count.
+
+	if err := c.encodeLength(w, len(actions)); err != nil {
+
+		return err
+
+	}
+
+	// Encode each not admitted action.
+
+	for _, action := range actions {
+
+		if err := binary.Write(w, binary.BigEndian, uint16(action.RICActionID)); err != nil {
+
+			return err
+
+		}
+
+		// Convert E2APCause to E2Cause for encoding.
+
+		e2Cause := E2Cause{
+
+			CauseType: E2CauseTypeRIC, // Simplified mapping
+
+			CauseValue: 0, // Default value
+
+		}
+
+		if err := c.encodeCause(w, e2Cause); err != nil {
+
+			return err
+
+		}
+
+	}
+
+	return nil
+
+}
+
+func (c *ASN1Codec) decodeRICActionNotAdmittedList(r io.Reader) ([]RICActionNotAdmittedItem, error) {
+
+	// Decode count.
+
+	count, err := c.decodeLength(r)
+
+	if err != nil {
+
+		return nil, err
+
+	}
+
+	actions := make([]RICActionNotAdmittedItem, count)
+
+	for i := range count {
+
+		var actionID uint16
+
+		if err := binary.Read(r, binary.BigEndian, &actionID); err != nil {
 
 			return nil, err
 
 		}
 
-		functions[i] = RANFunctionIDItem{
-<<<<<<< HEAD
-			RANFunctionID:       RANFunctionID(functionID),
-=======
-
-			RANFunctionID: RANFunctionID(functionID),
-
->>>>>>> b3529b0b
-			RANFunctionRevision: RANFunctionRevision(revision),
-		}
-
-	}
-
-	return functions, nil
-
-}
-
-func (c *ASN1Codec) encodeRANFunctionIDCauseList(w io.Writer, functions []RANFunctionIDCauseItem) error {
-
-	// Encode count.
-
-	if err := c.encodeLength(w, len(functions)); err != nil {
+		_, err := c.decodeCause(r) // Decode but don't use - simplified implementation
+
+		if err != nil {
+
+			return nil, err
+
+		}
+
+		actions[i] = RICActionNotAdmittedItem{
+
+			RICActionID: RICActionID(actionID),
+
+			Cause: E2APCause{}, // Simplified - would need proper conversion from E2Cause
+
+		}
+
+	}
+
+	return actions, nil
+
+}
+
+// Indication Type encoding/decoding.
+
+func (c *ASN1Codec) encodeIndicationType(w io.Writer, indType RICIndicationType) error {
+
+	return binary.Write(w, binary.BigEndian, uint8(indType))
+
+}
+
+func (c *ASN1Codec) decodeIndicationType(r io.Reader) (RICIndicationType, error) {
+
+	var indType uint8
+
+	if err := binary.Read(r, binary.BigEndian, &indType); err != nil {
+
+		return 0, err
+
+	}
+
+	return RICIndicationType(indType), nil
+
+}
+
+// E2NodeComponentID encoding/decoding.
+
+func (c *ASN1Codec) encodeE2NodeComponentID(w io.Writer, id E2NodeComponentID) error {
+
+	// For simplicity, encode as a choice indicator followed by the active field.
+
+	// In real ASN.1 PER, this would use choice encoding rules.
+
+	if id.E2NodeComponentInterfaceTypeNG != nil {
+
+		// Encode choice indicator for NG (0).
+
+		if err := binary.Write(w, binary.BigEndian, uint8(0)); err != nil {
+
+			return err
+
+		}
+
+		// Encode AMF Name.
+
+		return c.encodeOctetString(w, []byte(id.E2NodeComponentInterfaceTypeNG.AMFName))
+
+	}
+
+	if id.E2NodeComponentInterfaceTypeXn != nil {
+
+		// Encode choice indicator for Xn (1).
+
+		if err := binary.Write(w, binary.BigEndian, uint8(1)); err != nil {
+
+			return err
+
+		}
+
+		// Encode Global NG-RAN Node ID.
+
+		return c.encodeOctetString(w, []byte(id.E2NodeComponentInterfaceTypeXn.GlobalNGRANNodeID))
+
+	}
+
+	if id.E2NodeComponentInterfaceTypeE1 != nil {
+
+		// Encode choice indicator for E1 (2).
+
+		if err := binary.Write(w, binary.BigEndian, uint8(2)); err != nil {
+
+			return err
+
+		}
+
+		// Encode gNB-CU-CP ID.
+
+		return c.encodeOctetString(w, []byte(id.E2NodeComponentInterfaceTypeE1.GNBCUCPID))
+
+	}
+
+	if id.E2NodeComponentInterfaceTypeF1 != nil {
+
+		// Encode choice indicator for F1 (3).
+
+		if err := binary.Write(w, binary.BigEndian, uint8(3)); err != nil {
+
+			return err
+
+		}
+
+		// Encode gNB-DU ID.
+
+		return c.encodeOctetString(w, []byte(id.E2NodeComponentInterfaceTypeF1.GNBDUID))
+
+	}
+
+	if id.E2NodeComponentInterfaceTypeW1 != nil {
+
+		// Encode choice indicator for W1 (4).
+
+		if err := binary.Write(w, binary.BigEndian, uint8(4)); err != nil {
+
+			return err
+
+		}
+
+		// Encode ng-eNB-DU ID.
+
+		return c.encodeOctetString(w, []byte(id.E2NodeComponentInterfaceTypeW1.NGENBDUID))
+
+	}
+
+	if id.E2NodeComponentInterfaceTypeS1 != nil {
+
+		// Encode choice indicator for S1 (5).
+
+		if err := binary.Write(w, binary.BigEndian, uint8(5)); err != nil {
+
+			return err
+
+		}
+
+		// Encode MME Name.
+
+		return c.encodeOctetString(w, []byte(id.E2NodeComponentInterfaceTypeS1.MMEName))
+
+	}
+
+	if id.E2NodeComponentInterfaceTypeX2 != nil {
+
+		// Encode choice indicator for X2 (6).
+
+		if err := binary.Write(w, binary.BigEndian, uint8(6)); err != nil {
+
+			return err
+
+		}
+
+		// Encode eNB ID.
+
+		return c.encodeOctetString(w, []byte(id.E2NodeComponentInterfaceTypeX2.ENBID))
+
+	}
+
+	// Default case - empty choice.
+
+	return binary.Write(w, binary.BigEndian, uint8(255))
+
+}
+
+func (c *ASN1Codec) decodeE2NodeComponentID(r io.Reader) (E2NodeComponentID, error) {
+
+	var id E2NodeComponentID
+
+	// Decode choice indicator.
+
+	var choice uint8
+
+	if err := binary.Read(r, binary.BigEndian, &choice); err != nil {
+
+		return id, err
+
+	}
+
+	switch choice {
+
+	case 0: // NG
+
+		name, err := c.decodeOctetString(r)
+
+		if err != nil {
+
+			return id, err
+
+		}
+
+		id.E2NodeComponentInterfaceTypeNG = &E2NodeComponentInterfaceNG{
+
+			AMFName: string(name),
+		}
+
+	case 1: // Xn
+
+		nodeID, err := c.decodeOctetString(r)
+
+		if err != nil {
+
+			return id, err
+
+		}
+
+		id.E2NodeComponentInterfaceTypeXn = &E2NodeComponentInterfaceXn{
+
+			GlobalNGRANNodeID: string(nodeID),
+		}
+
+	case 2: // E1
+
+		cuCPID, err := c.decodeOctetString(r)
+
+		if err != nil {
+
+			return id, err
+
+		}
+
+		id.E2NodeComponentInterfaceTypeE1 = &E2NodeComponentInterfaceE1{
+
+			GNBCUCPID: string(cuCPID),
+		}
+
+	case 3: // F1
+
+		duID, err := c.decodeOctetString(r)
+
+		if err != nil {
+
+			return id, err
+
+		}
+
+		id.E2NodeComponentInterfaceTypeF1 = &E2NodeComponentInterfaceF1{
+
+			GNBDUID: string(duID),
+		}
+
+	case 4: // W1
+
+		duID, err := c.decodeOctetString(r)
+
+		if err != nil {
+
+			return id, err
+
+		}
+
+		id.E2NodeComponentInterfaceTypeW1 = &E2NodeComponentInterfaceW1{
+
+			NGENBDUID: string(duID),
+		}
+
+	case 5: // S1
+
+		name, err := c.decodeOctetString(r)
+
+		if err != nil {
+
+			return id, err
+
+		}
+
+		id.E2NodeComponentInterfaceTypeS1 = &E2NodeComponentInterfaceS1{
+
+			MMEName: string(name),
+		}
+
+	case 6: // X2
+
+		enbID, err := c.decodeOctetString(r)
+
+		if err != nil {
+
+			return id, err
+
+		}
+
+		id.E2NodeComponentInterfaceTypeX2 = &E2NodeComponentInterfaceX2{
+
+			ENBID: string(enbID),
+		}
+
+	}
+
+	return id, nil
+
+}
+
+// E2NodeComponentConfiguration encoding/decoding.
+
+func (c *ASN1Codec) encodeE2NodeComponentConfiguration(w io.Writer, config E2NodeComponentConfiguration) error {
+
+	// Encode request part.
+
+	if err := c.encodeOctetString(w, config.E2NodeComponentRequestPart); err != nil {
 
 		return err
 
 	}
 
-	// Encode each function with cause.
-
-	for _, fn := range functions {
-
-		if err := binary.Write(w, binary.BigEndian, uint16(fn.RANFunctionID)); err != nil {
-
-			return err
-
-		}
-
-		if err := c.encodeCause(w, fn.Cause); err != nil {
-
-			return err
-
-		}
-
-	}
-
-	return nil
-
-}
-
-func (c *ASN1Codec) decodeRANFunctionIDCauseList(r io.Reader) ([]RANFunctionIDCauseItem, error) {
-
-	// Decode count.
-
-	count, err := c.decodeLength(r)
-
-	if err != nil {
-
-		return nil, err
-
-	}
-
-	functions := make([]RANFunctionIDCauseItem, count)
-
-	for i := range count {
-
-		var functionID uint16
-
-		if err := binary.Read(r, binary.BigEndian, &functionID); err != nil {
-
-			return nil, err
-
-		}
-
-		cause, err := c.decodeCause(r)
-
-		if err != nil {
-
-			return nil, err
-
-		}
-
-		functions[i] = RANFunctionIDCauseItem{
-
-			RANFunctionID: int(functionID),
-
-			Cause: cause,
-		}
-
-	}
-
-	return functions, nil
-
-}
-
-func (c *ASN1Codec) encodeCause(w io.Writer, cause E2Cause) error {
-
-	// Encode cause type (1 byte).
-
-	if err := binary.Write(w, binary.BigEndian, uint8(cause.CauseType)); err != nil {
-
-		return err
-
-	}
-
-	// Encode cause value (2 bytes).
-
-	return binary.Write(w, binary.BigEndian, uint16(cause.CauseValue))
-
-}
-
-func (c *ASN1Codec) decodeCause(r io.Reader) (E2Cause, error) {
-
-	var cause E2Cause
-
-	// Decode cause type.
-
-	var causeType uint8
-
-	if err := binary.Read(r, binary.BigEndian, &causeType); err != nil {
-
-		return cause, err
-
-	}
-
-	cause.CauseType = E2CauseType(causeType)
-
-	// Decode cause value.
-
-	var causeValue uint16
-
-	if err := binary.Read(r, binary.BigEndian, &causeValue); err != nil {
-
-		return cause, err
-
-	}
-
-	cause.CauseValue = int(causeValue)
-
-	return cause, nil
-
-}
-
-// RIC Control Request encoding/decoding.
-
-func (c *ASN1Codec) encodeRICControlRequest(req *RICControlRequest) ([]byte, error) {
-
-	buf := &bytes.Buffer{}
-
-<<<<<<< HEAD
-	// Encode RIC Request ID
-	if err := c.encodeRICRequestID(buf, req.RICRequestID); err != nil {
-		return nil, err
-=======
-	// Encode RIC Request ID.
-
-	if err := c.encodeRICRequestID(buf, req.RICRequestID); err != nil {
-
-		return nil, err
-
->>>>>>> b3529b0b
-	}
-
-	// Encode RAN Function ID.
-
-	if err := binary.Write(buf, binary.BigEndian, uint16(req.RANFunctionID)); err != nil {
-
-		return nil, err
-
-	}
-
-<<<<<<< HEAD
-	// Encode Call Process ID (optional)
-	if req.RICCallProcessID != nil && len(*req.RICCallProcessID) > 0 {
-		if err := c.encodeOctetString(buf, *req.RICCallProcessID); err != nil {
-=======
-	// Encode Call Process ID (optional).
-
-	if req.RICCallProcessID != nil && len(*req.RICCallProcessID) > 0 {
-
-		if err := c.encodeOctetString(buf, []byte(*req.RICCallProcessID)); err != nil {
-
->>>>>>> b3529b0b
-			return nil, err
-
-		}
-
-	}
-
-<<<<<<< HEAD
-	// Encode Control Header
-	if err := c.encodeOctetString(buf, req.RICControlHeader); err != nil {
-=======
-	// Encode Control Header.
-
-	if err := c.encodeOctetString(buf, req.RICControlHeader); err != nil {
-
->>>>>>> b3529b0b
-		return nil, err
-
-	}
-
-<<<<<<< HEAD
-	// Encode Control Message
-	if err := c.encodeOctetString(buf, req.RICControlMessage); err != nil {
-=======
-	// Encode Control Message.
-
-	if err := c.encodeOctetString(buf, req.RICControlMessage); err != nil {
-
->>>>>>> b3529b0b
-		return nil, err
-
-	}
-
-	// Encode Control Ack Request (optional).
-
-	ackByte := uint8(0)
-<<<<<<< HEAD
-	if req.RICControlAckRequest != nil && *req.RICControlAckRequest == RICControlAckRequestAck {
-		ackByte = 1
-=======
-
-	if req.RICControlAckRequest != nil {
-
-		ackByte = uint8(*req.RICControlAckRequest)
-
->>>>>>> b3529b0b
-	}
-
-	if err := binary.Write(buf, binary.BigEndian, ackByte); err != nil {
-
-		return nil, err
-
-	}
-
-	return buf.Bytes(), nil
-
-}
-
-func (c *ASN1Codec) decodeRICControlRequest(data []byte) (*RICControlRequest, error) {
-
-	buf := bytes.NewReader(data)
-
-	req := &RICControlRequest{}
-
-	// Decode RIC Request ID.
-
-	requestID, err := c.decodeRICRequestID(buf)
-
-	if err != nil {
-
-		return nil, err
-
-	}
-<<<<<<< HEAD
-	req.RICRequestID = requestID
-=======
->>>>>>> b3529b0b
-
-	req.RICRequestID = requestID
-
-	// Decode RAN Function ID.
-
-	var ranFunctionID uint16
-
-	if err := binary.Read(buf, binary.BigEndian, &ranFunctionID); err != nil {
-
-		return nil, err
-
-	}
-<<<<<<< HEAD
-	req.RANFunctionID = RANFunctionID(ranFunctionID)
-=======
->>>>>>> b3529b0b
-
-	req.RANFunctionID = RANFunctionID(ranFunctionID)
-
-	// Try to decode optional Call Process ID.
-
-	// This needs proper optional field handling in real ASN.1.
-
-	callProcessID, err := c.decodeOctetString(buf)
-
-	if err == nil && len(callProcessID) > 0 {
-<<<<<<< HEAD
-		cpid := RICCallProcessID(callProcessID)
-		req.RICCallProcessID = &cpid
-=======
-
-		ricCallProcessID := RICCallProcessID(callProcessID)
-
-		req.RICCallProcessID = &ricCallProcessID
-
->>>>>>> b3529b0b
-	}
-
-	// Decode Control Header.
-
-	header, err := c.decodeOctetString(buf)
-
-	if err != nil {
-
-		return nil, err
-
-	}
-<<<<<<< HEAD
-	req.RICControlHeader = header
-=======
->>>>>>> b3529b0b
-
-	req.RICControlHeader = header
-
-	// Decode Control Message.
-
-	message, err := c.decodeOctetString(buf)
-
-	if err != nil {
-
-		return nil, err
-
-	}
-<<<<<<< HEAD
-	req.RICControlMessage = message
-=======
->>>>>>> b3529b0b
-
-	req.RICControlMessage = message
-
-	// Decode Control Ack Request.
-
-	var ackByte uint8
-
-	if err := binary.Read(buf, binary.BigEndian, &ackByte); err != nil {
-
-		return nil, err
-
-	}
-
-	if ackByte != 0 {
-
-		ackReq := RICControlAckRequest(ackByte)
-
-		req.RICControlAckRequest = &ackReq
-
-	}
-<<<<<<< HEAD
-	ackReq := RICControlAckRequestNoAck
-	if ackByte != 0 {
-		ackReq = RICControlAckRequestAck
-	}
-	req.RICControlAckRequest = &ackReq
-=======
->>>>>>> b3529b0b
-
-	return req, nil
-
-}
-
-// RIC Control Acknowledge encoding/decoding.
-
-func (c *ASN1Codec) encodeRICControlAcknowledge(ack *RICControlAcknowledge) ([]byte, error) {
-
-	buf := &bytes.Buffer{}
-
-<<<<<<< HEAD
-	// Encode RIC Request ID
-	if err := c.encodeRICRequestID(buf, ack.RICRequestID); err != nil {
-=======
-	// Encode RIC Request ID.
-
-	if err := c.encodeRICRequestID(buf, ack.RICRequestID); err != nil {
-
->>>>>>> b3529b0b
-		return nil, err
-
-	}
-
-	// Encode RAN Function ID.
-
-	if err := binary.Write(buf, binary.BigEndian, uint16(ack.RANFunctionID)); err != nil {
-
-		return nil, err
-
-	}
-
-<<<<<<< HEAD
-	// Encode Call Process ID (optional)
-	if ack.RICCallProcessID != nil && len(*ack.RICCallProcessID) > 0 {
-		if err := c.encodeOctetString(buf, *ack.RICCallProcessID); err != nil {
-=======
-	// Encode Call Process ID (optional).
-
-	if ack.RICCallProcessID != nil && len(*ack.RICCallProcessID) > 0 {
-
-		if err := c.encodeOctetString(buf, []byte(*ack.RICCallProcessID)); err != nil {
-
->>>>>>> b3529b0b
-			return nil, err
-
-		}
-
-	}
-
-<<<<<<< HEAD
-	// Encode Control Outcome (optional)
-	if len(ack.RICControlOutcome) > 0 {
-		if err := c.encodeOctetString(buf, ack.RICControlOutcome); err != nil {
-=======
-	// Encode Control Outcome (optional).
-
-	if len(ack.RICControlOutcome) > 0 {
-
-		if err := c.encodeOctetString(buf, ack.RICControlOutcome); err != nil {
-
->>>>>>> b3529b0b
-			return nil, err
-
-		}
-
-	}
-
-	return buf.Bytes(), nil
-
-}
-
-func (c *ASN1Codec) decodeRICControlAcknowledge(data []byte) (*RICControlAcknowledge, error) {
-
-	buf := bytes.NewReader(data)
-
-	ack := &RICControlAcknowledge{}
-
-	// Decode RIC Request ID.
-
-	requestID, err := c.decodeRICRequestID(buf)
-
-	if err != nil {
-
-		return nil, err
-
-	}
-<<<<<<< HEAD
-	ack.RICRequestID = requestID
-=======
->>>>>>> b3529b0b
-
-	ack.RICRequestID = requestID
-
-	// Decode RAN Function ID.
-
-	var ranFunctionID uint16
-
-	if err := binary.Read(buf, binary.BigEndian, &ranFunctionID); err != nil {
-
-		return nil, err
-
-	}
-<<<<<<< HEAD
-	ack.RANFunctionID = RANFunctionID(ranFunctionID)
-=======
->>>>>>> b3529b0b
-
-	ack.RANFunctionID = RANFunctionID(ranFunctionID)
-
-	// Check for optional Call Process ID.
-
-	if buf.Len() > 0 {
-
-		callProcessID, err := c.decodeOctetString(buf)
-
-		if err == nil {
-<<<<<<< HEAD
-			cpid := RICCallProcessID(callProcessID)
-			ack.RICCallProcessID = &cpid
-=======
-
-			ricCallProcessID := RICCallProcessID(callProcessID)
-
-			ack.RICCallProcessID = &ricCallProcessID
-
->>>>>>> b3529b0b
-		}
-
-	}
-
-	// Check for optional Control Outcome.
-
-	if buf.Len() > 0 {
-
-		outcome, err := c.decodeOctetString(buf)
-
-		if err == nil {
-<<<<<<< HEAD
-			ack.RICControlOutcome = outcome
-=======
-
-			ack.RICControlOutcome = outcome
-
->>>>>>> b3529b0b
-		}
-
-	}
-
-	return ack, nil
-
-}
-
-// RIC Subscription Response encoding/decoding.
-
-func (c *ASN1Codec) encodeRICSubscriptionResponse(resp *RICSubscriptionResponse) ([]byte, error) {
-
-	buf := &bytes.Buffer{}
-
-<<<<<<< HEAD
-	// Encode RIC Request ID
-	if err := c.encodeRICRequestID(buf, resp.RICRequestID); err != nil {
-=======
-	// Encode RIC Request ID.
-
-	if err := c.encodeRICRequestID(buf, resp.RICRequestID); err != nil {
-
->>>>>>> b3529b0b
-		return nil, err
-
-	}
-
-	// Encode RAN Function ID.
-
-	if err := binary.Write(buf, binary.BigEndian, uint16(resp.RANFunctionID)); err != nil {
-
-		return nil, err
-
-	}
-
-	// Encode Actions Admitted List - convert RICActionID slice to RICActionAdmittedItem slice.
-
-	admittedItems := make([]RICActionAdmittedItem, len(resp.RICActionAdmittedList))
-
-	for i, actionID := range resp.RICActionAdmittedList {
-
-		admittedItems[i] = RICActionAdmittedItem{ActionID: int(actionID)}
-
-	}
-
-<<<<<<< HEAD
-	// Encode Actions Admitted List - convert RICActionID to RICActionAdmittedItem
-	admittedItems := make([]RICActionAdmittedItem, len(resp.RICActionAdmittedList))
-	for i, actionID := range resp.RICActionAdmittedList {
-		admittedItems[i] = RICActionAdmittedItem{ActionID: int(actionID)}
-	}
-	if err := c.encodeRICActionAdmittedList(buf, admittedItems); err != nil {
-=======
-	if err := c.encodeRICActionAdmittedList(buf, admittedItems); err != nil {
-
->>>>>>> b3529b0b
-		return nil, err
-
-	}
-
-<<<<<<< HEAD
-	// Encode Actions Not Admitted List (optional)
-	if len(resp.RICActionNotAdmittedList) > 0 {
-		if err := c.encodeRICActionNotAdmittedList(buf, resp.RICActionNotAdmittedList); err != nil {
-=======
-	// Encode Actions Not Admitted List (optional).
-
-	if len(resp.RICActionNotAdmittedList) > 0 {
-
-		if err := c.encodeRICActionNotAdmittedList(buf, resp.RICActionNotAdmittedList); err != nil {
-
->>>>>>> b3529b0b
-			return nil, err
-
-		}
-
-	}
-
-	return buf.Bytes(), nil
-
-}
-
-func (c *ASN1Codec) decodeRICSubscriptionResponse(data []byte) (*RICSubscriptionResponse, error) {
-
-	buf := bytes.NewReader(data)
-
-	resp := &RICSubscriptionResponse{}
-
-	// Decode RIC Request ID.
-
-	requestID, err := c.decodeRICRequestID(buf)
-
-	if err != nil {
-
-		return nil, err
-
-	}
-<<<<<<< HEAD
-	resp.RICRequestID = requestID
-=======
->>>>>>> b3529b0b
-
-	resp.RICRequestID = requestID
-
-	// Decode RAN Function ID.
-
-	var ranFunctionID uint16
-
-	if err := binary.Read(buf, binary.BigEndian, &ranFunctionID); err != nil {
-
-		return nil, err
-
-	}
-<<<<<<< HEAD
-	resp.RANFunctionID = RANFunctionID(ranFunctionID)
-
-	// Decode Actions Admitted List - convert RICActionAdmittedItem to RICActionID
-	admittedItems, err := c.decodeRICActionAdmittedList(buf)
-=======
-
-	resp.RANFunctionID = RANFunctionID(ranFunctionID)
-
-	// Decode Actions Admitted List.
-
-	admittedItems, err := c.decodeRICActionAdmittedList(buf)
-
->>>>>>> b3529b0b
-	if err != nil {
-
-		return nil, err
-
-	}
-
-	// Convert RICActionAdmittedItem slice to RICActionID slice.
-
-	resp.RICActionAdmittedList = make([]RICActionID, len(admittedItems))
-
-	for i, item := range admittedItems {
-
-		resp.RICActionAdmittedList[i] = RICActionID(item.ActionID)
-
-	}
-<<<<<<< HEAD
-	admitted := make([]RICActionID, len(admittedItems))
-	for i, item := range admittedItems {
-		admitted[i] = RICActionID(item.ActionID)
-	}
-	resp.RICActionAdmittedList = admitted
-=======
->>>>>>> b3529b0b
-
-	// Check for optional Actions Not Admitted List.
-
-	if buf.Len() > 0 {
-
-		notAdmitted, err := c.decodeRICActionNotAdmittedList(buf)
-
-		if err == nil {
-<<<<<<< HEAD
-			resp.RICActionNotAdmittedList = notAdmitted
-=======
-
-			resp.RICActionNotAdmittedList = notAdmitted
-
->>>>>>> b3529b0b
-		}
-
-	}
-
-	return resp, nil
-
-}
-
-// Helper methods for RIC Request ID.
-
-func (c *ASN1Codec) encodeRICRequestID(w io.Writer, id RICRequestID) error {
-<<<<<<< HEAD
-	// Encode Requestor ID (16 bits)
-	if err := binary.Write(w, binary.BigEndian, uint16(id.RICRequestorID)); err != nil {
-=======
-
-	// Encode Requestor ID (16 bits).
-
-	if err := binary.Write(w, binary.BigEndian, uint16(id.RICRequestorID)); err != nil {
-
->>>>>>> b3529b0b
-		return err
-
-	}
-
-<<<<<<< HEAD
-	// Encode Instance ID (16 bits)
-	return binary.Write(w, binary.BigEndian, uint16(id.RICInstanceID))
-=======
-	// Encode Instance ID (16 bits).
-
-	return binary.Write(w, binary.BigEndian, uint16(id.RICInstanceID))
-
->>>>>>> b3529b0b
-}
-
-func (c *ASN1Codec) decodeRICRequestID(r io.Reader) (RICRequestID, error) {
-
-	var id RICRequestID
-
-	// Decode Requestor ID.
-
-	var requestorID uint16
-
-	if err := binary.Read(r, binary.BigEndian, &requestorID); err != nil {
-
-		return id, err
-
-	}
-<<<<<<< HEAD
-	id.RICRequestorID = RICRequestorID(requestorID)
-=======
->>>>>>> b3529b0b
-
-	id.RICRequestorID = RICRequestorID(requestorID)
-
-	// Decode Instance ID.
-
-	var instanceID uint16
-
-	if err := binary.Read(r, binary.BigEndian, &instanceID); err != nil {
-
-		return id, err
-
-	}
-<<<<<<< HEAD
-=======
-
->>>>>>> b3529b0b
-	id.RICInstanceID = RICInstanceID(instanceID)
-
-	return id, nil
-
-}
-
-// Helper methods for RIC Actions.
-
-func (c *ASN1Codec) encodeRICActionsList(w io.Writer, actions []RICActionToBeSetupItem) error {
-
-	// Encode count.
-
-	if err := c.encodeLength(w, len(actions)); err != nil {
-
-		return err
-
-	}
-
-	// Encode each action.
-
-	for _, action := range actions {
-
-		if err := c.encodeRICAction(w, action); err != nil {
-
-			return err
-
-		}
-
-	}
-
-	return nil
-
-}
-
-func (c *ASN1Codec) decodeRICActionsList(r io.Reader) ([]RICActionToBeSetupItem, error) {
-
-	// Decode count.
-
-	count, err := c.decodeLength(r)
-
-	if err != nil {
-
-		return nil, err
-
-	}
-
-	actions := make([]RICActionToBeSetupItem, count)
-
-	for i := range count {
-
-		action, err := c.decodeRICAction(r)
-
-		if err != nil {
-
-			return nil, err
-
-		}
-
-		actions[i] = action
-
-	}
-
-	return actions, nil
-
-}
-
-func (c *ASN1Codec) encodeRICAction(w io.Writer, action RICActionToBeSetupItem) error {
-<<<<<<< HEAD
-	// Encode Action ID
-	if err := binary.Write(w, binary.BigEndian, uint16(action.RICActionID)); err != nil {
-=======
-
-	// Encode Action ID.
-
-	if err := binary.Write(w, binary.BigEndian, uint16(action.RICActionID)); err != nil {
-
->>>>>>> b3529b0b
-		return err
-
-	}
-
-<<<<<<< HEAD
-	// Encode Action Type
-	if err := binary.Write(w, binary.BigEndian, uint8(action.RICActionType)); err != nil {
-=======
-	// Encode Action Type.
-
-	if err := binary.Write(w, binary.BigEndian, uint8(action.RICActionType)); err != nil {
-
->>>>>>> b3529b0b
-		return err
-
-	}
-
-<<<<<<< HEAD
-	// Encode Action Definition (optional)
-	if len(action.RICActionDefinition) > 0 {
-		if err := c.encodeOctetString(w, action.RICActionDefinition); err != nil {
-=======
-	// Encode Action Definition (optional).
-
-	if len(action.RICActionDefinition) > 0 {
-
-		if err := c.encodeOctetString(w, action.RICActionDefinition); err != nil {
-
->>>>>>> b3529b0b
-			return err
-
-		}
-
-	}
-
-<<<<<<< HEAD
-	// Encode Subsequent Action (optional)
-	if action.RICSubsequentAction != nil {
-		if err := c.encodeSubsequentAction(w, *action.RICSubsequentAction); err != nil {
-=======
-	// Encode Subsequent Action (optional).
-
-	if action.RICSubsequentAction != nil {
-
-		if err := c.encodeSubsequentAction(w, *action.RICSubsequentAction); err != nil {
-
->>>>>>> b3529b0b
-			return err
-
-		}
-
-	}
-
-	return nil
-
-}
-
-func (c *ASN1Codec) decodeRICAction(r io.Reader) (RICActionToBeSetupItem, error) {
-
-	var action RICActionToBeSetupItem
-
-	// Decode Action ID.
-
-	var actionID uint16
-
-	if err := binary.Read(r, binary.BigEndian, &actionID); err != nil {
-
-		return action, err
-
-	}
-<<<<<<< HEAD
-	action.RICActionID = RICActionID(actionID)
-=======
->>>>>>> b3529b0b
-
-	action.RICActionID = RICActionID(actionID)
-
-	// Decode Action Type.
-
-	var actionType uint8
-
-	if err := binary.Read(r, binary.BigEndian, &actionType); err != nil {
-
-		return action, err
-
-	}
-<<<<<<< HEAD
-	action.RICActionType = RICActionType(actionType)
-=======
->>>>>>> b3529b0b
-
-	action.RICActionType = RICActionType(actionType)
-
-	// Check for optional Action Definition.
-
-	// This needs proper optional field handling.
-
-	definition, err := c.decodeOctetString(r)
-
-	if err == nil && len(definition) > 0 {
-<<<<<<< HEAD
-		action.RICActionDefinition = definition
-=======
-
-		action.RICActionDefinition = definition
-
->>>>>>> b3529b0b
-	}
-
-	// Check for optional Subsequent Action.
-
-	// This needs proper optional field handling.
-
-	return action, nil
-
-}
-
-func (c *ASN1Codec) encodeSubsequentAction(w io.Writer, action RICSubsequentAction) error {
-<<<<<<< HEAD
-	// Encode Subsequent Action Type
-	if err := binary.Write(w, binary.BigEndian, uint8(action.RICSubsequentActionType)); err != nil {
-=======
-
-	// Encode Subsequent Action Type.
-
-	if err := binary.Write(w, binary.BigEndian, uint8(action.RICSubsequentActionType)); err != nil {
-
->>>>>>> b3529b0b
-		return err
-
-	}
-
-	// Encode Time to Wait (optional).
-
-	if action.RICTimeToWait != nil {
-
-		return binary.Write(w, binary.BigEndian, uint8(*action.RICTimeToWait))
-
-	}
-
-<<<<<<< HEAD
-	// Encode Time to Wait
-	timeToWait := uint8(0)
-	if action.RICTimeToWait != nil {
-		timeToWait = uint8(*action.RICTimeToWait)
-	}
-	return binary.Write(w, binary.BigEndian, timeToWait)
-=======
-	return binary.Write(w, binary.BigEndian, uint8(0))
-
->>>>>>> b3529b0b
-}
-
-func (c *ASN1Codec) encodeRICActionAdmittedList(w io.Writer, actions []RICActionAdmittedItem) error {
-
-	// Encode count.
-
-	if err := c.encodeLength(w, len(actions)); err != nil {
-
-		return err
-
-	}
-
-	// Encode each admitted action.
-
-	for _, action := range actions {
-
-		if err := binary.Write(w, binary.BigEndian, uint16(action.ActionID)); err != nil {
-
-			return err
-
-		}
-
-	}
-
-	return nil
-
-}
-
-func (c *ASN1Codec) decodeRICActionAdmittedList(r io.Reader) ([]RICActionAdmittedItem, error) {
-
-	// Decode count.
-
-	count, err := c.decodeLength(r)
-
-	if err != nil {
-
-		return nil, err
-
-	}
-
-	actions := make([]RICActionAdmittedItem, count)
-
-	for i := range count {
-
-		var actionID uint16
-
-		if err := binary.Read(r, binary.BigEndian, &actionID); err != nil {
-
-			return nil, err
-
-		}
-
-		actions[i] = RICActionAdmittedItem{ActionID: int(actionID)}
-
-	}
-
-	return actions, nil
-
-}
-
-func (c *ASN1Codec) encodeRICActionNotAdmittedList(w io.Writer, actions []RICActionNotAdmittedItem) error {
-
-	// Encode count.
-
-	if err := c.encodeLength(w, len(actions)); err != nil {
-
-		return err
-
-	}
-
-	// Encode each not admitted action.
-
-	for _, action := range actions {
-<<<<<<< HEAD
-		if err := binary.Write(w, binary.BigEndian, uint16(action.RICActionID)); err != nil {
-=======
-
-		if err := binary.Write(w, binary.BigEndian, uint16(action.RICActionID)); err != nil {
-
->>>>>>> b3529b0b
-			return err
-
-		}
-<<<<<<< HEAD
-		// Convert E2APCause to E2Cause for simplified codec
-		simpleCause := E2Cause{
-			CauseType:  E2CauseTypeRIC,
-			CauseValue: 1, // Default value
-		}
-		if err := c.encodeCause(w, simpleCause); err != nil {
-=======
-
-		// Convert E2APCause to E2Cause for encoding.
-
-		e2Cause := E2Cause{
-
-			CauseType: E2CauseTypeRIC, // Simplified mapping
-
-			CauseValue: 0, // Default value
-
-		}
-
-		if err := c.encodeCause(w, e2Cause); err != nil {
-
->>>>>>> b3529b0b
-			return err
-
-		}
-
-	}
-
-	return nil
-
-}
-
-func (c *ASN1Codec) decodeRICActionNotAdmittedList(r io.Reader) ([]RICActionNotAdmittedItem, error) {
-
-	// Decode count.
-
-	count, err := c.decodeLength(r)
-
-	if err != nil {
-
-		return nil, err
-
-	}
-
-	actions := make([]RICActionNotAdmittedItem, count)
-
-	for i := range count {
-
-		var actionID uint16
-
-		if err := binary.Read(r, binary.BigEndian, &actionID); err != nil {
-
-			return nil, err
-
-		}
-
-<<<<<<< HEAD
-		_, err := c.decodeCause(r)
-=======
-		_, err := c.decodeCause(r) // Decode but don't use - simplified implementation
-
->>>>>>> b3529b0b
-		if err != nil {
-
-			return nil, err
-
-		}
-
-		// Convert E2Cause back to E2APCause
-		e2apCause := E2APCause{
-			RICCause: func() *RICCause {
-				c := RICCauseUnspecified
-				return &c
-			}(),
-		}
-		actions[i] = RICActionNotAdmittedItem{
-<<<<<<< HEAD
-			RICActionID: RICActionID(actionID),
-			Cause:       e2apCause,
-=======
-
-			RICActionID: RICActionID(actionID),
-
-			Cause: E2APCause{}, // Simplified - would need proper conversion from E2Cause
-
->>>>>>> b3529b0b
-		}
-
-	}
-
-	return actions, nil
-
-}
-
-// Indication Type encoding/decoding.
-
-func (c *ASN1Codec) encodeIndicationType(w io.Writer, indType RICIndicationType) error {
-
-	return binary.Write(w, binary.BigEndian, uint8(indType))
-
-}
-
-func (c *ASN1Codec) decodeIndicationType(r io.Reader) (RICIndicationType, error) {
-
-	var indType uint8
-
-	if err := binary.Read(r, binary.BigEndian, &indType); err != nil {
-
-		return 0, err
-
-	}
-
-	return RICIndicationType(indType), nil
-<<<<<<< HEAD
-}
-
-// Helper methods for E2NodeComponent serialization (simplified)
-func (c *ASN1Codec) serializeE2NodeComponentID(id E2NodeComponentID) []byte {
-	// Simplified serialization - in production, use proper ASN.1
-	return []byte("component-id")
-}
-
-func (c *ASN1Codec) deserializeE2NodeComponentID(data []byte) E2NodeComponentID {
-	// Simplified deserialization - in production, use proper ASN.1
-	return E2NodeComponentID{}
-}
-
-func (c *ASN1Codec) serializeE2NodeComponentConfiguration(config E2NodeComponentConfiguration) []byte {
-	// Simplified serialization - combine request and response parts
-	result := append(config.E2NodeComponentRequestPart, config.E2NodeComponentResponsePart...)
-	return result
-}
-
-func (c *ASN1Codec) deserializeE2NodeComponentConfiguration(data []byte) E2NodeComponentConfiguration {
-	// Simplified deserialization - split data in half
-	mid := len(data) / 2
-	if mid == 0 {
-		return E2NodeComponentConfiguration{
-			E2NodeComponentRequestPart:  []byte{},
-			E2NodeComponentResponsePart: []byte{},
-		}
-	}
-	return E2NodeComponentConfiguration{
-		E2NodeComponentRequestPart:  data[:mid],
-		E2NodeComponentResponsePart: data[mid:],
-	}
-=======
-
-}
-
-// E2NodeComponentID encoding/decoding.
-
-func (c *ASN1Codec) encodeE2NodeComponentID(w io.Writer, id E2NodeComponentID) error {
-
-	// For simplicity, encode as a choice indicator followed by the active field.
-
-	// In real ASN.1 PER, this would use choice encoding rules.
-
-	if id.E2NodeComponentInterfaceTypeNG != nil {
-
-		// Encode choice indicator for NG (0).
-
-		if err := binary.Write(w, binary.BigEndian, uint8(0)); err != nil {
-
-			return err
-
-		}
-
-		// Encode AMF Name.
-
-		return c.encodeOctetString(w, []byte(id.E2NodeComponentInterfaceTypeNG.AMFName))
-
-	}
-
-	if id.E2NodeComponentInterfaceTypeXn != nil {
-
-		// Encode choice indicator for Xn (1).
-
-		if err := binary.Write(w, binary.BigEndian, uint8(1)); err != nil {
-
-			return err
-
-		}
-
-		// Encode Global NG-RAN Node ID.
-
-		return c.encodeOctetString(w, []byte(id.E2NodeComponentInterfaceTypeXn.GlobalNGRANNodeID))
-
-	}
-
-	if id.E2NodeComponentInterfaceTypeE1 != nil {
-
-		// Encode choice indicator for E1 (2).
-
-		if err := binary.Write(w, binary.BigEndian, uint8(2)); err != nil {
-
-			return err
-
-		}
-
-		// Encode gNB-CU-CP ID.
-
-		return c.encodeOctetString(w, []byte(id.E2NodeComponentInterfaceTypeE1.GNBCUCPID))
-
-	}
-
-	if id.E2NodeComponentInterfaceTypeF1 != nil {
-
-		// Encode choice indicator for F1 (3).
-
-		if err := binary.Write(w, binary.BigEndian, uint8(3)); err != nil {
-
-			return err
-
-		}
-
-		// Encode gNB-DU ID.
-
-		return c.encodeOctetString(w, []byte(id.E2NodeComponentInterfaceTypeF1.GNBDUID))
-
-	}
-
-	if id.E2NodeComponentInterfaceTypeW1 != nil {
-
-		// Encode choice indicator for W1 (4).
-
-		if err := binary.Write(w, binary.BigEndian, uint8(4)); err != nil {
-
-			return err
-
-		}
-
-		// Encode ng-eNB-DU ID.
-
-		return c.encodeOctetString(w, []byte(id.E2NodeComponentInterfaceTypeW1.NGENBDUID))
-
-	}
-
-	if id.E2NodeComponentInterfaceTypeS1 != nil {
-
-		// Encode choice indicator for S1 (5).
-
-		if err := binary.Write(w, binary.BigEndian, uint8(5)); err != nil {
-
-			return err
-
-		}
-
-		// Encode MME Name.
-
-		return c.encodeOctetString(w, []byte(id.E2NodeComponentInterfaceTypeS1.MMEName))
-
-	}
-
-	if id.E2NodeComponentInterfaceTypeX2 != nil {
-
-		// Encode choice indicator for X2 (6).
-
-		if err := binary.Write(w, binary.BigEndian, uint8(6)); err != nil {
-
-			return err
-
-		}
-
-		// Encode eNB ID.
-
-		return c.encodeOctetString(w, []byte(id.E2NodeComponentInterfaceTypeX2.ENBID))
-
-	}
-
-	// Default case - empty choice.
-
-	return binary.Write(w, binary.BigEndian, uint8(255))
-
-}
-
-func (c *ASN1Codec) decodeE2NodeComponentID(r io.Reader) (E2NodeComponentID, error) {
-
-	var id E2NodeComponentID
-
-	// Decode choice indicator.
-
-	var choice uint8
-
-	if err := binary.Read(r, binary.BigEndian, &choice); err != nil {
-
-		return id, err
-
-	}
-
-	switch choice {
-
-	case 0: // NG
-
-		name, err := c.decodeOctetString(r)
-
-		if err != nil {
-
-			return id, err
-
-		}
-
-		id.E2NodeComponentInterfaceTypeNG = &E2NodeComponentInterfaceNG{
-
-			AMFName: string(name),
-		}
-
-	case 1: // Xn
-
-		nodeID, err := c.decodeOctetString(r)
-
-		if err != nil {
-
-			return id, err
-
-		}
-
-		id.E2NodeComponentInterfaceTypeXn = &E2NodeComponentInterfaceXn{
-
-			GlobalNGRANNodeID: string(nodeID),
-		}
-
-	case 2: // E1
-
-		cuCPID, err := c.decodeOctetString(r)
-
-		if err != nil {
-
-			return id, err
-
-		}
-
-		id.E2NodeComponentInterfaceTypeE1 = &E2NodeComponentInterfaceE1{
-
-			GNBCUCPID: string(cuCPID),
-		}
-
-	case 3: // F1
-
-		duID, err := c.decodeOctetString(r)
-
-		if err != nil {
-
-			return id, err
-
-		}
-
-		id.E2NodeComponentInterfaceTypeF1 = &E2NodeComponentInterfaceF1{
-
-			GNBDUID: string(duID),
-		}
-
-	case 4: // W1
-
-		duID, err := c.decodeOctetString(r)
-
-		if err != nil {
-
-			return id, err
-
-		}
-
-		id.E2NodeComponentInterfaceTypeW1 = &E2NodeComponentInterfaceW1{
-
-			NGENBDUID: string(duID),
-		}
-
-	case 5: // S1
-
-		name, err := c.decodeOctetString(r)
-
-		if err != nil {
-
-			return id, err
-
-		}
-
-		id.E2NodeComponentInterfaceTypeS1 = &E2NodeComponentInterfaceS1{
-
-			MMEName: string(name),
-		}
-
-	case 6: // X2
-
-		enbID, err := c.decodeOctetString(r)
-
-		if err != nil {
-
-			return id, err
-
-		}
-
-		id.E2NodeComponentInterfaceTypeX2 = &E2NodeComponentInterfaceX2{
-
-			ENBID: string(enbID),
-		}
-
-	}
-
-	return id, nil
-
-}
-
-// E2NodeComponentConfiguration encoding/decoding.
-
-func (c *ASN1Codec) encodeE2NodeComponentConfiguration(w io.Writer, config E2NodeComponentConfiguration) error {
-
-	// Encode request part.
-
-	if err := c.encodeOctetString(w, config.E2NodeComponentRequestPart); err != nil {
-
-		return err
-
-	}
-
 	// Encode response part.
 
 	return c.encodeOctetString(w, config.E2NodeComponentResponsePart)
@@ -3363,5 +2946,4 @@
 
 	return config, nil
 
->>>>>>> b3529b0b
 }