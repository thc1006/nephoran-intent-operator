--- conflicted
+++ resolved
@@ -3,6 +3,7 @@
 import (
 	"encoding/json"
 	"fmt"
+	"time"
 
 	"github.com/nephio-project/nephoran-intent-operator/pkg/oran/e2"
 )
@@ -389,12 +390,6 @@
 
 	// Create control header.
 
-<<<<<<< HEAD
-// CreateTrafficSteeringControl creates a traffic steering control request
-func (rc *RCServiceModel) CreateTrafficSteeringControl(ueID string, targetCellID string) (*e2.RICControlRequest, error) {
-	// Create control header
-=======
->>>>>>> b3529b0b
 	headerParams := &E2SMRCControlHeaderFormat1{
 
 		UEID: ueID,
@@ -455,26 +450,136 @@
 
 	}
 
-<<<<<<< HEAD
-	// Build control request
-	request := &e2.RICControlRequest{
-		RICRequestID: e2.RICRequestID{
-			RICRequestorID: e2.RICRequestorID(1000), // xApp requestor ID range
-			RICInstanceID:  e2.RICInstanceID(1),
+	// Build control request.
+
+	request := &e2.E2ControlRequest{
+
+		RequestID: fmt.Sprintf("rc-traffic-%s-%d", ueID, time.Now().Unix()),
+
+		RanFunctionID: 2, // RC function ID
+
+		CallProcessID: "", // Empty string instead of nil
+
+		ControlHeader: map[string]interface{}{"data": header},
+
+		ControlMessage: map[string]interface{}{"data": message},
+
+		ControlAckRequest: true,
+	}
+
+	return request, nil
+
+}
+
+// QoS Control Implementation.
+
+// CreateQoSControl creates a QoS modification control request.
+
+func (rc *RCServiceModel) CreateQoSControl(ueID string, bearerID int, qosParams map[string]interface{}) (*e2.E2ControlRequest, error) {
+
+	// Create control header.
+
+	headerParams := &E2SMRCControlHeaderFormat1{
+
+		UEID: ueID,
+
+		ControlType: RCControlTypeQoSModification,
+
+		ControlStyle: 2,
+	}
+
+	header, err := rc.CreateControlHeader(headerParams)
+
+	if err != nil {
+
+		return nil, err
+
+	}
+
+	// Create control message with QoS parameters.
+
+	params := &RCControlParams{
+
+		Parameters: []RCParameter{
+
+			{
+
+				ParameterID: 1,
+
+				ParameterName: "bearer_id",
+
+				ParameterValue: bearerID,
+			},
+
+			{
+
+				ParameterID: 2,
+
+				ParameterName: "qci",
+
+				ParameterValue: qosParams["qci"],
+			},
+
+			{
+
+				ParameterID: 3,
+
+				ParameterName: "priority_level",
+
+				ParameterValue: qosParams["priority_level"],
+			},
+
+			{
+
+				ParameterID: 4,
+
+				ParameterName: "preemption_capability",
+
+				ParameterValue: qosParams["preemption_capability"],
+			},
+
+			{
+
+				ParameterID: 5,
+
+				ParameterName: "preemption_vulnerability",
+
+				ParameterValue: qosParams["preemption_vulnerability"],
+			},
+
+			{
+
+				ParameterID: 6,
+
+				ParameterName: "gbr_dl",
+
+				ParameterValue: qosParams["gbr_dl"],
+			},
+
+			{
+
+				ParameterID: 7,
+
+				ParameterName: "gbr_ul",
+
+				ParameterValue: qosParams["gbr_ul"],
+			},
 		},
-		RANFunctionID:     e2.RANFunctionID(2), // RC function ID
-		RICCallProcessID:  nil,
-		RICControlHeader:  header,
-		RICControlMessage: message,
-		RICControlAckRequest: func() *e2.RICControlAckRequest { 
-			ack := e2.RICControlAckRequest(1); return &ack 
-		}(),
-=======
+	}
+
+	message, err := rc.CreateControlMessage(params)
+
+	if err != nil {
+
+		return nil, err
+
+	}
+
 	// Build control request.
 
 	request := &e2.E2ControlRequest{
 
-		RequestID: fmt.Sprintf("rc-traffic-%s-%d", ueID, time.Now().Unix()),
+		RequestID: fmt.Sprintf("rc-qos-%s-%d", ueID, time.Now().Unix()),
 
 		RanFunctionID: 2, // RC function ID
 
@@ -485,34 +590,27 @@
 		ControlMessage: map[string]interface{}{"data": message},
 
 		ControlAckRequest: true,
->>>>>>> b3529b0b
 	}
 
 	return request, nil
 
 }
 
-// QoS Control Implementation.
-
-// CreateQoSControl creates a QoS modification control request.
-
-<<<<<<< HEAD
-// CreateQoSControl creates a QoS modification control request
-func (rc *RCServiceModel) CreateQoSControl(ueID string, bearerID int, qosParams map[string]interface{}) (*e2.RICControlRequest, error) {
-	// Create control header
-=======
-func (rc *RCServiceModel) CreateQoSControl(ueID string, bearerID int, qosParams map[string]interface{}) (*e2.E2ControlRequest, error) {
+// Handover Control Implementation.
+
+// CreateHandoverControl creates a handover control request.
+
+func (rc *RCServiceModel) CreateHandoverControl(ueID, targetCellID, handoverType string) (*e2.E2ControlRequest, error) {
 
 	// Create control header.
 
->>>>>>> b3529b0b
 	headerParams := &E2SMRCControlHeaderFormat1{
 
 		UEID: ueID,
 
-		ControlType: RCControlTypeQoSModification,
-
-		ControlStyle: 2,
+		ControlType: RCControlTypeHandoverControl,
+
+		ControlStyle: 3,
 	}
 
 	header, err := rc.CreateControlHeader(headerParams)
@@ -523,7 +621,7 @@
 
 	}
 
-	// Create control message with QoS parameters.
+	// Create control message with handover parameters.
 
 	params := &RCControlParams{
 
@@ -533,63 +631,39 @@
 
 				ParameterID: 1,
 
-				ParameterName: "bearer_id",
-
-				ParameterValue: bearerID,
+				ParameterName: "target_cell_id",
+
+				ParameterValue: targetCellID,
 			},
 
 			{
 
 				ParameterID: 2,
 
-				ParameterName: "qci",
-
-				ParameterValue: qosParams["qci"],
+				ParameterName: "handover_type",
+
+				ParameterValue: handoverType, // "intra-freq", "inter-freq", "inter-rat"
+
 			},
 
 			{
 
 				ParameterID: 3,
 
-				ParameterName: "priority_level",
-
-				ParameterValue: qosParams["priority_level"],
+				ParameterName: "preparation_timer",
+
+				ParameterValue: 5000, // milliseconds
+
 			},
 
 			{
 
 				ParameterID: 4,
 
-				ParameterName: "preemption_capability",
-
-				ParameterValue: qosParams["preemption_capability"],
-			},
-
-			{
-
-				ParameterID: 5,
-
-				ParameterName: "preemption_vulnerability",
-
-				ParameterValue: qosParams["preemption_vulnerability"],
-			},
-
-			{
-
-				ParameterID: 6,
-
-				ParameterName: "gbr_dl",
-
-				ParameterValue: qosParams["gbr_dl"],
-			},
-
-			{
-
-				ParameterID: 7,
-
-				ParameterName: "gbr_ul",
-
-				ParameterValue: qosParams["gbr_ul"],
+				ParameterName: "completion_timer",
+
+				ParameterValue: 10000, // milliseconds
+
 			},
 		},
 	}
@@ -602,26 +676,111 @@
 
 	}
 
-<<<<<<< HEAD
-	// Build control request
-	request := &e2.RICControlRequest{
-		RICRequestID: e2.RICRequestID{
-			RICRequestorID: e2.RICRequestorID(1000), // xApp requestor ID range
-			RICInstanceID:  e2.RICInstanceID(2),
+	// Build control request.
+
+	request := &e2.E2ControlRequest{
+
+		RequestID: fmt.Sprintf("rc-handover-%s-%d", ueID, time.Now().Unix()),
+
+		RanFunctionID: 2, // RC function ID
+
+		CallProcessID: "", // Empty string instead of nil
+
+		ControlHeader: map[string]interface{}{"data": header},
+
+		ControlMessage: map[string]interface{}{"data": message},
+
+		ControlAckRequest: true,
+	}
+
+	return request, nil
+
+}
+
+// Dual Connectivity Control Implementation.
+
+// CreateDualConnectivityControl creates a dual connectivity control request.
+
+func (rc *RCServiceModel) CreateDualConnectivityControl(ueID, operation, secondaryCellID string) (*e2.E2ControlRequest, error) {
+
+	// Create control header.
+
+	headerParams := &E2SMRCControlHeaderFormat1{
+
+		UEID: ueID,
+
+		ControlType: RCControlTypeDualConnectivity,
+
+		ControlStyle: 4,
+	}
+
+	header, err := rc.CreateControlHeader(headerParams)
+
+	if err != nil {
+
+		return nil, err
+
+	}
+
+	// Create control message with dual connectivity parameters.
+
+	params := &RCControlParams{
+
+		Parameters: []RCParameter{
+
+			{
+
+				ParameterID: 1,
+
+				ParameterName: "operation",
+
+				ParameterValue: operation, // "add", "modify", "release"
+
+			},
+
+			{
+
+				ParameterID: 2,
+
+				ParameterName: "secondary_cell_id",
+
+				ParameterValue: secondaryCellID,
+			},
+
+			{
+
+				ParameterID: 3,
+
+				ParameterName: "split_bearer_option",
+
+				ParameterValue: "mcg-split", // "mcg-split", "scg-split"
+
+			},
+
+			{
+
+				ParameterID: 4,
+
+				ParameterName: "data_forwarding",
+
+				ParameterValue: true,
+			},
 		},
-		RANFunctionID:     e2.RANFunctionID(2), // RC function ID
-		RICCallProcessID:  nil,
-		RICControlHeader:  header,
-		RICControlMessage: message,
-		RICControlAckRequest: func() *e2.RICControlAckRequest { 
-			ack := e2.RICControlAckRequest(1); return &ack 
-		}(),
-=======
+	}
+
+	message, err := rc.CreateControlMessage(params)
+
+	if err != nil {
+
+		return nil, err
+
+	}
+
 	// Build control request.
 
 	request := &e2.E2ControlRequest{
 
-		RequestID: fmt.Sprintf("rc-qos-%s-%d", ueID, time.Now().Unix()),
+		RequestID: fmt.Sprintf("rc-dc-%s-%d", ueID, time.Now().Unix()),
 
 		RanFunctionID: 2, // RC function ID
 
@@ -632,258 +791,12 @@
 		ControlMessage: map[string]interface{}{"data": message},
 
 		ControlAckRequest: true,
->>>>>>> b3529b0b
 	}
 
 	return request, nil
 
 }
 
-// Handover Control Implementation.
-
-// CreateHandoverControl creates a handover control request.
-
-func (rc *RCServiceModel) CreateHandoverControl(ueID, targetCellID, handoverType string) (*e2.E2ControlRequest, error) {
-
-	// Create control header.
-
-<<<<<<< HEAD
-// CreateHandoverControl creates a handover control request
-func (rc *RCServiceModel) CreateHandoverControl(ueID string, targetCellID string, handoverType string) (*e2.RICControlRequest, error) {
-	// Create control header
-=======
->>>>>>> b3529b0b
-	headerParams := &E2SMRCControlHeaderFormat1{
-
-		UEID: ueID,
-
-		ControlType: RCControlTypeHandoverControl,
-
-		ControlStyle: 3,
-	}
-
-	header, err := rc.CreateControlHeader(headerParams)
-
-	if err != nil {
-
-		return nil, err
-
-	}
-
-	// Create control message with handover parameters.
-
-	params := &RCControlParams{
-
-		Parameters: []RCParameter{
-
-			{
-
-				ParameterID: 1,
-
-				ParameterName: "target_cell_id",
-
-				ParameterValue: targetCellID,
-			},
-
-			{
-
-				ParameterID: 2,
-
-				ParameterName: "handover_type",
-
-				ParameterValue: handoverType, // "intra-freq", "inter-freq", "inter-rat"
-
-			},
-
-			{
-
-				ParameterID: 3,
-
-				ParameterName: "preparation_timer",
-
-				ParameterValue: 5000, // milliseconds
-
-			},
-
-			{
-
-				ParameterID: 4,
-
-				ParameterName: "completion_timer",
-
-				ParameterValue: 10000, // milliseconds
-
-			},
-		},
-	}
-
-	message, err := rc.CreateControlMessage(params)
-
-	if err != nil {
-
-		return nil, err
-
-	}
-
-<<<<<<< HEAD
-	// Build control request
-	request := &e2.RICControlRequest{
-		RICRequestID: e2.RICRequestID{
-			RICRequestorID: e2.RICRequestorID(1000), // xApp requestor ID range
-			RICInstanceID:  e2.RICInstanceID(3),
-		},
-		RANFunctionID:     e2.RANFunctionID(2), // RC function ID
-		RICCallProcessID:  nil,
-		RICControlHeader:  header,
-		RICControlMessage: message,
-		RICControlAckRequest: func() *e2.RICControlAckRequest { 
-			ack := e2.RICControlAckRequest(1); return &ack 
-		}(),
-=======
-	// Build control request.
-
-	request := &e2.E2ControlRequest{
-
-		RequestID: fmt.Sprintf("rc-handover-%s-%d", ueID, time.Now().Unix()),
-
-		RanFunctionID: 2, // RC function ID
-
-		CallProcessID: "", // Empty string instead of nil
-
-		ControlHeader: map[string]interface{}{"data": header},
-
-		ControlMessage: map[string]interface{}{"data": message},
-
-		ControlAckRequest: true,
->>>>>>> b3529b0b
-	}
-
-	return request, nil
-
-}
-
-// Dual Connectivity Control Implementation.
-
-// CreateDualConnectivityControl creates a dual connectivity control request.
-
-func (rc *RCServiceModel) CreateDualConnectivityControl(ueID, operation, secondaryCellID string) (*e2.E2ControlRequest, error) {
-
-	// Create control header.
-
-<<<<<<< HEAD
-// CreateDualConnectivityControl creates a dual connectivity control request
-func (rc *RCServiceModel) CreateDualConnectivityControl(ueID string, operation string, secondaryCellID string) (*e2.RICControlRequest, error) {
-	// Create control header
-=======
->>>>>>> b3529b0b
-	headerParams := &E2SMRCControlHeaderFormat1{
-
-		UEID: ueID,
-
-		ControlType: RCControlTypeDualConnectivity,
-
-		ControlStyle: 4,
-	}
-
-	header, err := rc.CreateControlHeader(headerParams)
-
-	if err != nil {
-
-		return nil, err
-
-	}
-
-	// Create control message with dual connectivity parameters.
-
-	params := &RCControlParams{
-
-		Parameters: []RCParameter{
-
-			{
-
-				ParameterID: 1,
-
-				ParameterName: "operation",
-
-				ParameterValue: operation, // "add", "modify", "release"
-
-			},
-
-			{
-
-				ParameterID: 2,
-
-				ParameterName: "secondary_cell_id",
-
-				ParameterValue: secondaryCellID,
-			},
-
-			{
-
-				ParameterID: 3,
-
-				ParameterName: "split_bearer_option",
-
-				ParameterValue: "mcg-split", // "mcg-split", "scg-split"
-
-			},
-
-			{
-
-				ParameterID: 4,
-
-				ParameterName: "data_forwarding",
-
-				ParameterValue: true,
-			},
-		},
-	}
-
-	message, err := rc.CreateControlMessage(params)
-
-	if err != nil {
-
-		return nil, err
-
-	}
-
-<<<<<<< HEAD
-	// Build control request
-	request := &e2.RICControlRequest{
-		RICRequestID: e2.RICRequestID{
-			RICRequestorID: e2.RICRequestorID(1000), // xApp requestor ID range
-			RICInstanceID:  e2.RICInstanceID(4),
-		},
-		RANFunctionID:     e2.RANFunctionID(2), // RC function ID
-		RICCallProcessID:  nil,
-		RICControlHeader:  header,
-		RICControlMessage: message,
-		RICControlAckRequest: func() *e2.RICControlAckRequest { 
-			ack := e2.RICControlAckRequest(1); return &ack 
-		}(),
-=======
-	// Build control request.
-
-	request := &e2.E2ControlRequest{
-
-		RequestID: fmt.Sprintf("rc-dc-%s-%d", ueID, time.Now().Unix()),
-
-		RanFunctionID: 2, // RC function ID
-
-		CallProcessID: "", // Empty string instead of nil
-
-		ControlHeader: map[string]interface{}{"data": header},
-
-		ControlMessage: map[string]interface{}{"data": message},
-
-		ControlAckRequest: true,
->>>>>>> b3529b0b
-	}
-
-	return request, nil
-
-}
-
 // GetSupportedControlTypes returns supported RC control types.
 
 func (rc *RCServiceModel) GetSupportedControlTypes() []RCControlType {
