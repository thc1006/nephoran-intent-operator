--- conflicted
+++ resolved
@@ -20,16 +20,9 @@
 
 	"sigs.k8s.io/controller-runtime/pkg/log"
 
-<<<<<<< HEAD
-	nephoranv1 "github.com/thc1006/nephoran-intent-operator/api/v1"
-	"github.com/thc1006/nephoran-intent-operator/pkg/llm"
-	"github.com/thc1006/nephoran-intent-operator/pkg/oran"
-	"github.com/thc1006/nephoran-intent-operator/pkg/shared"
-=======
 	nephoranv1 "github.com/nephio-project/nephoran-intent-operator/api/v1"
 	"github.com/nephio-project/nephoran-intent-operator/pkg/llm"
 	"github.com/nephio-project/nephoran-intent-operator/pkg/oran"
->>>>>>> b3529b0b
 )
 
 // E2NodeFunction represents RAN function exposed by an E2 Node.
@@ -378,48 +371,8 @@
 	RetryConfig *RetryConfig
 }
 
-<<<<<<< HEAD
-// convertLLMToSharedCircuitBreakerConfig converts llm.CircuitBreakerConfig to shared.CircuitBreakerConfig
-// This uses Go 1.24+ compatible type conversion patterns for maximum compatibility  
-func convertLLMToSharedCircuitBreakerConfig(config *llm.CircuitBreakerConfig) *shared.CircuitBreakerConfig {
-	if config == nil {
-		return &shared.CircuitBreakerConfig{
-			FailureThreshold:    5,
-			FailureRate:         0.5,
-			MinimumRequestCount: 10,
-			Timeout:             30 * time.Second,
-			HalfOpenTimeout:     60 * time.Second,
-			SuccessThreshold:    3,
-			HalfOpenMaxRequests: 1,
-			ResetTimeout:        60 * time.Second,
-			SlidingWindowSize:   100,
-			EnableHealthCheck:   false,
-			HealthCheckInterval: 30 * time.Second,
-			HealthCheckTimeout:  10 * time.Second,
-		}
-	}
-	
-	return &shared.CircuitBreakerConfig{
-		FailureThreshold:    config.FailureThreshold,
-		FailureRate:         config.FailureRate,
-		MinimumRequestCount: config.MinimumRequestCount,
-		Timeout:             config.Timeout,
-		HalfOpenTimeout:     config.HalfOpenTimeout,
-		SuccessThreshold:    config.SuccessThreshold,
-		HalfOpenMaxRequests: config.HalfOpenMaxRequests,
-		ResetTimeout:        config.ResetTimeout,
-		SlidingWindowSize:   config.SlidingWindowSize,
-		EnableHealthCheck:   config.EnableHealthCheck,
-		HealthCheckInterval: config.HealthCheckInterval,
-		HealthCheckTimeout:  config.HealthCheckTimeout,
-	}
-}
-
-// NewE2Adaptor creates a new E2 adaptor following O-RAN specifications
-=======
 // NewE2Adaptor creates a new E2 adaptor following O-RAN specifications.
 
->>>>>>> b3529b0b
 func NewE2Adaptor(config *E2AdaptorConfig) (*E2Adaptor, error) {
 
 	if config == nil {
@@ -540,15 +493,9 @@
 
 	}
 
-<<<<<<< HEAD
-	// Create circuit breaker with Go 1.24+ type conversion
-	sharedConfig := convertLLMToSharedCircuitBreakerConfig(config.CircuitBreakerConfig)
-	circuitBreaker := llm.NewCircuitBreaker("e2-adaptor", sharedConfig)
-=======
 	// Create circuit breaker.
 
 	circuitBreaker := llm.NewCircuitBreaker("e2-adaptor", config.CircuitBreakerConfig)
->>>>>>> b3529b0b
 
 	// Create E2AP encoder.
 
@@ -1372,12 +1319,8 @@
 
 	logger.Info("configuring E2 interface", "managedElement", me.ObjectMeta.Name)
 
-<<<<<<< HEAD
-	if me.Spec.E2Configuration == nil {
-=======
 	if me.Spec.E2Configuration.Raw == nil {
 
->>>>>>> b3529b0b
 		logger.Info("no E2 configuration to apply", "managedElement", me.ObjectMeta.Name)
 
 		return nil
@@ -1387,13 +1330,9 @@
 	// Parse E2 configuration.
 
 	var e2Config map[string]interface{}
-<<<<<<< HEAD
-	if err := json.Unmarshal([]byte(fmt.Sprintf("%v", me.Spec.E2Configuration)), &e2Config); err != nil {
-=======
 
 	if err := json.Unmarshal(me.Spec.E2Configuration.Raw, &e2Config); err != nil {
 
->>>>>>> b3529b0b
 		return fmt.Errorf("failed to unmarshal E2 configuration: %w", err)
 
 	}
@@ -1638,12 +1577,8 @@
 
 	logger.Info("removing E2 interface", "managedElement", me.ObjectMeta.Name)
 
-<<<<<<< HEAD
-	if me.Spec.E2Configuration == nil {
-=======
 	if me.Spec.E2Configuration.Raw == nil {
 
->>>>>>> b3529b0b
 		logger.Info("no E2 configuration to remove", "managedElement", me.ObjectMeta.Name)
 
 		return nil
@@ -1653,13 +1588,9 @@
 	// Parse E2 configuration to get node ID.
 
 	var e2Config map[string]interface{}
-<<<<<<< HEAD
-	if err := json.Unmarshal([]byte(fmt.Sprintf("%v", me.Spec.E2Configuration)), &e2Config); err != nil {
-=======
 
 	if err := json.Unmarshal(me.Spec.E2Configuration.Raw, &e2Config); err != nil {
 
->>>>>>> b3529b0b
 		return fmt.Errorf("failed to unmarshal E2 configuration: %w", err)
 
 	}
