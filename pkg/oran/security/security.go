package security

import (
	"context"
	"crypto/tls"
	"crypto/x509"
	"encoding/json"
	"fmt"
	"net/http"
	"os"
	"strings"
	"sync"
	"time"

	"github.com/golang-jwt/jwt/v5"
	"sigs.k8s.io/controller-runtime/pkg/log"
	securityconfig "github.com/thc1006/nephoran-intent-operator/pkg/security"
)

// SecurityManager manages security configurations and operations.

type SecurityManager struct {
	tlsManager *TLSManager

	oauthManager *OAuthManager

	rbacManager *RBACManager

	certManager *CertificateManager
}

// TLSManager manages mutual TLS configurations.

type TLSManager struct {
<<<<<<< HEAD
	mu           sync.RWMutex
	tlsConfigs   map[string]*tls.Config
	certPaths    map[string]*securityconfig.CertificatePaths
	autoReload   bool
=======
	mu sync.RWMutex

	tlsConfigs map[string]*tls.Config

	certPaths map[string]*CertificatePaths

	autoReload bool

>>>>>>> b3529b0b
	reloadTicker *time.Ticker
}

// OAuthManager manages OAuth2/OIDC authentication.

type OAuthManager struct {
	mu sync.RWMutex

	providers map[string]*OIDCProvider

	tokenCache map[string]*TokenInfo

	httpClient *http.Client
}

// RBACManager manages role-based access control.

type RBACManager struct {
	mu sync.RWMutex

	policies map[string]*RBACPolicy

	roles map[string]*Role

	users map[string]*User
}

// CertificateManager manages certificate lifecycle.

type CertificateManager struct {
	mu sync.RWMutex

	certificates map[string]*CertificateInfo

	caPool *x509.CertPool

	autoRotate bool

	rotationInterval time.Duration
}

<<<<<<< HEAD
// CertificatePaths - use common type alias
type CertificatePaths = securityconfig.CertificatePaths
=======
// CertificatePaths holds paths to certificate files.

type CertificatePaths struct {
	CertFile string

	KeyFile string

	CAFile string
}
>>>>>>> b3529b0b

// CertificateInfo holds certificate information.

type CertificateInfo struct {
	Certificate *x509.Certificate

	PrivateKey interface{}

	NotBefore time.Time

	NotAfter time.Time

	Subject string

	Issuer string

	SerialNumber string
}

// OIDCProvider represents an OIDC provider configuration.

type OIDCProvider struct {
	Name string `json:"name"`

	IssuerURL string `json:"issuer_url"`

	ClientID string `json:"client_id"`

	ClientSecret string `json:"client_secret"`

	RedirectURL string `json:"redirect_url"`

	Scopes []string `json:"scopes"`

	ExtraParams map[string]string `json:"extra_params"`

	JWKSCache *JWKSCache `json:"-"`
}

// JWKSCache caches JWKS for token validation.

type JWKSCache struct {
	mu sync.RWMutex

	keys interface{}

	lastUpdated time.Time

	ttl time.Duration
}

// TokenInfo holds token information.

type TokenInfo struct {
	AccessToken string `json:"access_token"`

	RefreshToken string `json:"refresh_token"`

	TokenType string `json:"token_type"`

	ExpiresIn int64 `json:"expires_in"`

	ExpiresAt time.Time `json:"expires_at"`

	Claims map[string]interface{} `json:"claims"`

	Subject string `json:"subject"`

	Issuer string `json:"issuer"`

	Audience []string `json:"audience"`
}

// RBACPolicy represents an RBAC policy.

type RBACPolicy struct {
	ID string `json:"id"`

	Name string `json:"name"`

	Description string `json:"description"`

	Version string `json:"version"`

	Rules []*PolicyRule `json:"rules"`

	Subjects []*Subject `json:"subjects"`

	Resources []*Resource `json:"resources"`

	Conditions map[string]interface{} `json:"conditions"`

	CreatedAt time.Time `json:"created_at"`

	UpdatedAt time.Time `json:"updated_at"`
}

// PolicyRule defines a policy rule.

type PolicyRule struct {
	ID string `json:"id"`

	Effect string `json:"effect"` // ALLOW, DENY

	Actions []string `json:"actions"`

	Resources []string `json:"resources"`

	Conditions []Condition `json:"conditions"`

	Priority int `json:"priority"`
}

// Subject represents a policy subject (user, group, service).

type Subject struct {
	Type string `json:"type"` // user, group, service

	ID string `json:"id"`

	Name string `json:"name"`

	Attributes map[string]string `json:"attributes"`
}

// Resource represents a protected resource.

type Resource struct {
	Type string `json:"type"` // api, vnf, policy

	ID string `json:"id"`

	Name string `json:"name"`

	Attributes map[string]string `json:"attributes"`
}

// Condition represents a policy condition.

type Condition struct {
	Field string `json:"field"`

	Operator string `json:"operator"` // eq, ne, in, not_in, regex

	Value interface{} `json:"value"`
}

// Role represents an RBAC role.

type Role struct {
	ID string `json:"id"`

	Name string `json:"name"`

	Description string `json:"description"`

	Permissions []string `json:"permissions"`

	Attributes map[string]string `json:"attributes"`

	CreatedAt time.Time `json:"created_at"`
}

// User represents a user.

type User struct {
	ID string `json:"id"`

	Username string `json:"username"`

	Email string `json:"email"`

	Roles []string `json:"roles"`

	Groups []string `json:"groups"`

	Attributes map[string]string `json:"attributes"`

	Active bool `json:"active"`

	CreatedAt time.Time `json:"created_at"`
}

<<<<<<< HEAD
// SecurityConfig holds security configuration - use extended config type
type SecurityConfig = securityconfig.ExtendedSecurityConfig

// Use common config types as type aliases for backwards compatibility
type TLSConfig = securityconfig.TLSConfig
type OAuthConfig = securityconfig.AuthConfig  // OAuth is part of Auth in common config
type RBACConfig = securityconfig.RBACConfig
=======
// SecurityConfig holds security configuration.

type SecurityConfig struct {
	TLS *TLSConfig `json:"tls"`

	OAuth *OAuthConfig `json:"oauth"`

	RBAC *RBACConfig `json:"rbac"`
}

// TLSConfig holds TLS configuration.

type TLSConfig struct {
	Enabled bool `json:"enabled"`

	MutualTLS bool `json:"mutual_tls"`

	Certificates map[string]*CertificatePaths `json:"certificates"`

	CABundle string `json:"ca_bundle"`

	MinVersion string `json:"min_version"`

	CipherSuites []string `json:"cipher_suites"`

	AutoReload bool `json:"auto_reload"`

	ReloadInterval string `json:"reload_interval"`
}

// OAuthConfig holds OAuth configuration.

type OAuthConfig struct {
	Enabled bool `json:"enabled"`

	Providers map[string]*OIDCProvider `json:"providers"`

	DefaultScopes []string `json:"default_scopes"`

	TokenTTL string `json:"token_ttl"`

	RefreshEnabled bool `json:"refresh_enabled"`

	CacheEnabled bool `json:"cache_enabled"`

	CacheTTL string `json:"cache_ttl"`
}

// RBACConfig holds RBAC configuration.

type RBACConfig struct {
	Enabled bool `json:"enabled"`

	PolicyPath string `json:"policy_path"`

	DefaultPolicy string `json:"default_policy"` // ALLOW, DENY

	AdminUsers []string `json:"admin_users"`

	AdminRoles []string `json:"admin_roles"`
}
>>>>>>> b3529b0b

// NewSecurityManager creates a new security manager.

func NewSecurityManager(config *SecurityConfig) (*SecurityManager, error) {

	tlsManager, err := NewTLSManager(config.TLS)

	if err != nil {

		return nil, fmt.Errorf("failed to create TLS manager: %w", err)

	}

<<<<<<< HEAD
	oauthManager, err := NewOAuthManager(config.Auth)
=======
	oauthManager, err := NewOAuthManager(config.OAuth)

>>>>>>> b3529b0b
	if err != nil {

		return nil, fmt.Errorf("failed to create OAuth manager: %w", err)

	}

	rbacManager, err := NewRBACManager(config.RBAC)

	if err != nil {

		return nil, fmt.Errorf("failed to create RBAC manager: %w", err)

	}

	certManager := NewCertificateManager()

	return &SecurityManager{

		tlsManager: tlsManager,

		oauthManager: oauthManager,

		rbacManager: rbacManager,

		certManager: certManager,
	}, nil

}

// NewTLSManager creates a new TLS manager.

func NewTLSManager(config *TLSConfig) (*TLSManager, error) {

	if config == nil || !config.Enabled {

		return &TLSManager{

			tlsConfigs: make(map[string]*tls.Config),
<<<<<<< HEAD
			certPaths:  make(map[string]*securityconfig.CertificatePaths),
=======

			certPaths: make(map[string]*CertificatePaths),
>>>>>>> b3529b0b
		}, nil

	}

	manager := &TLSManager{

		tlsConfigs: make(map[string]*tls.Config),
<<<<<<< HEAD
		certPaths:  make(map[string]*securityconfig.CertificatePaths),
=======

		certPaths: make(map[string]*CertificatePaths),

>>>>>>> b3529b0b
		autoReload: config.AutoReload,
	}

	// Load certificates.

	for name, certPath := range config.Certificates {

		tlsConfig, err := manager.loadTLSConfig(certPath, config)

		if err != nil {

			return nil, fmt.Errorf("failed to load TLS config for %s: %w", name, err)

		}

		manager.tlsConfigs[name] = tlsConfig

		manager.certPaths[name] = certPath

	}

	// Start auto-reload if enabled.

	if config.AutoReload {

		interval := 5 * time.Minute

		if config.ReloadInterval != "" {

			if d, err := time.ParseDuration(config.ReloadInterval); err == nil {

				interval = d

			}

		}

		manager.startAutoReload(interval)

	}

	return manager, nil

}

<<<<<<< HEAD
// loadTLSConfig loads TLS configuration from certificate files
func (m *TLSManager) loadTLSConfig(certPath *securityconfig.CertificatePaths, config *TLSConfig) (*tls.Config, error) {
=======
// loadTLSConfig loads TLS configuration from certificate files.

func (m *TLSManager) loadTLSConfig(certPath *CertificatePaths, config *TLSConfig) (*tls.Config, error) {

>>>>>>> b3529b0b
	cert, err := tls.LoadX509KeyPair(certPath.CertFile, certPath.KeyFile)

	if err != nil {

		return nil, fmt.Errorf("failed to load certificate: %w", err)

	}

	tlsConfig := &tls.Config{

		Certificates: []tls.Certificate{cert},

		MinVersion: tls.VersionTLS12,
	}

	// Set minimum TLS version.

	if config.MinVersion != "" {

		switch config.MinVersion {

		case "1.0":

			tlsConfig.MinVersion = tls.VersionTLS10

		case "1.1":

			tlsConfig.MinVersion = tls.VersionTLS11

		case "1.2":

			tlsConfig.MinVersion = tls.VersionTLS12

		case "1.3":

			tlsConfig.MinVersion = tls.VersionTLS13

		}

	}

	// Configure mutual TLS.

	if config.MutualTLS {

		tlsConfig.ClientAuth = tls.RequireAndVerifyClientCert

		// Load CA bundle for client certificate verification.

		if certPath.CAFile != "" {

			caCert, err := os.ReadFile(certPath.CAFile)

			if err != nil {

				return nil, fmt.Errorf("failed to read CA file: %w", err)

			}

			caCertPool := x509.NewCertPool()

			if !caCertPool.AppendCertsFromPEM(caCert) {

				return nil, fmt.Errorf("failed to parse CA certificate")

			}

			tlsConfig.ClientCAs = caCertPool

		}

	}

	return tlsConfig, nil

}

// startAutoReload starts automatic certificate reloading.

func (m *TLSManager) startAutoReload(interval time.Duration) {

	m.reloadTicker = time.NewTicker(interval)

	go func() {

		for range m.reloadTicker.C {

			m.reloadCertificates()

		}

	}()

}

// reloadCertificates reloads all certificates.

func (m *TLSManager) reloadCertificates() {

	m.mu.Lock()

	defer m.mu.Unlock()

	for name, certPath := range m.certPaths {

		// Check if certificate files have been modified.

		certInfo, err := os.Stat(certPath.CertFile)

		if err != nil {

			continue

		}

		keyInfo, err := os.Stat(certPath.KeyFile)

		if err != nil {

			continue

		}

		// Check if either file was modified recently.

		now := time.Now()

		if now.Sub(certInfo.ModTime()) < time.Minute || now.Sub(keyInfo.ModTime()) < time.Minute {

			// Reload certificate.

			cert, err := tls.LoadX509KeyPair(certPath.CertFile, certPath.KeyFile)

			if err != nil {

				log.Log.Error(err, "failed to reload certificate", "name", name)

				continue

			}

			if tlsConfig, ok := m.tlsConfigs[name]; ok {

				tlsConfig.Certificates = []tls.Certificate{cert}

				log.Log.Info("certificate reloaded successfully", "name", name)

			}

		}

	}

}

// GetTLSConfig returns TLS configuration for a given name.

func (m *TLSManager) GetTLSConfig(name string) (*tls.Config, error) {

	m.mu.RLock()

	defer m.mu.RUnlock()

	config, ok := m.tlsConfigs[name]

	if !ok {

		return nil, fmt.Errorf("TLS config not found: %s", name)

	}

	return config.Clone(), nil

}

// NewOAuthManager creates a new OAuth manager.

func NewOAuthManager(config *OAuthConfig) (*OAuthManager, error) {

	if config == nil || !config.Enabled {

		return &OAuthManager{

			providers: make(map[string]*OIDCProvider),

			tokenCache: make(map[string]*TokenInfo),
		}, nil

	}

	manager := &OAuthManager{

		providers: make(map[string]*OIDCProvider),

		tokenCache: make(map[string]*TokenInfo),

		httpClient: &http.Client{

			Timeout: 30 * time.Second,
		},
	}

<<<<<<< HEAD
	// Initialize providers from OAuthProviders map
	if config.OAuthProviders != nil {
		for name, provider := range config.OAuthProviders {
			oidcProvider := &OIDCProvider{
				Name:         provider.Name,
				IssuerURL:    provider.IssuerURL,
				ClientID:     provider.ClientID,
				ClientSecret: provider.ClientSecret,
				RedirectURL:  provider.RedirectURL,
				Scopes:       provider.Scopes,
				ExtraParams:  provider.ExtraParams,
			}
			if err := manager.initializeProvider(oidcProvider); err != nil {
				return nil, fmt.Errorf("failed to initialize OAuth provider %s: %w", name, err)
			}
			manager.providers[name] = oidcProvider
		}
=======
	// Initialize providers.

	for name, provider := range config.Providers {

		provider.Name = name

		if err := manager.initializeProvider(provider); err != nil {

			return nil, fmt.Errorf("failed to initialize OAuth provider %s: %w", name, err)

		}

		manager.providers[name] = provider

>>>>>>> b3529b0b
	}

	// Start token cleanup routine.

	go manager.startTokenCleanup()

	return manager, nil

}

// initializeProvider initializes an OIDC provider.

func (m *OAuthManager) initializeProvider(provider *OIDCProvider) error {

	// Initialize JWKS cache.

	provider.JWKSCache = &JWKSCache{

		ttl: 24 * time.Hour,
	}

	// Fetch and cache JWKS.

	return m.refreshJWKS(provider)

}

// refreshJWKS refreshes JWKS from the provider.

func (m *OAuthManager) refreshJWKS(provider *OIDCProvider) error {

	jwksURL := provider.IssuerURL + "/.well-known/jwks.json"

	resp, err := m.httpClient.Get(jwksURL)

	if err != nil {

		return fmt.Errorf("failed to fetch JWKS: %w", err)

	}

	defer resp.Body.Close()

	if resp.StatusCode != http.StatusOK {

		return fmt.Errorf("failed to fetch JWKS: status %d", resp.StatusCode)

	}

	var jwks interface{}

	if err := json.NewDecoder(resp.Body).Decode(&jwks); err != nil {

		return fmt.Errorf("failed to decode JWKS: %w", err)

	}

	provider.JWKSCache.mu.Lock()

	provider.JWKSCache.keys = jwks

	provider.JWKSCache.lastUpdated = time.Now()

	provider.JWKSCache.mu.Unlock()

	return nil

}

// ValidateToken validates a JWT token.

func (m *OAuthManager) ValidateToken(ctx context.Context, tokenString, providerName string) (*TokenInfo, error) {

	logger := log.FromContext(ctx)

	// Check cache first.

	if tokenInfo, ok := m.getTokenFromCache(tokenString); ok {

		if time.Now().Before(tokenInfo.ExpiresAt) {

			return tokenInfo, nil

		}

		// Remove expired token from cache.

		m.removeTokenFromCache(tokenString)

	}

	provider, ok := m.providers[providerName]

	if !ok {

		return nil, fmt.Errorf("OAuth provider not found: %s", providerName)

	}

	// Parse and validate token.

	token, err := jwt.Parse(tokenString, func(token *jwt.Token) (interface{}, error) {

		return m.getSigningKey(provider, token)

	})

	if err != nil {

		logger.Error(err, "failed to parse JWT token")

		return nil, fmt.Errorf("invalid token: %w", err)

	}

	if !token.Valid {

		return nil, fmt.Errorf("token is not valid")

	}

	claims, ok := token.Claims.(jwt.MapClaims)

	if !ok {

		return nil, fmt.Errorf("invalid token claims")

	}

	// Extract token information.

	tokenInfo := &TokenInfo{

		AccessToken: tokenString,

		TokenType: "Bearer",

		Claims: claims,
	}

	// Extract standard claims.

	if sub, ok := claims["sub"].(string); ok {

		tokenInfo.Subject = sub

	}

	if iss, ok := claims["iss"].(string); ok {

		tokenInfo.Issuer = iss

	}

	if aud, ok := claims["aud"].([]interface{}); ok {

		for _, a := range aud {

			if audStr, ok := a.(string); ok {

				tokenInfo.Audience = append(tokenInfo.Audience, audStr)

			}

		}

	}

	if exp, ok := claims["exp"].(float64); ok {

		// Safe timestamp conversion with overflow and validity checks

		if exp >= 0 && exp <= float64(1<<62) && exp > float64(time.Now().Unix()) {

			tokenInfo.ExpiresAt = time.Unix(int64(exp), 0)

		} else if exp <= float64(time.Now().Unix()) {

			return nil, fmt.Errorf("token has expired")

		} else {

			return nil, fmt.Errorf("invalid expiration time")

		}

	}

	// Cache token.

	m.cacheToken(tokenString, tokenInfo)

	logger.Info("token validated successfully", "subject", tokenInfo.Subject)

	return tokenInfo, nil

}

// getSigningKey gets the signing key for token validation.

func (m *OAuthManager) getSigningKey(provider *OIDCProvider, token *jwt.Token) (interface{}, error) {

	// For simplicity, this implementation returns a dummy key.

	// In a real implementation, this would extract the correct key from JWKS.

	// based on the token's "kid" (key ID) header.

	provider.JWKSCache.mu.RLock()

	defer provider.JWKSCache.mu.RUnlock()

	// Check if JWKS needs refresh.

	if time.Since(provider.JWKSCache.lastUpdated) > provider.JWKSCache.ttl {

		go func() {

			m.refreshJWKS(provider)

		}()

	}

	// This is a simplified implementation.

	// In reality, you would parse the JWKS and return the appropriate key.

	return []byte("your-secret-key"), nil

}

// getTokenFromCache retrieves token from cache.

func (m *OAuthManager) getTokenFromCache(tokenString string) (*TokenInfo, bool) {

	m.mu.RLock()

	defer m.mu.RUnlock()

	tokenInfo, ok := m.tokenCache[tokenString]

	return tokenInfo, ok

}

// cacheToken caches a token.

func (m *OAuthManager) cacheToken(tokenString string, tokenInfo *TokenInfo) {

	m.mu.Lock()

	defer m.mu.Unlock()

	m.tokenCache[tokenString] = tokenInfo

}

// removeTokenFromCache removes token from cache.

func (m *OAuthManager) removeTokenFromCache(tokenString string) {

	m.mu.Lock()

	defer m.mu.Unlock()

	delete(m.tokenCache, tokenString)

}

// startTokenCleanup starts token cleanup routine.

func (m *OAuthManager) startTokenCleanup() {

	ticker := time.NewTicker(5 * time.Minute)

	defer ticker.Stop()

	for range ticker.C {

		m.cleanupExpiredTokens()

	}

}

// cleanupExpiredTokens removes expired tokens from cache.

func (m *OAuthManager) cleanupExpiredTokens() {

	m.mu.Lock()

	defer m.mu.Unlock()

	now := time.Now()

	for tokenString, tokenInfo := range m.tokenCache {

		if now.After(tokenInfo.ExpiresAt) {

			delete(m.tokenCache, tokenString)

		}

	}

}

// NewRBACManager creates a new RBAC manager.

func NewRBACManager(config *RBACConfig) (*RBACManager, error) {

	manager := &RBACManager{

		policies: make(map[string]*RBACPolicy),

		roles: make(map[string]*Role),

		users: make(map[string]*User),
	}

	if config != nil && config.Enabled {

		// Load policies from file.

		if config.PolicyPath != "" {

			if err := manager.loadPoliciesFromFile(config.PolicyPath); err != nil {

				return nil, fmt.Errorf("failed to load RBAC policies: %w", err)

			}

		}

		// Create admin users and roles.

		manager.initializeAdminAccess(config)

	}

	return manager, nil

}

// loadPoliciesFromFile loads RBAC policies from a file.

func (m *RBACManager) loadPoliciesFromFile(policyPath string) error {

	data, err := os.ReadFile(policyPath)

	if err != nil {

		return fmt.Errorf("failed to read policy file: %w", err)

	}

	var policies []*RBACPolicy

	if err := json.Unmarshal(data, &policies); err != nil {

		return fmt.Errorf("failed to parse policy file: %w", err)

	}

	m.mu.Lock()

	defer m.mu.Unlock()

	for _, policy := range policies {

		m.policies[policy.ID] = policy

	}

	return nil

}

// initializeAdminAccess initializes admin users and roles.

func (m *RBACManager) initializeAdminAccess(config *RBACConfig) {

	// Create admin role.

	adminRole := &Role{

		ID: "admin",

		Name: "Administrator",

		Description: "Full system access",

		Permissions: []string{"*"},

		CreatedAt: time.Now(),
	}

	m.roles[adminRole.ID] = adminRole

	// Create admin users.

	for _, username := range config.AdminUsers {

		user := &User{

			ID: username,

			Username: username,

			Roles: []string{"admin"},

			Active: true,

			CreatedAt: time.Now(),
		}

		m.users[user.ID] = user

	}

}

// CheckPermission checks if a subject has permission for a resource.

func (m *RBACManager) CheckPermission(ctx context.Context, subject, action, resource string) (bool, error) {

	logger := log.FromContext(ctx)

	m.mu.RLock()

	defer m.mu.RUnlock()

	// Get user information.

	user, ok := m.users[subject]

	if !ok {

		logger.Info("user not found", "subject", subject)

		return false, nil

	}

	if !user.Active {

		logger.Info("user is not active", "subject", subject)

		return false, nil

	}

	// Check user roles.

	for _, roleID := range user.Roles {

		role, ok := m.roles[roleID]

		if !ok {

			continue

		}

		// Check if role has required permission.

		for _, permission := range role.Permissions {

			if permission == "*" || permission == action || m.matchesPattern(permission, action) {

				logger.Info("permission granted", "subject", subject, "action", action, "resource", resource, "via_role", roleID)

				return true, nil

			}

		}

	}

	// Check policies.

	for _, policy := range m.policies {

		if m.evaluatePolicy(policy, subject, action, resource) {

			logger.Info("permission granted via policy", "subject", subject, "action", action, "resource", resource, "policy", policy.ID)

			return true, nil

		}

	}

	logger.Info("permission denied", "subject", subject, "action", action, "resource", resource)

	return false, nil

}

// evaluatePolicy evaluates an RBAC policy.

func (m *RBACManager) evaluatePolicy(policy *RBACPolicy, subject, action, resource string) bool {

	// Check if subject matches policy subjects.

	subjectMatches := false

	for _, policySubject := range policy.Subjects {

		if policySubject.ID == subject || policySubject.Name == subject {

			subjectMatches = true

			break

		}

	}

	if !subjectMatches {

		return false

	}

	// Check policy rules.

	for _, rule := range policy.Rules {

		if m.evaluateRule(rule, action, resource) {

			return rule.Effect == "ALLOW"

		}

	}

	return false

}

// evaluateRule evaluates a policy rule.

func (m *RBACManager) evaluateRule(rule *PolicyRule, action, resource string) bool {

	// Check actions.

	actionMatches := false

	for _, ruleAction := range rule.Actions {

		if ruleAction == "*" || ruleAction == action || m.matchesPattern(ruleAction, action) {

			actionMatches = true

			break

		}

	}

	if !actionMatches {

		return false

	}

	// Check resources.

	resourceMatches := false

	for _, ruleResource := range rule.Resources {

		if ruleResource == "*" || ruleResource == resource || m.matchesPattern(ruleResource, resource) {

			resourceMatches = true

			break

		}

	}

	return resourceMatches

}

// matchesPattern checks if a string matches a pattern (supports wildcards).

func (m *RBACManager) matchesPattern(pattern, value string) bool {

	// Simple wildcard matching.

	if strings.Contains(pattern, "*") {

		prefix := strings.Split(pattern, "*")[0]

		return strings.HasPrefix(value, prefix)

	}

	return pattern == value

}

// NewCertificateManager creates a new certificate manager.

func NewCertificateManager() *CertificateManager {

	return &CertificateManager{

		certificates: make(map[string]*CertificateInfo),

		caPool: x509.NewCertPool(),

		autoRotate: true,

		rotationInterval: 30 * 24 * time.Hour, // 30 days

	}

}

// LoadCertificate loads a certificate from file.

func (m *CertificateManager) LoadCertificate(name, certFile string) error {

	data, err := os.ReadFile(certFile)

	if err != nil {

		return fmt.Errorf("failed to read certificate file: %w", err)

	}

	cert, err := x509.ParseCertificate(data)

	if err != nil {

		return fmt.Errorf("failed to parse certificate: %w", err)

	}

	certInfo := &CertificateInfo{

		Certificate: cert,

		NotBefore: cert.NotBefore,

		NotAfter: cert.NotAfter,

		Subject: cert.Subject.String(),

		Issuer: cert.Issuer.String(),

		SerialNumber: cert.SerialNumber.String(),
	}

	m.mu.Lock()

	m.certificates[name] = certInfo

	m.mu.Unlock()

	return nil

}

// GetCertificateInfo returns certificate information.

func (m *CertificateManager) GetCertificateInfo(name string) (*CertificateInfo, error) {

	m.mu.RLock()

	defer m.mu.RUnlock()

	info, ok := m.certificates[name]

	if !ok {

		return nil, fmt.Errorf("certificate not found: %s", name)

	}

	return info, nil

}

// CheckCertificateExpiry checks if certificates are expiring.

func (m *CertificateManager) CheckCertificateExpiry(ctx context.Context) {

	logger := log.FromContext(ctx)

	m.mu.RLock()

	defer m.mu.RUnlock()

	now := time.Now()

	warningThreshold := 30 * 24 * time.Hour // 30 days

	for name, cert := range m.certificates {

		timeToExpiry := cert.NotAfter.Sub(now)

		if timeToExpiry < 0 {

			logger.Error(fmt.Errorf("certificate expired"), "certificate", name, "expired_at", cert.NotAfter)

		} else if timeToExpiry < warningThreshold {

			logger.Info("certificate expiring soon", "certificate", name, "expires_at", cert.NotAfter, "days_remaining", int(timeToExpiry.Hours()/24))

		}

	}

}

// StartCertificateMonitoring starts certificate monitoring.

func (m *CertificateManager) StartCertificateMonitoring(ctx context.Context) {

	ticker := time.NewTicker(24 * time.Hour) // Check daily

	defer ticker.Stop()

	for {

		select {

		case <-ctx.Done():

			return

		case <-ticker.C:

			m.CheckCertificateExpiry(ctx)

		}

	}

}

// CreateMiddleware creates HTTP middleware for security.

func (sm *SecurityManager) CreateMiddleware() func(http.Handler) http.Handler {

	return func(next http.Handler) http.Handler {

		return http.HandlerFunc(func(w http.ResponseWriter, r *http.Request) {

			ctx := r.Context()

			// Extract token from Authorization header.

			authHeader := r.Header.Get("Authorization")

			if authHeader == "" {

				http.Error(w, "Authorization header required", http.StatusUnauthorized)

				return

			}

			// Validate Bearer token format.

			parts := strings.SplitN(authHeader, " ", 2)

			if len(parts) != 2 || parts[0] != "Bearer" {

				http.Error(w, "Invalid authorization format", http.StatusUnauthorized)

				return

			}

			tokenString := parts[1]

			// Validate token (assuming default provider).

			tokenInfo, err := sm.oauthManager.ValidateToken(ctx, tokenString, "default")

			if err != nil {

				http.Error(w, "Invalid token", http.StatusUnauthorized)

				return

			}

			// Check RBAC permissions.

			action := r.Method

			resource := r.URL.Path

			allowed, err := sm.rbacManager.CheckPermission(ctx, tokenInfo.Subject, action, resource)

			if err != nil {

				http.Error(w, "Permission check failed", http.StatusInternalServerError)

				return

			}

			if !allowed {

				http.Error(w, "Access denied", http.StatusForbidden)

				return

			}

			// Add user context.

			ctx = context.WithValue(ctx, "user", tokenInfo)

			r = r.WithContext(ctx)

			next.ServeHTTP(w, r)

		})

	}

}

// Start starts the security manager.

func (sm *SecurityManager) Start(ctx context.Context) error {

	logger := log.FromContext(ctx)

	logger.Info("starting security manager")

	// Start certificate monitoring.

	go sm.certManager.StartCertificateMonitoring(ctx)

	// Start JWKS refresh for OAuth providers.

	go func() {

		ticker := time.NewTicker(1 * time.Hour)

		defer ticker.Stop()

		for {

			select {

			case <-ctx.Done():

				return

			case <-ticker.C:

				for _, provider := range sm.oauthManager.providers {

					if err := sm.oauthManager.refreshJWKS(provider); err != nil {

						logger.Error(err, "failed to refresh JWKS", "provider", provider.Name)

					}

				}

			}

		}

	}()

	return nil

}

// Stop stops the security manager.

func (sm *SecurityManager) Stop() {

	if sm.tlsManager.reloadTicker != nil {

		sm.tlsManager.reloadTicker.Stop()

	}

}<|MERGE_RESOLUTION|>--- conflicted
+++ resolved
@@ -14,7 +14,6 @@
 
 	"github.com/golang-jwt/jwt/v5"
 	"sigs.k8s.io/controller-runtime/pkg/log"
-	securityconfig "github.com/thc1006/nephoran-intent-operator/pkg/security"
 )
 
 // SecurityManager manages security configurations and operations.
@@ -32,12 +31,6 @@
 // TLSManager manages mutual TLS configurations.
 
 type TLSManager struct {
-<<<<<<< HEAD
-	mu           sync.RWMutex
-	tlsConfigs   map[string]*tls.Config
-	certPaths    map[string]*securityconfig.CertificatePaths
-	autoReload   bool
-=======
 	mu sync.RWMutex
 
 	tlsConfigs map[string]*tls.Config
@@ -46,7 +39,6 @@
 
 	autoReload bool
 
->>>>>>> b3529b0b
 	reloadTicker *time.Ticker
 }
 
@@ -88,10 +80,6 @@
 	rotationInterval time.Duration
 }
 
-<<<<<<< HEAD
-// CertificatePaths - use common type alias
-type CertificatePaths = securityconfig.CertificatePaths
-=======
 // CertificatePaths holds paths to certificate files.
 
 type CertificatePaths struct {
@@ -101,7 +89,6 @@
 
 	CAFile string
 }
->>>>>>> b3529b0b
 
 // CertificateInfo holds certificate information.
 
@@ -285,15 +272,6 @@
 	CreatedAt time.Time `json:"created_at"`
 }
 
-<<<<<<< HEAD
-// SecurityConfig holds security configuration - use extended config type
-type SecurityConfig = securityconfig.ExtendedSecurityConfig
-
-// Use common config types as type aliases for backwards compatibility
-type TLSConfig = securityconfig.TLSConfig
-type OAuthConfig = securityconfig.AuthConfig  // OAuth is part of Auth in common config
-type RBACConfig = securityconfig.RBACConfig
-=======
 // SecurityConfig holds security configuration.
 
 type SecurityConfig struct {
@@ -355,7 +333,6 @@
 
 	AdminRoles []string `json:"admin_roles"`
 }
->>>>>>> b3529b0b
 
 // NewSecurityManager creates a new security manager.
 
@@ -369,12 +346,8 @@
 
 	}
 
-<<<<<<< HEAD
-	oauthManager, err := NewOAuthManager(config.Auth)
-=======
 	oauthManager, err := NewOAuthManager(config.OAuth)
 
->>>>>>> b3529b0b
 	if err != nil {
 
 		return nil, fmt.Errorf("failed to create OAuth manager: %w", err)
@@ -413,12 +386,8 @@
 		return &TLSManager{
 
 			tlsConfigs: make(map[string]*tls.Config),
-<<<<<<< HEAD
-			certPaths:  make(map[string]*securityconfig.CertificatePaths),
-=======
 
 			certPaths: make(map[string]*CertificatePaths),
->>>>>>> b3529b0b
 		}, nil
 
 	}
@@ -426,13 +395,9 @@
 	manager := &TLSManager{
 
 		tlsConfigs: make(map[string]*tls.Config),
-<<<<<<< HEAD
-		certPaths:  make(map[string]*securityconfig.CertificatePaths),
-=======
 
 		certPaths: make(map[string]*CertificatePaths),
 
->>>>>>> b3529b0b
 		autoReload: config.AutoReload,
 	}
 
@@ -478,15 +443,10 @@
 
 }
 
-<<<<<<< HEAD
-// loadTLSConfig loads TLS configuration from certificate files
-func (m *TLSManager) loadTLSConfig(certPath *securityconfig.CertificatePaths, config *TLSConfig) (*tls.Config, error) {
-=======
 // loadTLSConfig loads TLS configuration from certificate files.
 
 func (m *TLSManager) loadTLSConfig(certPath *CertificatePaths, config *TLSConfig) (*tls.Config, error) {
 
->>>>>>> b3529b0b
 	cert, err := tls.LoadX509KeyPair(certPath.CertFile, certPath.KeyFile)
 
 	if err != nil {
@@ -689,924 +649,904 @@
 		},
 	}
 
-<<<<<<< HEAD
-	// Initialize providers from OAuthProviders map
-	if config.OAuthProviders != nil {
-		for name, provider := range config.OAuthProviders {
-			oidcProvider := &OIDCProvider{
-				Name:         provider.Name,
-				IssuerURL:    provider.IssuerURL,
-				ClientID:     provider.ClientID,
-				ClientSecret: provider.ClientSecret,
-				RedirectURL:  provider.RedirectURL,
-				Scopes:       provider.Scopes,
-				ExtraParams:  provider.ExtraParams,
+	// Initialize providers.
+
+	for name, provider := range config.Providers {
+
+		provider.Name = name
+
+		if err := manager.initializeProvider(provider); err != nil {
+
+			return nil, fmt.Errorf("failed to initialize OAuth provider %s: %w", name, err)
+
+		}
+
+		manager.providers[name] = provider
+
+	}
+
+	// Start token cleanup routine.
+
+	go manager.startTokenCleanup()
+
+	return manager, nil
+
+}
+
+// initializeProvider initializes an OIDC provider.
+
+func (m *OAuthManager) initializeProvider(provider *OIDCProvider) error {
+
+	// Initialize JWKS cache.
+
+	provider.JWKSCache = &JWKSCache{
+
+		ttl: 24 * time.Hour,
+	}
+
+	// Fetch and cache JWKS.
+
+	return m.refreshJWKS(provider)
+
+}
+
+// refreshJWKS refreshes JWKS from the provider.
+
+func (m *OAuthManager) refreshJWKS(provider *OIDCProvider) error {
+
+	jwksURL := provider.IssuerURL + "/.well-known/jwks.json"
+
+	resp, err := m.httpClient.Get(jwksURL)
+
+	if err != nil {
+
+		return fmt.Errorf("failed to fetch JWKS: %w", err)
+
+	}
+
+	defer resp.Body.Close()
+
+	if resp.StatusCode != http.StatusOK {
+
+		return fmt.Errorf("failed to fetch JWKS: status %d", resp.StatusCode)
+
+	}
+
+	var jwks interface{}
+
+	if err := json.NewDecoder(resp.Body).Decode(&jwks); err != nil {
+
+		return fmt.Errorf("failed to decode JWKS: %w", err)
+
+	}
+
+	provider.JWKSCache.mu.Lock()
+
+	provider.JWKSCache.keys = jwks
+
+	provider.JWKSCache.lastUpdated = time.Now()
+
+	provider.JWKSCache.mu.Unlock()
+
+	return nil
+
+}
+
+// ValidateToken validates a JWT token.
+
+func (m *OAuthManager) ValidateToken(ctx context.Context, tokenString, providerName string) (*TokenInfo, error) {
+
+	logger := log.FromContext(ctx)
+
+	// Check cache first.
+
+	if tokenInfo, ok := m.getTokenFromCache(tokenString); ok {
+
+		if time.Now().Before(tokenInfo.ExpiresAt) {
+
+			return tokenInfo, nil
+
+		}
+
+		// Remove expired token from cache.
+
+		m.removeTokenFromCache(tokenString)
+
+	}
+
+	provider, ok := m.providers[providerName]
+
+	if !ok {
+
+		return nil, fmt.Errorf("OAuth provider not found: %s", providerName)
+
+	}
+
+	// Parse and validate token.
+
+	token, err := jwt.Parse(tokenString, func(token *jwt.Token) (interface{}, error) {
+
+		return m.getSigningKey(provider, token)
+
+	})
+
+	if err != nil {
+
+		logger.Error(err, "failed to parse JWT token")
+
+		return nil, fmt.Errorf("invalid token: %w", err)
+
+	}
+
+	if !token.Valid {
+
+		return nil, fmt.Errorf("token is not valid")
+
+	}
+
+	claims, ok := token.Claims.(jwt.MapClaims)
+
+	if !ok {
+
+		return nil, fmt.Errorf("invalid token claims")
+
+	}
+
+	// Extract token information.
+
+	tokenInfo := &TokenInfo{
+
+		AccessToken: tokenString,
+
+		TokenType: "Bearer",
+
+		Claims: claims,
+	}
+
+	// Extract standard claims.
+
+	if sub, ok := claims["sub"].(string); ok {
+
+		tokenInfo.Subject = sub
+
+	}
+
+	if iss, ok := claims["iss"].(string); ok {
+
+		tokenInfo.Issuer = iss
+
+	}
+
+	if aud, ok := claims["aud"].([]interface{}); ok {
+
+		for _, a := range aud {
+
+			if audStr, ok := a.(string); ok {
+
+				tokenInfo.Audience = append(tokenInfo.Audience, audStr)
+
 			}
-			if err := manager.initializeProvider(oidcProvider); err != nil {
-				return nil, fmt.Errorf("failed to initialize OAuth provider %s: %w", name, err)
+
+		}
+
+	}
+
+	if exp, ok := claims["exp"].(float64); ok {
+
+		// Safe timestamp conversion with overflow and validity checks
+
+		if exp >= 0 && exp <= float64(1<<62) && exp > float64(time.Now().Unix()) {
+
+			tokenInfo.ExpiresAt = time.Unix(int64(exp), 0)
+
+		} else if exp <= float64(time.Now().Unix()) {
+
+			return nil, fmt.Errorf("token has expired")
+
+		} else {
+
+			return nil, fmt.Errorf("invalid expiration time")
+
+		}
+
+	}
+
+	// Cache token.
+
+	m.cacheToken(tokenString, tokenInfo)
+
+	logger.Info("token validated successfully", "subject", tokenInfo.Subject)
+
+	return tokenInfo, nil
+
+}
+
+// getSigningKey gets the signing key for token validation.
+
+func (m *OAuthManager) getSigningKey(provider *OIDCProvider, token *jwt.Token) (interface{}, error) {
+
+	// For simplicity, this implementation returns a dummy key.
+
+	// In a real implementation, this would extract the correct key from JWKS.
+
+	// based on the token's "kid" (key ID) header.
+
+	provider.JWKSCache.mu.RLock()
+
+	defer provider.JWKSCache.mu.RUnlock()
+
+	// Check if JWKS needs refresh.
+
+	if time.Since(provider.JWKSCache.lastUpdated) > provider.JWKSCache.ttl {
+
+		go func() {
+
+			m.refreshJWKS(provider)
+
+		}()
+
+	}
+
+	// This is a simplified implementation.
+
+	// In reality, you would parse the JWKS and return the appropriate key.
+
+	return []byte("your-secret-key"), nil
+
+}
+
+// getTokenFromCache retrieves token from cache.
+
+func (m *OAuthManager) getTokenFromCache(tokenString string) (*TokenInfo, bool) {
+
+	m.mu.RLock()
+
+	defer m.mu.RUnlock()
+
+	tokenInfo, ok := m.tokenCache[tokenString]
+
+	return tokenInfo, ok
+
+}
+
+// cacheToken caches a token.
+
+func (m *OAuthManager) cacheToken(tokenString string, tokenInfo *TokenInfo) {
+
+	m.mu.Lock()
+
+	defer m.mu.Unlock()
+
+	m.tokenCache[tokenString] = tokenInfo
+
+}
+
+// removeTokenFromCache removes token from cache.
+
+func (m *OAuthManager) removeTokenFromCache(tokenString string) {
+
+	m.mu.Lock()
+
+	defer m.mu.Unlock()
+
+	delete(m.tokenCache, tokenString)
+
+}
+
+// startTokenCleanup starts token cleanup routine.
+
+func (m *OAuthManager) startTokenCleanup() {
+
+	ticker := time.NewTicker(5 * time.Minute)
+
+	defer ticker.Stop()
+
+	for range ticker.C {
+
+		m.cleanupExpiredTokens()
+
+	}
+
+}
+
+// cleanupExpiredTokens removes expired tokens from cache.
+
+func (m *OAuthManager) cleanupExpiredTokens() {
+
+	m.mu.Lock()
+
+	defer m.mu.Unlock()
+
+	now := time.Now()
+
+	for tokenString, tokenInfo := range m.tokenCache {
+
+		if now.After(tokenInfo.ExpiresAt) {
+
+			delete(m.tokenCache, tokenString)
+
+		}
+
+	}
+
+}
+
+// NewRBACManager creates a new RBAC manager.
+
+func NewRBACManager(config *RBACConfig) (*RBACManager, error) {
+
+	manager := &RBACManager{
+
+		policies: make(map[string]*RBACPolicy),
+
+		roles: make(map[string]*Role),
+
+		users: make(map[string]*User),
+	}
+
+	if config != nil && config.Enabled {
+
+		// Load policies from file.
+
+		if config.PolicyPath != "" {
+
+			if err := manager.loadPoliciesFromFile(config.PolicyPath); err != nil {
+
+				return nil, fmt.Errorf("failed to load RBAC policies: %w", err)
+
 			}
-			manager.providers[name] = oidcProvider
-		}
-=======
-	// Initialize providers.
-
-	for name, provider := range config.Providers {
-
-		provider.Name = name
-
-		if err := manager.initializeProvider(provider); err != nil {
-
-			return nil, fmt.Errorf("failed to initialize OAuth provider %s: %w", name, err)
-
-		}
-
-		manager.providers[name] = provider
-
->>>>>>> b3529b0b
-	}
-
-	// Start token cleanup routine.
-
-	go manager.startTokenCleanup()
+
+		}
+
+		// Create admin users and roles.
+
+		manager.initializeAdminAccess(config)
+
+	}
 
 	return manager, nil
 
 }
 
-// initializeProvider initializes an OIDC provider.
-
-func (m *OAuthManager) initializeProvider(provider *OIDCProvider) error {
-
-	// Initialize JWKS cache.
-
-	provider.JWKSCache = &JWKSCache{
-
-		ttl: 24 * time.Hour,
-	}
-
-	// Fetch and cache JWKS.
-
-	return m.refreshJWKS(provider)
-
-}
-
-// refreshJWKS refreshes JWKS from the provider.
-
-func (m *OAuthManager) refreshJWKS(provider *OIDCProvider) error {
-
-	jwksURL := provider.IssuerURL + "/.well-known/jwks.json"
-
-	resp, err := m.httpClient.Get(jwksURL)
+// loadPoliciesFromFile loads RBAC policies from a file.
+
+func (m *RBACManager) loadPoliciesFromFile(policyPath string) error {
+
+	data, err := os.ReadFile(policyPath)
 
 	if err != nil {
 
-		return fmt.Errorf("failed to fetch JWKS: %w", err)
-
-	}
-
-	defer resp.Body.Close()
-
-	if resp.StatusCode != http.StatusOK {
-
-		return fmt.Errorf("failed to fetch JWKS: status %d", resp.StatusCode)
-
-	}
-
-	var jwks interface{}
-
-	if err := json.NewDecoder(resp.Body).Decode(&jwks); err != nil {
-
-		return fmt.Errorf("failed to decode JWKS: %w", err)
-
-	}
-
-	provider.JWKSCache.mu.Lock()
-
-	provider.JWKSCache.keys = jwks
-
-	provider.JWKSCache.lastUpdated = time.Now()
-
-	provider.JWKSCache.mu.Unlock()
+		return fmt.Errorf("failed to read policy file: %w", err)
+
+	}
+
+	var policies []*RBACPolicy
+
+	if err := json.Unmarshal(data, &policies); err != nil {
+
+		return fmt.Errorf("failed to parse policy file: %w", err)
+
+	}
+
+	m.mu.Lock()
+
+	defer m.mu.Unlock()
+
+	for _, policy := range policies {
+
+		m.policies[policy.ID] = policy
+
+	}
 
 	return nil
 
 }
 
-// ValidateToken validates a JWT token.
-
-func (m *OAuthManager) ValidateToken(ctx context.Context, tokenString, providerName string) (*TokenInfo, error) {
+// initializeAdminAccess initializes admin users and roles.
+
+func (m *RBACManager) initializeAdminAccess(config *RBACConfig) {
+
+	// Create admin role.
+
+	adminRole := &Role{
+
+		ID: "admin",
+
+		Name: "Administrator",
+
+		Description: "Full system access",
+
+		Permissions: []string{"*"},
+
+		CreatedAt: time.Now(),
+	}
+
+	m.roles[adminRole.ID] = adminRole
+
+	// Create admin users.
+
+	for _, username := range config.AdminUsers {
+
+		user := &User{
+
+			ID: username,
+
+			Username: username,
+
+			Roles: []string{"admin"},
+
+			Active: true,
+
+			CreatedAt: time.Now(),
+		}
+
+		m.users[user.ID] = user
+
+	}
+
+}
+
+// CheckPermission checks if a subject has permission for a resource.
+
+func (m *RBACManager) CheckPermission(ctx context.Context, subject, action, resource string) (bool, error) {
 
 	logger := log.FromContext(ctx)
 
-	// Check cache first.
-
-	if tokenInfo, ok := m.getTokenFromCache(tokenString); ok {
-
-		if time.Now().Before(tokenInfo.ExpiresAt) {
-
-			return tokenInfo, nil
-
-		}
-
-		// Remove expired token from cache.
-
-		m.removeTokenFromCache(tokenString)
-
-	}
-
-	provider, ok := m.providers[providerName]
+	m.mu.RLock()
+
+	defer m.mu.RUnlock()
+
+	// Get user information.
+
+	user, ok := m.users[subject]
 
 	if !ok {
 
-		return nil, fmt.Errorf("OAuth provider not found: %s", providerName)
-
-	}
-
-	// Parse and validate token.
-
-	token, err := jwt.Parse(tokenString, func(token *jwt.Token) (interface{}, error) {
-
-		return m.getSigningKey(provider, token)
-
-	})
+		logger.Info("user not found", "subject", subject)
+
+		return false, nil
+
+	}
+
+	if !user.Active {
+
+		logger.Info("user is not active", "subject", subject)
+
+		return false, nil
+
+	}
+
+	// Check user roles.
+
+	for _, roleID := range user.Roles {
+
+		role, ok := m.roles[roleID]
+
+		if !ok {
+
+			continue
+
+		}
+
+		// Check if role has required permission.
+
+		for _, permission := range role.Permissions {
+
+			if permission == "*" || permission == action || m.matchesPattern(permission, action) {
+
+				logger.Info("permission granted", "subject", subject, "action", action, "resource", resource, "via_role", roleID)
+
+				return true, nil
+
+			}
+
+		}
+
+	}
+
+	// Check policies.
+
+	for _, policy := range m.policies {
+
+		if m.evaluatePolicy(policy, subject, action, resource) {
+
+			logger.Info("permission granted via policy", "subject", subject, "action", action, "resource", resource, "policy", policy.ID)
+
+			return true, nil
+
+		}
+
+	}
+
+	logger.Info("permission denied", "subject", subject, "action", action, "resource", resource)
+
+	return false, nil
+
+}
+
+// evaluatePolicy evaluates an RBAC policy.
+
+func (m *RBACManager) evaluatePolicy(policy *RBACPolicy, subject, action, resource string) bool {
+
+	// Check if subject matches policy subjects.
+
+	subjectMatches := false
+
+	for _, policySubject := range policy.Subjects {
+
+		if policySubject.ID == subject || policySubject.Name == subject {
+
+			subjectMatches = true
+
+			break
+
+		}
+
+	}
+
+	if !subjectMatches {
+
+		return false
+
+	}
+
+	// Check policy rules.
+
+	for _, rule := range policy.Rules {
+
+		if m.evaluateRule(rule, action, resource) {
+
+			return rule.Effect == "ALLOW"
+
+		}
+
+	}
+
+	return false
+
+}
+
+// evaluateRule evaluates a policy rule.
+
+func (m *RBACManager) evaluateRule(rule *PolicyRule, action, resource string) bool {
+
+	// Check actions.
+
+	actionMatches := false
+
+	for _, ruleAction := range rule.Actions {
+
+		if ruleAction == "*" || ruleAction == action || m.matchesPattern(ruleAction, action) {
+
+			actionMatches = true
+
+			break
+
+		}
+
+	}
+
+	if !actionMatches {
+
+		return false
+
+	}
+
+	// Check resources.
+
+	resourceMatches := false
+
+	for _, ruleResource := range rule.Resources {
+
+		if ruleResource == "*" || ruleResource == resource || m.matchesPattern(ruleResource, resource) {
+
+			resourceMatches = true
+
+			break
+
+		}
+
+	}
+
+	return resourceMatches
+
+}
+
+// matchesPattern checks if a string matches a pattern (supports wildcards).
+
+func (m *RBACManager) matchesPattern(pattern, value string) bool {
+
+	// Simple wildcard matching.
+
+	if strings.Contains(pattern, "*") {
+
+		prefix := strings.Split(pattern, "*")[0]
+
+		return strings.HasPrefix(value, prefix)
+
+	}
+
+	return pattern == value
+
+}
+
+// NewCertificateManager creates a new certificate manager.
+
+func NewCertificateManager() *CertificateManager {
+
+	return &CertificateManager{
+
+		certificates: make(map[string]*CertificateInfo),
+
+		caPool: x509.NewCertPool(),
+
+		autoRotate: true,
+
+		rotationInterval: 30 * 24 * time.Hour, // 30 days
+
+	}
+
+}
+
+// LoadCertificate loads a certificate from file.
+
+func (m *CertificateManager) LoadCertificate(name, certFile string) error {
+
+	data, err := os.ReadFile(certFile)
 
 	if err != nil {
 
-		logger.Error(err, "failed to parse JWT token")
-
-		return nil, fmt.Errorf("invalid token: %w", err)
-
-	}
-
-	if !token.Valid {
-
-		return nil, fmt.Errorf("token is not valid")
-
-	}
-
-	claims, ok := token.Claims.(jwt.MapClaims)
+		return fmt.Errorf("failed to read certificate file: %w", err)
+
+	}
+
+	cert, err := x509.ParseCertificate(data)
+
+	if err != nil {
+
+		return fmt.Errorf("failed to parse certificate: %w", err)
+
+	}
+
+	certInfo := &CertificateInfo{
+
+		Certificate: cert,
+
+		NotBefore: cert.NotBefore,
+
+		NotAfter: cert.NotAfter,
+
+		Subject: cert.Subject.String(),
+
+		Issuer: cert.Issuer.String(),
+
+		SerialNumber: cert.SerialNumber.String(),
+	}
+
+	m.mu.Lock()
+
+	m.certificates[name] = certInfo
+
+	m.mu.Unlock()
+
+	return nil
+
+}
+
+// GetCertificateInfo returns certificate information.
+
+func (m *CertificateManager) GetCertificateInfo(name string) (*CertificateInfo, error) {
+
+	m.mu.RLock()
+
+	defer m.mu.RUnlock()
+
+	info, ok := m.certificates[name]
 
 	if !ok {
 
-		return nil, fmt.Errorf("invalid token claims")
-
-	}
-
-	// Extract token information.
-
-	tokenInfo := &TokenInfo{
-
-		AccessToken: tokenString,
-
-		TokenType: "Bearer",
-
-		Claims: claims,
-	}
-
-	// Extract standard claims.
-
-	if sub, ok := claims["sub"].(string); ok {
-
-		tokenInfo.Subject = sub
-
-	}
-
-	if iss, ok := claims["iss"].(string); ok {
-
-		tokenInfo.Issuer = iss
-
-	}
-
-	if aud, ok := claims["aud"].([]interface{}); ok {
-
-		for _, a := range aud {
-
-			if audStr, ok := a.(string); ok {
-
-				tokenInfo.Audience = append(tokenInfo.Audience, audStr)
+		return nil, fmt.Errorf("certificate not found: %s", name)
+
+	}
+
+	return info, nil
+
+}
+
+// CheckCertificateExpiry checks if certificates are expiring.
+
+func (m *CertificateManager) CheckCertificateExpiry(ctx context.Context) {
+
+	logger := log.FromContext(ctx)
+
+	m.mu.RLock()
+
+	defer m.mu.RUnlock()
+
+	now := time.Now()
+
+	warningThreshold := 30 * 24 * time.Hour // 30 days
+
+	for name, cert := range m.certificates {
+
+		timeToExpiry := cert.NotAfter.Sub(now)
+
+		if timeToExpiry < 0 {
+
+			logger.Error(fmt.Errorf("certificate expired"), "certificate", name, "expired_at", cert.NotAfter)
+
+		} else if timeToExpiry < warningThreshold {
+
+			logger.Info("certificate expiring soon", "certificate", name, "expires_at", cert.NotAfter, "days_remaining", int(timeToExpiry.Hours()/24))
+
+		}
+
+	}
+
+}
+
+// StartCertificateMonitoring starts certificate monitoring.
+
+func (m *CertificateManager) StartCertificateMonitoring(ctx context.Context) {
+
+	ticker := time.NewTicker(24 * time.Hour) // Check daily
+
+	defer ticker.Stop()
+
+	for {
+
+		select {
+
+		case <-ctx.Done():
+
+			return
+
+		case <-ticker.C:
+
+			m.CheckCertificateExpiry(ctx)
+
+		}
+
+	}
+
+}
+
+// CreateMiddleware creates HTTP middleware for security.
+
+func (sm *SecurityManager) CreateMiddleware() func(http.Handler) http.Handler {
+
+	return func(next http.Handler) http.Handler {
+
+		return http.HandlerFunc(func(w http.ResponseWriter, r *http.Request) {
+
+			ctx := r.Context()
+
+			// Extract token from Authorization header.
+
+			authHeader := r.Header.Get("Authorization")
+
+			if authHeader == "" {
+
+				http.Error(w, "Authorization header required", http.StatusUnauthorized)
+
+				return
 
 			}
 
-		}
-
-	}
-
-	if exp, ok := claims["exp"].(float64); ok {
-
-		// Safe timestamp conversion with overflow and validity checks
-
-		if exp >= 0 && exp <= float64(1<<62) && exp > float64(time.Now().Unix()) {
-
-			tokenInfo.ExpiresAt = time.Unix(int64(exp), 0)
-
-		} else if exp <= float64(time.Now().Unix()) {
-
-			return nil, fmt.Errorf("token has expired")
-
-		} else {
-
-			return nil, fmt.Errorf("invalid expiration time")
-
-		}
-
-	}
-
-	// Cache token.
-
-	m.cacheToken(tokenString, tokenInfo)
-
-	logger.Info("token validated successfully", "subject", tokenInfo.Subject)
-
-	return tokenInfo, nil
-
-}
-
-// getSigningKey gets the signing key for token validation.
-
-func (m *OAuthManager) getSigningKey(provider *OIDCProvider, token *jwt.Token) (interface{}, error) {
-
-	// For simplicity, this implementation returns a dummy key.
-
-	// In a real implementation, this would extract the correct key from JWKS.
-
-	// based on the token's "kid" (key ID) header.
-
-	provider.JWKSCache.mu.RLock()
-
-	defer provider.JWKSCache.mu.RUnlock()
-
-	// Check if JWKS needs refresh.
-
-	if time.Since(provider.JWKSCache.lastUpdated) > provider.JWKSCache.ttl {
-
-		go func() {
-
-			m.refreshJWKS(provider)
-
-		}()
-
-	}
-
-	// This is a simplified implementation.
-
-	// In reality, you would parse the JWKS and return the appropriate key.
-
-	return []byte("your-secret-key"), nil
-
-}
-
-// getTokenFromCache retrieves token from cache.
-
-func (m *OAuthManager) getTokenFromCache(tokenString string) (*TokenInfo, bool) {
-
-	m.mu.RLock()
-
-	defer m.mu.RUnlock()
-
-	tokenInfo, ok := m.tokenCache[tokenString]
-
-	return tokenInfo, ok
-
-}
-
-// cacheToken caches a token.
-
-func (m *OAuthManager) cacheToken(tokenString string, tokenInfo *TokenInfo) {
-
-	m.mu.Lock()
-
-	defer m.mu.Unlock()
-
-	m.tokenCache[tokenString] = tokenInfo
-
-}
-
-// removeTokenFromCache removes token from cache.
-
-func (m *OAuthManager) removeTokenFromCache(tokenString string) {
-
-	m.mu.Lock()
-
-	defer m.mu.Unlock()
-
-	delete(m.tokenCache, tokenString)
-
-}
-
-// startTokenCleanup starts token cleanup routine.
-
-func (m *OAuthManager) startTokenCleanup() {
-
-	ticker := time.NewTicker(5 * time.Minute)
-
-	defer ticker.Stop()
-
-	for range ticker.C {
-
-		m.cleanupExpiredTokens()
-
-	}
-
-}
-
-// cleanupExpiredTokens removes expired tokens from cache.
-
-func (m *OAuthManager) cleanupExpiredTokens() {
-
-	m.mu.Lock()
-
-	defer m.mu.Unlock()
-
-	now := time.Now()
-
-	for tokenString, tokenInfo := range m.tokenCache {
-
-		if now.After(tokenInfo.ExpiresAt) {
-
-			delete(m.tokenCache, tokenString)
-
-		}
-
-	}
-
-}
-
-// NewRBACManager creates a new RBAC manager.
-
-func NewRBACManager(config *RBACConfig) (*RBACManager, error) {
-
-	manager := &RBACManager{
-
-		policies: make(map[string]*RBACPolicy),
-
-		roles: make(map[string]*Role),
-
-		users: make(map[string]*User),
-	}
-
-	if config != nil && config.Enabled {
-
-		// Load policies from file.
-
-		if config.PolicyPath != "" {
-
-			if err := manager.loadPoliciesFromFile(config.PolicyPath); err != nil {
-
-				return nil, fmt.Errorf("failed to load RBAC policies: %w", err)
+			// Validate Bearer token format.
+
+			parts := strings.SplitN(authHeader, " ", 2)
+
+			if len(parts) != 2 || parts[0] != "Bearer" {
+
+				http.Error(w, "Invalid authorization format", http.StatusUnauthorized)
+
+				return
 
 			}
 
-		}
-
-		// Create admin users and roles.
-
-		manager.initializeAdminAccess(config)
-
-	}
-
-	return manager, nil
-
-}
-
-// loadPoliciesFromFile loads RBAC policies from a file.
-
-func (m *RBACManager) loadPoliciesFromFile(policyPath string) error {
-
-	data, err := os.ReadFile(policyPath)
-
-	if err != nil {
-
-		return fmt.Errorf("failed to read policy file: %w", err)
-
-	}
-
-	var policies []*RBACPolicy
-
-	if err := json.Unmarshal(data, &policies); err != nil {
-
-		return fmt.Errorf("failed to parse policy file: %w", err)
-
-	}
-
-	m.mu.Lock()
-
-	defer m.mu.Unlock()
-
-	for _, policy := range policies {
-
-		m.policies[policy.ID] = policy
-
-	}
+			tokenString := parts[1]
+
+			// Validate token (assuming default provider).
+
+			tokenInfo, err := sm.oauthManager.ValidateToken(ctx, tokenString, "default")
+
+			if err != nil {
+
+				http.Error(w, "Invalid token", http.StatusUnauthorized)
+
+				return
+
+			}
+
+			// Check RBAC permissions.
+
+			action := r.Method
+
+			resource := r.URL.Path
+
+			allowed, err := sm.rbacManager.CheckPermission(ctx, tokenInfo.Subject, action, resource)
+
+			if err != nil {
+
+				http.Error(w, "Permission check failed", http.StatusInternalServerError)
+
+				return
+
+			}
+
+			if !allowed {
+
+				http.Error(w, "Access denied", http.StatusForbidden)
+
+				return
+
+			}
+
+			// Add user context.
+
+			ctx = context.WithValue(ctx, "user", tokenInfo)
+
+			r = r.WithContext(ctx)
+
+			next.ServeHTTP(w, r)
+
+		})
+
+	}
+
+}
+
+// Start starts the security manager.
+
+func (sm *SecurityManager) Start(ctx context.Context) error {
+
+	logger := log.FromContext(ctx)
+
+	logger.Info("starting security manager")
+
+	// Start certificate monitoring.
+
+	go sm.certManager.StartCertificateMonitoring(ctx)
+
+	// Start JWKS refresh for OAuth providers.
+
+	go func() {
+
+		ticker := time.NewTicker(1 * time.Hour)
+
+		defer ticker.Stop()
+
+		for {
+
+			select {
+
+			case <-ctx.Done():
+
+				return
+
+			case <-ticker.C:
+
+				for _, provider := range sm.oauthManager.providers {
+
+					if err := sm.oauthManager.refreshJWKS(provider); err != nil {
+
+						logger.Error(err, "failed to refresh JWKS", "provider", provider.Name)
+
+					}
+
+				}
+
+			}
+
+		}
+
+	}()
 
 	return nil
 
 }
 
-// initializeAdminAccess initializes admin users and roles.
-
-func (m *RBACManager) initializeAdminAccess(config *RBACConfig) {
-
-	// Create admin role.
-
-	adminRole := &Role{
-
-		ID: "admin",
-
-		Name: "Administrator",
-
-		Description: "Full system access",
-
-		Permissions: []string{"*"},
-
-		CreatedAt: time.Now(),
-	}
-
-	m.roles[adminRole.ID] = adminRole
-
-	// Create admin users.
-
-	for _, username := range config.AdminUsers {
-
-		user := &User{
-
-			ID: username,
-
-			Username: username,
-
-			Roles: []string{"admin"},
-
-			Active: true,
-
-			CreatedAt: time.Now(),
-		}
-
-		m.users[user.ID] = user
-
-	}
-
-}
-
-// CheckPermission checks if a subject has permission for a resource.
-
-func (m *RBACManager) CheckPermission(ctx context.Context, subject, action, resource string) (bool, error) {
-
-	logger := log.FromContext(ctx)
-
-	m.mu.RLock()
-
-	defer m.mu.RUnlock()
-
-	// Get user information.
-
-	user, ok := m.users[subject]
-
-	if !ok {
-
-		logger.Info("user not found", "subject", subject)
-
-		return false, nil
-
-	}
-
-	if !user.Active {
-
-		logger.Info("user is not active", "subject", subject)
-
-		return false, nil
-
-	}
-
-	// Check user roles.
-
-	for _, roleID := range user.Roles {
-
-		role, ok := m.roles[roleID]
-
-		if !ok {
-
-			continue
-
-		}
-
-		// Check if role has required permission.
-
-		for _, permission := range role.Permissions {
-
-			if permission == "*" || permission == action || m.matchesPattern(permission, action) {
-
-				logger.Info("permission granted", "subject", subject, "action", action, "resource", resource, "via_role", roleID)
-
-				return true, nil
-
-			}
-
-		}
-
-	}
-
-	// Check policies.
-
-	for _, policy := range m.policies {
-
-		if m.evaluatePolicy(policy, subject, action, resource) {
-
-			logger.Info("permission granted via policy", "subject", subject, "action", action, "resource", resource, "policy", policy.ID)
-
-			return true, nil
-
-		}
-
-	}
-
-	logger.Info("permission denied", "subject", subject, "action", action, "resource", resource)
-
-	return false, nil
-
-}
-
-// evaluatePolicy evaluates an RBAC policy.
-
-func (m *RBACManager) evaluatePolicy(policy *RBACPolicy, subject, action, resource string) bool {
-
-	// Check if subject matches policy subjects.
-
-	subjectMatches := false
-
-	for _, policySubject := range policy.Subjects {
-
-		if policySubject.ID == subject || policySubject.Name == subject {
-
-			subjectMatches = true
-
-			break
-
-		}
-
-	}
-
-	if !subjectMatches {
-
-		return false
-
-	}
-
-	// Check policy rules.
-
-	for _, rule := range policy.Rules {
-
-		if m.evaluateRule(rule, action, resource) {
-
-			return rule.Effect == "ALLOW"
-
-		}
-
-	}
-
-	return false
-
-}
-
-// evaluateRule evaluates a policy rule.
-
-func (m *RBACManager) evaluateRule(rule *PolicyRule, action, resource string) bool {
-
-	// Check actions.
-
-	actionMatches := false
-
-	for _, ruleAction := range rule.Actions {
-
-		if ruleAction == "*" || ruleAction == action || m.matchesPattern(ruleAction, action) {
-
-			actionMatches = true
-
-			break
-
-		}
-
-	}
-
-	if !actionMatches {
-
-		return false
-
-	}
-
-	// Check resources.
-
-	resourceMatches := false
-
-	for _, ruleResource := range rule.Resources {
-
-		if ruleResource == "*" || ruleResource == resource || m.matchesPattern(ruleResource, resource) {
-
-			resourceMatches = true
-
-			break
-
-		}
-
-	}
-
-	return resourceMatches
-
-}
-
-// matchesPattern checks if a string matches a pattern (supports wildcards).
-
-func (m *RBACManager) matchesPattern(pattern, value string) bool {
-
-	// Simple wildcard matching.
-
-	if strings.Contains(pattern, "*") {
-
-		prefix := strings.Split(pattern, "*")[0]
-
-		return strings.HasPrefix(value, prefix)
-
-	}
-
-	return pattern == value
-
-}
-
-// NewCertificateManager creates a new certificate manager.
-
-func NewCertificateManager() *CertificateManager {
-
-	return &CertificateManager{
-
-		certificates: make(map[string]*CertificateInfo),
-
-		caPool: x509.NewCertPool(),
-
-		autoRotate: true,
-
-		rotationInterval: 30 * 24 * time.Hour, // 30 days
-
-	}
-
-}
-
-// LoadCertificate loads a certificate from file.
-
-func (m *CertificateManager) LoadCertificate(name, certFile string) error {
-
-	data, err := os.ReadFile(certFile)
-
-	if err != nil {
-
-		return fmt.Errorf("failed to read certificate file: %w", err)
-
-	}
-
-	cert, err := x509.ParseCertificate(data)
-
-	if err != nil {
-
-		return fmt.Errorf("failed to parse certificate: %w", err)
-
-	}
-
-	certInfo := &CertificateInfo{
-
-		Certificate: cert,
-
-		NotBefore: cert.NotBefore,
-
-		NotAfter: cert.NotAfter,
-
-		Subject: cert.Subject.String(),
-
-		Issuer: cert.Issuer.String(),
-
-		SerialNumber: cert.SerialNumber.String(),
-	}
-
-	m.mu.Lock()
-
-	m.certificates[name] = certInfo
-
-	m.mu.Unlock()
-
-	return nil
-
-}
-
-// GetCertificateInfo returns certificate information.
-
-func (m *CertificateManager) GetCertificateInfo(name string) (*CertificateInfo, error) {
-
-	m.mu.RLock()
-
-	defer m.mu.RUnlock()
-
-	info, ok := m.certificates[name]
-
-	if !ok {
-
-		return nil, fmt.Errorf("certificate not found: %s", name)
-
-	}
-
-	return info, nil
-
-}
-
-// CheckCertificateExpiry checks if certificates are expiring.
-
-func (m *CertificateManager) CheckCertificateExpiry(ctx context.Context) {
-
-	logger := log.FromContext(ctx)
-
-	m.mu.RLock()
-
-	defer m.mu.RUnlock()
-
-	now := time.Now()
-
-	warningThreshold := 30 * 24 * time.Hour // 30 days
-
-	for name, cert := range m.certificates {
-
-		timeToExpiry := cert.NotAfter.Sub(now)
-
-		if timeToExpiry < 0 {
-
-			logger.Error(fmt.Errorf("certificate expired"), "certificate", name, "expired_at", cert.NotAfter)
-
-		} else if timeToExpiry < warningThreshold {
-
-			logger.Info("certificate expiring soon", "certificate", name, "expires_at", cert.NotAfter, "days_remaining", int(timeToExpiry.Hours()/24))
-
-		}
-
-	}
-
-}
-
-// StartCertificateMonitoring starts certificate monitoring.
-
-func (m *CertificateManager) StartCertificateMonitoring(ctx context.Context) {
-
-	ticker := time.NewTicker(24 * time.Hour) // Check daily
-
-	defer ticker.Stop()
-
-	for {
-
-		select {
-
-		case <-ctx.Done():
-
-			return
-
-		case <-ticker.C:
-
-			m.CheckCertificateExpiry(ctx)
-
-		}
-
-	}
-
-}
-
-// CreateMiddleware creates HTTP middleware for security.
-
-func (sm *SecurityManager) CreateMiddleware() func(http.Handler) http.Handler {
-
-	return func(next http.Handler) http.Handler {
-
-		return http.HandlerFunc(func(w http.ResponseWriter, r *http.Request) {
-
-			ctx := r.Context()
-
-			// Extract token from Authorization header.
-
-			authHeader := r.Header.Get("Authorization")
-
-			if authHeader == "" {
-
-				http.Error(w, "Authorization header required", http.StatusUnauthorized)
-
-				return
-
-			}
-
-			// Validate Bearer token format.
-
-			parts := strings.SplitN(authHeader, " ", 2)
-
-			if len(parts) != 2 || parts[0] != "Bearer" {
-
-				http.Error(w, "Invalid authorization format", http.StatusUnauthorized)
-
-				return
-
-			}
-
-			tokenString := parts[1]
-
-			// Validate token (assuming default provider).
-
-			tokenInfo, err := sm.oauthManager.ValidateToken(ctx, tokenString, "default")
-
-			if err != nil {
-
-				http.Error(w, "Invalid token", http.StatusUnauthorized)
-
-				return
-
-			}
-
-			// Check RBAC permissions.
-
-			action := r.Method
-
-			resource := r.URL.Path
-
-			allowed, err := sm.rbacManager.CheckPermission(ctx, tokenInfo.Subject, action, resource)
-
-			if err != nil {
-
-				http.Error(w, "Permission check failed", http.StatusInternalServerError)
-
-				return
-
-			}
-
-			if !allowed {
-
-				http.Error(w, "Access denied", http.StatusForbidden)
-
-				return
-
-			}
-
-			// Add user context.
-
-			ctx = context.WithValue(ctx, "user", tokenInfo)
-
-			r = r.WithContext(ctx)
-
-			next.ServeHTTP(w, r)
-
-		})
-
-	}
-
-}
-
-// Start starts the security manager.
-
-func (sm *SecurityManager) Start(ctx context.Context) error {
-
-	logger := log.FromContext(ctx)
-
-	logger.Info("starting security manager")
-
-	// Start certificate monitoring.
-
-	go sm.certManager.StartCertificateMonitoring(ctx)
-
-	// Start JWKS refresh for OAuth providers.
-
-	go func() {
-
-		ticker := time.NewTicker(1 * time.Hour)
-
-		defer ticker.Stop()
-
-		for {
-
-			select {
-
-			case <-ctx.Done():
-
-				return
-
-			case <-ticker.C:
-
-				for _, provider := range sm.oauthManager.providers {
-
-					if err := sm.oauthManager.refreshJWKS(provider); err != nil {
-
-						logger.Error(err, "failed to refresh JWKS", "provider", provider.Name)
-
-					}
-
-				}
-
-			}
-
-		}
-
-	}()
-
-	return nil
-
-}
-
 // Stop stops the security manager.
 
 func (sm *SecurityManager) Stop() {
