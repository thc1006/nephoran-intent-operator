// Package o2 implements HTTP utility methods for the O2 IMS API server.

package o2

import (
	"encoding/json"
	"fmt"
	"net/http"
	"strings"
	"time"

	"github.com/go-playground/validator/v10"
)

// Global validator instance.

var validate = validator.New()

// ProblemDetail is defined in api_handlers.go to avoid duplication.

// writeJSONResponse writes a JSON response with proper headers.

func (s *O2APIServer) writeJSONResponse(w http.ResponseWriter, r *http.Request, statusCode int, data interface{}) {

	w.Header().Set("Content-Type", ContentTypeJSON)

	w.WriteHeader(statusCode)

	if data != nil {

		if err := json.NewEncoder(w).Encode(data); err != nil {

			s.logger.Error("failed to encode JSON response",

				"error", err,

				"request_id", r.Context().Value("request_id"),
			)

		}

	}

}

// writeErrorResponse writes an error response following RFC 7807 Problem Details.

func (s *O2APIServer) writeErrorResponse(w http.ResponseWriter, r *http.Request, statusCode int, title string, err error) {

	requestID := ""

	if id := r.Context().Value("request_id"); id != nil {

		requestID = id.(string)

	}

	problem := ProblemDetail{

		Type: "about:blank",

		Title: title,

		Status: statusCode,

		Instance: r.URL.Path,
	}

	if err != nil {

		problem.Detail = err.Error()

		s.logger.Error("API error response",

			"error", err,

			"status_code", statusCode,

			"title", title,

			"request_id", requestID,

			"method", r.Method,

			"path", r.URL.Path,
		)

	} else {

		s.logger.Warn("API error response",

			"status_code", statusCode,

			"title", title,

			"request_id", requestID,

			"method", r.Method,

			"path", r.URL.Path,
		)

	}

	w.Header().Set("Content-Type", ContentTypeProblemJSON)

	w.WriteHeader(statusCode)

	if encodeErr := json.NewEncoder(w).Encode(problem); encodeErr != nil {

		s.logger.Error("failed to encode error response",

			"error", encodeErr,

			"request_id", requestID,
		)

	}

}

// decodeJSONRequest decodes and validates a JSON request body.

func (s *O2APIServer) decodeJSONRequest(r *http.Request, target interface{}) error {

	if r.Body == nil {

		return fmt.Errorf("request body is empty")

	}

	// Check content type.

	contentType := r.Header.Get("Content-Type")

	if !strings.HasPrefix(contentType, ContentTypeJSON) {

		return fmt.Errorf("invalid content type: expected %s, got %s", ContentTypeJSON, contentType)

	}

	// Decode JSON.

	decoder := json.NewDecoder(r.Body)

	if s.config.SecurityConfig != nil && s.config.SecurityConfig.InputValidation != nil &&

		s.config.SecurityConfig.InputValidation.StrictValidation {

		decoder.DisallowUnknownFields()

	}

	if err := decoder.Decode(target); err != nil {

		return fmt.Errorf("invalid JSON: %w", err)

	}

	// Validate struct if validation is enabled.

	if s.config.SecurityConfig != nil && s.config.SecurityConfig.InputValidation != nil &&

		s.config.SecurityConfig.InputValidation.EnableSchemaValidation {

		if err := validate.Struct(target); err != nil {

			return fmt.Errorf("validation failed: %w", err)

		}

	}

	return nil

}

// validateContentLength checks if the request body size is within limits.

func (s *O2APIServer) validateContentLength(r *http.Request) error {

	if s.config.SecurityConfig != nil && s.config.SecurityConfig.InputValidation != nil {

		maxSize := int64(s.config.SecurityConfig.InputValidation.MaxRequestSize)

		if maxSize > 0 && r.ContentLength > maxSize {

			return fmt.Errorf("request body too large: %d bytes (max: %d bytes)", r.ContentLength, maxSize)

		}

	}

	return nil

}

// extractRequestContext creates a RequestContext from the HTTP request.

func (s *O2APIServer) extractRequestContext(r *http.Request) *RequestContext {

	requestID := ""

	if id := r.Context().Value("request_id"); id != nil {

		requestID = id.(string)

	}

	userID := ""
	if uid := r.Context().Value("user_id"); uid != nil {
		userID = uid.(string)
	}

	tenantID := ""
	if tid := r.Context().Value("tenant_id"); tid != nil {
		tenantID = tid.(string)
	}

	traceID := ""
	if trace := r.Context().Value("trace_id"); trace != nil {
		traceID = trace.(string)
	}

	return &RequestContext{
<<<<<<< HEAD
		UserID:      userID,
		TenantID:    tenantID,
		TraceID:     traceID,
		RequestID:   requestID,
		Metadata:    make(map[string]string),
		Timestamp:   time.Now(),
		IPAddress:   r.RemoteAddr,
		UserAgent:   r.Header.Get("User-Agent"),
		Permissions: []string{}, // Will be populated by auth middleware
=======

		RequestID: requestID,

		Method: r.Method,

		Path: r.URL.Path,

		RemoteAddr: r.RemoteAddr,

		UserAgent: r.Header.Get("User-Agent"),

		Headers: r.Header,

		QueryParams: r.URL.Query(),

		StartTime: r.Context().Value("start_time").(time.Time),
>>>>>>> b3529b0b
	}

}

// setSecurityHeaders sets security-related HTTP headers.

func (s *O2APIServer) setSecurityHeaders(w http.ResponseWriter) {

	// Security headers.

	w.Header().Set("X-Content-Type-Options", "nosniff")

	w.Header().Set("X-Frame-Options", "DENY")

	w.Header().Set("X-XSS-Protection", "1; mode=block")

	w.Header().Set("Referrer-Policy", "strict-origin-when-cross-origin")

	// Content Security Policy.

	w.Header().Set("Content-Security-Policy", "default-src 'self'")

	// Cache control for sensitive data.

	if strings.Contains(w.Header().Get("Content-Type"), "json") {

		w.Header().Set("Cache-Control", "no-cache, no-store, must-revalidate")

		w.Header().Set("Pragma", "no-cache")

		w.Header().Set("Expires", "0")

	}

}

// sanitizeInput sanitizes input strings to prevent injection attacks.

func (s *O2APIServer) sanitizeInput(input string) string {

	if s.config.SecurityConfig != nil && s.config.SecurityConfig.InputValidation != nil &&

		s.config.SecurityConfig.InputValidation.SanitizeInput {

		// Basic sanitization - remove potentially dangerous characters.

		// In production, use a proper sanitization library.

		input = strings.ReplaceAll(input, "<", "&lt;")

		input = strings.ReplaceAll(input, ">", "&gt;")

		input = strings.ReplaceAll(input, "\"", "&quot;")

		input = strings.ReplaceAll(input, "'", "&#x27;")

		input = strings.ReplaceAll(input, "&", "&amp;")

	}

	return input

}

// handlePreflight handles CORS preflight requests.

func (s *O2APIServer) handlePreflight(w http.ResponseWriter, r *http.Request) {

	// Set CORS headers for preflight requests.

	if s.corsMiddleware != nil {

		// The CORS middleware will handle this.

		return

	}

	// Basic preflight response if no CORS middleware.

	w.Header().Set("Access-Control-Allow-Methods", "GET, POST, PUT, DELETE, OPTIONS")

	w.Header().Set("Access-Control-Allow-Headers", "Content-Type, Authorization")

	w.WriteHeader(http.StatusOK)

}

// parseTimeParam parses a time parameter from query string.

func (s *O2APIServer) parseTimeParam(r *http.Request, param string) (*time.Time, error) {

	value := r.URL.Query().Get(param)

	if value == "" {

		return nil, nil

	}

	t, err := time.Parse(time.RFC3339, value)

	if err != nil {

		return nil, fmt.Errorf("invalid time format for %s: %s (expected RFC3339)", param, value)

	}

	return &t, nil

}

// buildPaginationResponse builds a paginated response with metadata.

func (s *O2APIServer) buildPaginationResponse(data interface{}, total, limit, offset int) map[string]interface{} {

	response := map[string]interface{}{

		"data": data,

		"pagination": map[string]interface{}{

			"total": total,

			"limit": limit,

			"offset": offset,
		},
	}

	// Add navigation links if applicable.

	if offset > 0 {

		response["pagination"].(map[string]interface{})["hasPrevious"] = true

	}

	if offset+limit < total {

		response["pagination"].(map[string]interface{})["hasNext"] = true

	}

	return response

}

// validateResourceID validates that a resource ID is properly formatted.

func (s *O2APIServer) validateResourceID(resourceID string) error {

	if resourceID == "" {

		return fmt.Errorf("resource ID cannot be empty")

	}

	// Basic validation - could be enhanced with more specific rules.

	if len(resourceID) < 3 || len(resourceID) > 128 {

		return fmt.Errorf("resource ID must be between 3 and 128 characters")

	}

	// Check for invalid characters.

	for _, char := range resourceID {

		if !((char >= 'a' && char <= 'z') ||

			(char >= 'A' && char <= 'Z') ||

			(char >= '0' && char <= '9') ||

			char == '-' || char == '_' || char == '.') {

			return fmt.Errorf("resource ID contains invalid character: %c", char)

		}

	}

	return nil

}

// extractUserContext extracts user information from request context.

func (s *O2APIServer) extractUserContext(r *http.Request) (*UserContext, error) {

	// This would typically extract user information from JWT token or session.

	userCtx := &UserContext{

		UserID: r.Header.Get("X-User-ID"),

		TenantID: r.Header.Get("X-Tenant-ID"),

		Roles: strings.Split(r.Header.Get("X-User-Roles"), ","),
	}

	// If authentication is enabled, validate user context.

	if s.config.AuthenticationConfig != nil && s.config.AuthenticationConfig.Enabled {

		if userCtx.UserID == "" {

			return nil, fmt.Errorf("user ID is required")

		}

	}

	return userCtx, nil

}

// checkPermissions checks if the user has permission for the requested operation.

func (s *O2APIServer) checkPermissions(userCtx *UserContext, operation, resource string) error {

	// Basic permission checking - would be enhanced with proper RBAC in production.

	if userCtx == nil {

		return fmt.Errorf("user context is required")

	}

	// Check if user has required role for the operation.

	requiredRoles := s.getRequiredRoles(operation, resource)

	if len(requiredRoles) == 0 {

		return nil // No special permissions required

	}

	for _, userRole := range userCtx.Roles {

		for _, requiredRole := range requiredRoles {

			if userRole == requiredRole {

				return nil // User has required permission

			}

		}

	}

	return fmt.Errorf("insufficient permissions for operation %s on resource %s", operation, resource)

}

// getRequiredRoles returns the roles required for a specific operation and resource.

func (s *O2APIServer) getRequiredRoles(operation, resource string) []string {

	// Simple role mapping - would be configurable in production.

	roleMap := map[string]map[string][]string{

		"create": {

			"resource_pool": {"admin", "operator"},

			"resource": {"admin", "operator"},

			"deployment": {"admin", "operator"},

			"deployment_template": {"admin"},
		},

		"update": {

			"resource_pool": {"admin", "operator"},

			"resource": {"admin", "operator"},

			"deployment": {"admin", "operator"},

			"deployment_template": {"admin"},
		},

		"delete": {

			"resource_pool": {"admin"},

			"resource": {"admin", "operator"},

			"deployment": {"admin", "operator"},

			"deployment_template": {"admin"},
		},

		"read": {

			"*": {"admin", "operator", "viewer"},
		},
	}

	if resourceRoles, exists := roleMap[operation][resource]; exists {

		return resourceRoles

	}

	// Check for wildcard permissions.

	if wildcardRoles, exists := roleMap[operation]["*"]; exists {

		return wildcardRoles

	}

	return []string{} // No special permissions required

}

// UserContext represents user context information.

type UserContext struct {
	UserID string `json:"user_id"`

<<<<<<< HEAD
// DeploymentTemplateFilter is now defined in models/deployments.go

// DeploymentFilter is now defined in models/deployments.go

// SubscriptionFilter is now defined in models/subscriptions.go
=======
	TenantID string `json:"tenant_id"`

	Roles []string `json:"roles"`
}

// Supporting types for API utilities.
>>>>>>> b3529b0b
<|MERGE_RESOLUTION|>--- conflicted
+++ resolved
@@ -207,33 +207,7 @@
 
 	}
 
-	userID := ""
-	if uid := r.Context().Value("user_id"); uid != nil {
-		userID = uid.(string)
-	}
-
-	tenantID := ""
-	if tid := r.Context().Value("tenant_id"); tid != nil {
-		tenantID = tid.(string)
-	}
-
-	traceID := ""
-	if trace := r.Context().Value("trace_id"); trace != nil {
-		traceID = trace.(string)
-	}
-
 	return &RequestContext{
-<<<<<<< HEAD
-		UserID:      userID,
-		TenantID:    tenantID,
-		TraceID:     traceID,
-		RequestID:   requestID,
-		Metadata:    make(map[string]string),
-		Timestamp:   time.Now(),
-		IPAddress:   r.RemoteAddr,
-		UserAgent:   r.Header.Get("User-Agent"),
-		Permissions: []string{}, // Will be populated by auth middleware
-=======
 
 		RequestID: requestID,
 
@@ -250,7 +224,6 @@
 		QueryParams: r.URL.Query(),
 
 		StartTime: r.Context().Value("start_time").(time.Time),
->>>>>>> b3529b0b
 	}
 
 }
@@ -580,17 +553,9 @@
 type UserContext struct {
 	UserID string `json:"user_id"`
 
-<<<<<<< HEAD
-// DeploymentTemplateFilter is now defined in models/deployments.go
-
-// DeploymentFilter is now defined in models/deployments.go
-
-// SubscriptionFilter is now defined in models/subscriptions.go
-=======
 	TenantID string `json:"tenant_id"`
 
 	Roles []string `json:"roles"`
 }
 
-// Supporting types for API utilities.
->>>>>>> b3529b0b
+// Supporting types for API utilities.