<<<<<<< HEAD
=======
// Package o2 - Helper types for O2 IMS implementation.

// This file contains additional types referenced by the main O2 IMS components.

>>>>>>> b3529b0b
package o2

import (
	"context"
	"time"

	"k8s.io/apimachinery/pkg/runtime"

<<<<<<< HEAD
	o2models "github.com/thc1006/nephoran-intent-operator/pkg/oran/o2/models"
)

// ===== SHARED UTILITY TYPES =====

// RetryPolicy defines retry behavior for operations
type RetryPolicy struct {
	MaxRetries      int           `json:"maxRetries"`
	RetryDelay      time.Duration `json:"retryDelay"`
	BackoffFactor   float64       `json:"backoffFactor"`
	MaxRetryDelay   time.Duration `json:"maxRetryDelay"`
	RetryConditions []string      `json:"retryConditions,omitempty"`
}

// ResourceRequirements defines resource requirements
type ResourceRequirements struct {
	CPU              string                 `json:"cpu,omitempty"`
	Memory           string                 `json:"memory,omitempty"`
	Storage          string                 `json:"storage,omitempty"`
	NetworkBandwidth string                 `json:"networkBandwidth,omitempty"`
	MinNodes         int                    `json:"minNodes,omitempty"`
	MaxNodes         int                    `json:"maxNodes,omitempty"`
	RequiredFeatures []string               `json:"requiredFeatures,omitempty"`
	Constraints      map[string]interface{} `json:"constraints,omitempty"`
	Affinity         *AffinityRules         `json:"affinity,omitempty"`
}

// AffinityRules represents affinity and anti-affinity rules
type AffinityRules struct {
	NodeAffinity    *NodeAffinity `json:"nodeAffinity,omitempty"`
	PodAffinity     *PodAffinity  `json:"podAffinity,omitempty"`
	PodAntiAffinity *PodAffinity  `json:"podAntiAffinity,omitempty"`
}

// NodeAffinity represents node affinity rules
type NodeAffinity struct {
	RequiredDuringSchedulingIgnoredDuringExecution  *NodeSelector              `json:"requiredDuringSchedulingIgnoredDuringExecution,omitempty"`
	PreferredDuringSchedulingIgnoredDuringExecution []*PreferredSchedulingTerm `json:"preferredDuringSchedulingIgnoredDuringExecution,omitempty"`
}

// NodeSelector represents a node selector
type NodeSelector struct {
	NodeSelectorTerms []*NodeSelectorTerm `json:"nodeSelectorTerms"`
}

// NodeSelectorTerm represents a node selector term
type NodeSelectorTerm struct {
	MatchExpressions []*NodeSelectorRequirement `json:"matchExpressions,omitempty"`
	MatchFields      []*NodeSelectorRequirement `json:"matchFields,omitempty"`
}

// NodeSelectorRequirement represents a node selector requirement
type NodeSelectorRequirement struct {
	Key      string   `json:"key"`
	Operator string   `json:"operator"`
	Values   []string `json:"values,omitempty"`
}

// PreferredSchedulingTerm represents a preferred scheduling term
type PreferredSchedulingTerm struct {
	Weight     int32            `json:"weight"`
	Preference *NodeSelectorTerm `json:"preference"`
}

// PodAffinity represents pod affinity rules
type PodAffinity struct {
	RequiredDuringSchedulingIgnoredDuringExecution  []*PodAffinityTerm         `json:"requiredDuringSchedulingIgnoredDuringExecution,omitempty"`
	PreferredDuringSchedulingIgnoredDuringExecution []*WeightedPodAffinityTerm `json:"preferredDuringSchedulingIgnoredDuringExecution,omitempty"`
}

// PodAffinityTerm represents a pod affinity term
type PodAffinityTerm struct {
	LabelSelector *LabelSelector `json:"labelSelector,omitempty"`
	Namespaces    []string       `json:"namespaces,omitempty"`
	TopologyKey   string         `json:"topologyKey"`
}

// WeightedPodAffinityTerm represents a weighted pod affinity term
type WeightedPodAffinityTerm struct {
	Weight          int32            `json:"weight"`
	PodAffinityTerm *PodAffinityTerm `json:"podAffinityTerm"`
}

// LabelSelector represents a label selector
type LabelSelector struct {
	MatchLabels      map[string]string       `json:"matchLabels,omitempty"`
	MatchExpressions []*LabelSelectorRequirement `json:"matchExpressions,omitempty"`
}

// LabelSelectorRequirement represents a label selector requirement
type LabelSelectorRequirement struct {
	Key      string   `json:"key"`
	Operator string   `json:"operator"`
	Values   []string `json:"values,omitempty"`
}

// ResourceStatus represents the status of a resource
type ResourceStatus struct {
	State          string                 `json:"state"`
	Phase          string                 `json:"phase"`
	Health         string                 `json:"health"`
	Conditions     []ResourceCondition    `json:"conditions,omitempty"`
	ErrorMessage   string                 `json:"errorMessage,omitempty"`
	LastUpdated    time.Time              `json:"lastUpdated"`
	Metrics        map[string]interface{} `json:"metrics,omitempty"`
	ResourceUsage  *ResourceUsage         `json:"resourceUsage,omitempty"`
}

// ResourceCondition represents a condition of the resource
type ResourceCondition struct {
	Type               string    `json:"type"`
	Status             string    `json:"status"`
	Reason             string    `json:"reason,omitempty"`
	Message            string    `json:"message,omitempty"`
	LastTransitionTime time.Time `json:"lastTransitionTime"`
	LastUpdateTime     time.Time `json:"lastUpdateTime,omitempty"`
}

// ResourceMetric represents a resource metric
type ResourceMetric struct {
	Used      string  `json:"used"`
	Available string  `json:"available"`
	Usage     float64 `json:"usage"` // percentage
}

// NetworkUsage represents network usage metrics
type NetworkUsage struct {
	BytesIn       int64   `json:"bytesIn"`
	BytesOut      int64   `json:"bytesOut"`
	PacketsIn     int64   `json:"packetsIn"`
	PacketsOut    int64   `json:"packetsOut"`
	ErrorsIn      int64   `json:"errorsIn"`
	ErrorsOut     int64   `json:"errorsOut"`
	Throughput    float64 `json:"throughput"`
=======
	"github.com/nephio-project/nephoran-intent-operator/pkg/oran/o2/models"
	"github.com/nephio-project/nephoran-intent-operator/pkg/oran/o2/providers"
)

// Additional types referenced by ResourcePoolManager and other components.

// DeploymentTemplateFilter defines filters for deployment template queries.

type DeploymentTemplateFilter struct {
	Names []string `json:"names,omitempty"`

	Categories []string `json:"categories,omitempty"`

	Types []string `json:"types,omitempty"`

	Versions []string `json:"versions,omitempty"`

	Authors []string `json:"authors,omitempty"`

	Keywords []string `json:"keywords,omitempty"`

	Labels map[string]string `json:"labels,omitempty"`

	CreatedAfter *time.Time `json:"createdAfter,omitempty"`

	CreatedBefore *time.Time `json:"createdBefore,omitempty"`

	Limit int `json:"limit,omitempty"`

	Offset int `json:"offset,omitempty"`

	SortBy string `json:"sortBy,omitempty"`

	SortOrder string `json:"sortOrder,omitempty"`
}

// DeploymentTemplate represents a deployment template following O2 IMS specification.

type DeploymentTemplate struct {
	DeploymentTemplateID string `json:"deploymentTemplateId"`

	Name string `json:"name"`

	Description string `json:"description,omitempty"`

	Version string `json:"version"`

	Provider string `json:"provider,omitempty"`

	Category string `json:"category,omitempty"` // VNF, CNF, PNF, NS

	// Template specifications.

	TemplateSpec *TemplateSpecification `json:"templateSpec"`

	RequiredResources *ResourceRequirements `json:"requiredResources"`

	SupportedParameters []*TemplateParameter `json:"supportedParameters,omitempty"`

	// Validation and compatibility.

	ValidationRules []*ValidationRule `json:"validationRules,omitempty"`

	CompatibilityMatrix []*CompatibilityInfo `json:"compatibilityMatrix,omitempty"`

	// Metadata and lifecycle.

	Tags map[string]string `json:"tags,omitempty"`

	Labels map[string]string `json:"labels,omitempty"`

	Extensions map[string]interface{} `json:"extensions,omitempty"`

	Status *TemplateStatus `json:"status"`

	CreatedAt time.Time `json:"createdAt"`

	UpdatedAt time.Time `json:"updatedAt"`

	CreatedBy string `json:"createdBy,omitempty"`

	UpdatedBy string `json:"updatedBy,omitempty"`
}

// TemplateSpecification defines the deployment template specification.

type TemplateSpecification struct {
	Type string `json:"type"` // HEAT, HELM, KUBERNETES, TERRAFORM

	Content *runtime.RawExtension `json:"content"`

	ContentType string `json:"contentType"` // yaml, json, zip

	MainTemplate string `json:"mainTemplate,omitempty"`

	NestedTemplates map[string]*runtime.RawExtension `json:"nestedTemplates,omitempty"`

	// Deployment configuration.

	DeploymentOptions *DeploymentOptions `json:"deploymentOptions,omitempty"`

	Hooks []*DeploymentHook `json:"hooks,omitempty"`

	// Resource mappings.

	ResourceMappings []*ResourceMapping `json:"resourceMappings,omitempty"`

	NetworkMappings []*NetworkMapping `json:"networkMappings,omitempty"`

	StorageMappings []*StorageMapping `json:"storageMappings,omitempty"`

	// Dependencies.

	Dependencies []*TemplateDependency `json:"dependencies,omitempty"`

	Prerequisites []*Prerequisite `json:"prerequisites,omitempty"`
}

// DeploymentOptions defines options for template deployment.

type DeploymentOptions struct {
	Timeout time.Duration `json:"timeout"`

	RetryPolicy *RetryPolicy `json:"retryPolicy,omitempty"`

	RollbackPolicy *RollbackPolicy `json:"rollbackPolicy,omitempty"`

	ScalingPolicy *ScalingPolicy `json:"scalingPolicy,omitempty"`

	MonitoringConfig *MonitoringConfig `json:"monitoringConfig,omitempty"`

	SecurityConfig *SecurityConfiguration `json:"securityConfig,omitempty"`
}

// ResourceRequirements defines resource requirements for deployment templates.

type ResourceRequirements struct {
	MinCPU string `json:"minCpu,omitempty"`

	MinMemory string `json:"minMemory,omitempty"`

	MinStorage string `json:"minStorage,omitempty"`

	MinNodes int `json:"minNodes,omitempty"`

	MaxCPU string `json:"maxCpu,omitempty"`

	MaxMemory string `json:"maxMemory,omitempty"`

	MaxStorage string `json:"maxStorage,omitempty"`

	MaxNodes int `json:"maxNodes,omitempty"`

	RequiredFeatures []string `json:"requiredFeatures,omitempty"`

	SupportedArch []string `json:"supportedArchitectures,omitempty"`

	NetworkRequirements []*NetworkRequirement `json:"networkRequirements,omitempty"`

	StorageRequirements []*StorageRequirement `json:"storageRequirements,omitempty"`

	AcceleratorReq []*AcceleratorRequirement `json:"acceleratorRequirements,omitempty"`
}

// Deployment represents a deployment instance created from a template.

type Deployment struct {
	DeploymentManagerID string `json:"deploymentManagerId"`

	Name string `json:"name"`

	Description string `json:"description,omitempty"`

	ParentDeploymentID string `json:"parentDeploymentId,omitempty"`

	Extensions map[string]interface{} `json:"extensions,omitempty"`

	// Deployment specification.

	TemplateID string `json:"templateId"`

	TemplateVersion string `json:"templateVersion,omitempty"`

	InputParameters *runtime.RawExtension `json:"inputParameters,omitempty"`

	OutputValues *runtime.RawExtension `json:"outputValues,omitempty"`

	ResourcePoolID string `json:"resourcePoolId"`

	// Deployment status and lifecycle.

	Status *DeploymentStatus `json:"status"`

	Resources []*DeployedResource `json:"resources,omitempty"`

	Services []*DeployedService `json:"services,omitempty"`

	// Lifecycle information.

	CreatedAt time.Time `json:"createdAt"`

	UpdatedAt time.Time `json:"updatedAt"`

	CreatedBy string `json:"createdBy,omitempty"`

	UpdatedBy string `json:"updatedBy,omitempty"`
}

// DeploymentFilter defines filters for deployment queries.

type DeploymentFilter struct {
	Names []string `json:"names,omitempty"`

	TemplateIDs []string `json:"templateIds,omitempty"`

	ResourcePoolIDs []string `json:"resourcePoolIds,omitempty"`

	States []string `json:"states,omitempty"`

	Phases []string `json:"phases,omitempty"`

	HealthStates []string `json:"healthStates,omitempty"`

	ParentDeploymentIDs []string `json:"parentDeploymentIds,omitempty"`

	CreatedBy []string `json:"createdBy,omitempty"`

	Labels map[string]string `json:"labels,omitempty"`

	CreatedAfter *time.Time `json:"createdAfter,omitempty"`

	CreatedBefore *time.Time `json:"createdBefore,omitempty"`

	Limit int `json:"limit,omitempty"`

	Offset int `json:"offset,omitempty"`

	SortBy string `json:"sortBy,omitempty"`

	SortOrder string `json:"sortOrder,omitempty"`
}

// CreateDeploymentRequest represents a request to create a deployment.

type CreateDeploymentRequest struct {
	Name string `json:"name"`

	Description string `json:"description,omitempty"`

	TemplateID string `json:"templateId"`

	TemplateVersion string `json:"templateVersion,omitempty"`

	ResourcePoolID string `json:"resourcePoolId"`

	InputParameters *runtime.RawExtension `json:"inputParameters,omitempty"`

	ParentDeploymentID string `json:"parentDeploymentId,omitempty"`

	Extensions map[string]interface{} `json:"extensions,omitempty"`

	Metadata map[string]string `json:"metadata,omitempty"`

	// Deployment options.

	DryRun bool `json:"dryRun,omitempty"`

	Timeout time.Duration `json:"timeout,omitempty"`

	RetryPolicy *RetryPolicy `json:"retryPolicy,omitempty"`

	RollbackPolicy *RollbackPolicy `json:"rollbackPolicy,omitempty"`
}

// UpdateDeploymentRequest represents a request to update a deployment.

type UpdateDeploymentRequest struct {
	Description *string `json:"description,omitempty"`

	InputParameters *runtime.RawExtension `json:"inputParameters,omitempty"`

	Extensions map[string]interface{} `json:"extensions,omitempty"`

	Metadata map[string]string `json:"metadata,omitempty"`

	// Update options.

	UpdateStrategy *UpdateStrategy `json:"updateStrategy,omitempty"`

	Timeout time.Duration `json:"timeout,omitempty"`

	RetryPolicy *RetryPolicy `json:"retryPolicy,omitempty"`
}

// Subscription represents an event subscription in O2 IMS.

type Subscription = models.Subscription

// SubscriptionFilter defines filters for subscription queries.

type SubscriptionFilter struct {
	Names []string `json:"names,omitempty"`

	EventTypes []string `json:"eventTypes,omitempty"`

	States []string `json:"states,omitempty"`

	ResourceTypes []string `json:"resourceTypes,omitempty"`

	ResourcePoolIDs []string `json:"resourcePoolIds,omitempty"`

	CreatedBy []string `json:"createdBy,omitempty"`

	Labels map[string]string `json:"labels,omitempty"`

	CreatedAfter *time.Time `json:"createdAfter,omitempty"`

	CreatedBefore *time.Time `json:"createdBefore,omitempty"`

	Limit int `json:"limit,omitempty"`

	Offset int `json:"offset,omitempty"`

	SortBy string `json:"sortBy,omitempty"`

	SortOrder string `json:"sortOrder,omitempty"`
}

// InfrastructureEvent represents an infrastructure event.

type InfrastructureEvent = models.InfrastructureEvent

// Infrastructure monitoring and health types.

// ResourceHealth represents the health status of a resource.

type ResourceHealth struct {
	ResourceID string `json:"resourceId"`

	Status string `json:"status"` // HEALTHY, DEGRADED, UNHEALTHY, UNKNOWN

	LastCheck time.Time `json:"lastCheck"`

	Checks []*HealthCheckResult `json:"checks,omitempty"`

	Metrics map[string]interface{} `json:"metrics,omitempty"`

	Alerts []interface{} `json:"alerts,omitempty"`

	OverallScore float64 `json:"overallScore,omitempty"`
}

// HealthCheckResult represents the result of a health check.

type HealthCheckResult struct {
	CheckName string `json:"checkName"`

	Status string `json:"status"`

	Message string `json:"message,omitempty"`

	Timestamp time.Time `json:"timestamp"`

	Duration time.Duration `json:"duration"`

	Details map[string]interface{} `json:"details,omitempty"`
}

// Alarm represents an alarm in the system.

type Alarm struct {
	AlarmID string `json:"alarmId"`

	ResourceID string `json:"resourceId"`

	AlarmType string `json:"alarmType"`

	Severity string `json:"severity"`

	Status string `json:"status"` // ACTIVE, CLEARED, ACKNOWLEDGED

	Message string `json:"message"`

	Description string `json:"description,omitempty"`

	Source string `json:"source"`

	RaisedAt time.Time `json:"raisedAt"`

	ClearedAt *time.Time `json:"clearedAt,omitempty"`

	AcknowledgedAt *time.Time `json:"acknowledgedAt,omitempty"`

	AcknowledgedBy string `json:"acknowledgedBy,omitempty"`

	AdditionalInfo map[string]interface{} `json:"additionalInfo,omitempty"`
}

// AlarmFilter defines filters for alarm queries.

type AlarmFilter struct {
	ResourceIDs []string `json:"resourceIds,omitempty"`

	AlarmTypes []string `json:"alarmTypes,omitempty"`

	Severities []string `json:"severities,omitempty"`

	Status []string `json:"status,omitempty"`

	Sources []string `json:"sources,omitempty"`

	RaisedAfter *time.Time `json:"raisedAfter,omitempty"`

	RaisedBefore *time.Time `json:"raisedBefore,omitempty"`

	ClearedAfter *time.Time `json:"clearedAfter,omitempty"`

	ClearedBefore *time.Time `json:"clearedBefore,omitempty"`

	Limit int `json:"limit,omitempty"`

	Offset int `json:"offset,omitempty"`

	SortBy string `json:"sortBy,omitempty"`

	SortOrder string `json:"sortOrder,omitempty"`
}

// MetricsData represents collected metrics.

type MetricsData struct {
	ResourceID string `json:"resourceId"`

	Timestamp time.Time `json:"timestamp"`

	Metrics map[string]interface{} `json:"metrics"`

	Labels map[string]string `json:"labels,omitempty"`

	CollectorID string `json:"collectorId,omitempty"`
}

// MetricsFilter defines filters for metrics queries.

type MetricsFilter struct {
	MetricNames []string `json:"metricNames,omitempty"`

	StartTime *time.Time `json:"startTime,omitempty"`

	EndTime *time.Time `json:"endTime,omitempty"`

	Interval string `json:"interval,omitempty"`

	Aggregation string `json:"aggregation,omitempty"` // avg, min, max, sum, count

	Labels map[string]string `json:"labels,omitempty"`

	Limit int `json:"limit,omitempty"`
}

// Infrastructure discovery and inventory types.

// InfrastructureDiscovery represents discovered infrastructure.

type InfrastructureDiscovery struct {
	Provider providers.CloudProvider `json:"provider"`

	Region string `json:"region,omitempty"`

	DiscoveryID string `json:"discoveryId"`

	Timestamp time.Time `json:"timestamp"`

	ResourcePools []*models.ResourcePool `json:"resourcePools,omitempty"`

	Resources []*models.Resource `json:"resources,omitempty"`

	Capabilities []string `json:"capabilities,omitempty"`

	Metadata map[string]interface{} `json:"metadata,omitempty"`
}

// InventoryUpdate represents an update to the infrastructure inventory.

type InventoryUpdate struct {
	UpdateID string `json:"updateId"`

	UpdateType string `json:"updateType"` // ADD, UPDATE, DELETE

	ResourceID string `json:"resourceId"`

	ResourceType string `json:"resourceType"`

	Timestamp time.Time `json:"timestamp"`

	Changes map[string]interface{} `json:"changes,omitempty"`

	Source string `json:"source,omitempty"`
}

// CapacityPrediction represents predicted capacity requirements.

type CapacityPrediction struct {
	ResourcePoolID string `json:"resourcePoolId"`

	PredictionID string `json:"predictionId"`

	Horizon time.Duration `json:"horizon"`

	PredictedCapacity *models.ResourceCapacity `json:"predictedCapacity"`

	Confidence float64 `json:"confidence"`

	Factors []string `json:"factors,omitempty"`

	Timestamp time.Time `json:"timestamp"`

	Model string `json:"model,omitempty"`
}

// Resource management operation types.

// ProvisionResourceRequest represents a request to provision a resource.

type ProvisionResourceRequest struct {
	Name string `json:"name"`

	ResourceType string `json:"resourceType"`

	ResourcePoolID string `json:"resourcePoolId"`

	Provider string `json:"provider"`

	Configuration *runtime.RawExtension `json:"configuration"`

	Requirements *ResourceRequirements `json:"requirements,omitempty"`

	Tags map[string]string `json:"tags,omitempty"`

	Metadata map[string]interface{} `json:"metadata,omitempty"`
}

// ScaleResourceRequest represents a request to scale a resource.

type ScaleResourceRequest struct {
	ScaleType string `json:"scaleType"` // UP, DOWN, OUT, IN

	TargetSize int `json:"targetSize,omitempty"`

	TargetReplicas int `json:"targetReplicas,omitempty"`

	Percentage int `json:"percentage,omitempty"`

	Resources *ResourceRequirements `json:"resources,omitempty"`

	Options map[string]interface{} `json:"options,omitempty"`
}

// MigrateResourceRequest represents a request to migrate a resource.

type MigrateResourceRequest struct {
	TargetPoolID string `json:"targetPoolId"`

	SourceProvider string `json:"sourceProvider"`

	TargetProvider string `json:"targetProvider"`

	MigrationType string `json:"migrationType"` // LIVE, COLD, HOT

	PreservePersistence bool `json:"preservePersistence"`

	Options map[string]interface{} `json:"options,omitempty"`
}

// BackupResourceRequest represents a request to backup a resource.

type BackupResourceRequest struct {
	BackupType string `json:"backupType"` // FULL, INCREMENTAL, DIFFERENTIAL

	StorageLocation string `json:"storageLocation,omitempty"`

	Retention time.Duration `json:"retention,omitempty"`

	Compression bool `json:"compression"`

	Options map[string]interface{} `json:"options,omitempty"`
>>>>>>> b3529b0b
}

// BackupInfo represents information about a backup.

type BackupInfo struct {
	BackupID string `json:"backupId"`

	ResourceID string `json:"resourceId"`

	BackupType string `json:"backupType"`

	Status string `json:"status"` // PENDING, RUNNING, COMPLETED, FAILED

	Size int64 `json:"size,omitempty"`

	Location string `json:"location,omitempty"`

	CreatedAt time.Time `json:"createdAt"`

	CompletedAt *time.Time `json:"completedAt,omitempty"`

	ExpiresAt *time.Time `json:"expiresAt,omitempty"`

	Metadata map[string]interface{} `json:"metadata,omitempty"`
}

// ResourceHistoryEntry represents a history entry for a resource.

type ResourceHistoryEntry struct {
	EntryID string `json:"entryId"`

	ResourceID string `json:"resourceId"`

	EventType string `json:"eventType"` // CREATED, UPDATED, DELETED, STATE_CHANGED

	Timestamp time.Time `json:"timestamp"`

	Changes map[string]interface{} `json:"changes,omitempty"`

	User string `json:"user,omitempty"`

	Reason string `json:"reason,omitempty"`

	PreviousState *runtime.RawExtension `json:"previousState,omitempty"`

	CurrentState *runtime.RawExtension `json:"currentState,omitempty"`
}

// Monitoring service types.

// HealthCallback defines a callback function for health monitoring.

type HealthCallback func(resourceID string, health *ResourceHealth) error

// MetricsCollectionConfig configures metrics collection.

type MetricsCollectionConfig struct {
	MetricNames []string `json:"metricNames"`

	Interval time.Duration `json:"interval"`

	Aggregation string `json:"aggregation,omitempty"`

	Labels map[string]string `json:"labels,omitempty"`

	StorageRetention time.Duration `json:"storageRetention,omitempty"`
}

// Supporting types for deployment templates and resources.

// TemplateParameter represents a parameter for a deployment template.

type TemplateParameter struct {
	Name string `json:"name"`

	Type string `json:"type"` // string, integer, boolean, array, object

	Description string `json:"description,omitempty"`

	Required bool `json:"required"`

	DefaultValue *runtime.RawExtension `json:"defaultValue,omitempty"`

	Constraints *ParameterConstraints `json:"constraints,omitempty"`
}

// ParameterConstraints defines constraints for template parameters.

type ParameterConstraints struct {
	MinValue *float64 `json:"minValue,omitempty"`

	MaxValue *float64 `json:"maxValue,omitempty"`

	MinLength *int `json:"minLength,omitempty"`

	MaxLength *int `json:"maxLength,omitempty"`

	Pattern string `json:"pattern,omitempty"`

	AllowedValues []interface{} `json:"allowedValues,omitempty"`

	Validation map[string]interface{} `json:"validation,omitempty"`
}

// ValidationRule defines validation rules for templates.

type ValidationRule struct {
	RuleID string `json:"ruleId"`

	Name string `json:"name"`

	Type string `json:"type"` // SYNTAX, SEMANTIC, RESOURCE, POLICY

	Expression string `json:"expression"`

	Message string `json:"message,omitempty"`

	Severity string `json:"severity"` // ERROR, WARNING, INFO

	Context map[string]interface{} `json:"context,omitempty"`
}

// CompatibilityInfo defines compatibility information.

type CompatibilityInfo struct {
	Platform string `json:"platform"`

	Versions []string `json:"versions"`

	Dependencies []string `json:"dependencies,omitempty"`

	Constraints []string `json:"constraints,omitempty"`
}

// TemplateStatus represents the status of a deployment template.

type TemplateStatus struct {
	State string `json:"state"` // DRAFT, ACTIVE, DEPRECATED, ARCHIVED

	ValidationStatus string `json:"validationStatus"` // PENDING, VALID, INVALID

	LastValidated *time.Time `json:"lastValidated,omitempty"`

	ValidationErrors []string `json:"validationErrors,omitempty"`

	Usage *TemplateUsageStats `json:"usage,omitempty"`

	Health string `json:"health,omitempty"`
}

// TemplateUsageStats provides usage statistics for templates.

type TemplateUsageStats struct {
	TotalDeployments int `json:"totalDeployments"`

	ActiveDeployments int `json:"activeDeployments"`

	FailedDeployments int `json:"failedDeployments"`

	SuccessRate float64 `json:"successRate"`

	AverageDeployTime time.Duration `json:"averageDeployTime"`

	LastUsed *time.Time `json:"lastUsed,omitempty"`
}

// DeploymentStatus represents the status of a deployment.

type DeploymentStatus struct {
	State string `json:"state"` // PENDING, RUNNING, FAILED, SUCCEEDED, DELETING

	Phase string `json:"phase"` // CREATING, UPDATING, SCALING, TERMINATING

	Health string `json:"health"` // HEALTHY, DEGRADED, UNHEALTHY, UNKNOWN

	Progress *DeploymentProgress `json:"progress,omitempty"`

	Conditions []DeploymentCondition `json:"conditions,omitempty"`

	ErrorMessage string `json:"errorMessage,omitempty"`

	Events []*DeploymentEvent `json:"events,omitempty"`

	LastStateChange time.Time `json:"lastStateChange"`

	LastHealthCheck time.Time `json:"lastHealthCheck"`

	Metrics map[string]interface{} `json:"metrics,omitempty"`
}

// DeploymentProgress represents the progress of a deployment operation.

type DeploymentProgress struct {
	TotalSteps int32 `json:"totalSteps"`

	CompletedSteps int32 `json:"completedSteps"`

	CurrentStep string `json:"currentStep,omitempty"`

	PercentComplete float64 `json:"percentComplete"`

	EstimatedTimeRemaining time.Duration `json:"estimatedTimeRemaining,omitempty"`
}

// DeploymentCondition represents a condition of the deployment.

type DeploymentCondition struct {
	Type string `json:"type"`

	Status string `json:"status"` // True, False, Unknown

	Reason string `json:"reason,omitempty"`

	Message string `json:"message,omitempty"`

	LastTransitionTime time.Time `json:"lastTransitionTime"`

	LastUpdateTime time.Time `json:"lastUpdateTime,omitempty"`
}

// DeploymentEvent represents an event that occurred during deployment lifecycle.

type DeploymentEvent struct {
	ID string `json:"id"`

	Type string `json:"type"` // NORMAL, WARNING, ERROR

	Reason string `json:"reason"`

	Message string `json:"message"`

	Component string `json:"component,omitempty"`

	Source string `json:"source,omitempty"`

	FirstTimestamp time.Time `json:"firstTimestamp"`

	LastTimestamp time.Time `json:"lastTimestamp"`

	Count int32 `json:"count"`

	AdditionalData map[string]interface{} `json:"additionalData,omitempty"`
}

// DeployedResource represents a resource that has been deployed.

type DeployedResource struct {
	ResourceID string `json:"resourceId"`

	Name string `json:"name"`

	Type string `json:"type"`

	Kind string `json:"kind,omitempty"`

	Namespace string `json:"namespace,omitempty"`

	Status *ResourceStatus `json:"status"`

<<<<<<< HEAD
// ProvisionResourceRequest represents a request to provision a resource
type ProvisionResourceRequest struct {
	Name           string                 `json:"name"`
	ResourceType   string                 `json:"resourceType"`
	ResourcePoolID string                 `json:"resourcePoolId"`
	Provider       string                 `json:"provider,omitempty"`        // Added Provider field
	Configuration  *runtime.RawExtension  `json:"configuration"`
	Requirements   *ResourceRequirements  `json:"requirements,omitempty"`
	Tags           map[string]string      `json:"tags,omitempty"`
	Metadata       map[string]interface{} `json:"metadata,omitempty"`
}

// ScaleResourceRequest represents a request to scale a resource
type ScaleResourceRequest struct {
	ScaleType       string                 `json:"scaleType"` // UP, DOWN, OUT, IN
	TargetSize      int                    `json:"targetSize,omitempty"`
	TargetReplicas  int32                  `json:"targetReplicas,omitempty"`  // Added TargetReplicas field
	Percentage      int                    `json:"percentage,omitempty"`
	Resources       *ResourceRequirements  `json:"resources,omitempty"`
	Options         map[string]interface{} `json:"options,omitempty"`
}

// MigrateResourceRequest represents a request to migrate a resource
type MigrateResourceRequest struct {
	TargetPoolID        string                 `json:"targetPoolId"`
	TargetProvider      string                 `json:"targetProvider,omitempty"`   // Added TargetProvider field
	SourceProvider      string                 `json:"sourceProvider,omitempty"`   // Added SourceProvider field
	MigrationType       string                 `json:"migrationType"` // LIVE, COLD, HOT
	PreservePersistence bool                   `json:"preservePersistence"`
	Options             map[string]interface{} `json:"options,omitempty"`
}
=======
	Configuration *runtime.RawExtension `json:"configuration,omitempty"`

	Dependencies []string `json:"dependencies,omitempty"`

	Endpoints []*ResourceEndpoint `json:"endpoints,omitempty"`
>>>>>>> b3529b0b

	Metrics map[string]interface{} `json:"metrics,omitempty"`

<<<<<<< HEAD
// BackupInfo represents information about a backup
type BackupInfo struct {
	BackupID    string                 `json:"backupId"`
	ResourceID  string                 `json:"resourceId"`
	BackupType  string                 `json:"backupType"`
	Status      string                 `json:"status"` // PENDING, RUNNING, COMPLETED, FAILED
	Size        int64                  `json:"size,omitempty"`
	Location    string                 `json:"location,omitempty"`
	CreatedAt   time.Time              `json:"createdAt"`
	CompletedAt *time.Time             `json:"completedAt,omitempty"`
	ExpiresAt   *time.Time             `json:"expiresAt,omitempty"`
	Metadata    map[string]interface{} `json:"metadata,omitempty"`
}

// ResourceHistoryEntry represents a history entry for a resource
type ResourceHistoryEntry struct {
	EntryID       string                 `json:"entryId"`
	ResourceID    string                 `json:"resourceId"`
	EventType     string                 `json:"eventType"` // CREATED, UPDATED, DELETED, STATE_CHANGED
	EventData     *runtime.RawExtension  `json:"eventData,omitempty"`
	Timestamp     time.Time              `json:"timestamp"`
	UserID        string                 `json:"userId,omitempty"`
	Description   string                 `json:"description,omitempty"`
	Metadata      map[string]interface{} `json:"metadata,omitempty"`
}

// RestoreResourceRequest represents a request to restore a resource from backup
type RestoreResourceRequest struct {
	BackupID         string                 `json:"backupId"`
	ResourceName     string                 `json:"resourceName,omitempty"`
	ResourcePoolID   string                 `json:"resourcePoolId,omitempty"`
	RestoreType      string                 `json:"restoreType"` // FULL, PARTIAL
	RestoreLocation  string                 `json:"restoreLocation,omitempty"`
	OverwriteExisting bool                   `json:"overwriteExisting"`
	Options          map[string]interface{} `json:"options,omitempty"`
}

// ResourceConfigurationUpdate represents an update to a resource's configuration
type ResourceConfigurationUpdate struct {
	UpdateType    string                `json:"updateType"` // MERGE, REPLACE, PATCH
	Configuration *runtime.RawExtension `json:"configuration"`
	ValidateOnly  bool                  `json:"validateOnly"`
	Options       map[string]interface{} `json:"options,omitempty"`
}

// ResourceEventFilter represents filters for querying resource events
type ResourceEventFilter struct {
	ResourceIDs []string   `json:"resourceIds,omitempty"`
	EventTypes  []string   `json:"eventTypes,omitempty"`
	StartTime   *time.Time `json:"startTime,omitempty"`
	EndTime     *time.Time `json:"endTime,omitempty"`
	UserIDs     []string   `json:"userIds,omitempty"`
	Severity    []string   `json:"severity,omitempty"`
	Limit       int        `json:"limit,omitempty"`
	Offset      int        `json:"offset,omitempty"`
}

// UpdateSubscriptionRequest represents a request to update a subscription
type UpdateSubscriptionRequest struct {
	Callback    *string                `json:"callback,omitempty"`
	Filter      map[string]interface{} `json:"filter,omitempty"`
	EventTypes  []string               `json:"eventTypes,omitempty"`
	ExpiresAt   *time.Time             `json:"expiresAt,omitempty"`
	RetryPolicy *RetryPolicy           `json:"retryPolicy,omitempty"`
}

// Operation and workflow types

// OperationRequest represents a generic operation request
type OperationRequest struct {
	OperationType string                 `json:"operationType"`
	Parameters    map[string]interface{} `json:"parameters,omitempty"`
	Context       *OperationContext      `json:"context,omitempty"`
	Options       *OperationOptions      `json:"options,omitempty"`
}

// OperationContext represents the context for an operation
type OperationContext struct {
	UserID        string            `json:"userId,omitempty"`
	SessionID     string            `json:"sessionId,omitempty"`
	TraceID       string            `json:"traceId,omitempty"`
	CorrelationID string            `json:"correlationId,omitempty"`
	Metadata      map[string]string `json:"metadata,omitempty"`
}

// OperationOptions represents options for an operation
type OperationOptions struct {
	Async           bool          `json:"async"`
	Timeout         time.Duration `json:"timeout,omitempty"`
	RetryPolicy     *RetryPolicy  `json:"retryPolicy,omitempty"`
	ProgressCallback string        `json:"progressCallback,omitempty"`
	ValidateOnly    bool          `json:"validateOnly"`
}

// OperationProgress represents the progress of an operation
type OperationProgress struct {
	TotalSteps             int32         `json:"totalSteps"`
	CompletedSteps         int32         `json:"completedSteps"`
	CurrentStep            string        `json:"currentStep,omitempty"`
	PercentComplete        float64       `json:"percentComplete"`
	EstimatedTimeRemaining time.Duration `json:"estimatedTimeRemaining,omitempty"`
}

// Interface types for components

// Alerting defines the interface for alerting
type Alerting interface {
	CreateAlert(ctx context.Context, alert *Alert) error
	GetActiveAlerts(ctx context.Context) ([]*Alert, error)
	ResolveAlert(ctx context.Context, alertID string) error
}

// ResourceOperations defines the interface for resource operations
type ResourceOperations interface {
	ProvisionResource(ctx context.Context, req *ProvisionResourceRequest) (*o2models.Resource, error)
	ScaleResource(ctx context.Context, resourceID string, req *ScaleResourceRequest) error
	MigrateResource(ctx context.Context, resourceID string, req *MigrateResourceRequest) error
	TerminateResource(ctx context.Context, resourceID string) error
}

// Discovery and inventory support types

// DiscoveryRule represents a rule for resource discovery
type DiscoveryRule struct {
	RuleID      string                 `json:"ruleId"`
	Name        string                 `json:"name"`
	Type        string                 `json:"type"` // NETWORK_SCAN, API_POLL, EVENT_DRIVEN
	Enabled     bool                   `json:"enabled"`
	Schedule    string                 `json:"schedule,omitempty"` // cron expression
	Filter      *DiscoveryFilter       `json:"filter,omitempty"`
	Actions     []string               `json:"actions,omitempty"`
	Metadata    map[string]interface{} `json:"metadata,omitempty"`
}

// DiscoveryFilter represents filters for discovery operations
type DiscoveryFilter struct {
	ResourceTypes []string               `json:"resourceTypes,omitempty"`
	Providers     []string               `json:"providers,omitempty"`
	Locations     []string               `json:"locations,omitempty"`
	Tags          map[string]string      `json:"tags,omitempty"`
	Properties    map[string]interface{} `json:"properties,omitempty"`
}

// Auto-scaling and lifecycle management types

// AutoScalePolicy represents an auto-scaling policy
type AutoScalePolicy struct {
	PolicyID        string                `json:"policyId"`
	ResourceID      string                `json:"resourceId"`
	Enabled         bool                  `json:"enabled"`
	MinReplicas     int32                 `json:"minReplicas"`
	MaxReplicas     int32                 `json:"maxReplicas"`
	TargetCPU       *int32                `json:"targetCpu,omitempty"`
	TargetMemory    *int32                `json:"targetMemory,omitempty"`
	ScaleUpPolicy   *AutoScaleRuleSet     `json:"scaleUpPolicy,omitempty"`
	ScaleDownPolicy *AutoScaleRuleSet     `json:"scaleDownPolicy,omitempty"`
	Metrics         []AutoScaleMetric     `json:"metrics,omitempty"`
	Behaviors       *AutoScaleBehaviors   `json:"behaviors,omitempty"`
}

// AutoScaleRuleSet represents a set of auto-scaling rules
type AutoScaleRuleSet struct {
	Rules                   []AutoScaleRule `json:"rules"`
	SelectPolicy            string          `json:"selectPolicy,omitempty"` // Max, Min, Average
	StabilizationWindowSecs int32           `json:"stabilizationWindowSeconds,omitempty"`
}

// AutoScaleRule represents an individual auto-scaling rule
type AutoScaleRule struct {
	Type          string `json:"type"`  // Pods, Percent
	Value         int32  `json:"value"`
	PeriodSeconds int32  `json:"periodSeconds"`
}

// AutoScaleMetric represents a metric for auto-scaling
type AutoScaleMetric struct {
	Type     string                 `json:"type"` // Resource, Pods, Object, External
	Name     string                 `json:"name"`
	Target   AutoScaleMetricTarget  `json:"target"`
	Selector map[string]string      `json:"selector,omitempty"`
}

// AutoScaleMetricTarget represents a target for auto-scaling metrics
type AutoScaleMetricTarget struct {
	Type               string `json:"type"` // Utilization, Value, AverageValue
	AverageUtilization *int32 `json:"averageUtilization,omitempty"`
	AverageValue       string `json:"averageValue,omitempty"`
	Value              string `json:"value,omitempty"`
}

// AutoScaleBehaviors represents scaling behaviors
type AutoScaleBehaviors struct {
	ScaleUp   *AutoScaleBehavior `json:"scaleUp,omitempty"`
	ScaleDown *AutoScaleBehavior `json:"scaleDown,omitempty"`
}

// AutoScaleBehavior represents scaling behavior
type AutoScaleBehavior struct {
	StabilizationWindowSeconds *int32           `json:"stabilizationWindowSeconds,omitempty"`
	SelectPolicy               string           `json:"selectPolicy,omitempty"`
	Policies                   []AutoScaleRule  `json:"policies,omitempty"`
}

// Lifecycle management types

// LifecyclePolicy represents a lifecycle policy for resources
type LifecyclePolicy struct {
	PolicyID       string                      `json:"policyId"`
	Name           string                      `json:"name"`
	ResourceTypes  []string                    `json:"resourceTypes"`
	Enabled        bool                        `json:"enabled"`
	Rules          []LifecycleRule             `json:"rules"`
	DefaultActions *LifecycleActionSet         `json:"defaultActions,omitempty"`
	Metadata       map[string]interface{}      `json:"metadata,omitempty"`
}

// LifecycleRule represents a lifecycle rule
type LifecycleRule struct {
	RuleID      string                 `json:"ruleId"`
	Name        string                 `json:"name"`
	Condition   string                 `json:"condition"`   // expression to evaluate
	Action      LifecycleAction        `json:"action"`
	Delay       time.Duration          `json:"delay,omitempty"`
	Metadata    map[string]interface{} `json:"metadata,omitempty"`
}

// LifecycleAction represents a lifecycle action
type LifecycleAction struct {
	Type        string                 `json:"type"` // SCALE, MIGRATE, BACKUP, TERMINATE, NOTIFY
	Parameters  map[string]interface{} `json:"parameters,omitempty"`
	OnFailure   string                 `json:"onFailure,omitempty"` // CONTINUE, ABORT, RETRY
	RetryPolicy *RetryPolicy           `json:"retryPolicy,omitempty"`
}

// LifecycleActionSet represents a set of lifecycle actions
type LifecycleActionSet struct {
	PreTerminate  []LifecycleAction `json:"preTerminate,omitempty"`
	PostTerminate []LifecycleAction `json:"postTerminate,omitempty"`
	OnFailure     []LifecycleAction `json:"onFailure,omitempty"`
	OnSuccess     []LifecycleAction `json:"onSuccess,omitempty"`
}

// Validation and compliance types

// ValidationRule represents a validation rule
type ValidationRule struct {
	RuleID     string                 `json:"ruleId"`
	Name       string                 `json:"name"`
	Type       string                 `json:"type"` // SCHEMA, CONSTRAINT, POLICY, CUSTOM
	Expression string                 `json:"expression"`
	Message    string                 `json:"message,omitempty"`
	Severity   string                 `json:"severity"` // ERROR, WARNING, INFO
	Enabled    bool                   `json:"enabled"`
	Context    map[string]interface{} `json:"context,omitempty"`
}

// ValidationInfo represents validation information
type ValidationInfo struct {
	RuleID  string `json:"ruleId"`
	Field   string `json:"field,omitempty"`
	Message string `json:"message"`
	Value   string `json:"value,omitempty"`
}

// Performance optimization types

// PerformanceProfile represents a performance profile for resources
type PerformanceProfile struct {
	ProfileID   string                     `json:"profileId"`
	Name        string                     `json:"name"`
	Description string                     `json:"description,omitempty"`
	Type        string                     `json:"type"` // CPU_OPTIMIZED, MEMORY_OPTIMIZED, BALANCED, CUSTOM
	Settings    PerformanceSettings        `json:"settings"`
	Constraints []PerformanceConstraint    `json:"constraints,omitempty"`
	Metadata    map[string]interface{}     `json:"metadata,omitempty"`
}

// PerformanceSettings represents performance settings
type PerformanceSettings struct {
	CPU              PerformanceSetting `json:"cpu,omitempty"`
	Memory           PerformanceSetting `json:"memory,omitempty"`
	Storage          PerformanceSetting `json:"storage,omitempty"`
	Network          PerformanceSetting `json:"network,omitempty"`
	CustomSettings   map[string]interface{} `json:"customSettings,omitempty"`
}

// PerformanceSetting represents an individual performance setting
type PerformanceSetting struct {
	MinValue     *float64               `json:"minValue,omitempty"`
	MaxValue     *float64               `json:"maxValue,omitempty"`
	DefaultValue *float64               `json:"defaultValue,omitempty"`
	Unit         string                 `json:"unit,omitempty"`
	Options      map[string]interface{} `json:"options,omitempty"`
}

// PerformanceConstraint represents a performance constraint
type PerformanceConstraint struct {
	Type        string  `json:"type"` // MIN, MAX, RANGE
	Metric      string  `json:"metric"`
	Value       float64 `json:"value"`
	Unit        string  `json:"unit,omitempty"`
	Description string  `json:"description,omitempty"`
}

// Cache and optimization types

// CacheConfig represents cache configuration
type CacheConfig struct {
	Enabled       bool          `json:"enabled"`
	TTL           time.Duration `json:"ttl"`
	MaxSize       int           `json:"maxSize"`
	EvictionPolicy string        `json:"evictionPolicy"` // LRU, LFU, FIFO
	Compression   bool          `json:"compression"`
	Persistence   bool          `json:"persistence"`
}

// LoadBalancerConfig represents load balancer configuration
type LoadBalancerConfig struct {
	Algorithm      string                 `json:"algorithm"` // ROUND_ROBIN, LEAST_CONNECTIONS, WEIGHTED, IP_HASH
	HealthCheck    LoadBalancerHealthCheck `json:"healthCheck"`
	SessionAffinity bool                   `json:"sessionAffinity"`
	Targets        []LoadBalancerTarget   `json:"targets"`
}

// LoadBalancerHealthCheck represents health check configuration for load balancer
type LoadBalancerHealthCheck struct {
	Enabled        bool          `json:"enabled"`
	Path           string        `json:"path,omitempty"`
	Port           int32         `json:"port,omitempty"`
	Protocol       string        `json:"protocol"` // HTTP, HTTPS, TCP
	Interval       time.Duration `json:"interval"`
	Timeout        time.Duration `json:"timeout"`
	HealthyThreshold   int       `json:"healthyThreshold"`
	UnhealthyThreshold int       `json:"unhealthyThreshold"`
}

// LoadBalancerTarget represents a target for load balancer
type LoadBalancerTarget struct {
	Address string `json:"address"`
	Port    int32  `json:"port"`
	Weight  int32  `json:"weight,omitempty"`
	Enabled bool   `json:"enabled"`
}

// Constants for common values
const (
	// Resource states
	ResourceStateCreating  = "CREATING"
	ResourceStateActive    = "ACTIVE"
	ResourceStateUpdating  = "UPDATING"
	ResourceStateFailed    = "FAILED"
	ResourceStateDeleting  = "DELETING"
	ResourceStateDeleted   = "DELETED"

	// Health states
	HealthStateHealthy   = "HEALTHY"
	HealthStateDegraded  = "DEGRADED"
	HealthStateUnhealthy = "UNHEALTHY"
	HealthStateUnknown   = "UNKNOWN"

	// Operation statuses
	OperationStatusPending   = "PENDING"
	OperationStatusRunning   = "RUNNING"
	OperationStatusCompleted = "COMPLETED"
	OperationStatusFailed    = "FAILED"
	OperationStatusCancelled = "CANCELLED"

	// Alert severities
	AlertSeverityCritical = "CRITICAL"
	AlertSeverityHigh     = "HIGH"
	AlertSeverityMedium   = "MEDIUM"
	AlertSeverityLow      = "LOW"
	AlertSeverityInfo     = "INFO"

	// Scale types
	ScaleTypeUp   = "UP"
	ScaleTypeDown = "DOWN"
	ScaleTypeOut  = "OUT"
	ScaleTypeIn   = "IN"

	// Migration types
	MigrationTypeLive = "LIVE"
	MigrationTypeCold = "COLD"
	MigrationTypeHot  = "HOT"

	// Backup types
	BackupTypeFull         = "FULL"
	BackupTypeIncremental  = "INCREMENTAL"
	BackupTypeDifferential = "DIFFERENTIAL"
=======
	CreatedAt time.Time `json:"createdAt"`

	UpdatedAt time.Time `json:"updatedAt"`
}

// ResourceStatus represents the status of a resource.

type ResourceStatus struct {
	State string `json:"state"` // PENDING, ACTIVE, INACTIVE, FAILED, TERMINATING

	Health string `json:"health"` // HEALTHY, DEGRADED, UNHEALTHY, UNKNOWN

	Message string `json:"message,omitempty"`

	Reason string `json:"reason,omitempty"`

	LastTransition time.Time `json:"lastTransition"`

	LastHealthCheck time.Time `json:"lastHealthCheck"`

	Conditions []ResourceCondition `json:"conditions,omitempty"`

	Metrics map[string]interface{} `json:"metrics,omitempty"`
}

// ResourceCondition represents a condition of the resource.

type ResourceCondition struct {
	Type string `json:"type"`

	Status string `json:"status"` // True, False, Unknown

	Reason string `json:"reason,omitempty"`

	Message string `json:"message,omitempty"`

	LastTransitionTime time.Time `json:"lastTransitionTime"`

	LastUpdateTime time.Time `json:"lastUpdateTime,omitempty"`
}

// ResourceEndpoint represents an endpoint exposed by a deployed resource.

type ResourceEndpoint struct {
	Name string `json:"name"`

	Protocol string `json:"protocol"`

	Address string `json:"address"`

	Port int32 `json:"port"`

	Path string `json:"path,omitempty"`

	Scheme string `json:"scheme,omitempty"`

	Type string `json:"type"` // HTTP, HTTPS, TCP, UDP, GRPC

}

// DeployedService represents a service that has been deployed.

type DeployedService struct {
	ServiceID string `json:"serviceId"`

	Name string `json:"name"`

	Type string `json:"type"` // ClusterIP, NodePort, LoadBalancer, ExternalName

	Namespace string `json:"namespace,omitempty"`

	Ports []*ServicePort `json:"ports,omitempty"`

	Endpoints []*ServiceEndpoint `json:"endpoints,omitempty"`

	Status *ServiceStatus `json:"status"`

	Configuration *runtime.RawExtension `json:"configuration,omitempty"`

	CreatedAt time.Time `json:"createdAt"`

	UpdatedAt time.Time `json:"updatedAt"`
}

// ServicePort represents a port exposed by a service.

type ServicePort struct {
	Name string `json:"name,omitempty"`

	Protocol string `json:"protocol"`

	Port int32 `json:"port"`

	TargetPort string `json:"targetPort,omitempty"`

	NodePort int32 `json:"nodePort,omitempty"`
}

// ServiceEndpoint represents an endpoint of a service.

type ServiceEndpoint struct {
	Address string `json:"address"`

	Port int32 `json:"port"`

	Protocol string `json:"protocol"`

	Ready bool `json:"ready"`

	Conditions map[string]string `json:"conditions,omitempty"`
}

// ServiceStatus represents the status of a service.

type ServiceStatus struct {
	Type string `json:"type"`

	ClusterIP string `json:"clusterIP,omitempty"`

	ExternalIPs []string `json:"externalIPs,omitempty"`

	LoadBalancerIP string `json:"loadBalancerIP,omitempty"`

	LoadBalancerIngress []string `json:"loadBalancerIngress,omitempty"`

	Conditions []ServiceCondition `json:"conditions,omitempty"`

	Health string `json:"health"` // HEALTHY, DEGRADED, UNHEALTHY

	LastHealthCheck time.Time `json:"lastHealthCheck"`
}

// ServiceCondition represents a condition of the service.

type ServiceCondition struct {
	Type string `json:"type"`

	Status string `json:"status"`

	Reason string `json:"reason,omitempty"`

	Message string `json:"message,omitempty"`

	LastTransitionTime time.Time `json:"lastTransitionTime"`
}

// Supporting types for template specifications.

// DeploymentHook represents hooks for deployment lifecycle events.

type DeploymentHook struct {
	Name string `json:"name"`

	Phase string `json:"phase"` // PRE_DEPLOY, POST_DEPLOY, PRE_UPDATE, POST_UPDATE, PRE_DELETE, POST_DELETE

	Type string `json:"type"` // SCRIPT, HTTP, KUBERNETES_JOB

	Config *runtime.RawExtension `json:"config"`

	Timeout time.Duration `json:"timeout,omitempty"`

	OnFailure string `json:"onFailure,omitempty"` // CONTINUE, ABORT, RETRY

	RetryPolicy *RetryPolicy `json:"retryPolicy,omitempty"`
}

// ResourceMapping defines how template resources map to infrastructure.

type ResourceMapping struct {
	TemplateResource string `json:"templateResource"`

	InfrastructureType string `json:"infrastructureType"`

	Mapping map[string]interface{} `json:"mapping"`

	Constraints []string `json:"constraints,omitempty"`
}

// NetworkMapping defines network resource mappings.

type NetworkMapping struct {
	NetworkName string `json:"networkName"`

	NetworkType string `json:"networkType"` // INTERNAL, EXTERNAL, MANAGEMENT

	CIDR string `json:"cidr,omitempty"`

	VLAN *int `json:"vlan,omitempty"`

	Properties map[string]interface{} `json:"properties,omitempty"`
}

// StorageMapping defines storage resource mappings.

type StorageMapping struct {
	StorageName string `json:"storageName"`

	StorageType string `json:"storageType"` // BLOCK, OBJECT, FILE

	Size string `json:"size"`

	Performance string `json:"performance,omitempty"` // HIGH, MEDIUM, LOW

	Properties map[string]interface{} `json:"properties,omitempty"`
}

// TemplateDependency represents a dependency of a deployment template.

type TemplateDependency struct {
	Name string `json:"name"`

	Version string `json:"version"`

	Type string `json:"type"` // TEMPLATE, RESOURCE, SERVICE

	Required bool `json:"required"`

	Description string `json:"description,omitempty"`
}

// Prerequisite represents a prerequisite for template deployment.

type Prerequisite struct {
	Type string `json:"type"` // RESOURCE, SERVICE, CAPABILITY, POLICY

	Name string `json:"name"`

	Version string `json:"version,omitempty"`

	Description string `json:"description,omitempty"`

	Validation *runtime.RawExtension `json:"validation,omitempty"`

	Required bool `json:"required"`
}

// ScalingPolicy defines scaling behavior.

type ScalingPolicy struct {
	Enabled bool `json:"enabled"`

	MinInstances int `json:"minInstances"`

	MaxInstances int `json:"maxInstances"`

	TargetCPU *int `json:"targetCpu,omitempty"`

	TargetMemory *int `json:"targetMemory,omitempty"`

	ScaleUpPolicy *ScalePolicy `json:"scaleUpPolicy,omitempty"`

	ScaleDownPolicy *ScalePolicy `json:"scaleDownPolicy,omitempty"`

	Metrics []string `json:"metrics,omitempty"`
}

// ScalePolicy defines scaling policy parameters.

type ScalePolicy struct {
	Type string `json:"type"` // PODS, PERCENT

	Value int `json:"value"`

	PeriodSeconds int `json:"periodSeconds"`

	StabilizationWindow int `json:"stabilizationWindow"`
}

// AlertRule defines an alert rule.

type AlertRule struct {
	Name string `json:"name"`

	Expression string `json:"expression"`

	Duration time.Duration `json:"duration"`

	Severity string `json:"severity"`

	Labels map[string]string `json:"labels,omitempty"`

	Annotations map[string]string `json:"annotations,omitempty"`
}

// SecurityConfiguration defines security settings.

type SecurityConfiguration struct {
	NetworkPolicies []*NetworkPolicy `json:"networkPolicies,omitempty"`

	PodSecurityPolicy *PodSecurityPolicy `json:"podSecurityPolicy,omitempty"`

	ServiceAccount *ServiceAccountConfig `json:"serviceAccount,omitempty"`

	RBAC *RBACConfig `json:"rbac,omitempty"`

	SecretManagement *SecretConfig `json:"secretManagement,omitempty"`
}

// NetworkPolicy defines network security policies.

type NetworkPolicy struct {
	Name string `json:"name"`

	PodSelector map[string]string `json:"podSelector"`

	Ingress []*NetworkPolicyRule `json:"ingress,omitempty"`

	Egress []*NetworkPolicyRule `json:"egress,omitempty"`
}

// NetworkPolicyPeer defines network policy peer.

type NetworkPolicyPeer struct {
	PodSelector map[string]string `json:"podSelector,omitempty"`

	NamespaceSelector map[string]string `json:"namespaceSelector,omitempty"`

	IPBlock *IPBlock `json:"ipBlock,omitempty"`
}

// NetworkPolicyPort defines network policy port.

type NetworkPolicyPort struct {
	Protocol string `json:"protocol,omitempty"`

	Port string `json:"port,omitempty"`
}

// IPBlock defines IP block for network policies.

type IPBlock struct {
	CIDR string `json:"cidr"`

	Except []string `json:"except,omitempty"`
}

// PodSecurityPolicy defines pod security policies.

type PodSecurityPolicy struct {
	RunAsUser *int64 `json:"runAsUser,omitempty"`

	RunAsGroup *int64 `json:"runAsGroup,omitempty"`

	RunAsNonRoot *bool `json:"runAsNonRoot,omitempty"`

	ReadOnlyRootFS *bool `json:"readOnlyRootFS,omitempty"`

	AllowedCapabilities []string `json:"allowedCapabilities,omitempty"`

	RequiredDropCapabilities []string `json:"requiredDropCapabilities,omitempty"`
}

// ServiceAccountConfig defines service account configuration.

type ServiceAccountConfig struct {
	Name string `json:"name"`

	Annotations map[string]string `json:"annotations,omitempty"`

	Labels map[string]string `json:"labels,omitempty"`
}

// RBACConfig defines RBAC configuration.

type RBACConfig struct {
	Roles []*Role `json:"roles,omitempty"`

	ClusterRoles []*ClusterRole `json:"clusterRoles,omitempty"`

	RoleBindings []*RoleBinding `json:"roleBindings,omitempty"`
}

// Role defines a role.

type Role struct {
	Name string `json:"name"`

	Rules []*RoleRule `json:"rules"`
}

// ClusterRole defines a cluster role.

type ClusterRole struct {
	Name string `json:"name"`

	Rules []*RoleRule `json:"rules"`
}

// RoleRule defines role rules.

type RoleRule struct {
	APIGroups []string `json:"apiGroups"`

	Resources []string `json:"resources"`

	Verbs []string `json:"verbs"`
}

// RoleBinding defines role bindings.

type RoleBinding struct {
	Name string `json:"name"`

	RoleRef *RoleRef `json:"roleRef"`

	Subjects []*Subject `json:"subjects"`
}

// RoleRef defines role reference.

type RoleRef struct {
	Kind string `json:"kind"`

	Name string `json:"name"`

	APIGroup string `json:"apiGroup"`
}

// Subject defines RBAC subject.

type Subject struct {
	Kind string `json:"kind"`

	Name string `json:"name"`

	Namespace string `json:"namespace,omitempty"`
}

// SecretConfig defines secret management configuration.

type SecretConfig struct {
	Secrets []*SecretSpec `json:"secrets,omitempty"`

	Provider string `json:"provider,omitempty"` // KUBERNETES, VAULT, AWS_SECRETS_MANAGER

}

// SecretSpec defines secret specification.

type SecretSpec struct {
	Name string `json:"name"`

	Type string `json:"type"`

	Data map[string]string `json:"data,omitempty"`

	StringData map[string]string `json:"stringData,omitempty"`
}

// RetryPolicy defines retry behavior for operations.

type RetryPolicy struct {
	MaxRetries int `json:"maxRetries"`

	RetryDelay time.Duration `json:"retryDelay"`

	BackoffFactor float64 `json:"backoffFactor"`

	MaxRetryDelay time.Duration `json:"maxRetryDelay"`

	RetryConditions []string `json:"retryConditions,omitempty"`
}

// RollbackPolicy defines rollback behavior for failed operations.

type RollbackPolicy struct {
	Enabled bool `json:"enabled"`

	AutoRollback bool `json:"autoRollback"`

	RollbackDelay time.Duration `json:"rollbackDelay,omitempty"`

	MaxRollbacks int `json:"maxRollbacks"`

	RollbackConditions []string `json:"rollbackConditions,omitempty"`
}

// UpdateStrategy defines how updates should be performed.

type UpdateStrategy struct {
	Type string `json:"type"` // RECREATE, ROLLING_UPDATE, BLUE_GREEN, CANARY

	MaxUnavailable string `json:"maxUnavailable,omitempty"`

	MaxSurge string `json:"maxSurge,omitempty"`

	Timeout time.Duration `json:"timeout,omitempty"`

	PauseConditions []string `json:"pauseConditions,omitempty"`
}

// Resource requirement types.

// NetworkRequirement defines network requirements.

type NetworkRequirement struct {
	Name string `json:"name"`

	Type string `json:"type"` // INTERNAL, EXTERNAL, MANAGEMENT

	Bandwidth string `json:"bandwidth,omitempty"`

	Latency time.Duration `json:"latency,omitempty"`

	Properties map[string]interface{} `json:"properties,omitempty"`
}

// StorageRequirement defines storage requirements.

type StorageRequirement struct {
	Name string `json:"name"`

	Type string `json:"type"` // BLOCK, OBJECT, FILE

	Size string `json:"size"`

	IOPS *int `json:"iops,omitempty"`

	Throughput string `json:"throughput,omitempty"`

	AccessModes []string `json:"accessModes,omitempty"`

	StorageClass string `json:"storageClass,omitempty"`

	Properties map[string]interface{} `json:"properties,omitempty"`
}

// AcceleratorRequirement defines accelerator requirements (GPU, FPGA, etc.).

type AcceleratorRequirement struct {
	Type string `json:"type"` // GPU, FPGA, TPU

	Count int `json:"count"`

	Model string `json:"model,omitempty"`

	Memory string `json:"memory,omitempty"`

	Properties map[string]interface{} `json:"properties,omitempty"`
}

// ResourceSpec defines resource specifications for provisioning.

type ResourceSpec struct {
	CPU string `json:"cpu,omitempty"`

	Memory string `json:"memory,omitempty"`

	Storage string `json:"storage,omitempty"`

	GPU string `json:"gpu,omitempty"`
}

// Constants for resource lifecycle operations.

// Scale types.

const (

	// ScaleTypeHorizontal holds scaletypehorizontal value.

	ScaleTypeHorizontal = "horizontal"

	// ScaleTypeVertical holds scaletypevertical value.

	ScaleTypeVertical = "vertical"
)

// Backup types.

const (

	// BackupTypeFull holds backuptypefull value.

	BackupTypeFull = "full"

	// BackupTypeIncremental holds backuptypeincremental value.

	BackupTypeIncremental = "incremental"

	// BackupTypeDifferential holds backuptypedifferential value.

	BackupTypeDifferential = "differential"
>>>>>>> b3529b0b
)<|MERGE_RESOLUTION|>--- conflicted
+++ resolved
@@ -1,154 +1,14 @@
-<<<<<<< HEAD
-=======
 // Package o2 - Helper types for O2 IMS implementation.
 
 // This file contains additional types referenced by the main O2 IMS components.
 
->>>>>>> b3529b0b
 package o2
 
 import (
-	"context"
 	"time"
 
 	"k8s.io/apimachinery/pkg/runtime"
 
-<<<<<<< HEAD
-	o2models "github.com/thc1006/nephoran-intent-operator/pkg/oran/o2/models"
-)
-
-// ===== SHARED UTILITY TYPES =====
-
-// RetryPolicy defines retry behavior for operations
-type RetryPolicy struct {
-	MaxRetries      int           `json:"maxRetries"`
-	RetryDelay      time.Duration `json:"retryDelay"`
-	BackoffFactor   float64       `json:"backoffFactor"`
-	MaxRetryDelay   time.Duration `json:"maxRetryDelay"`
-	RetryConditions []string      `json:"retryConditions,omitempty"`
-}
-
-// ResourceRequirements defines resource requirements
-type ResourceRequirements struct {
-	CPU              string                 `json:"cpu,omitempty"`
-	Memory           string                 `json:"memory,omitempty"`
-	Storage          string                 `json:"storage,omitempty"`
-	NetworkBandwidth string                 `json:"networkBandwidth,omitempty"`
-	MinNodes         int                    `json:"minNodes,omitempty"`
-	MaxNodes         int                    `json:"maxNodes,omitempty"`
-	RequiredFeatures []string               `json:"requiredFeatures,omitempty"`
-	Constraints      map[string]interface{} `json:"constraints,omitempty"`
-	Affinity         *AffinityRules         `json:"affinity,omitempty"`
-}
-
-// AffinityRules represents affinity and anti-affinity rules
-type AffinityRules struct {
-	NodeAffinity    *NodeAffinity `json:"nodeAffinity,omitempty"`
-	PodAffinity     *PodAffinity  `json:"podAffinity,omitempty"`
-	PodAntiAffinity *PodAffinity  `json:"podAntiAffinity,omitempty"`
-}
-
-// NodeAffinity represents node affinity rules
-type NodeAffinity struct {
-	RequiredDuringSchedulingIgnoredDuringExecution  *NodeSelector              `json:"requiredDuringSchedulingIgnoredDuringExecution,omitempty"`
-	PreferredDuringSchedulingIgnoredDuringExecution []*PreferredSchedulingTerm `json:"preferredDuringSchedulingIgnoredDuringExecution,omitempty"`
-}
-
-// NodeSelector represents a node selector
-type NodeSelector struct {
-	NodeSelectorTerms []*NodeSelectorTerm `json:"nodeSelectorTerms"`
-}
-
-// NodeSelectorTerm represents a node selector term
-type NodeSelectorTerm struct {
-	MatchExpressions []*NodeSelectorRequirement `json:"matchExpressions,omitempty"`
-	MatchFields      []*NodeSelectorRequirement `json:"matchFields,omitempty"`
-}
-
-// NodeSelectorRequirement represents a node selector requirement
-type NodeSelectorRequirement struct {
-	Key      string   `json:"key"`
-	Operator string   `json:"operator"`
-	Values   []string `json:"values,omitempty"`
-}
-
-// PreferredSchedulingTerm represents a preferred scheduling term
-type PreferredSchedulingTerm struct {
-	Weight     int32            `json:"weight"`
-	Preference *NodeSelectorTerm `json:"preference"`
-}
-
-// PodAffinity represents pod affinity rules
-type PodAffinity struct {
-	RequiredDuringSchedulingIgnoredDuringExecution  []*PodAffinityTerm         `json:"requiredDuringSchedulingIgnoredDuringExecution,omitempty"`
-	PreferredDuringSchedulingIgnoredDuringExecution []*WeightedPodAffinityTerm `json:"preferredDuringSchedulingIgnoredDuringExecution,omitempty"`
-}
-
-// PodAffinityTerm represents a pod affinity term
-type PodAffinityTerm struct {
-	LabelSelector *LabelSelector `json:"labelSelector,omitempty"`
-	Namespaces    []string       `json:"namespaces,omitempty"`
-	TopologyKey   string         `json:"topologyKey"`
-}
-
-// WeightedPodAffinityTerm represents a weighted pod affinity term
-type WeightedPodAffinityTerm struct {
-	Weight          int32            `json:"weight"`
-	PodAffinityTerm *PodAffinityTerm `json:"podAffinityTerm"`
-}
-
-// LabelSelector represents a label selector
-type LabelSelector struct {
-	MatchLabels      map[string]string       `json:"matchLabels,omitempty"`
-	MatchExpressions []*LabelSelectorRequirement `json:"matchExpressions,omitempty"`
-}
-
-// LabelSelectorRequirement represents a label selector requirement
-type LabelSelectorRequirement struct {
-	Key      string   `json:"key"`
-	Operator string   `json:"operator"`
-	Values   []string `json:"values,omitempty"`
-}
-
-// ResourceStatus represents the status of a resource
-type ResourceStatus struct {
-	State          string                 `json:"state"`
-	Phase          string                 `json:"phase"`
-	Health         string                 `json:"health"`
-	Conditions     []ResourceCondition    `json:"conditions,omitempty"`
-	ErrorMessage   string                 `json:"errorMessage,omitempty"`
-	LastUpdated    time.Time              `json:"lastUpdated"`
-	Metrics        map[string]interface{} `json:"metrics,omitempty"`
-	ResourceUsage  *ResourceUsage         `json:"resourceUsage,omitempty"`
-}
-
-// ResourceCondition represents a condition of the resource
-type ResourceCondition struct {
-	Type               string    `json:"type"`
-	Status             string    `json:"status"`
-	Reason             string    `json:"reason,omitempty"`
-	Message            string    `json:"message,omitempty"`
-	LastTransitionTime time.Time `json:"lastTransitionTime"`
-	LastUpdateTime     time.Time `json:"lastUpdateTime,omitempty"`
-}
-
-// ResourceMetric represents a resource metric
-type ResourceMetric struct {
-	Used      string  `json:"used"`
-	Available string  `json:"available"`
-	Usage     float64 `json:"usage"` // percentage
-}
-
-// NetworkUsage represents network usage metrics
-type NetworkUsage struct {
-	BytesIn       int64   `json:"bytesIn"`
-	BytesOut      int64   `json:"bytesOut"`
-	PacketsIn     int64   `json:"packetsIn"`
-	PacketsOut    int64   `json:"packetsOut"`
-	ErrorsIn      int64   `json:"errorsIn"`
-	ErrorsOut     int64   `json:"errorsOut"`
-	Throughput    float64 `json:"throughput"`
-=======
 	"github.com/nephio-project/nephoran-intent-operator/pkg/oran/o2/models"
 	"github.com/nephio-project/nephoran-intent-operator/pkg/oran/o2/providers"
 )
@@ -735,7 +595,6 @@
 	Compression bool `json:"compression"`
 
 	Options map[string]interface{} `json:"options,omitempty"`
->>>>>>> b3529b0b
 }
 
 // BackupInfo represents information about a backup.
@@ -995,439 +854,14 @@
 
 	Status *ResourceStatus `json:"status"`
 
-<<<<<<< HEAD
-// ProvisionResourceRequest represents a request to provision a resource
-type ProvisionResourceRequest struct {
-	Name           string                 `json:"name"`
-	ResourceType   string                 `json:"resourceType"`
-	ResourcePoolID string                 `json:"resourcePoolId"`
-	Provider       string                 `json:"provider,omitempty"`        // Added Provider field
-	Configuration  *runtime.RawExtension  `json:"configuration"`
-	Requirements   *ResourceRequirements  `json:"requirements,omitempty"`
-	Tags           map[string]string      `json:"tags,omitempty"`
-	Metadata       map[string]interface{} `json:"metadata,omitempty"`
-}
-
-// ScaleResourceRequest represents a request to scale a resource
-type ScaleResourceRequest struct {
-	ScaleType       string                 `json:"scaleType"` // UP, DOWN, OUT, IN
-	TargetSize      int                    `json:"targetSize,omitempty"`
-	TargetReplicas  int32                  `json:"targetReplicas,omitempty"`  // Added TargetReplicas field
-	Percentage      int                    `json:"percentage,omitempty"`
-	Resources       *ResourceRequirements  `json:"resources,omitempty"`
-	Options         map[string]interface{} `json:"options,omitempty"`
-}
-
-// MigrateResourceRequest represents a request to migrate a resource
-type MigrateResourceRequest struct {
-	TargetPoolID        string                 `json:"targetPoolId"`
-	TargetProvider      string                 `json:"targetProvider,omitempty"`   // Added TargetProvider field
-	SourceProvider      string                 `json:"sourceProvider,omitempty"`   // Added SourceProvider field
-	MigrationType       string                 `json:"migrationType"` // LIVE, COLD, HOT
-	PreservePersistence bool                   `json:"preservePersistence"`
-	Options             map[string]interface{} `json:"options,omitempty"`
-}
-=======
 	Configuration *runtime.RawExtension `json:"configuration,omitempty"`
 
 	Dependencies []string `json:"dependencies,omitempty"`
 
 	Endpoints []*ResourceEndpoint `json:"endpoints,omitempty"`
->>>>>>> b3529b0b
 
 	Metrics map[string]interface{} `json:"metrics,omitempty"`
 
-<<<<<<< HEAD
-// BackupInfo represents information about a backup
-type BackupInfo struct {
-	BackupID    string                 `json:"backupId"`
-	ResourceID  string                 `json:"resourceId"`
-	BackupType  string                 `json:"backupType"`
-	Status      string                 `json:"status"` // PENDING, RUNNING, COMPLETED, FAILED
-	Size        int64                  `json:"size,omitempty"`
-	Location    string                 `json:"location,omitempty"`
-	CreatedAt   time.Time              `json:"createdAt"`
-	CompletedAt *time.Time             `json:"completedAt,omitempty"`
-	ExpiresAt   *time.Time             `json:"expiresAt,omitempty"`
-	Metadata    map[string]interface{} `json:"metadata,omitempty"`
-}
-
-// ResourceHistoryEntry represents a history entry for a resource
-type ResourceHistoryEntry struct {
-	EntryID       string                 `json:"entryId"`
-	ResourceID    string                 `json:"resourceId"`
-	EventType     string                 `json:"eventType"` // CREATED, UPDATED, DELETED, STATE_CHANGED
-	EventData     *runtime.RawExtension  `json:"eventData,omitempty"`
-	Timestamp     time.Time              `json:"timestamp"`
-	UserID        string                 `json:"userId,omitempty"`
-	Description   string                 `json:"description,omitempty"`
-	Metadata      map[string]interface{} `json:"metadata,omitempty"`
-}
-
-// RestoreResourceRequest represents a request to restore a resource from backup
-type RestoreResourceRequest struct {
-	BackupID         string                 `json:"backupId"`
-	ResourceName     string                 `json:"resourceName,omitempty"`
-	ResourcePoolID   string                 `json:"resourcePoolId,omitempty"`
-	RestoreType      string                 `json:"restoreType"` // FULL, PARTIAL
-	RestoreLocation  string                 `json:"restoreLocation,omitempty"`
-	OverwriteExisting bool                   `json:"overwriteExisting"`
-	Options          map[string]interface{} `json:"options,omitempty"`
-}
-
-// ResourceConfigurationUpdate represents an update to a resource's configuration
-type ResourceConfigurationUpdate struct {
-	UpdateType    string                `json:"updateType"` // MERGE, REPLACE, PATCH
-	Configuration *runtime.RawExtension `json:"configuration"`
-	ValidateOnly  bool                  `json:"validateOnly"`
-	Options       map[string]interface{} `json:"options,omitempty"`
-}
-
-// ResourceEventFilter represents filters for querying resource events
-type ResourceEventFilter struct {
-	ResourceIDs []string   `json:"resourceIds,omitempty"`
-	EventTypes  []string   `json:"eventTypes,omitempty"`
-	StartTime   *time.Time `json:"startTime,omitempty"`
-	EndTime     *time.Time `json:"endTime,omitempty"`
-	UserIDs     []string   `json:"userIds,omitempty"`
-	Severity    []string   `json:"severity,omitempty"`
-	Limit       int        `json:"limit,omitempty"`
-	Offset      int        `json:"offset,omitempty"`
-}
-
-// UpdateSubscriptionRequest represents a request to update a subscription
-type UpdateSubscriptionRequest struct {
-	Callback    *string                `json:"callback,omitempty"`
-	Filter      map[string]interface{} `json:"filter,omitempty"`
-	EventTypes  []string               `json:"eventTypes,omitempty"`
-	ExpiresAt   *time.Time             `json:"expiresAt,omitempty"`
-	RetryPolicy *RetryPolicy           `json:"retryPolicy,omitempty"`
-}
-
-// Operation and workflow types
-
-// OperationRequest represents a generic operation request
-type OperationRequest struct {
-	OperationType string                 `json:"operationType"`
-	Parameters    map[string]interface{} `json:"parameters,omitempty"`
-	Context       *OperationContext      `json:"context,omitempty"`
-	Options       *OperationOptions      `json:"options,omitempty"`
-}
-
-// OperationContext represents the context for an operation
-type OperationContext struct {
-	UserID        string            `json:"userId,omitempty"`
-	SessionID     string            `json:"sessionId,omitempty"`
-	TraceID       string            `json:"traceId,omitempty"`
-	CorrelationID string            `json:"correlationId,omitempty"`
-	Metadata      map[string]string `json:"metadata,omitempty"`
-}
-
-// OperationOptions represents options for an operation
-type OperationOptions struct {
-	Async           bool          `json:"async"`
-	Timeout         time.Duration `json:"timeout,omitempty"`
-	RetryPolicy     *RetryPolicy  `json:"retryPolicy,omitempty"`
-	ProgressCallback string        `json:"progressCallback,omitempty"`
-	ValidateOnly    bool          `json:"validateOnly"`
-}
-
-// OperationProgress represents the progress of an operation
-type OperationProgress struct {
-	TotalSteps             int32         `json:"totalSteps"`
-	CompletedSteps         int32         `json:"completedSteps"`
-	CurrentStep            string        `json:"currentStep,omitempty"`
-	PercentComplete        float64       `json:"percentComplete"`
-	EstimatedTimeRemaining time.Duration `json:"estimatedTimeRemaining,omitempty"`
-}
-
-// Interface types for components
-
-// Alerting defines the interface for alerting
-type Alerting interface {
-	CreateAlert(ctx context.Context, alert *Alert) error
-	GetActiveAlerts(ctx context.Context) ([]*Alert, error)
-	ResolveAlert(ctx context.Context, alertID string) error
-}
-
-// ResourceOperations defines the interface for resource operations
-type ResourceOperations interface {
-	ProvisionResource(ctx context.Context, req *ProvisionResourceRequest) (*o2models.Resource, error)
-	ScaleResource(ctx context.Context, resourceID string, req *ScaleResourceRequest) error
-	MigrateResource(ctx context.Context, resourceID string, req *MigrateResourceRequest) error
-	TerminateResource(ctx context.Context, resourceID string) error
-}
-
-// Discovery and inventory support types
-
-// DiscoveryRule represents a rule for resource discovery
-type DiscoveryRule struct {
-	RuleID      string                 `json:"ruleId"`
-	Name        string                 `json:"name"`
-	Type        string                 `json:"type"` // NETWORK_SCAN, API_POLL, EVENT_DRIVEN
-	Enabled     bool                   `json:"enabled"`
-	Schedule    string                 `json:"schedule,omitempty"` // cron expression
-	Filter      *DiscoveryFilter       `json:"filter,omitempty"`
-	Actions     []string               `json:"actions,omitempty"`
-	Metadata    map[string]interface{} `json:"metadata,omitempty"`
-}
-
-// DiscoveryFilter represents filters for discovery operations
-type DiscoveryFilter struct {
-	ResourceTypes []string               `json:"resourceTypes,omitempty"`
-	Providers     []string               `json:"providers,omitempty"`
-	Locations     []string               `json:"locations,omitempty"`
-	Tags          map[string]string      `json:"tags,omitempty"`
-	Properties    map[string]interface{} `json:"properties,omitempty"`
-}
-
-// Auto-scaling and lifecycle management types
-
-// AutoScalePolicy represents an auto-scaling policy
-type AutoScalePolicy struct {
-	PolicyID        string                `json:"policyId"`
-	ResourceID      string                `json:"resourceId"`
-	Enabled         bool                  `json:"enabled"`
-	MinReplicas     int32                 `json:"minReplicas"`
-	MaxReplicas     int32                 `json:"maxReplicas"`
-	TargetCPU       *int32                `json:"targetCpu,omitempty"`
-	TargetMemory    *int32                `json:"targetMemory,omitempty"`
-	ScaleUpPolicy   *AutoScaleRuleSet     `json:"scaleUpPolicy,omitempty"`
-	ScaleDownPolicy *AutoScaleRuleSet     `json:"scaleDownPolicy,omitempty"`
-	Metrics         []AutoScaleMetric     `json:"metrics,omitempty"`
-	Behaviors       *AutoScaleBehaviors   `json:"behaviors,omitempty"`
-}
-
-// AutoScaleRuleSet represents a set of auto-scaling rules
-type AutoScaleRuleSet struct {
-	Rules                   []AutoScaleRule `json:"rules"`
-	SelectPolicy            string          `json:"selectPolicy,omitempty"` // Max, Min, Average
-	StabilizationWindowSecs int32           `json:"stabilizationWindowSeconds,omitempty"`
-}
-
-// AutoScaleRule represents an individual auto-scaling rule
-type AutoScaleRule struct {
-	Type          string `json:"type"`  // Pods, Percent
-	Value         int32  `json:"value"`
-	PeriodSeconds int32  `json:"periodSeconds"`
-}
-
-// AutoScaleMetric represents a metric for auto-scaling
-type AutoScaleMetric struct {
-	Type     string                 `json:"type"` // Resource, Pods, Object, External
-	Name     string                 `json:"name"`
-	Target   AutoScaleMetricTarget  `json:"target"`
-	Selector map[string]string      `json:"selector,omitempty"`
-}
-
-// AutoScaleMetricTarget represents a target for auto-scaling metrics
-type AutoScaleMetricTarget struct {
-	Type               string `json:"type"` // Utilization, Value, AverageValue
-	AverageUtilization *int32 `json:"averageUtilization,omitempty"`
-	AverageValue       string `json:"averageValue,omitempty"`
-	Value              string `json:"value,omitempty"`
-}
-
-// AutoScaleBehaviors represents scaling behaviors
-type AutoScaleBehaviors struct {
-	ScaleUp   *AutoScaleBehavior `json:"scaleUp,omitempty"`
-	ScaleDown *AutoScaleBehavior `json:"scaleDown,omitempty"`
-}
-
-// AutoScaleBehavior represents scaling behavior
-type AutoScaleBehavior struct {
-	StabilizationWindowSeconds *int32           `json:"stabilizationWindowSeconds,omitempty"`
-	SelectPolicy               string           `json:"selectPolicy,omitempty"`
-	Policies                   []AutoScaleRule  `json:"policies,omitempty"`
-}
-
-// Lifecycle management types
-
-// LifecyclePolicy represents a lifecycle policy for resources
-type LifecyclePolicy struct {
-	PolicyID       string                      `json:"policyId"`
-	Name           string                      `json:"name"`
-	ResourceTypes  []string                    `json:"resourceTypes"`
-	Enabled        bool                        `json:"enabled"`
-	Rules          []LifecycleRule             `json:"rules"`
-	DefaultActions *LifecycleActionSet         `json:"defaultActions,omitempty"`
-	Metadata       map[string]interface{}      `json:"metadata,omitempty"`
-}
-
-// LifecycleRule represents a lifecycle rule
-type LifecycleRule struct {
-	RuleID      string                 `json:"ruleId"`
-	Name        string                 `json:"name"`
-	Condition   string                 `json:"condition"`   // expression to evaluate
-	Action      LifecycleAction        `json:"action"`
-	Delay       time.Duration          `json:"delay,omitempty"`
-	Metadata    map[string]interface{} `json:"metadata,omitempty"`
-}
-
-// LifecycleAction represents a lifecycle action
-type LifecycleAction struct {
-	Type        string                 `json:"type"` // SCALE, MIGRATE, BACKUP, TERMINATE, NOTIFY
-	Parameters  map[string]interface{} `json:"parameters,omitempty"`
-	OnFailure   string                 `json:"onFailure,omitempty"` // CONTINUE, ABORT, RETRY
-	RetryPolicy *RetryPolicy           `json:"retryPolicy,omitempty"`
-}
-
-// LifecycleActionSet represents a set of lifecycle actions
-type LifecycleActionSet struct {
-	PreTerminate  []LifecycleAction `json:"preTerminate,omitempty"`
-	PostTerminate []LifecycleAction `json:"postTerminate,omitempty"`
-	OnFailure     []LifecycleAction `json:"onFailure,omitempty"`
-	OnSuccess     []LifecycleAction `json:"onSuccess,omitempty"`
-}
-
-// Validation and compliance types
-
-// ValidationRule represents a validation rule
-type ValidationRule struct {
-	RuleID     string                 `json:"ruleId"`
-	Name       string                 `json:"name"`
-	Type       string                 `json:"type"` // SCHEMA, CONSTRAINT, POLICY, CUSTOM
-	Expression string                 `json:"expression"`
-	Message    string                 `json:"message,omitempty"`
-	Severity   string                 `json:"severity"` // ERROR, WARNING, INFO
-	Enabled    bool                   `json:"enabled"`
-	Context    map[string]interface{} `json:"context,omitempty"`
-}
-
-// ValidationInfo represents validation information
-type ValidationInfo struct {
-	RuleID  string `json:"ruleId"`
-	Field   string `json:"field,omitempty"`
-	Message string `json:"message"`
-	Value   string `json:"value,omitempty"`
-}
-
-// Performance optimization types
-
-// PerformanceProfile represents a performance profile for resources
-type PerformanceProfile struct {
-	ProfileID   string                     `json:"profileId"`
-	Name        string                     `json:"name"`
-	Description string                     `json:"description,omitempty"`
-	Type        string                     `json:"type"` // CPU_OPTIMIZED, MEMORY_OPTIMIZED, BALANCED, CUSTOM
-	Settings    PerformanceSettings        `json:"settings"`
-	Constraints []PerformanceConstraint    `json:"constraints,omitempty"`
-	Metadata    map[string]interface{}     `json:"metadata,omitempty"`
-}
-
-// PerformanceSettings represents performance settings
-type PerformanceSettings struct {
-	CPU              PerformanceSetting `json:"cpu,omitempty"`
-	Memory           PerformanceSetting `json:"memory,omitempty"`
-	Storage          PerformanceSetting `json:"storage,omitempty"`
-	Network          PerformanceSetting `json:"network,omitempty"`
-	CustomSettings   map[string]interface{} `json:"customSettings,omitempty"`
-}
-
-// PerformanceSetting represents an individual performance setting
-type PerformanceSetting struct {
-	MinValue     *float64               `json:"minValue,omitempty"`
-	MaxValue     *float64               `json:"maxValue,omitempty"`
-	DefaultValue *float64               `json:"defaultValue,omitempty"`
-	Unit         string                 `json:"unit,omitempty"`
-	Options      map[string]interface{} `json:"options,omitempty"`
-}
-
-// PerformanceConstraint represents a performance constraint
-type PerformanceConstraint struct {
-	Type        string  `json:"type"` // MIN, MAX, RANGE
-	Metric      string  `json:"metric"`
-	Value       float64 `json:"value"`
-	Unit        string  `json:"unit,omitempty"`
-	Description string  `json:"description,omitempty"`
-}
-
-// Cache and optimization types
-
-// CacheConfig represents cache configuration
-type CacheConfig struct {
-	Enabled       bool          `json:"enabled"`
-	TTL           time.Duration `json:"ttl"`
-	MaxSize       int           `json:"maxSize"`
-	EvictionPolicy string        `json:"evictionPolicy"` // LRU, LFU, FIFO
-	Compression   bool          `json:"compression"`
-	Persistence   bool          `json:"persistence"`
-}
-
-// LoadBalancerConfig represents load balancer configuration
-type LoadBalancerConfig struct {
-	Algorithm      string                 `json:"algorithm"` // ROUND_ROBIN, LEAST_CONNECTIONS, WEIGHTED, IP_HASH
-	HealthCheck    LoadBalancerHealthCheck `json:"healthCheck"`
-	SessionAffinity bool                   `json:"sessionAffinity"`
-	Targets        []LoadBalancerTarget   `json:"targets"`
-}
-
-// LoadBalancerHealthCheck represents health check configuration for load balancer
-type LoadBalancerHealthCheck struct {
-	Enabled        bool          `json:"enabled"`
-	Path           string        `json:"path,omitempty"`
-	Port           int32         `json:"port,omitempty"`
-	Protocol       string        `json:"protocol"` // HTTP, HTTPS, TCP
-	Interval       time.Duration `json:"interval"`
-	Timeout        time.Duration `json:"timeout"`
-	HealthyThreshold   int       `json:"healthyThreshold"`
-	UnhealthyThreshold int       `json:"unhealthyThreshold"`
-}
-
-// LoadBalancerTarget represents a target for load balancer
-type LoadBalancerTarget struct {
-	Address string `json:"address"`
-	Port    int32  `json:"port"`
-	Weight  int32  `json:"weight,omitempty"`
-	Enabled bool   `json:"enabled"`
-}
-
-// Constants for common values
-const (
-	// Resource states
-	ResourceStateCreating  = "CREATING"
-	ResourceStateActive    = "ACTIVE"
-	ResourceStateUpdating  = "UPDATING"
-	ResourceStateFailed    = "FAILED"
-	ResourceStateDeleting  = "DELETING"
-	ResourceStateDeleted   = "DELETED"
-
-	// Health states
-	HealthStateHealthy   = "HEALTHY"
-	HealthStateDegraded  = "DEGRADED"
-	HealthStateUnhealthy = "UNHEALTHY"
-	HealthStateUnknown   = "UNKNOWN"
-
-	// Operation statuses
-	OperationStatusPending   = "PENDING"
-	OperationStatusRunning   = "RUNNING"
-	OperationStatusCompleted = "COMPLETED"
-	OperationStatusFailed    = "FAILED"
-	OperationStatusCancelled = "CANCELLED"
-
-	// Alert severities
-	AlertSeverityCritical = "CRITICAL"
-	AlertSeverityHigh     = "HIGH"
-	AlertSeverityMedium   = "MEDIUM"
-	AlertSeverityLow      = "LOW"
-	AlertSeverityInfo     = "INFO"
-
-	// Scale types
-	ScaleTypeUp   = "UP"
-	ScaleTypeDown = "DOWN"
-	ScaleTypeOut  = "OUT"
-	ScaleTypeIn   = "IN"
-
-	// Migration types
-	MigrationTypeLive = "LIVE"
-	MigrationTypeCold = "COLD"
-	MigrationTypeHot  = "HOT"
-
-	// Backup types
-	BackupTypeFull         = "FULL"
-	BackupTypeIncremental  = "INCREMENTAL"
-	BackupTypeDifferential = "DIFFERENTIAL"
-=======
 	CreatedAt time.Time `json:"createdAt"`
 
 	UpdatedAt time.Time `json:"updatedAt"`
@@ -2011,5 +1445,4 @@
 	// BackupTypeDifferential holds backuptypedifferential value.
 
 	BackupTypeDifferential = "differential"
->>>>>>> b3529b0b
 )