package models

import (
	"time"

	"k8s.io/apimachinery/pkg/runtime"
)

// Resource Type Management Models following O-RAN.WG6.O2ims-Interface-v01.01.

// ResourceType represents a type of infrastructure resource following O2 IMS specification.

type ResourceType struct {
<<<<<<< HEAD
	ResourceTypeID  string                 `json:"resourceTypeId"`
	Name            string                 `json:"name"`
	Description     string                 `json:"description,omitempty"`
	Vendor          string                 `json:"vendor,omitempty"`
	Model           string                 `json:"model,omitempty"`
	Version         string                 `json:"version,omitempty"`
	AlarmDictionary *AlarmDictionary       `json:"alarmDictionary,omitempty"`
	Extensions      map[string]interface{} `json:"extensions,omitempty"`

	// Resource specifications (compatible with both old and new formats)
	Specifications   *ResourceTypeSpec `json:"specifications,omitempty"`
	SupportedActions []string          `json:"supportedActions,omitempty"`

	// Legacy fields for backward compatibility
	Category      string `json:"category,omitempty"`      // COMPUTE, STORAGE, NETWORK, ACCELERATOR
=======
	ResourceTypeID string `json:"resourceTypeId"`

	Name string `json:"name"`

	Description string `json:"description,omitempty"`

	Vendor string `json:"vendor"`

	Model string `json:"model,omitempty"`

	Version string `json:"version"`

	// Resource type classification.

	Category string `json:"category,omitempty"` // COMPUTE, STORAGE, NETWORK, ACCELERATOR

>>>>>>> b3529b0b
	ResourceClass string `json:"resourceClass,omitempty"` // PHYSICAL, VIRTUAL, LOGICAL

	ResourceKind string `json:"resourceKind,omitempty"` // SERVER, SWITCH, STORAGE_ARRAY

	// Configuration and schema.

	YANGModel *YANGModelReference `json:"yangModel,omitempty"`

	ConfigSchema *runtime.RawExtension `json:"configSchema,omitempty"`

	StateSchema *runtime.RawExtension `json:"stateSchema,omitempty"`

	// Capabilities and features.

	SupportedOperations []string `json:"supportedOperations,omitempty"`

	Capabilities []ResourceCapability `json:"capabilities,omitempty"`

	Features []ResourceFeature `json:"features,omitempty"`

	// Resource characteristics.

	ResourceLimits *ResourceLimits `json:"resourceLimits,omitempty"`

	PerformanceProfile *PerformanceProfile `json:"performanceProfile,omitempty"`

	// Lifecycle and management.

	LifecycleStates []string `json:"lifecycleStates,omitempty"`

	ManagementMethods []string `json:"managementMethods,omitempty"`

	// Compatibility and requirements.

	Dependencies []*TypeDependency `json:"dependencies,omitempty"`

	Compatibility []*CompatibilityRule `json:"compatibility,omitempty"`

	Requirements []*TypeRequirement `json:"requirements,omitempty"`

	// Extensions and metadata.

	VendorExtensions map[string]interface{} `json:"vendorExtensions,omitempty"`
<<<<<<< HEAD
	Tags             map[string]string      `json:"tags,omitempty"`
	Labels           map[string]string      `json:"labels,omitempty"`
=======
>>>>>>> b3529b0b

	Extensions map[string]interface{} `json:"extensions,omitempty"`

	Tags map[string]string `json:"tags,omitempty"`

	Labels map[string]string `json:"labels,omitempty"`

	// Legacy fields for backward compatibility (mapped to current model).

	// Specifications maps to Category, ResourceLimits, and other current fields.

	Specifications *ResourceTypeSpec `json:"specifications,omitempty"`

	// SupportedActions maps to SupportedOperations.

	SupportedActions []string `json:"supportedActions,omitempty"`

	// Capabilities as map (legacy format) - use Capabilities field for current model.

	CapabilitiesMap map[string]interface{} `json:"capabilitiesLegacy,omitempty"`

	// Lifecycle information.

	Status string `json:"status"` // ACTIVE, DEPRECATED, OBSOLETE

	CreatedAt time.Time `json:"createdAt"`

	UpdatedAt time.Time `json:"updatedAt"`

	CreatedBy string `json:"createdBy,omitempty"`

	UpdatedBy string `json:"updatedBy,omitempty"`

	// Compliance information for test compatibility.

	Compliance *ComplianceInfo `json:"compliance,omitempty"`
}

<<<<<<< HEAD
// ResourceTypeSpec defines the specifications for a resource type
type ResourceTypeSpec struct {
	Category         string                 `json:"category"` // COMPUTE, STORAGE, NETWORK, ACCELERATOR
	MinResources     map[string]string      `json:"minResources,omitempty"`
	MaxResources     map[string]string      `json:"maxResources,omitempty"`
	DefaultResources map[string]string      `json:"defaultResources,omitempty"`
	Properties       map[string]interface{} `json:"properties,omitempty"`
	Constraints      []string               `json:"constraints,omitempty"`
}

// AlarmDictionary defines alarm information for a resource type
type AlarmDictionary struct {
	ID               string             `json:"id"`
	Name             string             `json:"name"`
	AlarmDefinitions []*AlarmDefinition `json:"alarmDefinitions"`
}

// AlarmDefinition defines a specific alarm type
type AlarmDefinition struct {
	AlarmDefinitionID     string            `json:"alarmDefinitionId"`
	AlarmName             string            `json:"alarmName"`
	AlarmDescription      string            `json:"alarmDescription,omitempty"`
	ProposedRepairActions []string          `json:"proposedRepairActions,omitempty"`
	AlarmAdditionalFields map[string]string `json:"alarmAdditionalFields,omitempty"`
	AlarmLastChange       string            `json:"alarmLastChange,omitempty"`
}

// YANGModelReference represents a reference to a YANG model
=======
// YANGModelReference represents a reference to a YANG model.

>>>>>>> b3529b0b
type YANGModelReference struct {
	ModelName string `json:"modelName"`

	Version string `json:"version"`

	Namespace string `json:"namespace,omitempty"`

	Module string `json:"module,omitempty"`

	Revision string `json:"revision,omitempty"`

	SchemaLocation string `json:"schemaLocation,omitempty"`
}

// ResourceCapability represents a capability of a resource type.

type ResourceCapability struct {
	Name string `json:"name"`

	Type string `json:"type"` // FUNCTIONAL, PERFORMANCE, OPERATIONAL

	Description string `json:"description,omitempty"`

	Parameters map[string]interface{} `json:"parameters,omitempty"`

	Constraints []*CapabilityConstraint `json:"constraints,omitempty"`

	SupportLevel string `json:"supportLevel,omitempty"` // MANDATORY, OPTIONAL, CONDITIONAL

}

// ResourceFeature represents a feature supported by a resource type.

type ResourceFeature struct {
	Name string `json:"name"`

	Description string `json:"description,omitempty"`

	FeatureType string `json:"featureType"` // STANDARD, VENDOR_SPECIFIC, EXPERIMENTAL

	SupportLevel string `json:"supportLevel"` // FULL, PARTIAL, EXPERIMENTAL

	Dependencies []string `json:"dependencies,omitempty"`

	Constraints []*FeatureConstraint `json:"constraints,omitempty"`

	Configuration map[string]interface{} `json:"configuration,omitempty"`
}

// ResourceLimits defines limits and constraints for resources of this type.

type ResourceLimits struct {

	// Quantity limits.

	MinInstances *int `json:"minInstances,omitempty"`

	MaxInstances *int `json:"maxInstances,omitempty"`

	DefaultInstances *int `json:"defaultInstances,omitempty"`

	// Resource limits.

	CPULimits *ResourceLimit `json:"cpuLimits,omitempty"`

	MemoryLimits *ResourceLimit `json:"memoryLimits,omitempty"`

	StorageLimits *ResourceLimit `json:"storageLimits,omitempty"`

	NetworkLimits *NetworkLimits `json:"networkLimits,omitempty"`

	// Custom limits.

	CustomLimits map[string]*ResourceLimit `json:"customLimits,omitempty"`
}

// ResourceLimit defines limits for a specific resource metric.

type ResourceLimit struct {
	MinValue string `json:"minValue,omitempty"`

	MaxValue string `json:"maxValue,omitempty"`

	DefaultValue string `json:"defaultValue,omitempty"`

	Unit string `json:"unit"`

	Constraints []string `json:"constraints,omitempty"`
}

// NetworkLimits defines network-specific limits.

type NetworkLimits struct {
	MaxBandwidth string `json:"maxBandwidth,omitempty"`

	MaxConnections *int `json:"maxConnections,omitempty"`

	MaxPorts *int `json:"maxPorts,omitempty"`

	SupportedProtocols []string `json:"supportedProtocols,omitempty"`
}

// PerformanceProfile defines expected performance characteristics.

type PerformanceProfile struct {

	// Compute performance.

	CPUPerformance *PerformanceMetric `json:"cpuPerformance,omitempty"`

	MemoryPerformance *PerformanceMetric `json:"memoryPerformance,omitempty"`

	// Storage performance.

	StorageIOPS *PerformanceMetric `json:"storageIops,omitempty"`

	StorageThroughput *PerformanceMetric `json:"storageThroughput,omitempty"`

	StorageLatency *PerformanceMetric `json:"storageLatency,omitempty"`

	// Network performance.

	NetworkThroughput *PerformanceMetric `json:"networkThroughput,omitempty"`

	NetworkLatency *PerformanceMetric `json:"networkLatency,omitempty"`

	NetworkPacketRate *PerformanceMetric `json:"networkPacketRate,omitempty"`

	// Custom performance metrics.

	CustomMetrics map[string]*PerformanceMetric `json:"customMetrics,omitempty"`
}

// PerformanceMetric defines a performance metric with expected values.

type PerformanceMetric struct {
	MetricName string `json:"metricName"`

	Unit string `json:"unit"`

	TypicalValue string `json:"typicalValue,omitempty"`

	MinValue string `json:"minValue,omitempty"`

	MaxValue string `json:"maxValue,omitempty"`

	Percentiles map[string]string `json:"percentiles,omitempty"` // P50, P95, P99

	Conditions []string `json:"conditions,omitempty"`
}

// TypeDependency represents a dependency between resource types.

type TypeDependency struct {
	DependencyType string `json:"dependencyType"` // REQUIRES, CONFLICTS, RECOMMENDS

	ResourceTypeID string `json:"resourceTypeId"`

	Name string `json:"name,omitempty"`

	Version string `json:"version,omitempty"`

	Cardinality string `json:"cardinality,omitempty"` // ONE, MANY, ZERO_OR_ONE, ZERO_OR_MANY

	Description string `json:"description,omitempty"`

	Constraints []*DependencyConstraint `json:"constraints,omitempty"`
}

// CompatibilityRule defines compatibility rules for resource types.

type CompatibilityRule struct {
	RuleType string `json:"ruleType"` // COMPATIBLE, INCOMPATIBLE, CONDITIONAL

	TargetTypeID string `json:"targetTypeId,omitempty"`

	TargetVersion string `json:"targetVersion,omitempty"`

	Condition string `json:"condition,omitempty"`

	Description string `json:"description,omitempty"`

	Severity string `json:"severity,omitempty"` // ERROR, WARNING, INFO

}

// TypeRequirement defines requirements for deploying resources of this type.

type TypeRequirement struct {
	RequirementType string `json:"requirementType"` // HARDWARE, SOFTWARE, NETWORK, SECURITY

	Name string `json:"name"`

	Description string `json:"description,omitempty"`

	Mandatory bool `json:"mandatory"`

	Values []string `json:"values,omitempty"`

	Constraints []*RequirementConstraint `json:"constraints,omitempty"`

	Validation *RequirementValidation `json:"validation,omitempty"`
}

// CapabilityConstraint defines constraints for resource capabilities.

type CapabilityConstraint struct {
	ConstraintType string `json:"constraintType"` // RANGE, ENUM, PATTERN, CUSTOM

	Parameter string `json:"parameter"`

	Values []string `json:"values,omitempty"`

	MinValue interface{} `json:"minValue,omitempty"`

	MaxValue interface{} `json:"maxValue,omitempty"`

	Pattern string `json:"pattern,omitempty"`

	Expression string `json:"expression,omitempty"`

	ErrorMessage string `json:"errorMessage,omitempty"`
}

// FeatureConstraint defines constraints for resource features.

type FeatureConstraint struct {
	ConstraintType string `json:"constraintType"`

	Condition string `json:"condition"`

	Value interface{} `json:"value,omitempty"`

	Message string `json:"message,omitempty"`
}

// DependencyConstraint defines constraints for type dependencies.

type DependencyConstraint struct {
	ConstraintType string `json:"constraintType"`

	Property string `json:"property"`

	Operator string `json:"operator"` // EQ, NE, GT, LT, GE, LE, IN, NOT_IN

	Value interface{} `json:"value"`

	Description string `json:"description,omitempty"`
}

// RequirementConstraint defines constraints for type requirements.

type RequirementConstraint struct {
	ConstraintType string `json:"constraintType"`

	Field string `json:"field"`

	Operator string `json:"operator"`

	Value interface{} `json:"value"`

	Message string `json:"message,omitempty"`
}

// RequirementValidation defines validation rules for requirements.

type RequirementValidation struct {
	ValidationType string `json:"validationType"` // SCRIPT, API, MANUAL

	ValidationScript string `json:"validationScript,omitempty"`

	ValidationAPI string `json:"validationApi,omitempty"`

	Timeout time.Duration `json:"timeout,omitempty"`

	RetryPolicy *ValidationRetryPolicy `json:"retryPolicy,omitempty"`
}

// ValidationRetryPolicy defines retry policy for requirement validation.

type ValidationRetryPolicy struct {
	MaxRetries int `json:"maxRetries"`

	RetryInterval time.Duration `json:"retryInterval"`

	BackoffFactor float64 `json:"backoffFactor"`

	MaxRetryInterval time.Duration `json:"maxRetryInterval"`
}

// Resource represents an infrastructure resource instance following O2 IMS specification.

type Resource struct {
	ResourceID string `json:"resourceId"`

	Name string `json:"name"`

	Description string `json:"description,omitempty"`

	ResourceTypeID string `json:"resourceTypeId"`

	ResourcePoolID string `json:"resourcePoolId"`

	ParentResourceID string `json:"parentResourceId,omitempty"`

	GlobalAssetID string `json:"globalAssetId,omitempty"`

	Provider string `json:"provider,omitempty"`

	// Resource state and configuration.

	Status *ResourceStatus `json:"status"`

	Configuration *runtime.RawExtension `json:"configuration,omitempty"`

	State *runtime.RawExtension `json:"state,omitempty"`

	// Resource allocation and capacity.

	AllocatedCapacity *ResourceCapacity `json:"allocatedCapacity,omitempty"`

	UtilizedCapacity *ResourceCapacity `json:"utilizedCapacity,omitempty"`

	// Relationships and dependencies.

	Dependencies []string `json:"dependencies,omitempty"`

	Dependents []string `json:"dependents,omitempty"`

	Relationships []*ResourceRelationship `json:"relationships,omitempty"`

	// Location and placement.

	Location *ResourceLocation `json:"location,omitempty"`

	Placement *ResourcePlacement `json:"placement,omitempty"`

	// Monitoring and health.

	Health *ResourceHealthInfo `json:"health,omitempty"`

	Metrics map[string]interface{} `json:"metrics,omitempty"`

	Alarms []*ResourceAlarm `json:"alarms,omitempty"`

	// Lifecycle and management.

	LifecycleState string `json:"lifecycleState,omitempty"`

	ManagementInfo *ResourceManagementInfo `json:"managementInfo,omitempty"`

	// Extensions and metadata.

	VendorExtensions map[string]interface{} `json:"vendorExtensions,omitempty"`

	Extensions map[string]interface{} `json:"extensions,omitempty"`

	Tags map[string]string `json:"tags,omitempty"`

	Labels map[string]string `json:"labels,omitempty"`

	// Lifecycle information.

	CreatedAt time.Time `json:"createdAt"`

	UpdatedAt time.Time `json:"updatedAt"`

	CreatedBy string `json:"createdBy,omitempty"`

	UpdatedBy string `json:"updatedBy,omitempty"`
}

<<<<<<< HEAD
// ResourceStatus represents the current status of a resource
type ResourceStatus struct {
	State               string                 `json:"state"`               // PENDING, ACTIVE, INACTIVE, FAILED, DELETING
	OperationalState    string                 `json:"operationalState"`    // ENABLED, DISABLED
	AdministrativeState string                 `json:"administrativeState"` // LOCKED, UNLOCKED, SHUTTINGDOWN
	UsageState          string                 `json:"usageState"`          // IDLE, ACTIVE, BUSY
	Health              string                 `json:"health"`              // HEALTHY, DEGRADED, UNHEALTHY, UNKNOWN
	LastHealthCheck     time.Time              `json:"lastHealthCheck"`
	ErrorMessage        string                 `json:"errorMessage,omitempty"`
	Conditions          []ResourceCondition    `json:"conditions,omitempty"`
	Metrics             map[string]interface{} `json:"metrics,omitempty"`
}

// ResourceCondition represents a condition of the resource
type ResourceCondition struct {
	Type               string    `json:"type"`
	Status             string    `json:"status"` // True, False, Unknown
	Reason             string    `json:"reason,omitempty"`
	Message            string    `json:"message,omitempty"`
	LastTransitionTime time.Time `json:"lastTransitionTime"`
	LastUpdateTime     time.Time `json:"lastUpdateTime,omitempty"`
}

// ResourceCapacity represents resource capacity information
type ResourceCapacity struct {
	CPU             *ResourceMetric            `json:"cpu,omitempty"`
	Memory          *ResourceMetric            `json:"memory,omitempty"`
	Storage         *ResourceMetric            `json:"storage,omitempty"`
	Network         *ResourceMetric            `json:"network,omitempty"`
	Accelerators    *ResourceMetric            `json:"accelerators,omitempty"`
	CustomResources map[string]*ResourceMetric `json:"customResources,omitempty"`
}

// ResourceMetric represents a resource metric with total, available, and used values
type ResourceMetric struct {
	Total       string  `json:"total"`
	Available   string  `json:"available"`
	Used        string  `json:"used"`
	Unit        string  `json:"unit"`
	Utilization float64 `json:"utilization"`
}

// ResourceRelationship represents a relationship between resources
=======
// ResourceRelationship represents a relationship between resources.

>>>>>>> b3529b0b
type ResourceRelationship struct {
	RelationshipType string `json:"relationshipType"` // CONTAINS, USES, CONNECTS_TO, DEPENDS_ON

	TargetResourceID string `json:"targetResourceId"`

	Properties map[string]interface{} `json:"properties,omitempty"`

	Description string `json:"description,omitempty"`
}

// ResourceLocation represents the location of a resource.

type ResourceLocation struct {

	// Geographic location.

	Country string `json:"country,omitempty"`

	Region string `json:"region,omitempty"`

	City string `json:"city,omitempty"`

	DataCenter string `json:"dataCenter,omitempty"`

	Zone string `json:"zone,omitempty"`

	// Coordinates.

	Latitude *float64 `json:"latitude,omitempty"`

	Longitude *float64 `json:"longitude,omitempty"`

	// Physical location.

	Building string `json:"building,omitempty"`

	Floor string `json:"floor,omitempty"`

	Room string `json:"room,omitempty"`

	Rack string `json:"rack,omitempty"`

	Position string `json:"position,omitempty"`

	// Logical location.

	Cluster string `json:"cluster,omitempty"`

	Namespace string `json:"namespace,omitempty"`

	// Additional properties.

	Properties map[string]interface{} `json:"properties,omitempty"`
}

// ResourcePlacement represents placement constraints and preferences.

type ResourcePlacement struct {

	// Affinity rules.

	NodeAffinity *NodeAffinity `json:"nodeAffinity,omitempty"`

	ResourceAffinity *ResourceAffinity `json:"resourceAffinity,omitempty"`

	// Anti-affinity rules.

	AntiAffinity *AntiAffinityRules `json:"antiAffinity,omitempty"`

	// Placement constraints.

	Constraints []*PlacementConstraint `json:"constraints,omitempty"`

	Preferences []*PlacementPreference `json:"preferences,omitempty"`

	// Topology.

	TopologyKey string `json:"topologyKey,omitempty"`

	TopologySpread *TopologySpreadConstraint `json:"topologySpread,omitempty"`
}

// NodeAffinity represents node affinity rules (from helper_types.go but included here for completeness).

type NodeAffinity struct {
	RequiredDuringSchedulingIgnoredDuringExecution []*NodeSelectorTerm `json:"requiredDuringSchedulingIgnoredDuringExecution,omitempty"`

	PreferredDuringSchedulingIgnoredDuringExecution []*PreferredSchedulingTerm `json:"preferredDuringSchedulingIgnoredDuringExecution,omitempty"`
}

<<<<<<< HEAD
// NodeSelectorTerm represents a node selector term
type NodeSelectorTerm struct {
	MatchExpressions []*NodeSelectorRequirement `json:"matchExpressions,omitempty"`
	MatchFields      []*NodeSelectorRequirement `json:"matchFields,omitempty"`
}

// NodeSelectorRequirement represents a node selector requirement
type NodeSelectorRequirement struct {
	Key      string   `json:"key"`
	Operator string   `json:"operator"` // In, NotIn, Exists, DoesNotExist, Gt, Lt
	Values   []string `json:"values,omitempty"`
}

// PreferredSchedulingTerm represents a preferred scheduling term
type PreferredSchedulingTerm struct {
	Weight     int32             `json:"weight"`
	Preference *NodeSelectorTerm `json:"preference"`
}

// ResourceAffinity represents affinity rules based on resource properties
=======
// ResourceAffinity represents affinity rules based on resource properties.

>>>>>>> b3529b0b
type ResourceAffinity struct {
	RequiredRules []*ResourceAffinityRule `json:"requiredRules,omitempty"`

	PreferredRules []*ResourceAffinityRule `json:"preferredRules,omitempty"`
}

// ResourceAffinityRule defines a resource affinity rule.

type ResourceAffinityRule struct {
	Weight int32 `json:"weight,omitempty"`

	Property string `json:"property"`

	Operator string `json:"operator"`

	Values []string `json:"values,omitempty"`

	TopologyKey string `json:"topologyKey,omitempty"`
}

// AntiAffinityRules represents anti-affinity rules.

type AntiAffinityRules struct {
	ResourceTypes []string `json:"resourceTypes,omitempty"`

	ResourceIDs []string `json:"resourceIds,omitempty"`

	TopologyKeys []string `json:"topologyKeys,omitempty"`

	Constraints []*AntiAffinityConstraint `json:"constraints,omitempty"`
}

// AntiAffinityConstraint defines an anti-affinity constraint.

type AntiAffinityConstraint struct {
	Type string `json:"type"` // HARD, SOFT

	Property string `json:"property"`

	Operator string `json:"operator"`

	Values []string `json:"values,omitempty"`

	Scope string `json:"scope"` // NODE, RACK, ZONE, REGION

}

// PlacementConstraint defines a placement constraint.

type PlacementConstraint struct {
	ConstraintType string `json:"constraintType"` // LOCATION, CAPACITY, NETWORK, SECURITY

	Property string `json:"property"`

	Operator string `json:"operator"`

	Value interface{} `json:"value"`

	Required bool `json:"required"`

	Description string `json:"description,omitempty"`
}

// PlacementPreference defines a placement preference.

type PlacementPreference struct {
	PreferenceType string `json:"preferenceType"`

	Property string `json:"property"`

	PreferredValue interface{} `json:"preferredValue"`

	Weight int32 `json:"weight"`

	Description string `json:"description,omitempty"`
}

// TopologySpreadConstraint defines topology spread constraints.

type TopologySpreadConstraint struct {
	MaxSkew int32 `json:"maxSkew"`

	TopologyKey string `json:"topologyKey"`

	WhenUnsatisfiable string `json:"whenUnsatisfiable"` // DO_NOT_SCHEDULE, SCHEDULE_ANYWAY

	LabelSelector *LabelSelector `json:"labelSelector,omitempty"`
}

<<<<<<< HEAD
// LabelSelector represents a label selector
type LabelSelector struct {
	MatchLabels      map[string]string           `json:"matchLabels,omitempty"`
	MatchExpressions []*LabelSelectorRequirement `json:"matchExpressions,omitempty"`
}

// LabelSelectorRequirement represents a label selector requirement
type LabelSelectorRequirement struct {
	Key      string   `json:"key"`
	Operator string   `json:"operator"` // In, NotIn, Exists, DoesNotExist
	Values   []string `json:"values,omitempty"`
}

// ResourceHealthInfo represents health information for a resource
=======
// ResourceHealthInfo represents health information for a resource.

>>>>>>> b3529b0b
type ResourceHealthInfo struct {
	OverallHealth string `json:"overallHealth"` // HEALTHY, DEGRADED, UNHEALTHY, UNKNOWN

	HealthScore float64 `json:"healthScore,omitempty"`

	LastCheckTime time.Time `json:"lastCheckTime"`

	HealthChecks []*HealthCheckInfo `json:"healthChecks,omitempty"`

	HealthHistory []*HealthHistoryEntry `json:"healthHistory,omitempty"`
}

// HealthCheckInfo represents information about a specific health check.

type HealthCheckInfo struct {
	CheckName string `json:"checkName"`

	CheckType string `json:"checkType"` // LIVENESS, READINESS, STARTUP

	Status string `json:"status"`

	Message string `json:"message,omitempty"`

	LastCheck time.Time `json:"lastCheck"`

	Duration time.Duration `json:"duration"`

	Details map[string]interface{} `json:"details,omitempty"`
}

// HealthHistoryEntry represents a health history entry.

type HealthHistoryEntry struct {
	Timestamp time.Time `json:"timestamp"`

	Health string `json:"health"`

	HealthScore float64 `json:"healthScore"`

	Reason string `json:"reason,omitempty"`

	Details map[string]interface{} `json:"details,omitempty"`
}

// ResourceAlarm represents an alarm associated with a resource.

type ResourceAlarm struct {
	AlarmID string `json:"alarmId"`

	AlarmType string `json:"alarmType"`

	Severity string `json:"severity"`

	Status string `json:"status"`

	Message string `json:"message"`

	Details map[string]interface{} `json:"details,omitempty"`

	RaisedAt time.Time `json:"raisedAt"`

	ClearedAt *time.Time `json:"clearedAt,omitempty"`
}

// ResourceManagementInfo represents management information for a resource.

type ResourceManagementInfo struct {
	ManagedBy string `json:"managedBy,omitempty"`

	ManagementAPI string `json:"managementApi,omitempty"`

	ManagementEndpoint string `json:"managementEndpoint,omitempty"`

	Credentials map[string]interface{} `json:"credentials,omitempty"`

	ManagementState string `json:"managementState,omitempty"`

	LastManaged time.Time `json:"lastManaged,omitempty"`
}

// Filter types for resource queries.

// ResourceTypeFilter defines filters for resource type queries.

type ResourceTypeFilter struct {
<<<<<<< HEAD
	Names           []string          `json:"names,omitempty"`
	Vendors         []string          `json:"vendors,omitempty"`
	Models          []string          `json:"models,omitempty"` // Added missing field
	Versions        []string          `json:"versions,omitempty"`
	Categories      []string          `json:"categories,omitempty"`
	ResourceClasses []string          `json:"resourceClasses,omitempty"`
	ResourceKinds   []string          `json:"resourceKinds,omitempty"`
	Status          []string          `json:"status,omitempty"`
	Capabilities    []string          `json:"capabilities,omitempty"`
	Features        []string          `json:"features,omitempty"`
	Tags            map[string]string `json:"tags,omitempty"`
	Labels          map[string]string `json:"labels,omitempty"`
	CreatedAfter    *time.Time        `json:"createdAfter,omitempty"`
	CreatedBefore   *time.Time        `json:"createdBefore,omitempty"`
	Limit           int               `json:"limit,omitempty"`
	Offset          int               `json:"offset,omitempty"`
	SortBy          string            `json:"sortBy,omitempty"`
	SortOrder       string            `json:"sortOrder,omitempty"`
}

// ResourceFilter defines filters for resource queries
=======
	Names []string `json:"names,omitempty"`

	Vendors []string `json:"vendors,omitempty"`

	Models []string `json:"models,omitempty"` // Legacy field for backward compatibility

	Versions []string `json:"versions,omitempty"`

	Categories []string `json:"categories,omitempty"`

	ResourceClasses []string `json:"resourceClasses,omitempty"`

	ResourceKinds []string `json:"resourceKinds,omitempty"`

	Status []string `json:"status,omitempty"`

	Capabilities []string `json:"capabilities,omitempty"`

	Features []string `json:"features,omitempty"`

	Tags map[string]string `json:"tags,omitempty"`

	Labels map[string]string `json:"labels,omitempty"`

	CreatedAfter *time.Time `json:"createdAfter,omitempty"`

	CreatedBefore *time.Time `json:"createdBefore,omitempty"`

	Limit int `json:"limit,omitempty"`

	Offset int `json:"offset,omitempty"`

	SortBy string `json:"sortBy,omitempty"`

	SortOrder string `json:"sortOrder,omitempty"`
}

// ResourceFilter defines filters for resource queries.

>>>>>>> b3529b0b
type ResourceFilter struct {
	Names []string `json:"names,omitempty"`

	ResourceTypeIDs []string `json:"resourceTypeIds,omitempty"`

	ResourcePoolIDs []string `json:"resourcePoolIds,omitempty"`

	ParentResourceIDs []string `json:"parentResourceIds,omitempty"`

	LifecycleStates []string `json:"lifecycleStates,omitempty"`

	HealthStates []string `json:"healthStates,omitempty"`

	Locations []*LocationFilter `json:"locations,omitempty"`

	Tags map[string]string `json:"tags,omitempty"`

	Labels map[string]string `json:"labels,omitempty"`

	CreatedAfter *time.Time `json:"createdAfter,omitempty"`

	CreatedBefore *time.Time `json:"createdBefore,omitempty"`

	Limit int `json:"limit,omitempty"`

	Offset int `json:"offset,omitempty"`

	SortBy string `json:"sortBy,omitempty"`

	SortOrder string `json:"sortOrder,omitempty"`
}

// LocationFilter defines location-based filtering (from subscription models but included here for completeness).

type LocationFilter struct {
	Regions []string `json:"regions,omitempty"`

	Zones []string `json:"zones,omitempty"`

	DataCenters []string `json:"dataCenters,omitempty"`

	Coordinates *GeographicArea `json:"coordinates,omitempty"`
}

// GeographicArea defines a geographic area for filtering (from subscription models).

type GeographicArea struct {
	CenterLatitude float64 `json:"centerLatitude"`

	CenterLongitude float64 `json:"centerLongitude"`

	Radius float64 `json:"radius"` // in kilometers

	BoundingBox *BoundingBox `json:"boundingBox,omitempty"`
}

// BoundingBox defines a rectangular geographic boundary (from subscription models).

type BoundingBox struct {
	NorthLatitude float64 `json:"northLatitude"`

	SouthLatitude float64 `json:"southLatitude"`

	EastLongitude float64 `json:"eastLongitude"`

	WestLongitude float64 `json:"westLongitude"`
}

// Request types for resource management operations.

// CreateResourceRequest represents a request to create a resource.

type CreateResourceRequest struct {
	Name string `json:"name"`

	Description string `json:"description,omitempty"`

	ResourceTypeID string `json:"resourceTypeId"`

	ResourcePoolID string `json:"resourcePoolId"`

	ParentResourceID string `json:"parentResourceId,omitempty"`

	Provider string `json:"provider,omitempty"` // Added Provider field

	Configuration *runtime.RawExtension `json:"configuration,omitempty"`

	Metadata map[string]interface{} `json:"metadata,omitempty"` // Added Metadata field

	PlacementConstraints *ResourcePlacement `json:"placementConstraints,omitempty"`

	Tags map[string]string `json:"tags,omitempty"`

	Labels map[string]string `json:"labels,omitempty"`

	Extensions map[string]interface{} `json:"extensions,omitempty"`
}

// UpdateResourceRequest represents a request to update a resource.

type UpdateResourceRequest struct {
	Name *string `json:"name,omitempty"`

	Description *string `json:"description,omitempty"`

	Configuration *runtime.RawExtension `json:"configuration,omitempty"`

	Tags map[string]string `json:"tags,omitempty"`

	Labels map[string]string `json:"labels,omitempty"`

	Extensions map[string]interface{} `json:"extensions,omitempty"`

	Metadata map[string]string `json:"metadata,omitempty"`
}

// Constants for resource types and resources.

const (

	// Resource type categories.

	ResourceCategoryCompute = "COMPUTE"

	// ResourceCategoryStorage holds resourcecategorystorage value.

	ResourceCategoryStorage = "STORAGE"

	// ResourceCategoryNetwork holds resourcecategorynetwork value.

	ResourceCategoryNetwork = "NETWORK"

	// ResourceCategoryAccelerator holds resourcecategoryaccelerator value.

	ResourceCategoryAccelerator = "ACCELERATOR"

	// ResourceCategorySecurity holds resourcecategorysecurity value.

	ResourceCategorySecurity = "SECURITY"

	// ResourceCategoryMonitoring holds resourcecategorymonitoring value.

	ResourceCategoryMonitoring = "MONITORING"

	// Resource classes.

	ResourceClassPhysical = "PHYSICAL"

	// ResourceClassVirtual holds resourceclassvirtual value.

	ResourceClassVirtual = "VIRTUAL"

	// ResourceClassLogical holds resourceclasslogical value.

	ResourceClassLogical = "LOGICAL"

	// ResourceClassContainer holds resourceclasscontainer value.

	ResourceClassContainer = "CONTAINER"

	// Resource kinds.

	ResourceKindServer = "SERVER"

	// ResourceKindSwitch holds resourcekindswitch value.

	ResourceKindSwitch = "SWITCH"

	// ResourceKindRouter holds resourcekindrouter value.

	ResourceKindRouter = "ROUTER"

	// ResourceKindStorageArray holds resourcekindstoragearray value.

	ResourceKindStorageArray = "STORAGE_ARRAY"

	// ResourceKindLoadBalancer holds resourcekindloadbalancer value.

	ResourceKindLoadBalancer = "LOAD_BALANCER"

	// ResourceKindFirewall holds resourcekindfirewall value.

	ResourceKindFirewall = "FIREWALL"

	// ResourceKindGPU holds resourcekindgpu value.

	ResourceKindGPU = "GPU"

	// ResourceKindFPGA holds resourcekindfpga value.

	ResourceKindFPGA = "FPGA"

	// Resource type status.

	ResourceTypeStatusActive = "ACTIVE"

	// ResourceTypeStatusDeprecated holds resourcetypestatusdeprecated value.

	ResourceTypeStatusDeprecated = "DEPRECATED"

	// ResourceTypeStatusObsolete holds resourcetypestatusobsolete value.

	ResourceTypeStatusObsolete = "OBSOLETE"

	// Lifecycle states.

	LifecycleStateProvisioning = "PROVISIONING"

	// LifecycleStateActive holds lifecyclestateactive value.

	LifecycleStateActive = "ACTIVE"

	// LifecycleStateInactive holds lifecyclestateinactive value.

	LifecycleStateInactive = "INACTIVE"

	// LifecycleStateUpdating holds lifecyclestateupdating value.

	LifecycleStateUpdating = "UPDATING"

	// LifecycleStateScaling holds lifecyclestatescaling value.

	LifecycleStateScaling = "SCALING"

	// LifecycleStateMaintenance holds lifecyclestatemaintenance value.

	LifecycleStateMaintenance = "MAINTENANCE"

	// LifecycleStateFailed holds lifecyclestatefailed value.

	LifecycleStateFailed = "FAILED"

	// LifecycleStateTerminating holds lifecyclestateterminating value.

	LifecycleStateTerminating = "TERMINATING"

	// LifecycleStateTerminated holds lifecyclestateterminated value.

	LifecycleStateTerminated = "TERMINATED"

	// Resource health states.

	ResourceHealthHealthy = "HEALTHY"

	// ResourceHealthDegraded holds resourcehealthdegraded value.

	ResourceHealthDegraded = "DEGRADED"

	// ResourceHealthUnhealthy holds resourcehealthunhealthy value.

	ResourceHealthUnhealthy = "UNHEALTHY"

	// ResourceHealthUnknown holds resourcehealthunknown value.

	ResourceHealthUnknown = "UNKNOWN"

	// Capability types.

	CapabilityTypeFunctional = "FUNCTIONAL"

	// CapabilityTypePerformance holds capabilitytypeperformance value.

	CapabilityTypePerformance = "PERFORMANCE"

	// CapabilityTypeOperational holds capabilitytypeoperational value.

	CapabilityTypeOperational = "OPERATIONAL"

	// Support levels.

	SupportLevelMandatory = "MANDATORY"

	// SupportLevelOptional holds supportleveloptional value.

	SupportLevelOptional = "OPTIONAL"

	// SupportLevelConditional holds supportlevelconditional value.

	SupportLevelConditional = "CONDITIONAL"

	// SupportLevelFull holds supportlevelfull value.

	SupportLevelFull = "FULL"

	// SupportLevelPartial holds supportlevelpartial value.

	SupportLevelPartial = "PARTIAL"

	// SupportLevelExperimental holds supportlevelexperimental value.

	SupportLevelExperimental = "EXPERIMENTAL"

	// Feature types.

	FeatureTypeStandard = "STANDARD"

	// FeatureTypeVendorSpecific holds featuretypevendorspecific value.

	FeatureTypeVendorSpecific = "VENDOR_SPECIFIC"

	// FeatureTypeExperimental holds featuretypeexperimental value.

	FeatureTypeExperimental = "EXPERIMENTAL"

	// Dependency types.

	DependencyTypeRequires = "REQUIRES"

	// DependencyTypeConflicts holds dependencytypeconflicts value.

	DependencyTypeConflicts = "CONFLICTS"

	// DependencyTypeRecommends holds dependencytyperecommends value.

	DependencyTypeRecommends = "RECOMMENDS"

	// Compatibility rule types.

	CompatibilityRuleCompatible = "COMPATIBLE"

	// CompatibilityRuleIncompatible holds compatibilityruleincompatible value.

	CompatibilityRuleIncompatible = "INCOMPATIBLE"

	// CompatibilityRuleConditional holds compatibilityruleconditional value.

	CompatibilityRuleConditional = "CONDITIONAL"

	// Requirement types.

	RequirementTypeHardware = "HARDWARE"

	// RequirementTypeSoftware holds requirementtypesoftware value.

	RequirementTypeSoftware = "SOFTWARE"

	// RequirementTypeNetwork holds requirementtypenetwork value.

	RequirementTypeNetwork = "NETWORK"

	// RequirementTypeSecurity holds requirementtypesecurity value.

	RequirementTypeSecurity = "SECURITY"

	// RequirementTypePolicy holds requirementtypepolicy value.

	RequirementTypePolicy = "POLICY"

	// Relationship types.

	RelationshipTypeContains = "CONTAINS"

	// RelationshipTypeUses holds relationshiptypeuses value.

	RelationshipTypeUses = "USES"

	// RelationshipTypeConnectsTo holds relationshiptypeconnectsto value.

	RelationshipTypeConnectsTo = "CONNECTS_TO"

	// RelationshipTypeDependsOn holds relationshiptypedependson value.

	RelationshipTypeDependsOn = "DEPENDS_ON"

	// RelationshipTypeHostedBy holds relationshiptypehostedby value.

	RelationshipTypeHostedBy = "HOSTED_BY"

	// RelationshipTypeManages holds relationshiptypemanages value.

	RelationshipTypeManages = "MANAGES"
)

// Legacy types for backward compatibility - these map to current model fields.

// ResourceTypeSpec represents legacy resource type specifications.

// Now mapped to current ResourceType fields: Category, ResourceLimits, etc.

type ResourceTypeSpec struct {
	Category string `json:"category"`

	SubCategory string `json:"subCategory,omitempty"`

	MinResources map[string]string `json:"minResources,omitempty"`

	MaxResources map[string]string `json:"maxResources,omitempty"`

	DefaultResources map[string]string `json:"defaultResources,omitempty"`

	RequiredPorts []PortSpec `json:"requiredPorts,omitempty"`

	OptionalPorts []PortSpec `json:"optionalPorts,omitempty"`

	Properties map[string]interface{} `json:"properties,omitempty"`

	Capabilities map[string]interface{} `json:"capabilities,omitempty"`
}

// PortSpec represents a port specification for network services.

type PortSpec struct {
	Name string `json:"name"`

	Port int32 `json:"port"`

	Protocol string `json:"protocol"`
}

// ComplianceInfo represents compliance information for resources.

type ComplianceInfo struct {
	Standard string `json:"standard"`

	Version string `json:"version"`

	Certified bool `json:"certified"`

	CertificationLevel string `json:"certificationLevel,omitempty"`

	TestResults map[string]interface{} `json:"testResults,omitempty"`

	ValidatedAt *time.Time `json:"validatedAt,omitempty"`
}<|MERGE_RESOLUTION|>--- conflicted
+++ resolved
@@ -11,23 +11,6 @@
 // ResourceType represents a type of infrastructure resource following O2 IMS specification.
 
 type ResourceType struct {
-<<<<<<< HEAD
-	ResourceTypeID  string                 `json:"resourceTypeId"`
-	Name            string                 `json:"name"`
-	Description     string                 `json:"description,omitempty"`
-	Vendor          string                 `json:"vendor,omitempty"`
-	Model           string                 `json:"model,omitempty"`
-	Version         string                 `json:"version,omitempty"`
-	AlarmDictionary *AlarmDictionary       `json:"alarmDictionary,omitempty"`
-	Extensions      map[string]interface{} `json:"extensions,omitempty"`
-
-	// Resource specifications (compatible with both old and new formats)
-	Specifications   *ResourceTypeSpec `json:"specifications,omitempty"`
-	SupportedActions []string          `json:"supportedActions,omitempty"`
-
-	// Legacy fields for backward compatibility
-	Category      string `json:"category,omitempty"`      // COMPUTE, STORAGE, NETWORK, ACCELERATOR
-=======
 	ResourceTypeID string `json:"resourceTypeId"`
 
 	Name string `json:"name"`
@@ -44,7 +27,6 @@
 
 	Category string `json:"category,omitempty"` // COMPUTE, STORAGE, NETWORK, ACCELERATOR
 
->>>>>>> b3529b0b
 	ResourceClass string `json:"resourceClass,omitempty"` // PHYSICAL, VIRTUAL, LOGICAL
 
 	ResourceKind string `json:"resourceKind,omitempty"` // SERVER, SWITCH, STORAGE_ARRAY
@@ -88,11 +70,6 @@
 	// Extensions and metadata.
 
 	VendorExtensions map[string]interface{} `json:"vendorExtensions,omitempty"`
-<<<<<<< HEAD
-	Tags             map[string]string      `json:"tags,omitempty"`
-	Labels           map[string]string      `json:"labels,omitempty"`
-=======
->>>>>>> b3529b0b
 
 	Extensions map[string]interface{} `json:"extensions,omitempty"`
 
@@ -131,39 +108,8 @@
 	Compliance *ComplianceInfo `json:"compliance,omitempty"`
 }
 
-<<<<<<< HEAD
-// ResourceTypeSpec defines the specifications for a resource type
-type ResourceTypeSpec struct {
-	Category         string                 `json:"category"` // COMPUTE, STORAGE, NETWORK, ACCELERATOR
-	MinResources     map[string]string      `json:"minResources,omitempty"`
-	MaxResources     map[string]string      `json:"maxResources,omitempty"`
-	DefaultResources map[string]string      `json:"defaultResources,omitempty"`
-	Properties       map[string]interface{} `json:"properties,omitempty"`
-	Constraints      []string               `json:"constraints,omitempty"`
-}
-
-// AlarmDictionary defines alarm information for a resource type
-type AlarmDictionary struct {
-	ID               string             `json:"id"`
-	Name             string             `json:"name"`
-	AlarmDefinitions []*AlarmDefinition `json:"alarmDefinitions"`
-}
-
-// AlarmDefinition defines a specific alarm type
-type AlarmDefinition struct {
-	AlarmDefinitionID     string            `json:"alarmDefinitionId"`
-	AlarmName             string            `json:"alarmName"`
-	AlarmDescription      string            `json:"alarmDescription,omitempty"`
-	ProposedRepairActions []string          `json:"proposedRepairActions,omitempty"`
-	AlarmAdditionalFields map[string]string `json:"alarmAdditionalFields,omitempty"`
-	AlarmLastChange       string            `json:"alarmLastChange,omitempty"`
-}
-
-// YANGModelReference represents a reference to a YANG model
-=======
 // YANGModelReference represents a reference to a YANG model.
 
->>>>>>> b3529b0b
 type YANGModelReference struct {
 	ModelName string `json:"modelName"`
 
@@ -536,54 +482,8 @@
 	UpdatedBy string `json:"updatedBy,omitempty"`
 }
 
-<<<<<<< HEAD
-// ResourceStatus represents the current status of a resource
-type ResourceStatus struct {
-	State               string                 `json:"state"`               // PENDING, ACTIVE, INACTIVE, FAILED, DELETING
-	OperationalState    string                 `json:"operationalState"`    // ENABLED, DISABLED
-	AdministrativeState string                 `json:"administrativeState"` // LOCKED, UNLOCKED, SHUTTINGDOWN
-	UsageState          string                 `json:"usageState"`          // IDLE, ACTIVE, BUSY
-	Health              string                 `json:"health"`              // HEALTHY, DEGRADED, UNHEALTHY, UNKNOWN
-	LastHealthCheck     time.Time              `json:"lastHealthCheck"`
-	ErrorMessage        string                 `json:"errorMessage,omitempty"`
-	Conditions          []ResourceCondition    `json:"conditions,omitempty"`
-	Metrics             map[string]interface{} `json:"metrics,omitempty"`
-}
-
-// ResourceCondition represents a condition of the resource
-type ResourceCondition struct {
-	Type               string    `json:"type"`
-	Status             string    `json:"status"` // True, False, Unknown
-	Reason             string    `json:"reason,omitempty"`
-	Message            string    `json:"message,omitempty"`
-	LastTransitionTime time.Time `json:"lastTransitionTime"`
-	LastUpdateTime     time.Time `json:"lastUpdateTime,omitempty"`
-}
-
-// ResourceCapacity represents resource capacity information
-type ResourceCapacity struct {
-	CPU             *ResourceMetric            `json:"cpu,omitempty"`
-	Memory          *ResourceMetric            `json:"memory,omitempty"`
-	Storage         *ResourceMetric            `json:"storage,omitempty"`
-	Network         *ResourceMetric            `json:"network,omitempty"`
-	Accelerators    *ResourceMetric            `json:"accelerators,omitempty"`
-	CustomResources map[string]*ResourceMetric `json:"customResources,omitempty"`
-}
-
-// ResourceMetric represents a resource metric with total, available, and used values
-type ResourceMetric struct {
-	Total       string  `json:"total"`
-	Available   string  `json:"available"`
-	Used        string  `json:"used"`
-	Unit        string  `json:"unit"`
-	Utilization float64 `json:"utilization"`
-}
-
-// ResourceRelationship represents a relationship between resources
-=======
 // ResourceRelationship represents a relationship between resources.
 
->>>>>>> b3529b0b
 type ResourceRelationship struct {
 	RelationshipType string `json:"relationshipType"` // CONTAINS, USES, CONNECTS_TO, DEPENDS_ON
 
@@ -674,31 +574,8 @@
 	PreferredDuringSchedulingIgnoredDuringExecution []*PreferredSchedulingTerm `json:"preferredDuringSchedulingIgnoredDuringExecution,omitempty"`
 }
 
-<<<<<<< HEAD
-// NodeSelectorTerm represents a node selector term
-type NodeSelectorTerm struct {
-	MatchExpressions []*NodeSelectorRequirement `json:"matchExpressions,omitempty"`
-	MatchFields      []*NodeSelectorRequirement `json:"matchFields,omitempty"`
-}
-
-// NodeSelectorRequirement represents a node selector requirement
-type NodeSelectorRequirement struct {
-	Key      string   `json:"key"`
-	Operator string   `json:"operator"` // In, NotIn, Exists, DoesNotExist, Gt, Lt
-	Values   []string `json:"values,omitempty"`
-}
-
-// PreferredSchedulingTerm represents a preferred scheduling term
-type PreferredSchedulingTerm struct {
-	Weight     int32             `json:"weight"`
-	Preference *NodeSelectorTerm `json:"preference"`
-}
-
-// ResourceAffinity represents affinity rules based on resource properties
-=======
 // ResourceAffinity represents affinity rules based on resource properties.
 
->>>>>>> b3529b0b
 type ResourceAffinity struct {
 	RequiredRules []*ResourceAffinityRule `json:"requiredRules,omitempty"`
 
@@ -788,25 +665,8 @@
 	LabelSelector *LabelSelector `json:"labelSelector,omitempty"`
 }
 
-<<<<<<< HEAD
-// LabelSelector represents a label selector
-type LabelSelector struct {
-	MatchLabels      map[string]string           `json:"matchLabels,omitempty"`
-	MatchExpressions []*LabelSelectorRequirement `json:"matchExpressions,omitempty"`
-}
-
-// LabelSelectorRequirement represents a label selector requirement
-type LabelSelectorRequirement struct {
-	Key      string   `json:"key"`
-	Operator string   `json:"operator"` // In, NotIn, Exists, DoesNotExist
-	Values   []string `json:"values,omitempty"`
-}
-
-// ResourceHealthInfo represents health information for a resource
-=======
 // ResourceHealthInfo represents health information for a resource.
 
->>>>>>> b3529b0b
 type ResourceHealthInfo struct {
 	OverallHealth string `json:"overallHealth"` // HEALTHY, DEGRADED, UNHEALTHY, UNKNOWN
 
@@ -892,29 +752,6 @@
 // ResourceTypeFilter defines filters for resource type queries.
 
 type ResourceTypeFilter struct {
-<<<<<<< HEAD
-	Names           []string          `json:"names,omitempty"`
-	Vendors         []string          `json:"vendors,omitempty"`
-	Models          []string          `json:"models,omitempty"` // Added missing field
-	Versions        []string          `json:"versions,omitempty"`
-	Categories      []string          `json:"categories,omitempty"`
-	ResourceClasses []string          `json:"resourceClasses,omitempty"`
-	ResourceKinds   []string          `json:"resourceKinds,omitempty"`
-	Status          []string          `json:"status,omitempty"`
-	Capabilities    []string          `json:"capabilities,omitempty"`
-	Features        []string          `json:"features,omitempty"`
-	Tags            map[string]string `json:"tags,omitempty"`
-	Labels          map[string]string `json:"labels,omitempty"`
-	CreatedAfter    *time.Time        `json:"createdAfter,omitempty"`
-	CreatedBefore   *time.Time        `json:"createdBefore,omitempty"`
-	Limit           int               `json:"limit,omitempty"`
-	Offset          int               `json:"offset,omitempty"`
-	SortBy          string            `json:"sortBy,omitempty"`
-	SortOrder       string            `json:"sortOrder,omitempty"`
-}
-
-// ResourceFilter defines filters for resource queries
-=======
 	Names []string `json:"names,omitempty"`
 
 	Vendors []string `json:"vendors,omitempty"`
@@ -954,7 +791,6 @@
 
 // ResourceFilter defines filters for resource queries.
 
->>>>>>> b3529b0b
 type ResourceFilter struct {
 	Names []string `json:"names,omitempty"`
 
