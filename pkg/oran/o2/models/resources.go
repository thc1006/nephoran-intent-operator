--- conflicted
+++ resolved
@@ -2,6 +2,8 @@
 
 import (
 	"time"
+
+	"k8s.io/apimachinery/pkg/runtime"
 )
 
 // Core O2 IMS Data Models following O-RAN.WG6.O2ims-Interface-v01.01 specification.
@@ -58,77 +60,6 @@
 	ErrorMessage string `json:"errorMessage,omitempty"`
 }
 
-<<<<<<< HEAD
-// Resource pool health constants
-const (
-	ResourcePoolHealthHealthy   = "HEALTHY"
-	ResourcePoolHealthDegraded  = "DEGRADED" 
-	ResourcePoolHealthUnhealthy = "UNHEALTHY"
-)
-
-// Note: ResourceCapacity, ResourceMetric, AlarmDictionary, AlarmDefinition, 
-// ResourceStatus, and ResourceCondition are defined in resource_types.go
-
-// ResourcePoolFilter represents filters for querying resource pools
-type ResourcePoolFilter struct {
-	Providers         []string          `json:"providers,omitempty"`
-	Regions           []string          `json:"regions,omitempty"`
-	Zones             []string          `json:"zones,omitempty"`
-	States            []string          `json:"states,omitempty"`
-	HealthStates      []string          `json:"healthStates,omitempty"`
-	UtilizationMin    *float64          `json:"utilizationMin,omitempty"`
-	UtilizationMax    *float64          `json:"utilizationMax,omitempty"`
-	Tags              map[string]string `json:"tags,omitempty"`
-	Labels            map[string]string `json:"labels,omitempty"`
-	Limit             int               `json:"limit,omitempty"`
-	Offset            int               `json:"offset,omitempty"`
-	SortBy            string            `json:"sortBy,omitempty"`
-	SortOrder         string            `json:"sortOrder,omitempty"`
-}
-
-// CreateResourcePoolRequest represents a request to create a new resource pool
-type CreateResourcePoolRequest struct {
-	Name             string                 `json:"name"`
-	Description      string                 `json:"description,omitempty"`
-	Location         string                 `json:"location,omitempty"`
-	OCloudID         string                 `json:"oCloudId"`
-	GlobalLocationID string                 `json:"globalLocationId,omitempty"`
-	Provider         string                 `json:"provider"`
-	Region           string                 `json:"region"`
-	Zone             string                 `json:"zone,omitempty"`
-	Capacity         *ResourceCapacity      `json:"capacity"`
-	Extensions       map[string]interface{} `json:"extensions,omitempty"`
-	Tags             map[string]string      `json:"tags,omitempty"`
-	Labels           map[string]string      `json:"labels,omitempty"`
-}
-
-// UpdateResourcePoolRequest represents a request to update an existing resource pool
-type UpdateResourcePoolRequest struct {
-	Name             *string                `json:"name,omitempty"`
-	Description      *string                `json:"description,omitempty"`
-	Location         *string                `json:"location,omitempty"`
-	GlobalLocationID *string                `json:"globalLocationId,omitempty"`
-	Capacity         *ResourceCapacity      `json:"capacity,omitempty"`
-	Extensions       map[string]interface{} `json:"extensions,omitempty"`
-	Tags             map[string]string      `json:"tags,omitempty"`
-	Labels           map[string]string      `json:"labels,omitempty"`
-}
-
-// NodeFilter represents filters for querying nodes
-type NodeFilter struct {
-	Names         []string          `json:"names,omitempty"`
-	NodeTypes     []string          `json:"nodeTypes,omitempty"`
-	Clusters      []string          `json:"clusters,omitempty"`
-	States        []string          `json:"states,omitempty"`
-	HealthStates  []string          `json:"healthStates,omitempty"`
-	Locations     []string          `json:"locations,omitempty"`
-	Tags          map[string]string `json:"tags,omitempty"`
-	Labels        map[string]string `json:"labels,omitempty"`
-	Limit         int               `json:"limit,omitempty"`
-	Offset        int               `json:"offset,omitempty"`
-	SortBy        string            `json:"sortBy,omitempty"`
-	SortOrder     string            `json:"sortOrder,omitempty"`
-=======
 // ResourceCapacity represents resource capacity information.
 
 type ResourceCapacity struct {
@@ -300,138 +231,11 @@
 	Extensions map[string]interface{} `json:"extensions,omitempty"`
 
 	Metadata map[string]string `json:"metadata,omitempty"`
->>>>>>> b3529b0b
 }
 
 // Node represents a compute node in the infrastructure inventory.
 
 type Node struct {
-<<<<<<< HEAD
-	NodeID            string                 `json:"nodeId"`
-	Name              string                 `json:"name"`
-	Description       string                 `json:"description,omitempty"`
-	ResourcePoolID    string                 `json:"resourcePoolId"`
-	NodeType          string                 `json:"nodeType"` // PHYSICAL, VIRTUAL, CONTAINER
-	Status            *NodeStatus            `json:"status"`
-	Capacity          *ResourceCapacity      `json:"capacity"`
-	Architecture      string                 `json:"architecture,omitempty"`
-	OperatingSystem   *OperatingSystemInfo   `json:"operatingSystem,omitempty"`
-	NetworkInterfaces []*NetworkInterface    `json:"networkInterfaces,omitempty"`
-	StorageDevices    []*StorageDevice       `json:"storageDevices,omitempty"`
-	Accelerators      []*AcceleratorDevice   `json:"accelerators,omitempty"`
-	Location          *NodeLocation          `json:"location,omitempty"`
-	Labels            map[string]string      `json:"labels,omitempty"`
-	Annotations       map[string]string      `json:"annotations,omitempty"`
-	CreatedAt         time.Time              `json:"createdAt"`
-	UpdatedAt         time.Time              `json:"updatedAt"`
-}
-
-// NodeStatus represents the current status of a compute node
-type NodeStatus struct {
-	State           string               `json:"state"`  // READY, NOT_READY, UNKNOWN
-	Phase           string               `json:"phase"`  // ACTIVE, INACTIVE, MAINTENANCE, PROVISIONING
-	Health          string               `json:"health"` // HEALTHY, DEGRADED, UNHEALTHY
-	Conditions      []*NodeCondition     `json:"conditions,omitempty"`
-	Utilization     *ResourceUtilization `json:"utilization,omitempty"`
-	LastHeartbeat   time.Time            `json:"lastHeartbeat"`
-	LastHealthCheck time.Time            `json:"lastHealthCheck"`
-	ErrorMessage    string               `json:"errorMessage,omitempty"`
-	Events          []*NodeEvent         `json:"events,omitempty"`
-}
-
-// NodeCondition represents a condition of a node
-type NodeCondition struct {
-	Type               string    `json:"type"`
-	Status             string    `json:"status"`
-	LastTransitionTime time.Time `json:"lastTransitionTime"`
-	LastHeartbeatTime  time.Time `json:"lastHeartbeatTime"`
-	Reason             string    `json:"reason,omitempty"`
-	Message            string    `json:"message,omitempty"`
-}
-
-// NodeEvent represents an event related to a node
-type NodeEvent struct {
-	ID             string                 `json:"id"`
-	Type           string                 `json:"type"` // NORMAL, WARNING, ERROR
-	Reason         string                 `json:"reason"`
-	Message        string                 `json:"message"`
-	Source         string                 `json:"source"`
-	FirstTimestamp time.Time              `json:"firstTimestamp"`
-	LastTimestamp  time.Time              `json:"lastTimestamp"`
-	Count          int32                  `json:"count"`
-	AdditionalData map[string]interface{} `json:"additionalData,omitempty"`
-}
-
-// ResourceUtilization represents the current utilization of resources
-type ResourceUtilization struct {
-	CPU              *ResourceMetric        `json:"cpu,omitempty"`
-	Memory           *ResourceMetric        `json:"memory,omitempty"`
-	Storage          *ResourceMetric        `json:"storage,omitempty"`
-	EphemeralStorage *ResourceMetric        `json:"ephemeralStorage,omitempty"`
-	Pods             *ResourceMetric        `json:"pods,omitempty"`
-	GPU              *ResourceMetric        `json:"gpu,omitempty"`
-	Network          *NetworkUtilization    `json:"network,omitempty"`
-	CustomResources  map[string]interface{} `json:"customResources,omitempty"`
-	Timestamp        time.Time              `json:"timestamp"`
-}
-
-// NetworkUtilization represents network utilization metrics
-type NetworkUtilization struct {
-	RxBytes   int64   `json:"rxBytes"`
-	TxBytes   int64   `json:"txBytes"`
-	RxPackets int64   `json:"rxPackets"`
-	TxPackets int64   `json:"txPackets"`
-	RxErrors  int64   `json:"rxErrors,omitempty"`
-	TxErrors  int64   `json:"txErrors,omitempty"`
-	Bandwidth string  `json:"bandwidth,omitempty"`
-	Latency   float64 `json:"latency,omitempty"`
-}
-
-// OperatingSystemInfo represents information about the operating system
-type OperatingSystemInfo struct {
-	Name         string `json:"name"`
-	Version      string `json:"version"`
-	Distribution string `json:"distribution,omitempty"`
-	Kernel       string `json:"kernel,omitempty"`
-	Architecture string `json:"architecture,omitempty"`
-}
-
-// NetworkInterface represents a network interface
-type NetworkInterface struct {
-	Name        string   `json:"name"`
-	Type        string   `json:"type"` // ETHERNET, WIFI, LOOPBACK
-	MacAddress  string   `json:"macAddress,omitempty"`
-	IPAddresses []string `json:"ipAddresses,omitempty"`
-	MTU         int      `json:"mtu,omitempty"`
-	Speed       string   `json:"speed,omitempty"`
-	State       string   `json:"state"` // UP, DOWN
-}
-
-// StorageDevice represents a storage device
-type StorageDevice struct {
-	Name       string `json:"name"`
-	Type       string `json:"type"` // SSD, HDD, NVME
-	Size       string `json:"size"`
-	Model      string `json:"model,omitempty"`
-	Vendor     string `json:"vendor,omitempty"`
-	SerialNo   string `json:"serialNo,omitempty"`
-	MountPoint string `json:"mountPoint,omitempty"`
-	FileSystem string `json:"fileSystem,omitempty"`
-	Health     string `json:"health,omitempty"`
-}
-
-// AcceleratorDevice represents an accelerator device (GPU, FPGA, etc.)
-type AcceleratorDevice struct {
-	Name     string                 `json:"name"`
-	Type     string                 `json:"type"` // GPU, FPGA, TPU
-	Model    string                 `json:"model"`
-	Vendor   string                 `json:"vendor,omitempty"`
-	Memory   string                 `json:"memory,omitempty"`
-	PCIAddr  string                 `json:"pciAddr,omitempty"`
-	Driver   string                 `json:"driver,omitempty"`
-	Status   string                 `json:"status"` // ACTIVE, INACTIVE, ERROR
-	Features map[string]interface{} `json:"features,omitempty"`
-=======
 	NodeID string `json:"nodeId"`
 
 	Name string `json:"name"`
@@ -572,72 +376,11 @@
 	Used int `json:"used"`
 
 	Utilization float64 `json:"utilization,omitempty"`
->>>>>>> b3529b0b
 }
 
 // NodeLocation represents the physical location of a node.
 
 type NodeLocation struct {
-<<<<<<< HEAD
-	Region         string  `json:"region"`
-	AvailableZone  string  `json:"availabilityZone,omitempty"`
-	DataCenter     string  `json:"dataCenter,omitempty"`
-	Rack           string  `json:"rack,omitempty"`
-	Row            string  `json:"row,omitempty"`
-	Latitude       float64 `json:"latitude,omitempty"`
-	Longitude      float64 `json:"longitude,omitempty"`
-	Address        string  `json:"address,omitempty"`
-	Building       string  `json:"building,omitempty"`
-	Floor          string  `json:"floor,omitempty"`
-	Room           string  `json:"room,omitempty"`
-	Position       string  `json:"position,omitempty"`
-	AdministrativeRegion string `json:"administrativeRegion,omitempty"`
-}
-
-// ResourceElement represents an element within a resource
-type ResourceElement struct {
-	ElementID   string                 `json:"elementId"`
-	Name        string                 `json:"name"`
-	Description string                 `json:"description,omitempty"`
-	Type        string                 `json:"type"`
-	Properties  map[string]interface{} `json:"properties,omitempty"`
-	Status      *ResourceStatus        `json:"status,omitempty"`
-}
-
-// OCloud represents an O-Cloud infrastructure domain
-type OCloud struct {
-	OCloudID         string                 `json:"oCloudId"`
-	Name             string                 `json:"name"`
-	Description      string                 `json:"description,omitempty"`
-	ServiceURI       string                 `json:"serviceUri"`
-	SupportedFeatures []string               `json:"supportedFeatures,omitempty"`
-	Extensions       map[string]interface{} `json:"extensions,omitempty"`
-
-	// Nephoran-specific extensions
-	Region       string            `json:"region,omitempty"`
-	Provider     string            `json:"provider,omitempty"`
-	Version      string            `json:"version,omitempty"`
-	Capabilities []string          `json:"capabilities,omitempty"`
-	Status       *OCloudStatus     `json:"status,omitempty"`
-	ResourcePools []*ResourcePool   `json:"resourcePools,omitempty"`
-	DeploymentManagers []*DeploymentManager `json:"deploymentManagers,omitempty"`
-	CreatedAt    time.Time         `json:"createdAt"`
-	UpdatedAt    time.Time         `json:"updatedAt"`
-}
-
-// OCloudStatus represents the status of an O-Cloud
-type OCloudStatus struct {
-	State           string    `json:"state"`  // AVAILABLE, UNAVAILABLE, MAINTENANCE
-	Health          string    `json:"health"` // HEALTHY, DEGRADED, UNHEALTHY
-	Connectivity    string    `json:"connectivity"` // CONNECTED, DISCONNECTED, INTERMITTENT
-	LastHealthCheck time.Time `json:"lastHealthCheck"`
-	ErrorMessage    string    `json:"errorMessage,omitempty"`
-}
-
-// Filter types and Request types for resource management operations are defined in resource_types.go
-
-// Constants for resource management
-=======
 	Datacenter string `json:"datacenter,omitempty"`
 
 	Rack string `json:"rack,omitempty"`
@@ -686,7 +429,6 @@
 }
 
 // Common constants for resource management.
->>>>>>> b3529b0b
 
 const (
 
@@ -702,170 +444,110 @@
 
 	ResourcePoolStateMaintenance = "MAINTENANCE"
 
-<<<<<<< HEAD
-	// Node Types
-	NodeTypePhysical  = "PHYSICAL"
-	NodeTypeVirtual   = "VIRTUAL"
+	// Resource Pool Health States.
+
+	ResourcePoolHealthHealthy = "HEALTHY"
+
+	// ResourcePoolHealthDegraded holds resourcepoolhealthdegraded value.
+
+	ResourcePoolHealthDegraded = "DEGRADED"
+
+	// ResourcePoolHealthUnhealthy holds resourcepoolhealthunhealthy value.
+
+	ResourcePoolHealthUnhealthy = "UNHEALTHY"
+
+	// Resource States.
+
+	ResourceStatePending = "PENDING"
+
+	// ResourceStateActive holds resourcestateactive value.
+
+	ResourceStateActive = "ACTIVE"
+
+	// ResourceStateInactive holds resourcestateinactive value.
+
+	ResourceStateInactive = "INACTIVE"
+
+	// ResourceStateFailed holds resourcestatefailed value.
+
+	ResourceStateFailed = "FAILED"
+
+	// ResourceStateDeleting holds resourcestatedeleting value.
+
+	ResourceStateDeleting = "DELETING"
+
+	// Administrative States.
+
+	AdminStateUnlocked = "UNLOCKED"
+
+	// AdminStateLocked holds adminstatelocked value.
+
+	AdminStateLocked = "LOCKED"
+
+	// AdminStateShuttingdown holds adminstateshuttingdown value.
+
+	AdminStateShuttingdown = "SHUTTINGDOWN"
+
+	// Operational States.
+
+	OpStateEnabled = "ENABLED"
+
+	// OpStateDisabled holds opstatedisabled value.
+
+	OpStateDisabled = "DISABLED"
+
+	// Usage States.
+
+	UsageStateIdle = "IDLE"
+
+	// UsageStateActive holds usagestateactive value.
+
+	UsageStateActive = "ACTIVE"
+
+	// UsageStateBusy holds usagestatebusy value.
+
+	UsageStateBusy = "BUSY"
+
+	// Health States.
+
+	HealthStateHealthy = "HEALTHY"
+
+	// HealthStateDegraded holds healthstatedegraded value.
+
+	HealthStateDegraded = "DEGRADED"
+
+	// HealthStateUnhealthy holds healthstateunhealthy value.
+
+	HealthStateUnhealthy = "UNHEALTHY"
+
+	// HealthStateUnknown holds healthstateunknown value.
+
+	HealthStateUnknown = "UNKNOWN"
+
+	// Node States.
+
+	NodeStateReady = "READY"
+
+	// NodeStateNotReady holds nodestatenotready value.
+
+	NodeStateNotReady = "NOT_READY"
+
+	// NodeStateUnknown holds nodestateunknown value.
+
+	NodeStateUnknown = "UNKNOWN"
+
+	// Node Types.
+
+	NodeTypePhysical = "PHYSICAL"
+
+	// NodeTypeVirtual holds nodetypevirtual value.
+
+	NodeTypeVirtual = "VIRTUAL"
+
+	// NodeTypeContainer holds nodetypecontainer value.
+
 	NodeTypeContainer = "CONTAINER"
 
-	// Node States
-	NodeStateReady     = "READY"
-	NodeStateNotReady  = "NOT_READY"
-	NodeStateUnknown   = "UNKNOWN"
-
-	// Node Phases
-	NodePhaseActive       = "ACTIVE"
-	NodePhaseInactive     = "INACTIVE"
-	NodePhaseMaintenance  = "MAINTENANCE"
-	NodePhaseProvisioning = "PROVISIONING"
-
-	// Health States - defined in types.go, keeping only Degraded here
-	HealthStateDegraded  = "DEGRADED"
-
-	// O-Cloud States
-	OCloudStateAvailable   = "AVAILABLE"
-	OCloudStateUnavailable = "UNAVAILABLE"
-	OCloudStateMaintenance = "MAINTENANCE"
-
-	// Connectivity States
-	ConnectivityStateConnected     = "CONNECTED"
-	ConnectivityStateDisconnected  = "DISCONNECTED"
-	ConnectivityStateIntermittent  = "INTERMITTENT"
-
-	// Network Interface States
-	NetworkInterfaceStateUp   = "UP"
-	NetworkInterfaceStateDown = "DOWN"
-
-	// Network Interface Types
-	NetworkInterfaceTypeEthernet = "ETHERNET"
-	NetworkInterfaceTypeWifi     = "WIFI"
-	NetworkInterfaceTypeLoopback = "LOOPBACK"
-
-	// Storage Device Types
-	StorageDeviceTypeSSD  = "SSD"
-	StorageDeviceTypeHDD  = "HDD"
-	StorageDeviceTypeNVME = "NVME"
-
-	// Accelerator Device Types
-	AcceleratorTypeGPU  = "GPU"
-	AcceleratorTypeFPGA = "FPGA"
-	AcceleratorTypeTPU  = "TPU"
-
-	// Accelerator Device Statuses
-	AcceleratorStatusActive   = "ACTIVE"
-	AcceleratorStatusInactive = "INACTIVE"
-	AcceleratorStatusError    = "ERROR"
-
-	// Event Types
-	NodeEventTypeNormal  = "NORMAL"
-	NodeEventTypeWarning = "WARNING"
-	NodeEventTypeError   = "ERROR"
-=======
-	// Resource Pool Health States.
-
-	ResourcePoolHealthHealthy = "HEALTHY"
-
-	// ResourcePoolHealthDegraded holds resourcepoolhealthdegraded value.
-
-	ResourcePoolHealthDegraded = "DEGRADED"
-
-	// ResourcePoolHealthUnhealthy holds resourcepoolhealthunhealthy value.
-
-	ResourcePoolHealthUnhealthy = "UNHEALTHY"
-
-	// Resource States.
-
-	ResourceStatePending = "PENDING"
-
-	// ResourceStateActive holds resourcestateactive value.
-
-	ResourceStateActive = "ACTIVE"
-
-	// ResourceStateInactive holds resourcestateinactive value.
-
-	ResourceStateInactive = "INACTIVE"
-
-	// ResourceStateFailed holds resourcestatefailed value.
-
-	ResourceStateFailed = "FAILED"
-
-	// ResourceStateDeleting holds resourcestatedeleting value.
-
-	ResourceStateDeleting = "DELETING"
-
-	// Administrative States.
-
-	AdminStateUnlocked = "UNLOCKED"
-
-	// AdminStateLocked holds adminstatelocked value.
-
-	AdminStateLocked = "LOCKED"
-
-	// AdminStateShuttingdown holds adminstateshuttingdown value.
-
-	AdminStateShuttingdown = "SHUTTINGDOWN"
-
-	// Operational States.
-
-	OpStateEnabled = "ENABLED"
-
-	// OpStateDisabled holds opstatedisabled value.
-
-	OpStateDisabled = "DISABLED"
-
-	// Usage States.
-
-	UsageStateIdle = "IDLE"
-
-	// UsageStateActive holds usagestateactive value.
-
-	UsageStateActive = "ACTIVE"
-
-	// UsageStateBusy holds usagestatebusy value.
-
-	UsageStateBusy = "BUSY"
-
-	// Health States.
-
-	HealthStateHealthy = "HEALTHY"
-
-	// HealthStateDegraded holds healthstatedegraded value.
-
-	HealthStateDegraded = "DEGRADED"
-
-	// HealthStateUnhealthy holds healthstateunhealthy value.
-
-	HealthStateUnhealthy = "UNHEALTHY"
-
-	// HealthStateUnknown holds healthstateunknown value.
-
-	HealthStateUnknown = "UNKNOWN"
-
-	// Node States.
-
-	NodeStateReady = "READY"
-
-	// NodeStateNotReady holds nodestatenotready value.
-
-	NodeStateNotReady = "NOT_READY"
-
-	// NodeStateUnknown holds nodestateunknown value.
-
-	NodeStateUnknown = "UNKNOWN"
-
-	// Node Types.
-
-	NodeTypePhysical = "PHYSICAL"
-
-	// NodeTypeVirtual holds nodetypevirtual value.
-
-	NodeTypeVirtual = "VIRTUAL"
-
-	// NodeTypeContainer holds nodetypecontainer value.
-
-	NodeTypeContainer = "CONTAINER"
-
 	// Resource Categories (removed duplicates - see resource_types.go for category constants).
 
->>>>>>> b3529b0b
 )