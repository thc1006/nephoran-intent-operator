--- conflicted
+++ resolved
@@ -35,6 +35,8 @@
 	ErrorMessage    string    `json:"errorMessage,omitempty"`
 }
 
+// Note: ResourceCapacity, ResourceMetric, AlarmDictionary, AlarmDefinition, 
+// ResourceStatus, and ResourceCondition are defined in resource_types.go
 // Node represents a compute node in the infrastructure inventory
 type Node struct {
 	NodeID            string                 `json:"nodeId"`
@@ -69,7 +71,6 @@
 	Events          []*NodeEvent         `json:"events,omitempty"`
 }
 
-<<<<<<< HEAD
 // NodeCondition represents a condition of a node
 type NodeCondition struct {
 	Type               string    `json:"type"`
@@ -104,13 +105,6 @@
 	Network          *NetworkUtilization    `json:"network,omitempty"`
 	CustomResources  map[string]interface{} `json:"customResources,omitempty"`
 	Timestamp        time.Time              `json:"timestamp"`
-=======
-// AlarmDictionary defines alarm information for a resource type
-type AlarmDictionary struct {
-	ID               string             `json:"id"`
-	Name             string             `json:"name"`
-	AlarmDefinitions []*AlarmDefinition `json:"alarmDefinitions"`
->>>>>>> f79c76d3
 }
 
 // NetworkUtilization represents network utilization metrics
@@ -125,7 +119,6 @@
 	Latency   float64 `json:"latency,omitempty"`
 }
 
-<<<<<<< HEAD
 // OperatingSystemInfo represents information about the operating system
 type OperatingSystemInfo struct {
 	Name         string `json:"name"`
@@ -144,19 +137,6 @@
 	MTU         int      `json:"mtu,omitempty"`
 	Speed       string   `json:"speed,omitempty"`
 	State       string   `json:"state"` // UP, DOWN
-=======
-// ResourceStatus represents the current status of a resource
-type ResourceStatus struct {
-	State               string                 `json:"state"`               // PENDING, ACTIVE, INACTIVE, FAILED, DELETING
-	OperationalState    string                 `json:"operationalState"`    // ENABLED, DISABLED
-	AdministrativeState string                 `json:"administrativeState"` // LOCKED, UNLOCKED, SHUTTINGDOWN
-	UsageState          string                 `json:"usageState"`          // IDLE, ACTIVE, BUSY
-	Health              string                 `json:"health"`              // HEALTHY, DEGRADED, UNHEALTHY, UNKNOWN
-	LastHealthCheck     time.Time              `json:"lastHealthCheck"`
-	ErrorMessage        string                 `json:"errorMessage,omitempty"`
-	Conditions          []ResourceCondition    `json:"conditions,omitempty"`
-	Metrics             map[string]interface{} `json:"metrics,omitempty"`
->>>>>>> f79c76d3
 }
 
 // StorageDevice represents a storage device
@@ -242,145 +222,7 @@
 	ErrorMessage    string    `json:"errorMessage,omitempty"`
 }
 
-// Filter types for querying resources
-
-// ResourcePoolFilter defines filters for querying resource pools
-type ResourcePoolFilter struct {
-	Names        []string          `json:"names,omitempty"`
-	OCloudIDs    []string          `json:"oCloudIds,omitempty"`
-	Providers    []string          `json:"providers,omitempty"`
-	Regions      []string          `json:"regions,omitempty"`
-	Zones        []string          `json:"zones,omitempty"`
-	States       []string          `json:"states,omitempty"`
-	HealthStates []string          `json:"healthStates,omitempty"`
-	Labels       map[string]string `json:"labels,omitempty"`
-	Limit        int               `json:"limit,omitempty"`
-	Offset       int               `json:"offset,omitempty"`
-	SortBy       string            `json:"sortBy,omitempty"`
-	SortOrder    string            `json:"sortOrder,omitempty"`
-}
-
-<<<<<<< HEAD
-// NodeFilter defines filters for querying nodes
-type NodeFilter struct {
-	Names            []string          `json:"names,omitempty"`
-	ResourcePoolIDs  []string          `json:"resourcePoolIds,omitempty"`
-	NodeTypes        []string          `json:"nodeTypes,omitempty"`
-	States           []string          `json:"states,omitempty"`
-	Phases           []string          `json:"phases,omitempty"`
-	HealthStates     []string          `json:"healthStates,omitempty"`
-	Architectures    []string          `json:"architectures,omitempty"`
-	Regions          []string          `json:"regions,omitempty"`
-	AvailabilityZones []string          `json:"availabilityZones,omitempty"`
-	Labels           map[string]string `json:"labels,omitempty"`
-	MinCPU           string            `json:"minCpu,omitempty"`
-	MinMemory        string            `json:"minMemory,omitempty"`
-	MinStorage       string            `json:"minStorage,omitempty"`
-	HasGPU           *bool             `json:"hasGpu,omitempty"`
-	Limit            int               `json:"limit,omitempty"`
-	Offset           int               `json:"offset,omitempty"`
-	SortBy           string            `json:"sortBy,omitempty"`
-	SortOrder        string            `json:"sortOrder,omitempty"`
-}
-
-// OCloudFilter defines filters for querying O-Clouds
-type OCloudFilter struct {
-	Names        []string          `json:"names,omitempty"`
-	Providers    []string          `json:"providers,omitempty"`
-	Regions      []string          `json:"regions,omitempty"`
-	Versions     []string          `json:"versions,omitempty"`
-	States       []string          `json:"states,omitempty"`
-	HealthStates []string          `json:"healthStates,omitempty"`
-	Capabilities []string          `json:"capabilities,omitempty"`
-	Labels       map[string]string `json:"labels,omitempty"`
-	Limit        int               `json:"limit,omitempty"`
-	Offset       int               `json:"offset,omitempty"`
-	SortBy       string            `json:"sortBy,omitempty"`
-	SortOrder    string            `json:"sortOrder,omitempty"`
-}
-
-=======
->>>>>>> f79c76d3
-// Request types for resource management operations
-
-// CreateResourcePoolRequest represents a request to create a resource pool
-type CreateResourcePoolRequest struct {
-	Name             string                 `json:"name"`
-	Description      string                 `json:"description,omitempty"`
-	Location         string                 `json:"location,omitempty"`
-	OCloudID         string                 `json:"oCloudId"`
-	GlobalLocationID string                 `json:"globalLocationId,omitempty"`
-	Provider         string                 `json:"provider"`
-	Region           string                 `json:"region,omitempty"`
-	Zone             string                 `json:"zone,omitempty"`
-	Extensions       map[string]interface{} `json:"extensions,omitempty"`
-}
-
-// UpdateResourcePoolRequest represents a request to update a resource pool
-type UpdateResourcePoolRequest struct {
-	Name             *string                `json:"name,omitempty"`
-	Description      *string                `json:"description,omitempty"`
-	Location         *string                `json:"location,omitempty"`
-	GlobalLocationID *string                `json:"globalLocationId,omitempty"`
-	Extensions       map[string]interface{} `json:"extensions,omitempty"`
-}
-
-<<<<<<< HEAD
-// CreateNodeRequest represents a request to create a node
-type CreateNodeRequest struct {
-=======
-// Node represents a compute node in the infrastructure inventory
-type Node struct {
-	NodeID            string                 `json:"nodeId"`
->>>>>>> f79c76d3
-	Name              string                 `json:"name"`
-	Description       string                 `json:"description,omitempty"`
-	ResourcePoolID    string                 `json:"resourcePoolId"`
-	NodeType          string                 `json:"nodeType"`
-	Architecture      string                 `json:"architecture,omitempty"`
-	OperatingSystem   *OperatingSystemInfo   `json:"operatingSystem,omitempty"`
-	Capacity          *ResourceCapacity      `json:"capacity"`
-	NetworkInterfaces []*NetworkInterface    `json:"networkInterfaces,omitempty"`
-	StorageDevices    []*StorageDevice       `json:"storageDevices,omitempty"`
-	Accelerators      []*AcceleratorDevice   `json:"accelerators,omitempty"`
-	Location          *NodeLocation          `json:"location,omitempty"`
-	Labels            map[string]string      `json:"labels,omitempty"`
-	Annotations       map[string]string      `json:"annotations,omitempty"`
-}
-
-// UpdateNodeRequest represents a request to update a node
-type UpdateNodeRequest struct {
-	Name            *string               `json:"name,omitempty"`
-	Description     *string               `json:"description,omitempty"`
-	OperatingSystem *OperatingSystemInfo  `json:"operatingSystem,omitempty"`
-	Location        *NodeLocation         `json:"location,omitempty"`
-	Labels          map[string]string     `json:"labels,omitempty"`
-	Annotations     map[string]string     `json:"annotations,omitempty"`
-}
-
-// CreateOCloudRequest represents a request to create an O-Cloud
-type CreateOCloudRequest struct {
-	Name              string                 `json:"name"`
-	Description       string                 `json:"description,omitempty"`
-	ServiceURI        string                 `json:"serviceUri"`
-	SupportedFeatures []string               `json:"supportedFeatures,omitempty"`
-	Region            string                 `json:"region,omitempty"`
-	Provider          string                 `json:"provider,omitempty"`
-	Version           string                 `json:"version,omitempty"`
-	Capabilities      []string               `json:"capabilities,omitempty"`
-	Extensions        map[string]interface{} `json:"extensions,omitempty"`
-}
-
-// UpdateOCloudRequest represents a request to update an O-Cloud
-type UpdateOCloudRequest struct {
-	Name              *string                `json:"name,omitempty"`
-	Description       *string                `json:"description,omitempty"`
-	ServiceURI        *string                `json:"serviceUri,omitempty"`
-	SupportedFeatures []string               `json:"supportedFeatures,omitempty"`
-	Version           *string                `json:"version,omitempty"`
-	Capabilities      []string               `json:"capabilities,omitempty"`
-	Extensions        map[string]interface{} `json:"extensions,omitempty"`
-}
+// Filter types and Request types for resource management operations are defined in resource_types.go
 
 // Constants for resource management
 
@@ -412,7 +254,6 @@
 	HealthStateUnhealthy = "UNHEALTHY"
 	HealthStateUnknown   = "UNKNOWN"
 
-<<<<<<< HEAD
 	// O-Cloud States
 	OCloudStateAvailable   = "AVAILABLE"
 	OCloudStateUnavailable = "UNAVAILABLE"
@@ -451,17 +292,4 @@
 	NodeEventTypeNormal  = "NORMAL"
 	NodeEventTypeWarning = "WARNING"
 	NodeEventTypeError   = "ERROR"
-=======
-	// Node States
-	NodeStateReady    = "READY"
-	NodeStateNotReady = "NOT_READY"
-	NodeStateUnknown  = "UNKNOWN"
-
-	// Node Types
-	NodeTypePhysical  = "PHYSICAL"
-	NodeTypeVirtual   = "VIRTUAL"
-	NodeTypeContainer = "CONTAINER"
-
-	// Resource Categories (removed duplicates - see resource_types.go for category constants)
->>>>>>> f79c76d3
 )