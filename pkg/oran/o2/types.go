package o2

import (
	"context"
<<<<<<< HEAD
	"time"

	"k8s.io/apimachinery/pkg/runtime"
	"github.com/thc1006/nephoran-intent-operator/pkg/oran/o2/models"
)

// Additional missing types from various files
type SLAMonitor struct {
	Thresholds       map[string]float64 `json:"thresholds"`
	CheckInterval    time.Duration      `json:"checkInterval"`
	AlertCallbacks   []func(Alert)      `json:"-"`  // Use Alert instead of undefined Alarm
	EvaluationWindow time.Duration      `json:"evaluationWindow"`
}

type EventProcessor struct {
	Processors map[string]func(interface{}) error `json:"-"`
	Buffer     []interface{}                     `json:"-"`
	BatchSize  int                               `json:"batchSize"`
}

type NotificationConfig struct {
	Enabled         bool                  `json:"enabled"`
	Channels        []NotificationChannel `json:"channels"`
	Retries         int                   `json:"retries"`
	RetryDelay      time.Duration         `json:"retryDelay"`
	BatchSize       int                   `json:"batchSize"`
	FlushPeriod     time.Duration         `json:"flushPeriod"`
	DeadLetterQueue bool                  `json:"deadLetterQueue"`
}

type NotificationChannel struct {
	Type        string                 `json:"type"`        // "webhook", "email", "slack", etc.
	Endpoint    string                 `json:"endpoint"`
	Credentials map[string]string      `json:"credentials,omitempty"`
	Config      map[string]interface{} `json:"config,omitempty"`
	Enabled     bool                   `json:"enabled"`
}

type InventoryConfig struct {
	SyncInterval      time.Duration `json:"syncInterval"`
	CacheEnabled      bool          `json:"cacheEnabled"`
	CacheTTL          time.Duration `json:"cacheTtl"`
	MaxItems          int           `json:"maxItems"`
	CompressionLevel  int           `json:"compressionLevel"`
	EncryptionEnabled bool          `json:"encryptionEnabled"`
	BackupEnabled     bool          `json:"backupEnabled"`
	BackupInterval    time.Duration `json:"backupInterval"`
}

// Missing types from models package that are referenced but not defined
type DeploymentManagerFilter struct {
	Names       []string `json:"names,omitempty"`
	Types       []string `json:"types,omitempty"`
	Statuses    []string `json:"statuses,omitempty"`
	Providers   []string `json:"providers,omitempty"`
	Locations   []string `json:"locations,omitempty"`
	Limit       int      `json:"limit,omitempty"`
	Offset      int      `json:"offset,omitempty"`
}

type DeploymentManager struct {
	DeploymentManagerID string                 `json:"deploymentManagerId"`
	Name                string                 `json:"name"`
	Description         string                 `json:"description,omitempty"`
	Type                string                 `json:"type"`
	Endpoint            string                 `json:"endpoint"`
	Status              string                 `json:"status"`
	Capabilities        []string               `json:"capabilities,omitempty"`
	SupportedTypes      []string               `json:"supportedTypes,omitempty"`
	Configuration       map[string]interface{} `json:"configuration,omitempty"`
	Credentials         map[string]string      `json:"credentials,omitempty"`
	CreatedAt           time.Time              `json:"createdAt"`
	UpdatedAt           time.Time              `json:"updatedAt"`
}

type CreateSubscriptionRequest struct {
	Callback    string                 `json:"callback"`
	ConsumerID  string                 `json:"consumerId,omitempty"`
	Filter      map[string]interface{} `json:"filter,omitempty"`
	EventTypes  []string               `json:"eventTypes,omitempty"`
	ExpiresAt   *time.Time             `json:"expiresAt,omitempty"`
	RetryPolicy *RetryPolicy           `json:"retryPolicy,omitempty"`
}

// Additional configuration type that may be missing
type MonitoringIntegrationConfig struct {
	PrometheusEnabled   bool          `json:"prometheusEnabled"`
	PrometheusEndpoint  string        `json:"prometheusEndpoint,omitempty"`
	GrafanaEnabled      bool          `json:"grafanaEnabled"`
	GrafanaEndpoint     string        `json:"grafanaEndpoint,omitempty"`
	AlertManagerEnabled bool          `json:"alertManagerEnabled"`
	AlertManagerURL     string        `json:"alertManagerUrl,omitempty"`
	MetricsInterval     time.Duration `json:"metricsInterval"`
	HealthCheckInterval time.Duration `json:"healthCheckInterval"`
	LogLevel            string        `json:"logLevel"`
	EnableDetailedLogs  bool          `json:"enableDetailedLogs"`
}

// Stub implementations for models package types
func init() {
	// Initialize any required model types or configurations here
}

// Additional missing service types
type InventoryManagementService struct {
	Enabled          bool          `json:"enabled"`
	SyncInterval     time.Duration `json:"syncInterval"`
	CacheExpiration  time.Duration `json:"cacheExpiration"`
	MaxConcurrentOps int           `json:"maxConcurrentOps"`
	RetryAttempts    int           `json:"retryAttempts"`
	CompressionLevel int           `json:"compressionLevel"`
}

type MonitoringIntegrations struct {
	Prometheus   *PrometheusIntegration   `json:"prometheus,omitempty"`
	Grafana      *GrafanaIntegration      `json:"grafana,omitempty"`
	AlertManager *AlertManagerIntegration `json:"alertManager,omitempty"`
	Jaeger       *JaegerIntegration       `json:"jaeger,omitempty"`
	Elastic      *ElasticIntegration      `json:"elastic,omitempty"`
}

type PrometheusIntegration struct {
	Enabled         bool   `json:"enabled"`
	Endpoint        string `json:"endpoint"`
	PushGateway     string `json:"pushGateway,omitempty"`
	ScrapeInterval  string `json:"scrapeInterval"`
	RetentionPeriod string `json:"retentionPeriod"`
}

type GrafanaIntegration struct {
	Enabled     bool     `json:"enabled"`
	Endpoint    string   `json:"endpoint"`
	Username    string   `json:"username,omitempty"`
	Password    string   `json:"password,omitempty"`
	OrgID       int      `json:"orgId,omitempty"`
	Dashboards  []string `json:"dashboards,omitempty"`
}

type AlertManagerIntegration struct {
	Enabled     bool     `json:"enabled"`
	Endpoint    string   `json:"endpoint"`
	WebhookURL  string   `json:"webhookUrl,omitempty"`
	Receivers   []string `json:"receivers,omitempty"`
}

type JaegerIntegration struct {
	Enabled  bool   `json:"enabled"`
	Endpoint string `json:"endpoint"`
	Agent    string `json:"agent,omitempty"`
}

type ElasticIntegration struct {
	Enabled  bool   `json:"enabled"`
	Endpoint string `json:"endpoint"`
	Username string `json:"username,omitempty"`
	Password string `json:"password,omitempty"`
	Index    string `json:"index"`
}

type ComponentHealthStatus struct {
	Name            string                 `json:"name"`
	Healthy         bool                   `json:"healthy"`
	Status          string                 `json:"status"`
	Message         string                 `json:"message,omitempty"`
	LastChecked     time.Time              `json:"lastChecked"`
	Uptime          time.Duration          `json:"uptime"`
	Version         string                 `json:"version,omitempty"`
	Metrics         map[string]interface{} `json:"metrics,omitempty"`
	Dependencies    []string               `json:"dependencies,omitempty"`
	Endpoints       []string               `json:"endpoints,omitempty"`
	LastError       string                 `json:"lastError,omitempty"`
	ErrorCount      int                    `json:"errorCount"`
	ResponseTime    time.Duration          `json:"responseTime"`
	ResourceUsage   *ResourceUsage         `json:"resourceUsage,omitempty"`
}

type ResourceUsage struct {
	CPUUsage    float64 `json:"cpuUsage"`
	MemoryUsage float64 `json:"memoryUsage"`
	DiskUsage   float64 `json:"diskUsage"`
	NetworkIO   int64   `json:"networkIO"`
}

type DeploymentTemplateFilter struct {
	Names      []string `json:"names,omitempty"`
	Categories []string `json:"categories,omitempty"`
	Versions   []string `json:"versions,omitempty"`
	Limit      int      `json:"limit,omitempty"`
	Offset     int      `json:"offset,omitempty"`
}

type DeploymentFilter struct {
	Names           []string `json:"names,omitempty"`
	Statuses        []string `json:"statuses,omitempty"`
	TemplateIDs     []string `json:"templateIds,omitempty"`
	ResourcePoolIDs []string `json:"resourcePoolIds,omitempty"`
	Limit           int      `json:"limit,omitempty"`
	Offset          int      `json:"offset,omitempty"`
}

type RequestContext struct {
	UserID      string            `json:"userId"`
	TenantID    string            `json:"tenantId"`
	TraceID     string            `json:"traceId"`
	RequestID   string            `json:"requestId"`
	Metadata    map[string]string `json:"metadata,omitempty"`
	Timestamp   time.Time         `json:"timestamp"`
	IPAddress   string            `json:"ipAddress,omitempty"`
	UserAgent   string            `json:"userAgent,omitempty"`
	Permissions []string          `json:"permissions,omitempty"`
}

type ResourceState struct {
	State       string                 `json:"state"`
	Phase       string                 `json:"phase"`
	Reason      string                 `json:"reason,omitempty"`
	Message     string                 `json:"message,omitempty"`
	Timestamp   time.Time              `json:"timestamp"`
	Conditions  []ResourceCondition    `json:"conditions,omitempty"`
	Properties  map[string]interface{} `json:"properties,omitempty"`
}

// Missing types needed in infrastructure_resource_manager.go
type MetricsData struct {
	MetricID     string                 `json:"metricId"`
	ResourceID   string                 `json:"resourceId"`
	MetricType   string                 `json:"metricType"`
	Value        float64                `json:"value"`
	Unit         string                 `json:"unit"`
	Timestamp    time.Time              `json:"timestamp"`
	Labels       map[string]string      `json:"labels,omitempty"`
	Metadata     map[string]interface{} `json:"metadata,omitempty"`
}

type ScalePolicy struct {
	PolicyID      string                 `json:"policyId"`
	ResourceType  string                 `json:"resourceType"`
	ScaleType     string                 `json:"scaleType"` // UP, DOWN, OUT, IN
	Triggers      []ScaleTrigger         `json:"triggers"`
	Actions       []ScaleAction          `json:"actions"`
	Constraints   map[string]interface{} `json:"constraints,omitempty"`
	Enabled       bool                   `json:"enabled"`
	CreatedAt     time.Time              `json:"createdAt"`
	UpdatedAt     time.Time              `json:"updatedAt"`
}

type ScaleTrigger struct {
	TriggerID   string                 `json:"triggerId"`
	MetricType  string                 `json:"metricType"`
	Threshold   float64                `json:"threshold"`
	Operator    string                 `json:"operator"` // GT, LT, EQ, GTE, LTE
	Duration    time.Duration          `json:"duration"`
	Conditions  map[string]interface{} `json:"conditions,omitempty"`
}

type ScaleAction struct {
	ActionID    string                 `json:"actionId"`
	ActionType  string                 `json:"actionType"` // SCALE_UP, SCALE_DOWN, SCALE_OUT, SCALE_IN
	Parameters  map[string]interface{} `json:"parameters"`
	Delay       time.Duration          `json:"delay,omitempty"`
	MaxRetries  int                    `json:"maxRetries,omitempty"`
}

// Additional missing types needed for compilation
type MetricsCollectionConfig struct {
	Interval         time.Duration `json:"interval"`
	Timeout          time.Duration `json:"timeout"`
	RetryAttempts    int           `json:"retryAttempts"`
	BufferSize       int           `json:"bufferSize"`
	CollectionTypes  []string      `json:"collectionTypes"`
	BatchSize        int           `json:"batchSize"`
	CompressionLevel int           `json:"compressionLevel"`
}

type DeploymentTemplate struct {
	ID          string                 `json:"id"`
	Name        string                 `json:"name"`
	Version     string                 `json:"version"`
	Description string                 `json:"description,omitempty"`
	Category    string                 `json:"category"`
	Template    *runtime.RawExtension  `json:"template"`
	Parameters  map[string]interface{} `json:"parameters,omitempty"`
	CreatedAt   time.Time              `json:"createdAt"`
	UpdatedAt   time.Time              `json:"updatedAt"`
}

type Deployment struct {
	ID               string                 `json:"id"`
	Name             string                 `json:"name"`
	TemplateID       string                 `json:"templateId"`
	ResourcePoolID   string                 `json:"resourcePoolId"`
	Status           string                 `json:"status"`
	Parameters       map[string]interface{} `json:"parameters,omitempty"`
	Configuration    *runtime.RawExtension  `json:"configuration"`
	CreatedAt        time.Time              `json:"createdAt"`
	UpdatedAt        time.Time              `json:"updatedAt"`
	DeployedAt       *time.Time             `json:"deployedAt,omitempty"`
	TerminatedAt     *time.Time             `json:"terminatedAt,omitempty"`
}

type Subscription struct {
	ID          string                 `json:"id"`
	Callback    string                 `json:"callback"`
	ConsumerID  string                 `json:"consumerId,omitempty"`
	Filter      map[string]interface{} `json:"filter,omitempty"`
	EventTypes  []string               `json:"eventTypes,omitempty"`
	Status      string                 `json:"status"`
	CreatedAt   time.Time              `json:"createdAt"`
	UpdatedAt   time.Time              `json:"updatedAt"`
	ExpiresAt   *time.Time             `json:"expiresAt,omitempty"`
	RetryPolicy *RetryPolicy           `json:"retryPolicy,omitempty"`
}

// SubscriptionQueryFilter is used for API query filtering, distinct from models.SubscriptionFilter
type SubscriptionQueryFilter struct {
	ConsumerIDs []string   `json:"consumerIds,omitempty"`
	EventTypes  []string   `json:"eventTypes,omitempty"`
	Status      []string   `json:"status,omitempty"`
	CreatedFrom *time.Time `json:"createdFrom,omitempty"`
	CreatedTo   *time.Time `json:"createdTo,omitempty"`
	Limit       int        `json:"limit,omitempty"`
	Offset      int        `json:"offset,omitempty"`
}

// ResourceCondition is already defined in helper_types.go - no need to redeclare
=======
	"net/http"
	"net/url"
	"time"

	"sigs.k8s.io/controller-runtime/pkg/client"

	"github.com/nephio-project/nephoran-intent-operator/pkg/logging"
	"github.com/nephio-project/nephoran-intent-operator/pkg/oran/o2/models"
	"github.com/nephio-project/nephoran-intent-operator/pkg/oran/o2/providers"
)

// O2IMSConfig holds the configuration for O2 IMS.

type O2IMSConfig struct {
	ServerAddress string `json:"serverAddress"`

	Port int `json:"port"`

	ServerPort int `json:"serverPort,omitempty"`

	TLSEnabled bool `json:"tlsEnabled"`

	CertPath string `json:"certPath,omitempty"`

	KeyPath string `json:"keyPath,omitempty"`

	ReadTimeout time.Duration `json:"readTimeout"`

	WriteTimeout time.Duration `json:"writeTimeout"`

	IdleTimeout time.Duration `json:"idleTimeout"`

	MaxHeaderBytes int `json:"maxHeaderBytes"`

	// O-Cloud Configuration.

	CloudID string `json:"cloudId"`

	CloudDescription string `json:"cloudDescription,omitempty"`

	// Authentication.

	AuthEnabled bool `json:"authEnabled"`

	TokenExpiry time.Duration `json:"tokenExpiry"`

	AuthenticationConfig *BasicAuthConfig `json:"authenticationConfig,omitempty"`

	// Database.

	DatabaseURL string `json:"databaseUrl"`

	DatabaseType string `json:"databaseType"`

	DatabaseConfig map[string]interface{} `json:"databaseConfig,omitempty"`

	ConnectionPool int `json:"connectionPool"`

	// Monitoring.

	MetricsEnabled bool `json:"metricsEnabled"`

	TracingEnabled bool `json:"tracingEnabled"`

	// Security.

	SecurityConfig *APISecurityConfig `json:"securityConfig,omitempty"`

	// Additional Configuration Fields.

	Logger *logging.StructuredLogger `json:"-"`

	Host string `json:"host,omitempty"`

	CloudProviders map[string]*CloudProviderConfig `json:"cloudProviders,omitempty"`

	HealthCheckConfig *APIHealthCheckConfig `json:"healthCheckConfig,omitempty"`

	MetricsConfig *MetricsConfig `json:"metricsConfig,omitempty"`

	CertFile string `json:"certFile,omitempty"`

	KeyFile string `json:"keyFile,omitempty"`

	NotificationConfig *NotificationConfig `json:"notificationConfig,omitempty"`

	ResourceConfig *ResourceConfig `json:"resourceConfig,omitempty"`

	// Test and compliance settings.

	ComplianceMode bool `json:"complianceMode,omitempty"`

	SpecificationVersion string `json:"specificationVersion,omitempty"`

	ProviderConfigs map[string]interface{} `json:"providerConfigs,omitempty"`
}

// O2IMSService defines the interface for O2 IMS core service.

type O2IMSService interface {

	// Resource Management.

	ListResources(ctx context.Context, filter ResourceFilter) ([]Resource, error)

	GetResource(ctx context.Context, resourceID string) (*Resource, error)

	CreateResource(ctx context.Context, request interface{}) (*Resource, error)

	UpdateResource(ctx context.Context, resourceID string, request interface{}) (*Resource, error)

	DeleteResource(ctx context.Context, resourceID string) error

	// Inventory Management.

	ListResourcePools(ctx context.Context) ([]ResourcePool, error)

	GetResourcePools(ctx context.Context, filter interface{}) ([]ResourcePool, error)

	GetResourcePool(ctx context.Context, poolID string) (*ResourcePool, error)

	CreateResourcePool(ctx context.Context, request interface{}) (*ResourcePool, error)

	UpdateResourcePool(ctx context.Context, poolID string, request interface{}) (*ResourcePool, error)

	DeleteResourcePool(ctx context.Context, poolID string) error

	// Resource Type Management.

	GetResourceTypes(ctx context.Context, filter ...interface{}) ([]ResourceType, error)

	GetResourceType(ctx context.Context, typeID string) (*ResourceType, error)

	CreateResourceType(ctx context.Context, request interface{}) (*ResourceType, error)

	UpdateResourceType(ctx context.Context, typeID string, request interface{}) (*ResourceType, error)

	DeleteResourceType(ctx context.Context, typeID string) error

	// Extended Resource Management.

	GetResources(ctx context.Context, filter interface{}) ([]Resource, error)

	GetResourceHealth(ctx context.Context, resourceID string) (*HealthStatus, error)

	GetResourceAlarms(ctx context.Context, resourceID string, filter ...interface{}) (interface{}, error)

	GetResourceMetrics(ctx context.Context, resourceID string, filter ...interface{}) (interface{}, error)

	// Deployment Template Management.

	GetDeploymentTemplates(ctx context.Context, filter ...interface{}) (interface{}, error)

	GetDeploymentTemplate(ctx context.Context, templateID string) (interface{}, error)

	CreateDeploymentTemplate(ctx context.Context, request interface{}) (interface{}, error)

	UpdateDeploymentTemplate(ctx context.Context, templateID string, request interface{}) (interface{}, error)

	DeleteDeploymentTemplate(ctx context.Context, templateID string) error

	// Deployment Management.

	GetDeployments(ctx context.Context, filter ...interface{}) (interface{}, error)

	GetDeployment(ctx context.Context, deploymentID string) (interface{}, error)

	CreateDeployment(ctx context.Context, request interface{}) (interface{}, error)

	UpdateDeployment(ctx context.Context, deploymentID string, request interface{}) (interface{}, error)

	DeleteDeployment(ctx context.Context, deploymentID string) error

	// Subscription Management.

	CreateSubscription(ctx context.Context, request interface{}) (interface{}, error)

	GetSubscriptions(ctx context.Context, filter ...interface{}) (interface{}, error)

	GetSubscription(ctx context.Context, subscriptionID string) (interface{}, error)

	UpdateSubscription(ctx context.Context, subscriptionID string, request interface{}) (interface{}, error)

	DeleteSubscription(ctx context.Context, subscriptionID string) error

	// Cloud Provider Management.

	RegisterCloudProvider(ctx context.Context, request interface{}) (interface{}, error)

	GetCloudProviders(ctx context.Context, filter ...interface{}) (interface{}, error)

	GetCloudProvider(ctx context.Context, providerID string) (interface{}, error)

	UpdateCloudProvider(ctx context.Context, providerID string, request interface{}) (interface{}, error)

	DeleteCloudProvider(ctx context.Context, providerID string) error

	RemoveCloudProvider(ctx context.Context, providerID string) error

	// Lifecycle Management.

	GetDeploymentManager(ctx context.Context, managerID string) (*DeploymentManager, error)

	ListDeploymentManagers(ctx context.Context) ([]DeploymentManager, error)

	// Health and Status.

	GetHealth(ctx context.Context) (*HealthStatus, error)

	GetVersion(ctx context.Context) (*VersionInfo, error)
}

// ResourceManager handles resource lifecycle operations.

type ResourceManager interface {

	// Resource Operations.

	AllocateResource(ctx context.Context, request *AllocationRequest) (*AllocationResponse, error)

	DeallocateResource(ctx context.Context, resourceID string) error

	UpdateResourceStatus(ctx context.Context, resourceID string, status ResourceStatus) error

	// Resource Discovery.

	DiscoverResources(ctx context.Context) ([]Resource, error)

	ValidateResource(ctx context.Context, resource *Resource) error

	// Resource Monitoring.

	GetResourceMetrics(ctx context.Context, resourceID string) (*ResourceMetrics, error)

	GetResourceEvents(ctx context.Context, resourceID string, filter EventFilter) ([]ResourceEvent, error)

	// Extended Resource Operations.

	ProvisionResource(ctx context.Context, request interface{}) (interface{}, error)

	ConfigureResource(ctx context.Context, resourceID string, request interface{}) (interface{}, error)

	ScaleResource(ctx context.Context, resourceID string, request interface{}) (interface{}, error)

	MigrateResource(ctx context.Context, resourceID string, request interface{}) (interface{}, error)

	BackupResource(ctx context.Context, resourceID string, request interface{}) (interface{}, error)

	RestoreResource(ctx context.Context, resourceID string, request interface{}) (interface{}, error)

	TerminateResource(ctx context.Context, resourceID string) error
}

// InventoryService manages the inventory of resources.

type InventoryService interface {

	// Inventory Management.

	SyncInventory(ctx context.Context) error

	GetInventoryStatus(ctx context.Context) (*InventoryStatus, error)

	// Resource Types.

	ListResourceTypes(ctx context.Context) ([]ResourceType, error)

	GetResourceType(ctx context.Context, typeID string) (*ResourceType, error)

	// Capacity Management.

	GetCapacityInfo(ctx context.Context, resourceType string) (*CapacityInfo, error)

	ReserveCapacity(ctx context.Context, request *CapacityReservation) error

	ReleaseCapacity(ctx context.Context, reservationID string) error

	// Infrastructure Discovery.

	DiscoverInfrastructure(ctx context.Context, provider string) (interface{}, error)

	UpdateInventory(ctx context.Context, request interface{}) (interface{}, error)

	GetAsset(ctx context.Context, assetID string) (interface{}, error)
}

// MonitoringService provides monitoring and alerting capabilities.

type MonitoringService interface {

	// Metrics.

	CollectMetrics(ctx context.Context, resourceID string) (*ResourceMetrics, error)

	GetMetricsHistory(ctx context.Context, resourceID string, timeRange TimeRange) ([]MetricPoint, error)

	// Events and Alarms.

	GetAlarms(ctx context.Context, filter AlarmFilter) ([]Alarm, error)

	AcknowledgeAlarm(ctx context.Context, alarmID string) error

	ClearAlarm(ctx context.Context, alarmID string) error

	// Health Monitoring.

	StartHealthCheck(ctx context.Context, resourceID string) error

	StopHealthCheck(ctx context.Context, resourceID string) error
}

// HealthCheck provides health check functionality.

type HealthCheck struct {
	Status string `json:"status"`

	Timestamp time.Time `json:"timestamp"`

	Checks []ComponentCheck `json:"checks"`

	Version string `json:"version"`

	Environment string `json:"environment"`

	Uptime time.Duration `json:"uptime"`

	Components map[string]interface{} `json:"components"`

	Services []HealthServiceStatus `json:"services"`

	Resources *ResourceHealthSummary `json:"resources"`
}

// CheckResult represents the result of a health check.

type CheckResult struct {
	Status string `json:"status"`

	Message string `json:"message,omitempty"`

	Duration time.Duration `json:"duration"`

	Error string `json:"error,omitempty"`
}

// CNFLifecycleManager manages CNF lifecycle operations.

type CNFLifecycleManager interface {

	// CNF Operations.

	InstantiateCNF(ctx context.Context, request *CNFInstantiationRequest) (*CNFInstance, error)

	TerminateCNF(ctx context.Context, instanceID string) error

	ScaleCNF(ctx context.Context, instanceID string, scaleRequest *CNFScaleRequest) error

	UpdateCNF(ctx context.Context, instanceID string, updateRequest *CNFUpdateRequest) error

	// CNF Status.

	GetCNFStatus(ctx context.Context, instanceID string) (*CNFStatus, error)

	ListCNFInstances(ctx context.Context, filter CNFFilter) ([]CNFInstance, error)
}

// CNFLifecycleManagerImpl implements CNFLifecycleManager.

type CNFLifecycleManagerImpl struct {
	config *CNFLifecycleConfig

	k8sClient client.Client

	logger *logging.StructuredLogger
}

// NewCNFLifecycleManager creates a new CNF lifecycle manager.

func NewCNFLifecycleManager(config *CNFLifecycleConfig, k8sClient client.Client, logger *logging.StructuredLogger) *CNFLifecycleManagerImpl {

	return &CNFLifecycleManagerImpl{

		config: config,

		k8sClient: k8sClient,

		logger: logger,
	}

}

// Implement CNFLifecycleManager methods (placeholders).

func (clm *CNFLifecycleManagerImpl) InstantiateCNF(ctx context.Context, request *CNFInstantiationRequest) (*CNFInstance, error) {

	return nil, nil

}

// TerminateCNF performs terminatecnf operation.

func (clm *CNFLifecycleManagerImpl) TerminateCNF(ctx context.Context, instanceID string) error {

	return nil

}

// ScaleCNF performs scalecnf operation.

func (clm *CNFLifecycleManagerImpl) ScaleCNF(ctx context.Context, instanceID string, scaleRequest *CNFScaleRequest) error {

	return nil

}

// UpdateCNF performs updatecnf operation.

func (clm *CNFLifecycleManagerImpl) UpdateCNF(ctx context.Context, instanceID string, updateRequest *CNFUpdateRequest) error {

	return nil

}

// GetCNFStatus performs getcnfstatus operation.

func (clm *CNFLifecycleManagerImpl) GetCNFStatus(ctx context.Context, instanceID string) (*CNFStatus, error) {

	return nil, nil

}

// ListCNFInstances performs listcnfinstances operation.

func (clm *CNFLifecycleManagerImpl) ListCNFInstances(ctx context.Context, filter CNFFilter) ([]CNFInstance, error) {

	return nil, nil

}

// HelmManager manages Helm chart operations.

type HelmManager interface {

	// Lifecycle.

	Initialize() error

	// Chart Operations.

	InstallChart(ctx context.Context, request *HelmInstallRequest) (*HelmRelease, error)

	UpgradeChart(ctx context.Context, releaseName string, request *HelmUpgradeRequest) (*HelmRelease, error)

	UninstallChart(ctx context.Context, releaseName string) error

	// Deployment operations.

	Deploy(ctx context.Context, request *HelmDeployRequest) (*HelmRelease, error)

	Upgrade(ctx context.Context, request *HelmUpgradeRequest) (*HelmRelease, error)

	Uninstall(ctx context.Context, releaseName, namespace string) error

	// Chart Status.

	GetReleaseStatus(ctx context.Context, releaseName string) (*HelmReleaseStatus, error)

	ListReleases(ctx context.Context, namespace string) ([]HelmRelease, error)

	// Chart Repository.

	AddRepository(ctx context.Context, repo *HelmRepository) error

	UpdateRepository(ctx context.Context, repoName string) error
}

// HelmManagerImpl implements HelmManager.

type HelmManagerImpl struct {
	config *HelmConfig

	logger *logging.StructuredLogger
}

// NewHelmManager creates a new Helm manager.

func NewHelmManager(config *HelmConfig, logger *logging.StructuredLogger) *HelmManagerImpl {

	return &HelmManagerImpl{

		config: config,

		logger: logger,
	}

}

// Implement HelmManager methods (placeholders).

func (hm *HelmManagerImpl) Initialize() error {

	return nil

}

// InstallChart performs installchart operation.

func (hm *HelmManagerImpl) InstallChart(ctx context.Context, request *HelmInstallRequest) (*HelmRelease, error) {

	return nil, nil

}

// UpgradeChart performs upgradechart operation.

func (hm *HelmManagerImpl) UpgradeChart(ctx context.Context, releaseName string, request *HelmUpgradeRequest) (*HelmRelease, error) {

	return nil, nil

}

// UninstallChart performs uninstallchart operation.

func (hm *HelmManagerImpl) UninstallChart(ctx context.Context, releaseName string) error {

	return nil

}

// Deploy performs deploy operation.

func (hm *HelmManagerImpl) Deploy(ctx context.Context, request *HelmDeployRequest) (*HelmRelease, error) {

	return nil, nil

}

// Upgrade performs upgrade operation.

func (hm *HelmManagerImpl) Upgrade(ctx context.Context, request *HelmUpgradeRequest) (*HelmRelease, error) {

	return nil, nil

}

// Uninstall performs uninstall operation.

func (hm *HelmManagerImpl) Uninstall(ctx context.Context, releaseName, namespace string) error {

	return nil

}

// GetReleaseStatus performs getreleasestatus operation.

func (hm *HelmManagerImpl) GetReleaseStatus(ctx context.Context, releaseName string) (*HelmReleaseStatus, error) {

	return nil, nil

}

// ListReleases performs listreleases operation.

func (hm *HelmManagerImpl) ListReleases(ctx context.Context, namespace string) ([]HelmRelease, error) {

	return nil, nil

}

// AddRepository performs addrepository operation.

func (hm *HelmManagerImpl) AddRepository(ctx context.Context, repo *HelmRepository) error {

	return nil

}

// UpdateRepository performs updaterepository operation.

func (hm *HelmManagerImpl) UpdateRepository(ctx context.Context, repoName string) error {

	return nil

}

// NetworkPolicyRule defines network policy rules.

type NetworkPolicyRule struct {
	Name string `json:"name"`

	Direction string `json:"direction"`

	Action string `json:"action"`

	Protocol string `json:"protocol,omitempty"`

	SourcePorts []int `json:"sourcePorts,omitempty"`

	DestPorts []int `json:"destPorts,omitempty"`

	SourceCIDR string `json:"sourceCidr,omitempty"`

	DestCIDR string `json:"destCidr,omitempty"`

	Priority int `json:"priority"`

	Metadata map[string]string `json:"metadata,omitempty"`
}

// Additional supporting types.

type ResourceFilter struct {
	ResourceType string `json:"resourceType,omitempty"`

	Status string `json:"status,omitempty"`

	Labels map[string]string `json:"labels,omitempty"`

	Limit int `json:"limit,omitempty"`

	Offset int `json:"offset,omitempty"`
}

// Resource represents a resource.

type Resource struct {
	ID string `json:"id"`

	ResourceID string `json:"resourceId"` // Added for compatibility

	Type string `json:"type"`

	Name string `json:"name"`

	Description string `json:"description,omitempty"`

	Status ResourceStatus `json:"status"`

	Properties map[string]interface{} `json:"properties,omitempty"`

	Metadata map[string]string `json:"metadata,omitempty"`

	CreatedAt time.Time `json:"createdAt"`

	UpdatedAt time.Time `json:"updatedAt"`
}

// ResourceStatus is defined in helper_types.go to avoid duplication.

// ResourcePool represents a resourcepool.

type ResourcePool struct {
	ID string `json:"id"`

	ResourcePoolID string `json:"resourcePoolId"` // Added for compatibility

	Name string `json:"name"`

	Description string `json:"description,omitempty"`

	Capacity CapacityInfo `json:"capacity"`

	Resources []string `json:"resources"`

	Metadata map[string]string `json:"metadata,omitempty"`

	Status *ResourcePoolStatus `json:"status,omitempty"` // Added Status field

	CreatedAt time.Time `json:"createdAt"`

	UpdatedAt time.Time `json:"updatedAt"`
}

// ResourcePoolStatus represents the current status of a resource pool.

type ResourcePoolStatus struct {
	State string `json:"state"` // AVAILABLE, UNAVAILABLE, MAINTENANCE

	Health string `json:"health"` // HEALTHY, DEGRADED, UNHEALTHY

	Utilization float64 `json:"utilization"`

	ErrorMessage string `json:"errorMessage,omitempty"`
}

// DeploymentManager represents a deploymentmanager.

type DeploymentManager struct {
	ID string `json:"id"`

	Name string `json:"name"`

	Type string `json:"type"`

	Endpoint string `json:"endpoint"`

	Status string `json:"status"`

	Capabilities []string `json:"capabilities"`

	Properties map[string]interface{} `json:"properties,omitempty"`

	CreatedAt time.Time `json:"createdAt"`

	UpdatedAt time.Time `json:"updatedAt"`
}

// HealthStatus represents a healthstatus.

type HealthStatus struct {
	Status string `json:"status"`

	Services map[string]string `json:"services"`

	Timestamp time.Time `json:"timestamp"`
}

// VersionInfo represents a versioninfo.

type VersionInfo struct {
	Version string `json:"version"`

	BuildTime string `json:"buildTime"`

	GitCommit string `json:"gitCommit"`

	APIVersion string `json:"apiVersion"`
}

// AllocationRequest represents a allocationrequest.

type AllocationRequest struct {
	ResourceType string `json:"resourceType"`

	Requirements map[string]interface{} `json:"requirements"`

	Duration *time.Duration `json:"duration,omitempty"`

	Metadata map[string]string `json:"metadata,omitempty"`
}

// AllocationResponse represents a allocationresponse.

type AllocationResponse struct {
	ResourceID string `json:"resourceId"`

	Resource *Resource `json:"resource"`

	AllocationID string `json:"allocationId"`

	ExpiresAt *time.Time `json:"expiresAt,omitempty"`

	Properties map[string]interface{} `json:"properties,omitempty"`
}

// Manager implementations are defined in cnf_management.go.

// Request/Response types for manager operations.

type OperatorDeployRequest struct {
	Name string

	Namespace string

	OperatorName string

	Version string

	Channel string

	Source string

	CustomResources []interface{}
}

// OperatorUpdateRequest represents a operatorupdaterequest.

type OperatorUpdateRequest struct {
	Name string

	Namespace string

	CustomResources []interface{}
}

// HelmDeployRequest represents a helmdeployrequest.

type HelmDeployRequest struct {
	ReleaseName string

	Namespace string

	Repository string

	Chart string

	Version string

	Values map[string]interface{}

	ValuesFiles []string
}

// HelmUpgradeRequest represents a helmupgraderequest.

type HelmUpgradeRequest struct {
	ReleaseName string

	Namespace string

	Repository string

	Chart string

	Version string

	Values map[string]interface{}

	ValuesFiles []string
}

// HelmRelease represents a helmrelease.

type HelmRelease struct {
	Name string

	Namespace string

	Version string

	Status string

	Resources []interface{}
}

// Additional stub types to avoid undefined errors.

type (
	ResourceMetrics struct{}

	// EventFilter represents a eventfilter.

	EventFilter struct{}

	// ResourceEvent represents a resourceevent.

	ResourceEvent struct{}

	// InventoryStatus represents a inventorystatus.

	InventoryStatus struct{}

	// ResourceType represents a resourcetype.

	ResourceType struct {
		ID string `json:"id"`

		ResourceTypeID string `json:"resourceTypeId"` // Added for compatibility

		Name string `json:"name"`

		Description string `json:"description,omitempty"`

		Vendor string `json:"vendor,omitempty"`

		Version string `json:"version,omitempty"`

		Model string `json:"model,omitempty"`

		Properties map[string]interface{} `json:"properties,omitempty"`

		Metadata map[string]string `json:"metadata,omitempty"`

		CreatedAt time.Time `json:"createdAt"`

		UpdatedAt time.Time `json:"updatedAt"`
	}
)

// CapacityInfo represents a capacityinfo.

type (
	CapacityInfo struct{}

	// CapacityReservation represents a capacityreservation.

	CapacityReservation struct{}

	// TimeRange represents a timerange.

	TimeRange struct{}

	// MetricPoint represents a metricpoint.

	MetricPoint struct{}

	// CNFInstantiationRequest represents a cnfinstantiationrequest.

	CNFInstantiationRequest struct{}

	// CNFScaleRequest represents a cnfscalerequest.

	CNFScaleRequest struct{}

	// CNFUpdateRequest represents a cnfupdaterequest.

	CNFUpdateRequest struct{}

	// CNFFilter represents a cnffilter.

	CNFFilter struct{}

	// HelmInstallRequest represents a helminstallrequest.

	HelmInstallRequest struct{}

	// HelmReleaseStatus represents a helmreleasestatus.

	HelmReleaseStatus struct{}
)

// Config types are defined in cnf_management.go to avoid duplication.

// Additional stub types for missing dependencies.

type InfrastructureHealthChecker struct{}

// Note: ResourceStatus, AlarmFilter, Alarm, ComponentCheck are defined in other files.

type (
	SLAMonitor struct{}

	// EventProcessor represents a eventprocessor.

	EventProcessor struct{}
)

// O2IMSStorage interface defines storage operations for O2 IMS.

type O2IMSStorage interface {

	// Resource Pools.

	ListResourcePools(ctx context.Context, filter *models.ResourcePoolFilter) ([]*models.ResourcePool, error)

	GetResourcePool(ctx context.Context, resourcePoolID string) (*models.ResourcePool, error)

	StoreResourcePool(ctx context.Context, pool *models.ResourcePool) error

	UpdateResourcePool(ctx context.Context, resourcePoolID string, updates map[string]interface{}) error

	DeleteResourcePool(ctx context.Context, resourcePoolID string) error

	// Resource Types.

	ListResourceTypes(ctx context.Context, filter *models.ResourceTypeFilter) ([]*models.ResourceType, error)

	GetResourceType(ctx context.Context, resourceTypeID string) (*models.ResourceType, error)

	StoreResourceType(ctx context.Context, resourceType *models.ResourceType) error

	UpdateResourceType(ctx context.Context, resourceTypeID string, resourceType *models.ResourceType) error

	DeleteResourceType(ctx context.Context, resourceTypeID string) error

	// Resources.

	ListResources(ctx context.Context, filter *models.ResourceFilter) ([]*models.Resource, error)

	GetResource(ctx context.Context, resourceID string) (*models.Resource, error)

	StoreResource(ctx context.Context, resource *models.Resource) error

	UpdateResource(ctx context.Context, resourceID string, updates map[string]interface{}) error

	DeleteResource(ctx context.Context, resourceID string) error
}

// Removed - defined below.

type (
	DiscoveryEngine struct{}

	// RelationshipEngine represents a relationshipengine.

	RelationshipEngine struct{}

	// AuditEngine represents a auditengine.

	AuditEngine struct{}

	// AssetIndex represents a assetindex.

	AssetIndex struct{}

	// RelationshipIndex represents a relationshipindex.

	RelationshipIndex struct{}

	// GrafanaClient represents a grafanaclient.

	GrafanaClient struct{}

	// AlertmanagerClient represents a alertmanagerclient.

	AlertmanagerClient struct{}

	// JaegerClient represents a jaegerclient.

	JaegerClient struct{}

	// AlertProcessor represents a alertprocessor.

	AlertProcessor struct{}

	// DashboardManager represents a dashboardmanager.

	DashboardManager struct{}
)

// CloudProviderConfig defines cloud provider configuration.

type CloudProviderConfig struct {

	// Core fields.

	ProviderID string `json:"providerId"` // Unique identifier for the provider

	Name string `json:"name"` // Human-readable name

	Type string `json:"type"` // Provider type (kubernetes, openstack, aws, etc.)

	Description string `json:"description,omitempty"` // Optional description

	Endpoint string `json:"endpoint,omitempty"` // Provider endpoint URL

	Enabled bool `json:"enabled"` // Whether provider is enabled

	Status string `json:"status"` // Current status (ACTIVE, INACTIVE, ERROR)

	// Extended fields used in service implementations.

	ID string `json:"id,omitempty"` // Alternative ID field

	Version string `json:"version,omitempty"` // Provider version

	Region string `json:"region,omitempty"` // Cloud region

	Zone string `json:"zone,omitempty"` // Cloud zone/availability zone

	// Configuration and metadata.

	Properties map[string]interface{} `json:"properties,omitempty"` // Provider-specific configuration

	Tags map[string]string `json:"tags,omitempty"` // Metadata tags

	// Timestamps.

	CreatedAt time.Time `json:"createdAt"` // Creation timestamp

	UpdatedAt time.Time `json:"updatedAt"` // Last update timestamp

}

// CNF and Helm related stub types are defined in cnf_management.go.

type RequestContext struct {
	RequestID string `json:"requestId"`

	Method string `json:"method"`

	Path string `json:"path"`

	RemoteAddr string `json:"remoteAddr"`

	UserAgent string `json:"userAgent"`

	Headers http.Header `json:"headers"`

	QueryParams url.Values `json:"queryParams"`

	StartTime time.Time `json:"startTime"`
}

// ResourceHealthSummary represents a resourcehealthsummary.

type ResourceHealthSummary struct {
	TotalResources int `json:"totalResources"`

	HealthyResources int `json:"healthyResources"`

	DegradedResources int `json:"degradedResources"`

	UnhealthyResources int `json:"unhealthyResources"`

	UnknownResources int `json:"unknownResources"`
}

// ResourceState represents a resourcestate.

type ResourceState struct {
	ResourceID string `json:"resourceId"`
}

// ResourceLifecycleEvent represents a resourcelifecycleevent.

type (
	ResourceLifecycleEvent struct{}

	// ResourceEventBus represents a resourceeventbus.

	ResourceEventBus struct{}

	// EventSubscriber represents a eventsubscriber.

	EventSubscriber struct{}
)

// ResourceLifecycleMetrics represents a resourcelifecyclemetrics.

type ResourceLifecycleMetrics struct {
	OperationsFailure map[string]int

	OperationsSuccess map[string]int

	OperationsDuration map[string]time.Duration
}

// ResourcePolicies represents a resourcepolicies.

type ResourcePolicies struct{}

// Operation type constants.

const (

	// OperationTypeProvision holds operationtypeprovision value.

	OperationTypeProvision = "provision"

	// OperationTypeConfigure holds operationtypeconfigure value.

	OperationTypeConfigure = "configure"

	// OperationTypeScale holds operationtypescale value.

	OperationTypeScale = "scale"

	// OperationTypeTerminate holds operationtypeterminate value.

	OperationTypeTerminate = "terminate"

	// OperationTypeMigrate holds operationtypemigrate value.

	OperationTypeMigrate = "migrate"

	// OperationTypeBackup holds operationtypebackup value.

	OperationTypeBackup = "backup"

	// OperationTypeRestore holds operationtyperestore value.

	OperationTypeRestore = "restore"
)

// HealthServiceStatus represents the status of an external service dependency.

type HealthServiceStatus struct {
	ServiceName string `json:"serviceName"`

	Status string `json:"status"`

	Endpoint string `json:"endpoint"`

	LastCheck time.Time `json:"lastCheck"`

	Latency time.Duration `json:"latency"`
}

// Missing configuration types.

type NotificationConfig struct {
	Enabled bool `json:"enabled"`
}

// ResourceConfig represents a resourceconfig.

type ResourceConfig struct {
	Enabled bool `json:"enabled"`

	MaxConcurrentOperations int `json:"maxConcurrentOperations"`

	StateReconcileInterval time.Duration `json:"stateReconcileInterval"`

	AutoDiscoveryEnabled bool `json:"autoDiscoveryEnabled"`
}

// Status constants.

const (

	// StatusOK holds statusok value.

	StatusOK = 200

	// StatusCreated holds statuscreated value.

	StatusCreated = 201

	// StatusAccepted holds statusaccepted value.

	StatusAccepted = 202

	// StatusNoContent holds statusnocontent value.

	StatusNoContent = 204

	// StatusBadRequest holds statusbadrequest value.

	StatusBadRequest = 400

	// StatusNotFound holds statusnotfound value.

	StatusNotFound = 404

	// StatusInternalServerError holds statusinternalservererror value.

	StatusInternalServerError = 500

	// StatusServiceUnavailable holds statusserviceunavailable value.

	StatusServiceUnavailable = 503
)

// Content Type constants.

const (

	// ContentTypeJSON holds contenttypejson value.

	ContentTypeJSON = "application/json"

	// ContentTypeProblemJSON holds contenttypeproblemjson value.

	ContentTypeProblemJSON = "application/problem+json"
)

// CloudProvider constants.

const (

	// CloudProviderKubernetes holds cloudproviderkubernetes value.

	CloudProviderKubernetes = "kubernetes"

	// CloudProviderOpenStack holds cloudprovideropenstack value.

	CloudProviderOpenStack = "openstack"

	// CloudProviderAWS holds cloudprovideraws value.

	CloudProviderAWS = "aws"

	// CloudProviderAzure holds cloudproviderazure value.

	CloudProviderAzure = "azure"

	// CloudProviderGCP holds cloudprovidergcp value.

	CloudProviderGCP = "gcp"

	// CloudProviderVMware holds cloudprovidervmware value.

	CloudProviderVMware = "vmware"

	// CloudProviderEdge holds cloudprovideredge value.

	CloudProviderEdge = "edge"
)

// CloudProvider type alias.

type CloudProvider = providers.CloudProvider

// Security Configuration Types.

// APISecurityConfig defines security configuration for the API server.

type APISecurityConfig struct {

	// CORS Configuration.

	CORSEnabled bool `json:"corsEnabled"`

	CORSAllowedOrigins []string `json:"corsAllowedOrigins,omitempty"`

	CORSAllowedMethods []string `json:"corsAllowedMethods,omitempty"`

	CORSAllowedHeaders []string `json:"corsAllowedHeaders,omitempty"`

	// Rate Limiting.

	RateLimitConfig *RateLimitConfig `json:"rateLimitConfig,omitempty"`

	// Input Validation.

	InputValidation *InputValidationConfig `json:"inputValidation,omitempty"`

	// Additional Security Settings.

	EnableCSRF bool `json:"enableCSRF"`

	AuditLogging bool `json:"auditLogging"`
}

// RateLimitConfig defines rate limiting configuration.

type RateLimitConfig struct {
	Enabled bool `json:"enabled"`

	RequestsPerMin int `json:"requestsPerMin"`

	BurstSize int `json:"burstSize"`

	KeyFunc string `json:"keyFunc"` // ip, user, token

}

// InputValidationConfig defines input validation configuration.

type InputValidationConfig struct {
	StrictValidation bool `json:"strictValidation"`

	EnableSchemaValidation bool `json:"enableSchemaValidation"`

	MaxRequestSize int `json:"maxRequestSize"`

	SanitizeInput bool `json:"sanitizeInput"`
}

// BasicAuthConfig defines basic authentication configuration.

type BasicAuthConfig struct {
	Enabled bool `json:"enabled"`

	JWTSecret string `json:"jwtSecret,omitempty"`

	TokenValidation bool `json:"tokenValidation,omitempty"`
}

// AuthenticationConfig alias for compatibility.

type AuthenticationConfig = BasicAuthConfig

// APIHealthCheckConfig defines health check configuration for API server.

type APIHealthCheckConfig struct {
	Enabled bool `json:"enabled"`

	Interval time.Duration `json:"interval"`

	DeepHealthCheck bool `json:"deepHealthCheck,omitempty"`
}

// MetricsConfig defines metrics configuration.

type MetricsConfig struct {
	Enabled bool `json:"enabled"`

	Path string `json:"path"`

	Port int `json:"port"`

	CollectionInterval time.Duration `json:"collectionInterval"`
}

// APIHealthCheckerConfig defines health check configuration for the API server health checker.

type APIHealthCheckerConfig struct {
	Enabled bool `json:"enabled"`

	CheckInterval time.Duration `json:"checkInterval"`

	Timeout time.Duration `json:"timeout"`

	FailureThreshold int `json:"failureThreshold"`

	SuccessThreshold int `json:"successThreshold"`

	DeepHealthCheck bool `json:"deepHealthCheck"`
}

// DefaultO2IMSConfig returns a default configuration for O2 IMS.

func DefaultO2IMSConfig() *O2IMSConfig {

	return &O2IMSConfig{

		ServerAddress: "0.0.0.0",

		Port: 8080,

		TLSEnabled: false,

		ReadTimeout: 30 * time.Second,

		WriteTimeout: 30 * time.Second,

		IdleTimeout: 60 * time.Second,

		MaxHeaderBytes: 1 << 20, // 1MB

		CloudID: "default-ocloud",

		CloudDescription: "Default O-Cloud",

		AuthEnabled: false,

		TokenExpiry: 24 * time.Hour,

		DatabaseURL: "sqlite:///tmp/o2ims.db",

		ConnectionPool: 10,

		MetricsEnabled: true,

		TracingEnabled: false,

		Host: "localhost",

		CloudProviders: map[string]*CloudProviderConfig{

			"kubernetes": {

				ProviderID: "kubernetes",

				Name: "Default Kubernetes Provider",

				Type: CloudProviderKubernetes,

				Description: "Default Kubernetes provider",

				Endpoint: "",

				Enabled: true,

				Status: "ACTIVE",

				Properties: map[string]interface{}{

					"in_cluster": true,
				},

				Tags: map[string]string{

					"environment": "development",

					"default": "true",
				},

				CreatedAt: time.Now(),

				UpdatedAt: time.Now(),
			},
		},

		SecurityConfig: &APISecurityConfig{

			CORSEnabled: true,

			CORSAllowedOrigins: []string{"*"},

			CORSAllowedMethods: []string{"GET", "POST", "PUT", "DELETE", "OPTIONS"},

			CORSAllowedHeaders: []string{"Content-Type", "Authorization"},

			RateLimitConfig: &RateLimitConfig{

				Enabled: false,

				RequestsPerMin: 1000,

				BurstSize: 100,

				KeyFunc: "ip",
			},

			InputValidation: &InputValidationConfig{

				StrictValidation: false,

				EnableSchemaValidation: false,

				MaxRequestSize: 10 * 1024 * 1024, // 10MB

				SanitizeInput: true,
			},

			EnableCSRF: false,

			AuditLogging: false,
		},

		HealthCheckConfig: &APIHealthCheckConfig{

			Enabled: true,

			Interval: 30 * time.Second,
		},

		MetricsConfig: &MetricsConfig{

			Enabled: true,

			Path: "/metrics",

			Port: 9090,

			CollectionInterval: 30 * time.Second,
		},

		CertFile: "",

		KeyFile: "",
	}

}
>>>>>>> b3529b0b
<|MERGE_RESOLUTION|>--- conflicted
+++ resolved
@@ -2,333 +2,6 @@
 
 import (
 	"context"
-<<<<<<< HEAD
-	"time"
-
-	"k8s.io/apimachinery/pkg/runtime"
-	"github.com/thc1006/nephoran-intent-operator/pkg/oran/o2/models"
-)
-
-// Additional missing types from various files
-type SLAMonitor struct {
-	Thresholds       map[string]float64 `json:"thresholds"`
-	CheckInterval    time.Duration      `json:"checkInterval"`
-	AlertCallbacks   []func(Alert)      `json:"-"`  // Use Alert instead of undefined Alarm
-	EvaluationWindow time.Duration      `json:"evaluationWindow"`
-}
-
-type EventProcessor struct {
-	Processors map[string]func(interface{}) error `json:"-"`
-	Buffer     []interface{}                     `json:"-"`
-	BatchSize  int                               `json:"batchSize"`
-}
-
-type NotificationConfig struct {
-	Enabled         bool                  `json:"enabled"`
-	Channels        []NotificationChannel `json:"channels"`
-	Retries         int                   `json:"retries"`
-	RetryDelay      time.Duration         `json:"retryDelay"`
-	BatchSize       int                   `json:"batchSize"`
-	FlushPeriod     time.Duration         `json:"flushPeriod"`
-	DeadLetterQueue bool                  `json:"deadLetterQueue"`
-}
-
-type NotificationChannel struct {
-	Type        string                 `json:"type"`        // "webhook", "email", "slack", etc.
-	Endpoint    string                 `json:"endpoint"`
-	Credentials map[string]string      `json:"credentials,omitempty"`
-	Config      map[string]interface{} `json:"config,omitempty"`
-	Enabled     bool                   `json:"enabled"`
-}
-
-type InventoryConfig struct {
-	SyncInterval      time.Duration `json:"syncInterval"`
-	CacheEnabled      bool          `json:"cacheEnabled"`
-	CacheTTL          time.Duration `json:"cacheTtl"`
-	MaxItems          int           `json:"maxItems"`
-	CompressionLevel  int           `json:"compressionLevel"`
-	EncryptionEnabled bool          `json:"encryptionEnabled"`
-	BackupEnabled     bool          `json:"backupEnabled"`
-	BackupInterval    time.Duration `json:"backupInterval"`
-}
-
-// Missing types from models package that are referenced but not defined
-type DeploymentManagerFilter struct {
-	Names       []string `json:"names,omitempty"`
-	Types       []string `json:"types,omitempty"`
-	Statuses    []string `json:"statuses,omitempty"`
-	Providers   []string `json:"providers,omitempty"`
-	Locations   []string `json:"locations,omitempty"`
-	Limit       int      `json:"limit,omitempty"`
-	Offset      int      `json:"offset,omitempty"`
-}
-
-type DeploymentManager struct {
-	DeploymentManagerID string                 `json:"deploymentManagerId"`
-	Name                string                 `json:"name"`
-	Description         string                 `json:"description,omitempty"`
-	Type                string                 `json:"type"`
-	Endpoint            string                 `json:"endpoint"`
-	Status              string                 `json:"status"`
-	Capabilities        []string               `json:"capabilities,omitempty"`
-	SupportedTypes      []string               `json:"supportedTypes,omitempty"`
-	Configuration       map[string]interface{} `json:"configuration,omitempty"`
-	Credentials         map[string]string      `json:"credentials,omitempty"`
-	CreatedAt           time.Time              `json:"createdAt"`
-	UpdatedAt           time.Time              `json:"updatedAt"`
-}
-
-type CreateSubscriptionRequest struct {
-	Callback    string                 `json:"callback"`
-	ConsumerID  string                 `json:"consumerId,omitempty"`
-	Filter      map[string]interface{} `json:"filter,omitempty"`
-	EventTypes  []string               `json:"eventTypes,omitempty"`
-	ExpiresAt   *time.Time             `json:"expiresAt,omitempty"`
-	RetryPolicy *RetryPolicy           `json:"retryPolicy,omitempty"`
-}
-
-// Additional configuration type that may be missing
-type MonitoringIntegrationConfig struct {
-	PrometheusEnabled   bool          `json:"prometheusEnabled"`
-	PrometheusEndpoint  string        `json:"prometheusEndpoint,omitempty"`
-	GrafanaEnabled      bool          `json:"grafanaEnabled"`
-	GrafanaEndpoint     string        `json:"grafanaEndpoint,omitempty"`
-	AlertManagerEnabled bool          `json:"alertManagerEnabled"`
-	AlertManagerURL     string        `json:"alertManagerUrl,omitempty"`
-	MetricsInterval     time.Duration `json:"metricsInterval"`
-	HealthCheckInterval time.Duration `json:"healthCheckInterval"`
-	LogLevel            string        `json:"logLevel"`
-	EnableDetailedLogs  bool          `json:"enableDetailedLogs"`
-}
-
-// Stub implementations for models package types
-func init() {
-	// Initialize any required model types or configurations here
-}
-
-// Additional missing service types
-type InventoryManagementService struct {
-	Enabled          bool          `json:"enabled"`
-	SyncInterval     time.Duration `json:"syncInterval"`
-	CacheExpiration  time.Duration `json:"cacheExpiration"`
-	MaxConcurrentOps int           `json:"maxConcurrentOps"`
-	RetryAttempts    int           `json:"retryAttempts"`
-	CompressionLevel int           `json:"compressionLevel"`
-}
-
-type MonitoringIntegrations struct {
-	Prometheus   *PrometheusIntegration   `json:"prometheus,omitempty"`
-	Grafana      *GrafanaIntegration      `json:"grafana,omitempty"`
-	AlertManager *AlertManagerIntegration `json:"alertManager,omitempty"`
-	Jaeger       *JaegerIntegration       `json:"jaeger,omitempty"`
-	Elastic      *ElasticIntegration      `json:"elastic,omitempty"`
-}
-
-type PrometheusIntegration struct {
-	Enabled         bool   `json:"enabled"`
-	Endpoint        string `json:"endpoint"`
-	PushGateway     string `json:"pushGateway,omitempty"`
-	ScrapeInterval  string `json:"scrapeInterval"`
-	RetentionPeriod string `json:"retentionPeriod"`
-}
-
-type GrafanaIntegration struct {
-	Enabled     bool     `json:"enabled"`
-	Endpoint    string   `json:"endpoint"`
-	Username    string   `json:"username,omitempty"`
-	Password    string   `json:"password,omitempty"`
-	OrgID       int      `json:"orgId,omitempty"`
-	Dashboards  []string `json:"dashboards,omitempty"`
-}
-
-type AlertManagerIntegration struct {
-	Enabled     bool     `json:"enabled"`
-	Endpoint    string   `json:"endpoint"`
-	WebhookURL  string   `json:"webhookUrl,omitempty"`
-	Receivers   []string `json:"receivers,omitempty"`
-}
-
-type JaegerIntegration struct {
-	Enabled  bool   `json:"enabled"`
-	Endpoint string `json:"endpoint"`
-	Agent    string `json:"agent,omitempty"`
-}
-
-type ElasticIntegration struct {
-	Enabled  bool   `json:"enabled"`
-	Endpoint string `json:"endpoint"`
-	Username string `json:"username,omitempty"`
-	Password string `json:"password,omitempty"`
-	Index    string `json:"index"`
-}
-
-type ComponentHealthStatus struct {
-	Name            string                 `json:"name"`
-	Healthy         bool                   `json:"healthy"`
-	Status          string                 `json:"status"`
-	Message         string                 `json:"message,omitempty"`
-	LastChecked     time.Time              `json:"lastChecked"`
-	Uptime          time.Duration          `json:"uptime"`
-	Version         string                 `json:"version,omitempty"`
-	Metrics         map[string]interface{} `json:"metrics,omitempty"`
-	Dependencies    []string               `json:"dependencies,omitempty"`
-	Endpoints       []string               `json:"endpoints,omitempty"`
-	LastError       string                 `json:"lastError,omitempty"`
-	ErrorCount      int                    `json:"errorCount"`
-	ResponseTime    time.Duration          `json:"responseTime"`
-	ResourceUsage   *ResourceUsage         `json:"resourceUsage,omitempty"`
-}
-
-type ResourceUsage struct {
-	CPUUsage    float64 `json:"cpuUsage"`
-	MemoryUsage float64 `json:"memoryUsage"`
-	DiskUsage   float64 `json:"diskUsage"`
-	NetworkIO   int64   `json:"networkIO"`
-}
-
-type DeploymentTemplateFilter struct {
-	Names      []string `json:"names,omitempty"`
-	Categories []string `json:"categories,omitempty"`
-	Versions   []string `json:"versions,omitempty"`
-	Limit      int      `json:"limit,omitempty"`
-	Offset     int      `json:"offset,omitempty"`
-}
-
-type DeploymentFilter struct {
-	Names           []string `json:"names,omitempty"`
-	Statuses        []string `json:"statuses,omitempty"`
-	TemplateIDs     []string `json:"templateIds,omitempty"`
-	ResourcePoolIDs []string `json:"resourcePoolIds,omitempty"`
-	Limit           int      `json:"limit,omitempty"`
-	Offset          int      `json:"offset,omitempty"`
-}
-
-type RequestContext struct {
-	UserID      string            `json:"userId"`
-	TenantID    string            `json:"tenantId"`
-	TraceID     string            `json:"traceId"`
-	RequestID   string            `json:"requestId"`
-	Metadata    map[string]string `json:"metadata,omitempty"`
-	Timestamp   time.Time         `json:"timestamp"`
-	IPAddress   string            `json:"ipAddress,omitempty"`
-	UserAgent   string            `json:"userAgent,omitempty"`
-	Permissions []string          `json:"permissions,omitempty"`
-}
-
-type ResourceState struct {
-	State       string                 `json:"state"`
-	Phase       string                 `json:"phase"`
-	Reason      string                 `json:"reason,omitempty"`
-	Message     string                 `json:"message,omitempty"`
-	Timestamp   time.Time              `json:"timestamp"`
-	Conditions  []ResourceCondition    `json:"conditions,omitempty"`
-	Properties  map[string]interface{} `json:"properties,omitempty"`
-}
-
-// Missing types needed in infrastructure_resource_manager.go
-type MetricsData struct {
-	MetricID     string                 `json:"metricId"`
-	ResourceID   string                 `json:"resourceId"`
-	MetricType   string                 `json:"metricType"`
-	Value        float64                `json:"value"`
-	Unit         string                 `json:"unit"`
-	Timestamp    time.Time              `json:"timestamp"`
-	Labels       map[string]string      `json:"labels,omitempty"`
-	Metadata     map[string]interface{} `json:"metadata,omitempty"`
-}
-
-type ScalePolicy struct {
-	PolicyID      string                 `json:"policyId"`
-	ResourceType  string                 `json:"resourceType"`
-	ScaleType     string                 `json:"scaleType"` // UP, DOWN, OUT, IN
-	Triggers      []ScaleTrigger         `json:"triggers"`
-	Actions       []ScaleAction          `json:"actions"`
-	Constraints   map[string]interface{} `json:"constraints,omitempty"`
-	Enabled       bool                   `json:"enabled"`
-	CreatedAt     time.Time              `json:"createdAt"`
-	UpdatedAt     time.Time              `json:"updatedAt"`
-}
-
-type ScaleTrigger struct {
-	TriggerID   string                 `json:"triggerId"`
-	MetricType  string                 `json:"metricType"`
-	Threshold   float64                `json:"threshold"`
-	Operator    string                 `json:"operator"` // GT, LT, EQ, GTE, LTE
-	Duration    time.Duration          `json:"duration"`
-	Conditions  map[string]interface{} `json:"conditions,omitempty"`
-}
-
-type ScaleAction struct {
-	ActionID    string                 `json:"actionId"`
-	ActionType  string                 `json:"actionType"` // SCALE_UP, SCALE_DOWN, SCALE_OUT, SCALE_IN
-	Parameters  map[string]interface{} `json:"parameters"`
-	Delay       time.Duration          `json:"delay,omitempty"`
-	MaxRetries  int                    `json:"maxRetries,omitempty"`
-}
-
-// Additional missing types needed for compilation
-type MetricsCollectionConfig struct {
-	Interval         time.Duration `json:"interval"`
-	Timeout          time.Duration `json:"timeout"`
-	RetryAttempts    int           `json:"retryAttempts"`
-	BufferSize       int           `json:"bufferSize"`
-	CollectionTypes  []string      `json:"collectionTypes"`
-	BatchSize        int           `json:"batchSize"`
-	CompressionLevel int           `json:"compressionLevel"`
-}
-
-type DeploymentTemplate struct {
-	ID          string                 `json:"id"`
-	Name        string                 `json:"name"`
-	Version     string                 `json:"version"`
-	Description string                 `json:"description,omitempty"`
-	Category    string                 `json:"category"`
-	Template    *runtime.RawExtension  `json:"template"`
-	Parameters  map[string]interface{} `json:"parameters,omitempty"`
-	CreatedAt   time.Time              `json:"createdAt"`
-	UpdatedAt   time.Time              `json:"updatedAt"`
-}
-
-type Deployment struct {
-	ID               string                 `json:"id"`
-	Name             string                 `json:"name"`
-	TemplateID       string                 `json:"templateId"`
-	ResourcePoolID   string                 `json:"resourcePoolId"`
-	Status           string                 `json:"status"`
-	Parameters       map[string]interface{} `json:"parameters,omitempty"`
-	Configuration    *runtime.RawExtension  `json:"configuration"`
-	CreatedAt        time.Time              `json:"createdAt"`
-	UpdatedAt        time.Time              `json:"updatedAt"`
-	DeployedAt       *time.Time             `json:"deployedAt,omitempty"`
-	TerminatedAt     *time.Time             `json:"terminatedAt,omitempty"`
-}
-
-type Subscription struct {
-	ID          string                 `json:"id"`
-	Callback    string                 `json:"callback"`
-	ConsumerID  string                 `json:"consumerId,omitempty"`
-	Filter      map[string]interface{} `json:"filter,omitempty"`
-	EventTypes  []string               `json:"eventTypes,omitempty"`
-	Status      string                 `json:"status"`
-	CreatedAt   time.Time              `json:"createdAt"`
-	UpdatedAt   time.Time              `json:"updatedAt"`
-	ExpiresAt   *time.Time             `json:"expiresAt,omitempty"`
-	RetryPolicy *RetryPolicy           `json:"retryPolicy,omitempty"`
-}
-
-// SubscriptionQueryFilter is used for API query filtering, distinct from models.SubscriptionFilter
-type SubscriptionQueryFilter struct {
-	ConsumerIDs []string   `json:"consumerIds,omitempty"`
-	EventTypes  []string   `json:"eventTypes,omitempty"`
-	Status      []string   `json:"status,omitempty"`
-	CreatedFrom *time.Time `json:"createdFrom,omitempty"`
-	CreatedTo   *time.Time `json:"createdTo,omitempty"`
-	Limit       int        `json:"limit,omitempty"`
-	Offset      int        `json:"offset,omitempty"`
-}
-
-// ResourceCondition is already defined in helper_types.go - no need to redeclare
-=======
 	"net/http"
 	"net/url"
 	"time"
@@ -1855,5 +1528,4 @@
 		KeyFile: "",
 	}
 
-}
->>>>>>> b3529b0b
+}