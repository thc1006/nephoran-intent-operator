// Package o2 implements O-RAN Infrastructure Management Service (IMS) API handlers.

// Following O-RAN.WG6.O2ims-Interface-v01.01 specification.

package o2

import (
	"net/http"
	"time"

<<<<<<< HEAD
	models "github.com/thc1006/nephoran-intent-operator/pkg/oran/o2/models"
=======
	"github.com/nephio-project/nephoran-intent-operator/pkg/oran/o2/models"
>>>>>>> b3529b0b
)

// HTTP Error Response following RFC 7807 Problem Details for HTTP APIs.

type ProblemDetail struct {
	Type string `json:"type"`

	Title string `json:"title"`

	Status int `json:"status"`

	Detail string `json:"detail,omitempty"`

	Instance string `json:"instance,omitempty"`

	Extra interface{} `json:"extra,omitempty"`
}

// Service Information Handlers.

// handleGetServiceInfo returns service information.

func (s *O2APIServer) handleGetServiceInfo(w http.ResponseWriter, r *http.Request) {

	serviceInfo := map[string]interface{}{

		"name": "Nephoran O2 IMS",

		"version": "1.0.0",

		"description": "O-RAN Infrastructure Management Service",

		"apiVersion": "v1",

		"specification": "O-RAN.WG6.O2ims-Interface-v01.01",

		"capabilities": []string{

			"InfrastructureInventory",

			"InfrastructureMonitoring",

			"InfrastructureProvisioning",
		},

		"supported_providers": s.providerRegistry.GetSupportedProviders(),

		"timestamp": time.Now().Format(time.RFC3339),
	}

	s.writeJSONResponse(w, r, StatusOK, serviceInfo)

}

// handleHealthCheck returns health status.

func (s *O2APIServer) handleHealthCheck(w http.ResponseWriter, r *http.Request) {

	health := s.healthChecker.GetHealthStatus()

	status := StatusOK

	if health.Status == "DOWN" {

		status = StatusServiceUnavailable

	} else if health.Status == "DEGRADED" {

		status = StatusOK // Still return 200 for degraded but mention in body

	}

	s.writeJSONResponse(w, r, status, health)

}

// handleReadinessCheck returns readiness status.

func (s *O2APIServer) handleReadinessCheck(w http.ResponseWriter, r *http.Request) {

	ready := map[string]interface{}{

		"status": "READY",

		"timestamp": time.Now().Format(time.RFC3339),

		"checks": map[string]string{

			"database": "OK",

			"providers": "OK",
		},
	}

	s.writeJSONResponse(w, r, StatusOK, ready)

}

// Resource Pool Handlers.

// handleGetResourcePools retrieves resource pools with filtering.

func (s *O2APIServer) handleGetResourcePools(w http.ResponseWriter, r *http.Request) {

	filter := s.parseResourcePoolFilter(r)

	pools, err := s.imsService.GetResourcePools(r.Context(), filter)

	if err != nil {

		s.writeErrorResponse(w, r, StatusInternalServerError, "Failed to retrieve resource pools", err)

		return

	}

	s.writeJSONResponse(w, r, StatusOK, pools)

}

// handleGetResourcePool retrieves a specific resource pool.

func (s *O2APIServer) handleGetResourcePool(w http.ResponseWriter, r *http.Request) {

	poolID := s.getPathParam(r, "resourcePoolId")

	if poolID == "" {

		s.writeErrorResponse(w, r, StatusBadRequest, "Resource pool ID is required", nil)

		return

	}

	pool, err := s.imsService.GetResourcePool(r.Context(), poolID)

	if err != nil {

		s.writeErrorResponse(w, r, StatusNotFound, "Resource pool not found", err)

		return

	}

	s.writeJSONResponse(w, r, StatusOK, pool)

}

// handleCreateResourcePool creates a new resource pool.

func (s *O2APIServer) handleCreateResourcePool(w http.ResponseWriter, r *http.Request) {

	var req models.CreateResourcePoolRequest

	if err := s.decodeJSONRequest(r, &req); err != nil {

		s.writeErrorResponse(w, r, StatusBadRequest, "Invalid request body", err)

		return

	}

	pool, err := s.imsService.CreateResourcePool(r.Context(), &req)

	if err != nil {

		s.writeErrorResponse(w, r, StatusInternalServerError, "Failed to create resource pool", err)

		return

	}

	s.metrics.RecordResourceOperation("create", "resource_pool", req.Provider, "success")

	s.writeJSONResponse(w, r, StatusCreated, pool)

}

// handleUpdateResourcePool updates an existing resource pool.

func (s *O2APIServer) handleUpdateResourcePool(w http.ResponseWriter, r *http.Request) {

	poolID := s.getPathParam(r, "resourcePoolId")

	if poolID == "" {

		s.writeErrorResponse(w, r, StatusBadRequest, "Resource pool ID is required", nil)

		return

	}

	var req models.UpdateResourcePoolRequest

	if err := s.decodeJSONRequest(r, &req); err != nil {

		s.writeErrorResponse(w, r, StatusBadRequest, "Invalid request body", err)

		return

	}

<<<<<<< HEAD
	err := s.imsService.UpdateResourcePool(r.Context(), poolID, &req)
=======
	pool, err := s.imsService.UpdateResourcePool(r.Context(), poolID, &req)

>>>>>>> b3529b0b
	if err != nil {

		s.writeErrorResponse(w, r, StatusInternalServerError, "Failed to update resource pool", err)

		return

	}

	s.metrics.RecordResourceOperation("update", "resource_pool", "unknown", "success")
<<<<<<< HEAD
	s.writeJSONResponse(w, r, StatusOK, map[string]string{"status": "updated"})
=======

	s.writeJSONResponse(w, r, StatusOK, pool)

>>>>>>> b3529b0b
}

// handleDeleteResourcePool deletes a resource pool.

func (s *O2APIServer) handleDeleteResourcePool(w http.ResponseWriter, r *http.Request) {

	poolID := s.getPathParam(r, "resourcePoolId")

	if poolID == "" {

		s.writeErrorResponse(w, r, StatusBadRequest, "Resource pool ID is required", nil)

		return

	}

	if err := s.imsService.DeleteResourcePool(r.Context(), poolID); err != nil {

		s.writeErrorResponse(w, r, StatusInternalServerError, "Failed to delete resource pool", err)

		return

	}

	s.metrics.RecordResourceOperation("delete", "resource_pool", "unknown", "success")

	w.WriteHeader(StatusNoContent)

}

// Resource Type Handlers.

// handleGetResourceTypes retrieves resource types.

func (s *O2APIServer) handleGetResourceTypes(w http.ResponseWriter, r *http.Request) {

	filter := s.parseResourceTypeFilter(r)

	resourceTypes, err := s.imsService.GetResourceTypes(r.Context(), filter)

	if err != nil {

		s.writeErrorResponse(w, r, StatusInternalServerError, "Failed to retrieve resource types", err)

		return

	}

	s.writeJSONResponse(w, r, StatusOK, resourceTypes)

}

// handleGetResourceType retrieves a specific resource type.

func (s *O2APIServer) handleGetResourceType(w http.ResponseWriter, r *http.Request) {

	typeID := s.getPathParam(r, "resourceTypeId")

	if typeID == "" {

		s.writeErrorResponse(w, r, StatusBadRequest, "Resource type ID is required", nil)

		return

	}

	resourceType, err := s.imsService.GetResourceType(r.Context(), typeID)

	if err != nil {

		s.writeErrorResponse(w, r, StatusNotFound, "Resource type not found", err)

		return

	}

	s.writeJSONResponse(w, r, StatusOK, resourceType)

}

// handleCreateResourceType creates a new resource type.

func (s *O2APIServer) handleCreateResourceType(w http.ResponseWriter, r *http.Request) {
<<<<<<< HEAD
	var req models.CreateResourceTypeRequest
	if err := s.decodeJSONRequest(r, &req); err != nil {
=======

	var resourceType models.ResourceType

	if err := s.decodeJSONRequest(r, &resourceType); err != nil {

>>>>>>> b3529b0b
		s.writeErrorResponse(w, r, StatusBadRequest, "Invalid request body", err)

		return

	}

<<<<<<< HEAD
	createdType, err := s.imsService.CreateResourceType(r.Context(), &req)
=======
	createdType, err := s.imsService.CreateResourceType(r.Context(), &resourceType)

>>>>>>> b3529b0b
	if err != nil {

		s.writeErrorResponse(w, r, StatusInternalServerError, "Failed to create resource type", err)

		return

	}

	s.metrics.RecordResourceOperation("create", "resource_type", "system", "success")

	s.writeJSONResponse(w, r, StatusCreated, createdType)

}

// handleUpdateResourceType updates an existing resource type.

func (s *O2APIServer) handleUpdateResourceType(w http.ResponseWriter, r *http.Request) {

	typeID := s.getPathParam(r, "resourceTypeId")

	if typeID == "" {

		s.writeErrorResponse(w, r, StatusBadRequest, "Resource type ID is required", nil)

		return

	}

<<<<<<< HEAD
	var req models.UpdateResourceTypeRequest
	if err := s.decodeJSONRequest(r, &req); err != nil {
=======
	var resourceType models.ResourceType

	if err := s.decodeJSONRequest(r, &resourceType); err != nil {

>>>>>>> b3529b0b
		s.writeErrorResponse(w, r, StatusBadRequest, "Invalid request body", err)

		return

	}

<<<<<<< HEAD
	updatedType, err := s.imsService.UpdateResourceType(r.Context(), typeID, &req)
=======
	updatedType, err := s.imsService.UpdateResourceType(r.Context(), typeID, &resourceType)

>>>>>>> b3529b0b
	if err != nil {

		s.writeErrorResponse(w, r, StatusInternalServerError, "Failed to update resource type", err)

		return

	}

	s.metrics.RecordResourceOperation("update", "resource_type", "system", "success")

	s.writeJSONResponse(w, r, StatusOK, updatedType)

}

// handleDeleteResourceType deletes a resource type.

func (s *O2APIServer) handleDeleteResourceType(w http.ResponseWriter, r *http.Request) {

	typeID := s.getPathParam(r, "resourceTypeId")

	if typeID == "" {

		s.writeErrorResponse(w, r, StatusBadRequest, "Resource type ID is required", nil)

		return

	}

	if err := s.imsService.DeleteResourceType(r.Context(), typeID); err != nil {

		s.writeErrorResponse(w, r, StatusInternalServerError, "Failed to delete resource type", err)

		return

	}

	s.metrics.RecordResourceOperation("delete", "resource_type", "system", "success")

	w.WriteHeader(StatusNoContent)

}

// Resource Handlers.

// handleGetResources retrieves resources with filtering.

func (s *O2APIServer) handleGetResources(w http.ResponseWriter, r *http.Request) {

	filter := s.parseResourceFilter(r)

	resources, err := s.imsService.GetResources(r.Context(), filter)

	if err != nil {

		s.writeErrorResponse(w, r, StatusInternalServerError, "Failed to retrieve resources", err)

		return

	}

	s.writeJSONResponse(w, r, StatusOK, resources)

}

// handleGetResource retrieves a specific resource.

func (s *O2APIServer) handleGetResource(w http.ResponseWriter, r *http.Request) {

	resourceID := s.getPathParam(r, "resourceId")

	if resourceID == "" {

		s.writeErrorResponse(w, r, StatusBadRequest, "Resource ID is required", nil)

		return

	}

	resource, err := s.imsService.GetResource(r.Context(), resourceID)

	if err != nil {

		s.writeErrorResponse(w, r, StatusNotFound, "Resource not found", err)

		return

	}

	s.writeJSONResponse(w, r, StatusOK, resource)

}

// handleCreateResource creates a new resource.

func (s *O2APIServer) handleCreateResource(w http.ResponseWriter, r *http.Request) {

	var req models.CreateResourceRequest

	if err := s.decodeJSONRequest(r, &req); err != nil {

		s.writeErrorResponse(w, r, StatusBadRequest, "Invalid request body", err)

		return

	}

	resource, err := s.imsService.CreateResource(r.Context(), &req)

	if err != nil {

		s.writeErrorResponse(w, r, StatusInternalServerError, "Failed to create resource", err)

		return

	}

	s.metrics.RecordResourceOperation("create", req.ResourceTypeID, "unknown", "success")

	s.writeJSONResponse(w, r, StatusCreated, resource)

}

// handleUpdateResource updates an existing resource.

func (s *O2APIServer) handleUpdateResource(w http.ResponseWriter, r *http.Request) {

	resourceID := s.getPathParam(r, "resourceId")

	if resourceID == "" {

		s.writeErrorResponse(w, r, StatusBadRequest, "Resource ID is required", nil)

		return

	}

	var req models.UpdateResourceRequest

	if err := s.decodeJSONRequest(r, &req); err != nil {

		s.writeErrorResponse(w, r, StatusBadRequest, "Invalid request body", err)

		return

	}

<<<<<<< HEAD
	err := s.imsService.UpdateResource(r.Context(), resourceID, &req)
=======
	resource, err := s.imsService.UpdateResource(r.Context(), resourceID, &req)

>>>>>>> b3529b0b
	if err != nil {

		s.writeErrorResponse(w, r, StatusInternalServerError, "Failed to update resource", err)

		return

	}

	s.metrics.RecordResourceOperation("update", "resource", "unknown", "success")
<<<<<<< HEAD
	s.writeJSONResponse(w, r, StatusOK, map[string]string{"status": "updated"})
=======

	s.writeJSONResponse(w, r, StatusOK, resource)

>>>>>>> b3529b0b
}

// handleDeleteResource deletes a resource.

func (s *O2APIServer) handleDeleteResource(w http.ResponseWriter, r *http.Request) {

	resourceID := s.getPathParam(r, "resourceId")

	if resourceID == "" {

		s.writeErrorResponse(w, r, StatusBadRequest, "Resource ID is required", nil)

		return

	}

	if err := s.imsService.DeleteResource(r.Context(), resourceID); err != nil {

		s.writeErrorResponse(w, r, StatusInternalServerError, "Failed to delete resource", err)

		return

	}

	s.metrics.RecordResourceOperation("delete", "resource", "unknown", "success")

	w.WriteHeader(StatusNoContent)

}

// Resource Health and Monitoring Handlers.

// handleGetResourceHealth retrieves resource health status.

func (s *O2APIServer) handleGetResourceHealth(w http.ResponseWriter, r *http.Request) {

	resourceID := s.getPathParam(r, "resourceId")

	if resourceID == "" {

		s.writeErrorResponse(w, r, StatusBadRequest, "Resource ID is required", nil)

		return

	}

	health, err := s.imsService.GetResourceHealth(r.Context(), resourceID)

	if err != nil {

		s.writeErrorResponse(w, r, StatusInternalServerError, "Failed to retrieve resource health", err)

		return

	}

	s.writeJSONResponse(w, r, StatusOK, health)

}

// handleGetResourceAlarms retrieves resource alarms.

func (s *O2APIServer) handleGetResourceAlarms(w http.ResponseWriter, r *http.Request) {

	resourceID := s.getPathParam(r, "resourceId")

	if resourceID == "" {

		s.writeErrorResponse(w, r, StatusBadRequest, "Resource ID is required", nil)

		return

	}

	filter := s.parseAlarmFilter(r)

	alarms, err := s.imsService.GetResourceAlarms(r.Context(), resourceID, filter)

	if err != nil {

		s.writeErrorResponse(w, r, StatusInternalServerError, "Failed to retrieve resource alarms", err)

		return

	}

	s.writeJSONResponse(w, r, StatusOK, alarms)

}

// handleGetResourceMetrics retrieves resource metrics.

func (s *O2APIServer) handleGetResourceMetrics(w http.ResponseWriter, r *http.Request) {

	resourceID := s.getPathParam(r, "resourceId")

	if resourceID == "" {

		s.writeErrorResponse(w, r, StatusBadRequest, "Resource ID is required", nil)

		return

	}

	filter := s.parseMetricsFilter(r)

	metrics, err := s.imsService.GetResourceMetrics(r.Context(), resourceID, filter)

	if err != nil {

		s.writeErrorResponse(w, r, StatusInternalServerError, "Failed to retrieve resource metrics", err)

		return

	}

	s.writeJSONResponse(w, r, StatusOK, metrics)

}

// Deployment Template Handlers.

// handleGetDeploymentTemplates retrieves deployment templates.

func (s *O2APIServer) handleGetDeploymentTemplates(w http.ResponseWriter, r *http.Request) {

	filter := s.parseDeploymentTemplateFilter(r)

	templates, err := s.imsService.GetDeploymentTemplates(r.Context(), filter)

	if err != nil {

		s.writeErrorResponse(w, r, StatusInternalServerError, "Failed to retrieve deployment templates", err)

		return

	}

	s.writeJSONResponse(w, r, StatusOK, templates)

}

// handleGetDeploymentTemplate retrieves a specific deployment template.

func (s *O2APIServer) handleGetDeploymentTemplate(w http.ResponseWriter, r *http.Request) {

	templateID := s.getPathParam(r, "templateId")

	if templateID == "" {

		s.writeErrorResponse(w, r, StatusBadRequest, "Template ID is required", nil)

		return

	}

	template, err := s.imsService.GetDeploymentTemplate(r.Context(), templateID)

	if err != nil {

		s.writeErrorResponse(w, r, StatusNotFound, "Deployment template not found", err)

		return

	}

	s.writeJSONResponse(w, r, StatusOK, template)

}

// handleCreateDeploymentTemplate creates a new deployment template.

func (s *O2APIServer) handleCreateDeploymentTemplate(w http.ResponseWriter, r *http.Request) {
<<<<<<< HEAD
	var req models.CreateDeploymentTemplateRequest
	if err := s.decodeJSONRequest(r, &req); err != nil {
=======

	var template DeploymentTemplate

	if err := s.decodeJSONRequest(r, &template); err != nil {

>>>>>>> b3529b0b
		s.writeErrorResponse(w, r, StatusBadRequest, "Invalid request body", err)

		return

	}

<<<<<<< HEAD
	createdTemplate, err := s.imsService.CreateDeploymentTemplate(r.Context(), &req)
=======
	createdTemplate, err := s.imsService.CreateDeploymentTemplate(r.Context(), &template)

>>>>>>> b3529b0b
	if err != nil {

		s.writeErrorResponse(w, r, StatusInternalServerError, "Failed to create deployment template", err)

		return

	}

	s.metrics.RecordResourceOperation("create", "deployment_template", "system", "success")

	s.writeJSONResponse(w, r, StatusCreated, createdTemplate)

}

// handleUpdateDeploymentTemplate updates an existing deployment template.

func (s *O2APIServer) handleUpdateDeploymentTemplate(w http.ResponseWriter, r *http.Request) {

	templateID := s.getPathParam(r, "templateId")

	if templateID == "" {

		s.writeErrorResponse(w, r, StatusBadRequest, "Template ID is required", nil)

		return

	}

<<<<<<< HEAD
	var req models.UpdateDeploymentTemplateRequest
	if err := s.decodeJSONRequest(r, &req); err != nil {
=======
	var template DeploymentTemplate

	if err := s.decodeJSONRequest(r, &template); err != nil {

>>>>>>> b3529b0b
		s.writeErrorResponse(w, r, StatusBadRequest, "Invalid request body", err)

		return

	}

<<<<<<< HEAD
	err := s.imsService.UpdateDeploymentTemplate(r.Context(), templateID, &req)
=======
	updatedTemplate, err := s.imsService.UpdateDeploymentTemplate(r.Context(), templateID, &template)

>>>>>>> b3529b0b
	if err != nil {

		s.writeErrorResponse(w, r, StatusInternalServerError, "Failed to update deployment template", err)

		return

	}

	s.metrics.RecordResourceOperation("update", "deployment_template", "system", "success")
<<<<<<< HEAD
	s.writeJSONResponse(w, r, StatusOK, map[string]string{"status": "updated"})
=======

	s.writeJSONResponse(w, r, StatusOK, updatedTemplate)

>>>>>>> b3529b0b
}

// handleDeleteDeploymentTemplate deletes a deployment template.

func (s *O2APIServer) handleDeleteDeploymentTemplate(w http.ResponseWriter, r *http.Request) {

	templateID := s.getPathParam(r, "templateId")

	if templateID == "" {

		s.writeErrorResponse(w, r, StatusBadRequest, "Template ID is required", nil)

		return

	}

	if err := s.imsService.DeleteDeploymentTemplate(r.Context(), templateID); err != nil {

		s.writeErrorResponse(w, r, StatusInternalServerError, "Failed to delete deployment template", err)

		return

	}

	s.metrics.RecordResourceOperation("delete", "deployment_template", "system", "success")

	w.WriteHeader(StatusNoContent)

}

// Deployment Management Handlers.

// handleGetDeployments retrieves deployments.

func (s *O2APIServer) handleGetDeployments(w http.ResponseWriter, r *http.Request) {

	filter := s.parseDeploymentFilter(r)

	deployments, err := s.imsService.GetDeployments(r.Context(), filter)

	if err != nil {

		s.writeErrorResponse(w, r, StatusInternalServerError, "Failed to retrieve deployments", err)

		return

	}

	s.writeJSONResponse(w, r, StatusOK, deployments)

}

// handleGetDeployment retrieves a specific deployment.

func (s *O2APIServer) handleGetDeployment(w http.ResponseWriter, r *http.Request) {

	deploymentID := s.getPathParam(r, "deploymentId")

	if deploymentID == "" {

		s.writeErrorResponse(w, r, StatusBadRequest, "Deployment ID is required", nil)

		return

	}

	deployment, err := s.imsService.GetDeployment(r.Context(), deploymentID)

	if err != nil {

		s.writeErrorResponse(w, r, StatusNotFound, "Deployment not found", err)

		return

	}

	s.writeJSONResponse(w, r, StatusOK, deployment)

}

// handleCreateDeployment creates a new deployment.

func (s *O2APIServer) handleCreateDeployment(w http.ResponseWriter, r *http.Request) {
<<<<<<< HEAD
	var req models.CreateDeploymentRequest
=======

	var req CreateDeploymentRequest

>>>>>>> b3529b0b
	if err := s.decodeJSONRequest(r, &req); err != nil {

		s.writeErrorResponse(w, r, StatusBadRequest, "Invalid request body", err)

		return

	}

	deployment, err := s.imsService.CreateDeployment(r.Context(), &req)

	if err != nil {

		s.writeErrorResponse(w, r, StatusInternalServerError, "Failed to create deployment", err)

		return

	}

	s.metrics.RecordResourceOperation("create", "deployment", "unknown", "success")

	s.writeJSONResponse(w, r, StatusCreated, deployment)

}

// handleUpdateDeployment updates an existing deployment.

func (s *O2APIServer) handleUpdateDeployment(w http.ResponseWriter, r *http.Request) {

	deploymentID := s.getPathParam(r, "deploymentId")

	if deploymentID == "" {

		s.writeErrorResponse(w, r, StatusBadRequest, "Deployment ID is required", nil)

		return

	}

<<<<<<< HEAD
	var req models.UpdateDeploymentRequest
=======
	var req UpdateDeploymentRequest

>>>>>>> b3529b0b
	if err := s.decodeJSONRequest(r, &req); err != nil {

		s.writeErrorResponse(w, r, StatusBadRequest, "Invalid request body", err)

		return

	}

<<<<<<< HEAD
	err := s.imsService.UpdateDeployment(r.Context(), deploymentID, &req)
=======
	deployment, err := s.imsService.UpdateDeployment(r.Context(), deploymentID, &req)

>>>>>>> b3529b0b
	if err != nil {

		s.writeErrorResponse(w, r, StatusInternalServerError, "Failed to update deployment", err)

		return

	}

	s.metrics.RecordResourceOperation("update", "deployment", "unknown", "success")
<<<<<<< HEAD
	s.writeJSONResponse(w, r, StatusOK, map[string]string{"status": "updated"})
=======

	s.writeJSONResponse(w, r, StatusOK, deployment)

>>>>>>> b3529b0b
}

// handleDeleteDeployment deletes a deployment.

func (s *O2APIServer) handleDeleteDeployment(w http.ResponseWriter, r *http.Request) {

	deploymentID := s.getPathParam(r, "deploymentId")

	if deploymentID == "" {

		s.writeErrorResponse(w, r, StatusBadRequest, "Deployment ID is required", nil)

		return

	}

	if err := s.imsService.DeleteDeployment(r.Context(), deploymentID); err != nil {

		s.writeErrorResponse(w, r, StatusInternalServerError, "Failed to delete deployment", err)

		return

	}

	s.metrics.RecordResourceOperation("delete", "deployment", "unknown", "success")

	w.WriteHeader(StatusNoContent)

}

// Subscription Handlers.

// handleCreateSubscription creates a new subscription.

func (s *O2APIServer) handleCreateSubscription(w http.ResponseWriter, r *http.Request) {
<<<<<<< HEAD
	var req models.CreateSubscriptionRequest
	if err := s.decodeJSONRequest(r, &req); err != nil {
=======

	var subscription Subscription

	if err := s.decodeJSONRequest(r, &subscription); err != nil {

>>>>>>> b3529b0b
		s.writeErrorResponse(w, r, StatusBadRequest, "Invalid request body", err)

		return

	}

<<<<<<< HEAD
	createdSubscription, err := s.imsService.CreateSubscription(r.Context(), &req)
=======
	createdSubscription, err := s.imsService.CreateSubscription(r.Context(), &subscription)

>>>>>>> b3529b0b
	if err != nil {

		s.writeErrorResponse(w, r, StatusInternalServerError, "Failed to create subscription", err)

		return

	}

	s.writeJSONResponse(w, r, StatusCreated, createdSubscription)

}

// handleGetSubscriptions retrieves subscriptions.

func (s *O2APIServer) handleGetSubscriptions(w http.ResponseWriter, r *http.Request) {

	filter := s.parseSubscriptionFilter(r)

	subscriptions, err := s.imsService.GetSubscriptions(r.Context(), filter)

	if err != nil {

		s.writeErrorResponse(w, r, StatusInternalServerError, "Failed to retrieve subscriptions", err)

		return

	}

	s.writeJSONResponse(w, r, StatusOK, subscriptions)

}

// handleGetSubscription retrieves a specific subscription.

func (s *O2APIServer) handleGetSubscription(w http.ResponseWriter, r *http.Request) {

	subscriptionID := s.getPathParam(r, "subscriptionId")

	if subscriptionID == "" {

		s.writeErrorResponse(w, r, StatusBadRequest, "Subscription ID is required", nil)

		return

	}

	subscription, err := s.imsService.GetSubscription(r.Context(), subscriptionID)

	if err != nil {

		s.writeErrorResponse(w, r, StatusNotFound, "Subscription not found", err)

		return

	}

	s.writeJSONResponse(w, r, StatusOK, subscription)

}

// handleUpdateSubscription updates an existing subscription.

func (s *O2APIServer) handleUpdateSubscription(w http.ResponseWriter, r *http.Request) {

	subscriptionID := s.getPathParam(r, "subscriptionId")

	if subscriptionID == "" {

		s.writeErrorResponse(w, r, StatusBadRequest, "Subscription ID is required", nil)

		return

	}

<<<<<<< HEAD
	var req models.UpdateSubscriptionRequest
	if err := s.decodeJSONRequest(r, &req); err != nil {
=======
	var subscription Subscription

	if err := s.decodeJSONRequest(r, &subscription); err != nil {

>>>>>>> b3529b0b
		s.writeErrorResponse(w, r, StatusBadRequest, "Invalid request body", err)

		return

	}

<<<<<<< HEAD
	err := s.imsService.UpdateSubscription(r.Context(), subscriptionID, &req)
=======
	updatedSubscription, err := s.imsService.UpdateSubscription(r.Context(), subscriptionID, &subscription)

>>>>>>> b3529b0b
	if err != nil {

		s.writeErrorResponse(w, r, StatusInternalServerError, "Failed to update subscription", err)

		return

	}

<<<<<<< HEAD
	s.writeJSONResponse(w, r, StatusOK, map[string]string{"status": "updated"})
=======
	s.writeJSONResponse(w, r, StatusOK, updatedSubscription)

>>>>>>> b3529b0b
}

// handleDeleteSubscription deletes a subscription.

func (s *O2APIServer) handleDeleteSubscription(w http.ResponseWriter, r *http.Request) {

	subscriptionID := s.getPathParam(r, "subscriptionId")

	if subscriptionID == "" {

		s.writeErrorResponse(w, r, StatusBadRequest, "Subscription ID is required", nil)

		return

	}

	if err := s.imsService.DeleteSubscription(r.Context(), subscriptionID); err != nil {

		s.writeErrorResponse(w, r, StatusInternalServerError, "Failed to delete subscription", err)

		return

	}

	w.WriteHeader(StatusNoContent)

}

// Cloud Provider Management Handlers.

// handleRegisterCloudProvider registers a new cloud provider.

func (s *O2APIServer) handleRegisterCloudProvider(w http.ResponseWriter, r *http.Request) {

	var provider CloudProviderConfig

	if err := s.decodeJSONRequest(r, &provider); err != nil {

		s.writeErrorResponse(w, r, StatusBadRequest, "Invalid request body", err)

		return

	}

	_, err := s.imsService.RegisterCloudProvider(r.Context(), &provider)

	if err != nil {

		s.writeErrorResponse(w, r, StatusInternalServerError, "Failed to register cloud provider", err)

		return

	}

	s.writeJSONResponse(w, r, StatusCreated, provider)

}

// handleGetCloudProviders retrieves cloud providers.

func (s *O2APIServer) handleGetCloudProviders(w http.ResponseWriter, r *http.Request) {

	providers, err := s.imsService.GetCloudProviders(r.Context())

	if err != nil {

		s.writeErrorResponse(w, r, StatusInternalServerError, "Failed to retrieve cloud providers", err)

		return

	}

	s.writeJSONResponse(w, r, StatusOK, providers)

}

// handleGetCloudProvider retrieves a specific cloud provider.

func (s *O2APIServer) handleGetCloudProvider(w http.ResponseWriter, r *http.Request) {

	providerID := s.getPathParam(r, "providerId")

	if providerID == "" {

		s.writeErrorResponse(w, r, StatusBadRequest, "Provider ID is required", nil)

		return

	}

	provider, err := s.imsService.GetCloudProvider(r.Context(), providerID)

	if err != nil {

		s.writeErrorResponse(w, r, StatusNotFound, "Cloud provider not found", err)

		return

	}

	s.writeJSONResponse(w, r, StatusOK, provider)

}

// handleUpdateCloudProvider updates an existing cloud provider.

func (s *O2APIServer) handleUpdateCloudProvider(w http.ResponseWriter, r *http.Request) {

	providerID := s.getPathParam(r, "providerId")

	if providerID == "" {

		s.writeErrorResponse(w, r, StatusBadRequest, "Provider ID is required", nil)

		return

	}

	var provider CloudProviderConfig

	if err := s.decodeJSONRequest(r, &provider); err != nil {

		s.writeErrorResponse(w, r, StatusBadRequest, "Invalid request body", err)

		return

	}

	_, err := s.imsService.UpdateCloudProvider(r.Context(), providerID, &provider)

	if err != nil {

		s.writeErrorResponse(w, r, StatusInternalServerError, "Failed to update cloud provider", err)

		return

	}

	s.writeJSONResponse(w, r, StatusOK, provider)

}

// handleRemoveCloudProvider removes a cloud provider.

func (s *O2APIServer) handleRemoveCloudProvider(w http.ResponseWriter, r *http.Request) {

	providerID := s.getPathParam(r, "providerId")

	if providerID == "" {

		s.writeErrorResponse(w, r, StatusBadRequest, "Provider ID is required", nil)

		return

	}

	if err := s.imsService.RemoveCloudProvider(r.Context(), providerID); err != nil {

		s.writeErrorResponse(w, r, StatusInternalServerError, "Failed to remove cloud provider", err)

		return

	}

	w.WriteHeader(StatusNoContent)

}<|MERGE_RESOLUTION|>--- conflicted
+++ resolved
@@ -8,11 +8,7 @@
 	"net/http"
 	"time"
 
-<<<<<<< HEAD
-	models "github.com/thc1006/nephoran-intent-operator/pkg/oran/o2/models"
-=======
 	"github.com/nephio-project/nephoran-intent-operator/pkg/oran/o2/models"
->>>>>>> b3529b0b
 )
 
 // HTTP Error Response following RFC 7807 Problem Details for HTTP APIs.
@@ -215,12 +211,8 @@
 
 	}
 
-<<<<<<< HEAD
-	err := s.imsService.UpdateResourcePool(r.Context(), poolID, &req)
-=======
 	pool, err := s.imsService.UpdateResourcePool(r.Context(), poolID, &req)
 
->>>>>>> b3529b0b
 	if err != nil {
 
 		s.writeErrorResponse(w, r, StatusInternalServerError, "Failed to update resource pool", err)
@@ -230,13 +222,9 @@
 	}
 
 	s.metrics.RecordResourceOperation("update", "resource_pool", "unknown", "success")
-<<<<<<< HEAD
-	s.writeJSONResponse(w, r, StatusOK, map[string]string{"status": "updated"})
-=======
 
 	s.writeJSONResponse(w, r, StatusOK, pool)
 
->>>>>>> b3529b0b
 }
 
 // handleDeleteResourcePool deletes a resource pool.
@@ -320,144 +308,254 @@
 // handleCreateResourceType creates a new resource type.
 
 func (s *O2APIServer) handleCreateResourceType(w http.ResponseWriter, r *http.Request) {
-<<<<<<< HEAD
-	var req models.CreateResourceTypeRequest
+
+	var resourceType models.ResourceType
+
+	if err := s.decodeJSONRequest(r, &resourceType); err != nil {
+
+		s.writeErrorResponse(w, r, StatusBadRequest, "Invalid request body", err)
+
+		return
+
+	}
+
+	createdType, err := s.imsService.CreateResourceType(r.Context(), &resourceType)
+
+	if err != nil {
+
+		s.writeErrorResponse(w, r, StatusInternalServerError, "Failed to create resource type", err)
+
+		return
+
+	}
+
+	s.metrics.RecordResourceOperation("create", "resource_type", "system", "success")
+
+	s.writeJSONResponse(w, r, StatusCreated, createdType)
+
+}
+
+// handleUpdateResourceType updates an existing resource type.
+
+func (s *O2APIServer) handleUpdateResourceType(w http.ResponseWriter, r *http.Request) {
+
+	typeID := s.getPathParam(r, "resourceTypeId")
+
+	if typeID == "" {
+
+		s.writeErrorResponse(w, r, StatusBadRequest, "Resource type ID is required", nil)
+
+		return
+
+	}
+
+	var resourceType models.ResourceType
+
+	if err := s.decodeJSONRequest(r, &resourceType); err != nil {
+
+		s.writeErrorResponse(w, r, StatusBadRequest, "Invalid request body", err)
+
+		return
+
+	}
+
+	updatedType, err := s.imsService.UpdateResourceType(r.Context(), typeID, &resourceType)
+
+	if err != nil {
+
+		s.writeErrorResponse(w, r, StatusInternalServerError, "Failed to update resource type", err)
+
+		return
+
+	}
+
+	s.metrics.RecordResourceOperation("update", "resource_type", "system", "success")
+
+	s.writeJSONResponse(w, r, StatusOK, updatedType)
+
+}
+
+// handleDeleteResourceType deletes a resource type.
+
+func (s *O2APIServer) handleDeleteResourceType(w http.ResponseWriter, r *http.Request) {
+
+	typeID := s.getPathParam(r, "resourceTypeId")
+
+	if typeID == "" {
+
+		s.writeErrorResponse(w, r, StatusBadRequest, "Resource type ID is required", nil)
+
+		return
+
+	}
+
+	if err := s.imsService.DeleteResourceType(r.Context(), typeID); err != nil {
+
+		s.writeErrorResponse(w, r, StatusInternalServerError, "Failed to delete resource type", err)
+
+		return
+
+	}
+
+	s.metrics.RecordResourceOperation("delete", "resource_type", "system", "success")
+
+	w.WriteHeader(StatusNoContent)
+
+}
+
+// Resource Handlers.
+
+// handleGetResources retrieves resources with filtering.
+
+func (s *O2APIServer) handleGetResources(w http.ResponseWriter, r *http.Request) {
+
+	filter := s.parseResourceFilter(r)
+
+	resources, err := s.imsService.GetResources(r.Context(), filter)
+
+	if err != nil {
+
+		s.writeErrorResponse(w, r, StatusInternalServerError, "Failed to retrieve resources", err)
+
+		return
+
+	}
+
+	s.writeJSONResponse(w, r, StatusOK, resources)
+
+}
+
+// handleGetResource retrieves a specific resource.
+
+func (s *O2APIServer) handleGetResource(w http.ResponseWriter, r *http.Request) {
+
+	resourceID := s.getPathParam(r, "resourceId")
+
+	if resourceID == "" {
+
+		s.writeErrorResponse(w, r, StatusBadRequest, "Resource ID is required", nil)
+
+		return
+
+	}
+
+	resource, err := s.imsService.GetResource(r.Context(), resourceID)
+
+	if err != nil {
+
+		s.writeErrorResponse(w, r, StatusNotFound, "Resource not found", err)
+
+		return
+
+	}
+
+	s.writeJSONResponse(w, r, StatusOK, resource)
+
+}
+
+// handleCreateResource creates a new resource.
+
+func (s *O2APIServer) handleCreateResource(w http.ResponseWriter, r *http.Request) {
+
+	var req models.CreateResourceRequest
+
 	if err := s.decodeJSONRequest(r, &req); err != nil {
-=======
-
-	var resourceType models.ResourceType
-
-	if err := s.decodeJSONRequest(r, &resourceType); err != nil {
-
->>>>>>> b3529b0b
-		s.writeErrorResponse(w, r, StatusBadRequest, "Invalid request body", err)
-
-		return
-
-	}
-
-<<<<<<< HEAD
-	createdType, err := s.imsService.CreateResourceType(r.Context(), &req)
-=======
-	createdType, err := s.imsService.CreateResourceType(r.Context(), &resourceType)
-
->>>>>>> b3529b0b
-	if err != nil {
-
-		s.writeErrorResponse(w, r, StatusInternalServerError, "Failed to create resource type", err)
-
-		return
-
-	}
-
-	s.metrics.RecordResourceOperation("create", "resource_type", "system", "success")
-
-	s.writeJSONResponse(w, r, StatusCreated, createdType)
-
-}
-
-// handleUpdateResourceType updates an existing resource type.
-
-func (s *O2APIServer) handleUpdateResourceType(w http.ResponseWriter, r *http.Request) {
-
-	typeID := s.getPathParam(r, "resourceTypeId")
-
-	if typeID == "" {
-
-		s.writeErrorResponse(w, r, StatusBadRequest, "Resource type ID is required", nil)
-
-		return
-
-	}
-
-<<<<<<< HEAD
-	var req models.UpdateResourceTypeRequest
+
+		s.writeErrorResponse(w, r, StatusBadRequest, "Invalid request body", err)
+
+		return
+
+	}
+
+	resource, err := s.imsService.CreateResource(r.Context(), &req)
+
+	if err != nil {
+
+		s.writeErrorResponse(w, r, StatusInternalServerError, "Failed to create resource", err)
+
+		return
+
+	}
+
+	s.metrics.RecordResourceOperation("create", req.ResourceTypeID, "unknown", "success")
+
+	s.writeJSONResponse(w, r, StatusCreated, resource)
+
+}
+
+// handleUpdateResource updates an existing resource.
+
+func (s *O2APIServer) handleUpdateResource(w http.ResponseWriter, r *http.Request) {
+
+	resourceID := s.getPathParam(r, "resourceId")
+
+	if resourceID == "" {
+
+		s.writeErrorResponse(w, r, StatusBadRequest, "Resource ID is required", nil)
+
+		return
+
+	}
+
+	var req models.UpdateResourceRequest
+
 	if err := s.decodeJSONRequest(r, &req); err != nil {
-=======
-	var resourceType models.ResourceType
-
-	if err := s.decodeJSONRequest(r, &resourceType); err != nil {
-
->>>>>>> b3529b0b
-		s.writeErrorResponse(w, r, StatusBadRequest, "Invalid request body", err)
-
-		return
-
-	}
-
-<<<<<<< HEAD
-	updatedType, err := s.imsService.UpdateResourceType(r.Context(), typeID, &req)
-=======
-	updatedType, err := s.imsService.UpdateResourceType(r.Context(), typeID, &resourceType)
-
->>>>>>> b3529b0b
-	if err != nil {
-
-		s.writeErrorResponse(w, r, StatusInternalServerError, "Failed to update resource type", err)
-
-		return
-
-	}
-
-	s.metrics.RecordResourceOperation("update", "resource_type", "system", "success")
-
-	s.writeJSONResponse(w, r, StatusOK, updatedType)
-
-}
-
-// handleDeleteResourceType deletes a resource type.
-
-func (s *O2APIServer) handleDeleteResourceType(w http.ResponseWriter, r *http.Request) {
-
-	typeID := s.getPathParam(r, "resourceTypeId")
-
-	if typeID == "" {
-
-		s.writeErrorResponse(w, r, StatusBadRequest, "Resource type ID is required", nil)
-
-		return
-
-	}
-
-	if err := s.imsService.DeleteResourceType(r.Context(), typeID); err != nil {
-
-		s.writeErrorResponse(w, r, StatusInternalServerError, "Failed to delete resource type", err)
-
-		return
-
-	}
-
-	s.metrics.RecordResourceOperation("delete", "resource_type", "system", "success")
+
+		s.writeErrorResponse(w, r, StatusBadRequest, "Invalid request body", err)
+
+		return
+
+	}
+
+	resource, err := s.imsService.UpdateResource(r.Context(), resourceID, &req)
+
+	if err != nil {
+
+		s.writeErrorResponse(w, r, StatusInternalServerError, "Failed to update resource", err)
+
+		return
+
+	}
+
+	s.metrics.RecordResourceOperation("update", "resource", "unknown", "success")
+
+	s.writeJSONResponse(w, r, StatusOK, resource)
+
+}
+
+// handleDeleteResource deletes a resource.
+
+func (s *O2APIServer) handleDeleteResource(w http.ResponseWriter, r *http.Request) {
+
+	resourceID := s.getPathParam(r, "resourceId")
+
+	if resourceID == "" {
+
+		s.writeErrorResponse(w, r, StatusBadRequest, "Resource ID is required", nil)
+
+		return
+
+	}
+
+	if err := s.imsService.DeleteResource(r.Context(), resourceID); err != nil {
+
+		s.writeErrorResponse(w, r, StatusInternalServerError, "Failed to delete resource", err)
+
+		return
+
+	}
+
+	s.metrics.RecordResourceOperation("delete", "resource", "unknown", "success")
 
 	w.WriteHeader(StatusNoContent)
 
 }
 
-// Resource Handlers.
-
-// handleGetResources retrieves resources with filtering.
-
-func (s *O2APIServer) handleGetResources(w http.ResponseWriter, r *http.Request) {
-
-	filter := s.parseResourceFilter(r)
-
-	resources, err := s.imsService.GetResources(r.Context(), filter)
-
-	if err != nil {
-
-		s.writeErrorResponse(w, r, StatusInternalServerError, "Failed to retrieve resources", err)
-
-		return
-
-	}
-
-	s.writeJSONResponse(w, r, StatusOK, resources)
-
-}
-
-// handleGetResource retrieves a specific resource.
-
-func (s *O2APIServer) handleGetResource(w http.ResponseWriter, r *http.Request) {
+// Resource Health and Monitoring Handlers.
+
+// handleGetResourceHealth retrieves resource health status.
+
+func (s *O2APIServer) handleGetResourceHealth(w http.ResponseWriter, r *http.Request) {
 
 	resourceID := s.getPathParam(r, "resourceId")
 
@@ -469,25 +567,283 @@
 
 	}
 
-	resource, err := s.imsService.GetResource(r.Context(), resourceID)
-
-	if err != nil {
-
-		s.writeErrorResponse(w, r, StatusNotFound, "Resource not found", err)
-
-		return
-
-	}
-
-	s.writeJSONResponse(w, r, StatusOK, resource)
-
-}
-
-// handleCreateResource creates a new resource.
-
-func (s *O2APIServer) handleCreateResource(w http.ResponseWriter, r *http.Request) {
-
-	var req models.CreateResourceRequest
+	health, err := s.imsService.GetResourceHealth(r.Context(), resourceID)
+
+	if err != nil {
+
+		s.writeErrorResponse(w, r, StatusInternalServerError, "Failed to retrieve resource health", err)
+
+		return
+
+	}
+
+	s.writeJSONResponse(w, r, StatusOK, health)
+
+}
+
+// handleGetResourceAlarms retrieves resource alarms.
+
+func (s *O2APIServer) handleGetResourceAlarms(w http.ResponseWriter, r *http.Request) {
+
+	resourceID := s.getPathParam(r, "resourceId")
+
+	if resourceID == "" {
+
+		s.writeErrorResponse(w, r, StatusBadRequest, "Resource ID is required", nil)
+
+		return
+
+	}
+
+	filter := s.parseAlarmFilter(r)
+
+	alarms, err := s.imsService.GetResourceAlarms(r.Context(), resourceID, filter)
+
+	if err != nil {
+
+		s.writeErrorResponse(w, r, StatusInternalServerError, "Failed to retrieve resource alarms", err)
+
+		return
+
+	}
+
+	s.writeJSONResponse(w, r, StatusOK, alarms)
+
+}
+
+// handleGetResourceMetrics retrieves resource metrics.
+
+func (s *O2APIServer) handleGetResourceMetrics(w http.ResponseWriter, r *http.Request) {
+
+	resourceID := s.getPathParam(r, "resourceId")
+
+	if resourceID == "" {
+
+		s.writeErrorResponse(w, r, StatusBadRequest, "Resource ID is required", nil)
+
+		return
+
+	}
+
+	filter := s.parseMetricsFilter(r)
+
+	metrics, err := s.imsService.GetResourceMetrics(r.Context(), resourceID, filter)
+
+	if err != nil {
+
+		s.writeErrorResponse(w, r, StatusInternalServerError, "Failed to retrieve resource metrics", err)
+
+		return
+
+	}
+
+	s.writeJSONResponse(w, r, StatusOK, metrics)
+
+}
+
+// Deployment Template Handlers.
+
+// handleGetDeploymentTemplates retrieves deployment templates.
+
+func (s *O2APIServer) handleGetDeploymentTemplates(w http.ResponseWriter, r *http.Request) {
+
+	filter := s.parseDeploymentTemplateFilter(r)
+
+	templates, err := s.imsService.GetDeploymentTemplates(r.Context(), filter)
+
+	if err != nil {
+
+		s.writeErrorResponse(w, r, StatusInternalServerError, "Failed to retrieve deployment templates", err)
+
+		return
+
+	}
+
+	s.writeJSONResponse(w, r, StatusOK, templates)
+
+}
+
+// handleGetDeploymentTemplate retrieves a specific deployment template.
+
+func (s *O2APIServer) handleGetDeploymentTemplate(w http.ResponseWriter, r *http.Request) {
+
+	templateID := s.getPathParam(r, "templateId")
+
+	if templateID == "" {
+
+		s.writeErrorResponse(w, r, StatusBadRequest, "Template ID is required", nil)
+
+		return
+
+	}
+
+	template, err := s.imsService.GetDeploymentTemplate(r.Context(), templateID)
+
+	if err != nil {
+
+		s.writeErrorResponse(w, r, StatusNotFound, "Deployment template not found", err)
+
+		return
+
+	}
+
+	s.writeJSONResponse(w, r, StatusOK, template)
+
+}
+
+// handleCreateDeploymentTemplate creates a new deployment template.
+
+func (s *O2APIServer) handleCreateDeploymentTemplate(w http.ResponseWriter, r *http.Request) {
+
+	var template DeploymentTemplate
+
+	if err := s.decodeJSONRequest(r, &template); err != nil {
+
+		s.writeErrorResponse(w, r, StatusBadRequest, "Invalid request body", err)
+
+		return
+
+	}
+
+	createdTemplate, err := s.imsService.CreateDeploymentTemplate(r.Context(), &template)
+
+	if err != nil {
+
+		s.writeErrorResponse(w, r, StatusInternalServerError, "Failed to create deployment template", err)
+
+		return
+
+	}
+
+	s.metrics.RecordResourceOperation("create", "deployment_template", "system", "success")
+
+	s.writeJSONResponse(w, r, StatusCreated, createdTemplate)
+
+}
+
+// handleUpdateDeploymentTemplate updates an existing deployment template.
+
+func (s *O2APIServer) handleUpdateDeploymentTemplate(w http.ResponseWriter, r *http.Request) {
+
+	templateID := s.getPathParam(r, "templateId")
+
+	if templateID == "" {
+
+		s.writeErrorResponse(w, r, StatusBadRequest, "Template ID is required", nil)
+
+		return
+
+	}
+
+	var template DeploymentTemplate
+
+	if err := s.decodeJSONRequest(r, &template); err != nil {
+
+		s.writeErrorResponse(w, r, StatusBadRequest, "Invalid request body", err)
+
+		return
+
+	}
+
+	updatedTemplate, err := s.imsService.UpdateDeploymentTemplate(r.Context(), templateID, &template)
+
+	if err != nil {
+
+		s.writeErrorResponse(w, r, StatusInternalServerError, "Failed to update deployment template", err)
+
+		return
+
+	}
+
+	s.metrics.RecordResourceOperation("update", "deployment_template", "system", "success")
+
+	s.writeJSONResponse(w, r, StatusOK, updatedTemplate)
+
+}
+
+// handleDeleteDeploymentTemplate deletes a deployment template.
+
+func (s *O2APIServer) handleDeleteDeploymentTemplate(w http.ResponseWriter, r *http.Request) {
+
+	templateID := s.getPathParam(r, "templateId")
+
+	if templateID == "" {
+
+		s.writeErrorResponse(w, r, StatusBadRequest, "Template ID is required", nil)
+
+		return
+
+	}
+
+	if err := s.imsService.DeleteDeploymentTemplate(r.Context(), templateID); err != nil {
+
+		s.writeErrorResponse(w, r, StatusInternalServerError, "Failed to delete deployment template", err)
+
+		return
+
+	}
+
+	s.metrics.RecordResourceOperation("delete", "deployment_template", "system", "success")
+
+	w.WriteHeader(StatusNoContent)
+
+}
+
+// Deployment Management Handlers.
+
+// handleGetDeployments retrieves deployments.
+
+func (s *O2APIServer) handleGetDeployments(w http.ResponseWriter, r *http.Request) {
+
+	filter := s.parseDeploymentFilter(r)
+
+	deployments, err := s.imsService.GetDeployments(r.Context(), filter)
+
+	if err != nil {
+
+		s.writeErrorResponse(w, r, StatusInternalServerError, "Failed to retrieve deployments", err)
+
+		return
+
+	}
+
+	s.writeJSONResponse(w, r, StatusOK, deployments)
+
+}
+
+// handleGetDeployment retrieves a specific deployment.
+
+func (s *O2APIServer) handleGetDeployment(w http.ResponseWriter, r *http.Request) {
+
+	deploymentID := s.getPathParam(r, "deploymentId")
+
+	if deploymentID == "" {
+
+		s.writeErrorResponse(w, r, StatusBadRequest, "Deployment ID is required", nil)
+
+		return
+
+	}
+
+	deployment, err := s.imsService.GetDeployment(r.Context(), deploymentID)
+
+	if err != nil {
+
+		s.writeErrorResponse(w, r, StatusNotFound, "Deployment not found", err)
+
+		return
+
+	}
+
+	s.writeJSONResponse(w, r, StatusOK, deployment)
+
+}
+
+// handleCreateDeployment creates a new deployment.
+
+func (s *O2APIServer) handleCreateDeployment(w http.ResponseWriter, r *http.Request) {
+
+	var req CreateDeploymentRequest
 
 	if err := s.decodeJSONRequest(r, &req); err != nil {
 
@@ -497,37 +853,37 @@
 
 	}
 
-	resource, err := s.imsService.CreateResource(r.Context(), &req)
-
-	if err != nil {
-
-		s.writeErrorResponse(w, r, StatusInternalServerError, "Failed to create resource", err)
-
-		return
-
-	}
-
-	s.metrics.RecordResourceOperation("create", req.ResourceTypeID, "unknown", "success")
-
-	s.writeJSONResponse(w, r, StatusCreated, resource)
-
-}
-
-// handleUpdateResource updates an existing resource.
-
-func (s *O2APIServer) handleUpdateResource(w http.ResponseWriter, r *http.Request) {
-
-	resourceID := s.getPathParam(r, "resourceId")
-
-	if resourceID == "" {
-
-		s.writeErrorResponse(w, r, StatusBadRequest, "Resource ID is required", nil)
-
-		return
-
-	}
-
-	var req models.UpdateResourceRequest
+	deployment, err := s.imsService.CreateDeployment(r.Context(), &req)
+
+	if err != nil {
+
+		s.writeErrorResponse(w, r, StatusInternalServerError, "Failed to create deployment", err)
+
+		return
+
+	}
+
+	s.metrics.RecordResourceOperation("create", "deployment", "unknown", "success")
+
+	s.writeJSONResponse(w, r, StatusCreated, deployment)
+
+}
+
+// handleUpdateDeployment updates an existing deployment.
+
+func (s *O2APIServer) handleUpdateDeployment(w http.ResponseWriter, r *http.Request) {
+
+	deploymentID := s.getPathParam(r, "deploymentId")
+
+	if deploymentID == "" {
+
+		s.writeErrorResponse(w, r, StatusBadRequest, "Deployment ID is required", nil)
+
+		return
+
+	}
+
+	var req UpdateDeploymentRequest
 
 	if err := s.decodeJSONRequest(r, &req); err != nil {
 
@@ -537,782 +893,328 @@
 
 	}
 
-<<<<<<< HEAD
-	err := s.imsService.UpdateResource(r.Context(), resourceID, &req)
-=======
-	resource, err := s.imsService.UpdateResource(r.Context(), resourceID, &req)
-
->>>>>>> b3529b0b
-	if err != nil {
-
-		s.writeErrorResponse(w, r, StatusInternalServerError, "Failed to update resource", err)
-
-		return
-
-	}
-
-	s.metrics.RecordResourceOperation("update", "resource", "unknown", "success")
-<<<<<<< HEAD
-	s.writeJSONResponse(w, r, StatusOK, map[string]string{"status": "updated"})
-=======
-
-	s.writeJSONResponse(w, r, StatusOK, resource)
-
->>>>>>> b3529b0b
-}
-
-// handleDeleteResource deletes a resource.
-
-func (s *O2APIServer) handleDeleteResource(w http.ResponseWriter, r *http.Request) {
-
-	resourceID := s.getPathParam(r, "resourceId")
-
-	if resourceID == "" {
-
-		s.writeErrorResponse(w, r, StatusBadRequest, "Resource ID is required", nil)
-
-		return
-
-	}
-
-	if err := s.imsService.DeleteResource(r.Context(), resourceID); err != nil {
-
-		s.writeErrorResponse(w, r, StatusInternalServerError, "Failed to delete resource", err)
-
-		return
-
-	}
-
-	s.metrics.RecordResourceOperation("delete", "resource", "unknown", "success")
+	deployment, err := s.imsService.UpdateDeployment(r.Context(), deploymentID, &req)
+
+	if err != nil {
+
+		s.writeErrorResponse(w, r, StatusInternalServerError, "Failed to update deployment", err)
+
+		return
+
+	}
+
+	s.metrics.RecordResourceOperation("update", "deployment", "unknown", "success")
+
+	s.writeJSONResponse(w, r, StatusOK, deployment)
+
+}
+
+// handleDeleteDeployment deletes a deployment.
+
+func (s *O2APIServer) handleDeleteDeployment(w http.ResponseWriter, r *http.Request) {
+
+	deploymentID := s.getPathParam(r, "deploymentId")
+
+	if deploymentID == "" {
+
+		s.writeErrorResponse(w, r, StatusBadRequest, "Deployment ID is required", nil)
+
+		return
+
+	}
+
+	if err := s.imsService.DeleteDeployment(r.Context(), deploymentID); err != nil {
+
+		s.writeErrorResponse(w, r, StatusInternalServerError, "Failed to delete deployment", err)
+
+		return
+
+	}
+
+	s.metrics.RecordResourceOperation("delete", "deployment", "unknown", "success")
 
 	w.WriteHeader(StatusNoContent)
 
 }
 
-// Resource Health and Monitoring Handlers.
-
-// handleGetResourceHealth retrieves resource health status.
-
-func (s *O2APIServer) handleGetResourceHealth(w http.ResponseWriter, r *http.Request) {
-
-	resourceID := s.getPathParam(r, "resourceId")
-
-	if resourceID == "" {
-
-		s.writeErrorResponse(w, r, StatusBadRequest, "Resource ID is required", nil)
-
-		return
-
-	}
-
-	health, err := s.imsService.GetResourceHealth(r.Context(), resourceID)
-
-	if err != nil {
-
-		s.writeErrorResponse(w, r, StatusInternalServerError, "Failed to retrieve resource health", err)
-
-		return
-
-	}
-
-	s.writeJSONResponse(w, r, StatusOK, health)
-
-}
-
-// handleGetResourceAlarms retrieves resource alarms.
-
-func (s *O2APIServer) handleGetResourceAlarms(w http.ResponseWriter, r *http.Request) {
-
-	resourceID := s.getPathParam(r, "resourceId")
-
-	if resourceID == "" {
-
-		s.writeErrorResponse(w, r, StatusBadRequest, "Resource ID is required", nil)
-
-		return
-
-	}
-
-	filter := s.parseAlarmFilter(r)
-
-	alarms, err := s.imsService.GetResourceAlarms(r.Context(), resourceID, filter)
-
-	if err != nil {
-
-		s.writeErrorResponse(w, r, StatusInternalServerError, "Failed to retrieve resource alarms", err)
-
-		return
-
-	}
-
-	s.writeJSONResponse(w, r, StatusOK, alarms)
-
-}
-
-// handleGetResourceMetrics retrieves resource metrics.
-
-func (s *O2APIServer) handleGetResourceMetrics(w http.ResponseWriter, r *http.Request) {
-
-	resourceID := s.getPathParam(r, "resourceId")
-
-	if resourceID == "" {
-
-		s.writeErrorResponse(w, r, StatusBadRequest, "Resource ID is required", nil)
-
-		return
-
-	}
-
-	filter := s.parseMetricsFilter(r)
-
-	metrics, err := s.imsService.GetResourceMetrics(r.Context(), resourceID, filter)
-
-	if err != nil {
-
-		s.writeErrorResponse(w, r, StatusInternalServerError, "Failed to retrieve resource metrics", err)
-
-		return
-
-	}
-
-	s.writeJSONResponse(w, r, StatusOK, metrics)
-
-}
-
-// Deployment Template Handlers.
-
-// handleGetDeploymentTemplates retrieves deployment templates.
-
-func (s *O2APIServer) handleGetDeploymentTemplates(w http.ResponseWriter, r *http.Request) {
-
-	filter := s.parseDeploymentTemplateFilter(r)
-
-	templates, err := s.imsService.GetDeploymentTemplates(r.Context(), filter)
-
-	if err != nil {
-
-		s.writeErrorResponse(w, r, StatusInternalServerError, "Failed to retrieve deployment templates", err)
-
-		return
-
-	}
-
-	s.writeJSONResponse(w, r, StatusOK, templates)
-
-}
-
-// handleGetDeploymentTemplate retrieves a specific deployment template.
-
-func (s *O2APIServer) handleGetDeploymentTemplate(w http.ResponseWriter, r *http.Request) {
-
-	templateID := s.getPathParam(r, "templateId")
-
-	if templateID == "" {
-
-		s.writeErrorResponse(w, r, StatusBadRequest, "Template ID is required", nil)
-
-		return
-
-	}
-
-	template, err := s.imsService.GetDeploymentTemplate(r.Context(), templateID)
-
-	if err != nil {
-
-		s.writeErrorResponse(w, r, StatusNotFound, "Deployment template not found", err)
-
-		return
-
-	}
-
-	s.writeJSONResponse(w, r, StatusOK, template)
-
-}
-
-// handleCreateDeploymentTemplate creates a new deployment template.
-
-func (s *O2APIServer) handleCreateDeploymentTemplate(w http.ResponseWriter, r *http.Request) {
-<<<<<<< HEAD
-	var req models.CreateDeploymentTemplateRequest
-	if err := s.decodeJSONRequest(r, &req); err != nil {
-=======
-
-	var template DeploymentTemplate
-
-	if err := s.decodeJSONRequest(r, &template); err != nil {
-
->>>>>>> b3529b0b
-		s.writeErrorResponse(w, r, StatusBadRequest, "Invalid request body", err)
-
-		return
-
-	}
-
-<<<<<<< HEAD
-	createdTemplate, err := s.imsService.CreateDeploymentTemplate(r.Context(), &req)
-=======
-	createdTemplate, err := s.imsService.CreateDeploymentTemplate(r.Context(), &template)
-
->>>>>>> b3529b0b
-	if err != nil {
-
-		s.writeErrorResponse(w, r, StatusInternalServerError, "Failed to create deployment template", err)
-
-		return
-
-	}
-
-	s.metrics.RecordResourceOperation("create", "deployment_template", "system", "success")
-
-	s.writeJSONResponse(w, r, StatusCreated, createdTemplate)
-
-}
-
-// handleUpdateDeploymentTemplate updates an existing deployment template.
-
-func (s *O2APIServer) handleUpdateDeploymentTemplate(w http.ResponseWriter, r *http.Request) {
-
-	templateID := s.getPathParam(r, "templateId")
-
-	if templateID == "" {
-
-		s.writeErrorResponse(w, r, StatusBadRequest, "Template ID is required", nil)
-
-		return
-
-	}
-
-<<<<<<< HEAD
-	var req models.UpdateDeploymentTemplateRequest
-	if err := s.decodeJSONRequest(r, &req); err != nil {
-=======
-	var template DeploymentTemplate
-
-	if err := s.decodeJSONRequest(r, &template); err != nil {
-
->>>>>>> b3529b0b
-		s.writeErrorResponse(w, r, StatusBadRequest, "Invalid request body", err)
-
-		return
-
-	}
-
-<<<<<<< HEAD
-	err := s.imsService.UpdateDeploymentTemplate(r.Context(), templateID, &req)
-=======
-	updatedTemplate, err := s.imsService.UpdateDeploymentTemplate(r.Context(), templateID, &template)
-
->>>>>>> b3529b0b
-	if err != nil {
-
-		s.writeErrorResponse(w, r, StatusInternalServerError, "Failed to update deployment template", err)
-
-		return
-
-	}
-
-	s.metrics.RecordResourceOperation("update", "deployment_template", "system", "success")
-<<<<<<< HEAD
-	s.writeJSONResponse(w, r, StatusOK, map[string]string{"status": "updated"})
-=======
-
-	s.writeJSONResponse(w, r, StatusOK, updatedTemplate)
-
->>>>>>> b3529b0b
-}
-
-// handleDeleteDeploymentTemplate deletes a deployment template.
-
-func (s *O2APIServer) handleDeleteDeploymentTemplate(w http.ResponseWriter, r *http.Request) {
-
-	templateID := s.getPathParam(r, "templateId")
-
-	if templateID == "" {
-
-		s.writeErrorResponse(w, r, StatusBadRequest, "Template ID is required", nil)
-
-		return
-
-	}
-
-	if err := s.imsService.DeleteDeploymentTemplate(r.Context(), templateID); err != nil {
-
-		s.writeErrorResponse(w, r, StatusInternalServerError, "Failed to delete deployment template", err)
-
-		return
-
-	}
-
-	s.metrics.RecordResourceOperation("delete", "deployment_template", "system", "success")
+// Subscription Handlers.
+
+// handleCreateSubscription creates a new subscription.
+
+func (s *O2APIServer) handleCreateSubscription(w http.ResponseWriter, r *http.Request) {
+
+	var subscription Subscription
+
+	if err := s.decodeJSONRequest(r, &subscription); err != nil {
+
+		s.writeErrorResponse(w, r, StatusBadRequest, "Invalid request body", err)
+
+		return
+
+	}
+
+	createdSubscription, err := s.imsService.CreateSubscription(r.Context(), &subscription)
+
+	if err != nil {
+
+		s.writeErrorResponse(w, r, StatusInternalServerError, "Failed to create subscription", err)
+
+		return
+
+	}
+
+	s.writeJSONResponse(w, r, StatusCreated, createdSubscription)
+
+}
+
+// handleGetSubscriptions retrieves subscriptions.
+
+func (s *O2APIServer) handleGetSubscriptions(w http.ResponseWriter, r *http.Request) {
+
+	filter := s.parseSubscriptionFilter(r)
+
+	subscriptions, err := s.imsService.GetSubscriptions(r.Context(), filter)
+
+	if err != nil {
+
+		s.writeErrorResponse(w, r, StatusInternalServerError, "Failed to retrieve subscriptions", err)
+
+		return
+
+	}
+
+	s.writeJSONResponse(w, r, StatusOK, subscriptions)
+
+}
+
+// handleGetSubscription retrieves a specific subscription.
+
+func (s *O2APIServer) handleGetSubscription(w http.ResponseWriter, r *http.Request) {
+
+	subscriptionID := s.getPathParam(r, "subscriptionId")
+
+	if subscriptionID == "" {
+
+		s.writeErrorResponse(w, r, StatusBadRequest, "Subscription ID is required", nil)
+
+		return
+
+	}
+
+	subscription, err := s.imsService.GetSubscription(r.Context(), subscriptionID)
+
+	if err != nil {
+
+		s.writeErrorResponse(w, r, StatusNotFound, "Subscription not found", err)
+
+		return
+
+	}
+
+	s.writeJSONResponse(w, r, StatusOK, subscription)
+
+}
+
+// handleUpdateSubscription updates an existing subscription.
+
+func (s *O2APIServer) handleUpdateSubscription(w http.ResponseWriter, r *http.Request) {
+
+	subscriptionID := s.getPathParam(r, "subscriptionId")
+
+	if subscriptionID == "" {
+
+		s.writeErrorResponse(w, r, StatusBadRequest, "Subscription ID is required", nil)
+
+		return
+
+	}
+
+	var subscription Subscription
+
+	if err := s.decodeJSONRequest(r, &subscription); err != nil {
+
+		s.writeErrorResponse(w, r, StatusBadRequest, "Invalid request body", err)
+
+		return
+
+	}
+
+	updatedSubscription, err := s.imsService.UpdateSubscription(r.Context(), subscriptionID, &subscription)
+
+	if err != nil {
+
+		s.writeErrorResponse(w, r, StatusInternalServerError, "Failed to update subscription", err)
+
+		return
+
+	}
+
+	s.writeJSONResponse(w, r, StatusOK, updatedSubscription)
+
+}
+
+// handleDeleteSubscription deletes a subscription.
+
+func (s *O2APIServer) handleDeleteSubscription(w http.ResponseWriter, r *http.Request) {
+
+	subscriptionID := s.getPathParam(r, "subscriptionId")
+
+	if subscriptionID == "" {
+
+		s.writeErrorResponse(w, r, StatusBadRequest, "Subscription ID is required", nil)
+
+		return
+
+	}
+
+	if err := s.imsService.DeleteSubscription(r.Context(), subscriptionID); err != nil {
+
+		s.writeErrorResponse(w, r, StatusInternalServerError, "Failed to delete subscription", err)
+
+		return
+
+	}
 
 	w.WriteHeader(StatusNoContent)
 
 }
 
-// Deployment Management Handlers.
-
-// handleGetDeployments retrieves deployments.
-
-func (s *O2APIServer) handleGetDeployments(w http.ResponseWriter, r *http.Request) {
-
-	filter := s.parseDeploymentFilter(r)
-
-	deployments, err := s.imsService.GetDeployments(r.Context(), filter)
-
-	if err != nil {
-
-		s.writeErrorResponse(w, r, StatusInternalServerError, "Failed to retrieve deployments", err)
-
-		return
-
-	}
-
-	s.writeJSONResponse(w, r, StatusOK, deployments)
-
-}
-
-// handleGetDeployment retrieves a specific deployment.
-
-func (s *O2APIServer) handleGetDeployment(w http.ResponseWriter, r *http.Request) {
-
-	deploymentID := s.getPathParam(r, "deploymentId")
-
-	if deploymentID == "" {
-
-		s.writeErrorResponse(w, r, StatusBadRequest, "Deployment ID is required", nil)
-
-		return
-
-	}
-
-	deployment, err := s.imsService.GetDeployment(r.Context(), deploymentID)
-
-	if err != nil {
-
-		s.writeErrorResponse(w, r, StatusNotFound, "Deployment not found", err)
-
-		return
-
-	}
-
-	s.writeJSONResponse(w, r, StatusOK, deployment)
-
-}
-
-// handleCreateDeployment creates a new deployment.
-
-func (s *O2APIServer) handleCreateDeployment(w http.ResponseWriter, r *http.Request) {
-<<<<<<< HEAD
-	var req models.CreateDeploymentRequest
-=======
-
-	var req CreateDeploymentRequest
-
->>>>>>> b3529b0b
-	if err := s.decodeJSONRequest(r, &req); err != nil {
-
-		s.writeErrorResponse(w, r, StatusBadRequest, "Invalid request body", err)
-
-		return
-
-	}
-
-	deployment, err := s.imsService.CreateDeployment(r.Context(), &req)
-
-	if err != nil {
-
-		s.writeErrorResponse(w, r, StatusInternalServerError, "Failed to create deployment", err)
-
-		return
-
-	}
-
-	s.metrics.RecordResourceOperation("create", "deployment", "unknown", "success")
-
-	s.writeJSONResponse(w, r, StatusCreated, deployment)
-
-}
-
-// handleUpdateDeployment updates an existing deployment.
-
-func (s *O2APIServer) handleUpdateDeployment(w http.ResponseWriter, r *http.Request) {
-
-	deploymentID := s.getPathParam(r, "deploymentId")
-
-	if deploymentID == "" {
-
-		s.writeErrorResponse(w, r, StatusBadRequest, "Deployment ID is required", nil)
-
-		return
-
-	}
-
-<<<<<<< HEAD
-	var req models.UpdateDeploymentRequest
-=======
-	var req UpdateDeploymentRequest
-
->>>>>>> b3529b0b
-	if err := s.decodeJSONRequest(r, &req); err != nil {
-
-		s.writeErrorResponse(w, r, StatusBadRequest, "Invalid request body", err)
-
-		return
-
-	}
-
-<<<<<<< HEAD
-	err := s.imsService.UpdateDeployment(r.Context(), deploymentID, &req)
-=======
-	deployment, err := s.imsService.UpdateDeployment(r.Context(), deploymentID, &req)
-
->>>>>>> b3529b0b
-	if err != nil {
-
-		s.writeErrorResponse(w, r, StatusInternalServerError, "Failed to update deployment", err)
-
-		return
-
-	}
-
-	s.metrics.RecordResourceOperation("update", "deployment", "unknown", "success")
-<<<<<<< HEAD
-	s.writeJSONResponse(w, r, StatusOK, map[string]string{"status": "updated"})
-=======
-
-	s.writeJSONResponse(w, r, StatusOK, deployment)
-
->>>>>>> b3529b0b
-}
-
-// handleDeleteDeployment deletes a deployment.
-
-func (s *O2APIServer) handleDeleteDeployment(w http.ResponseWriter, r *http.Request) {
-
-	deploymentID := s.getPathParam(r, "deploymentId")
-
-	if deploymentID == "" {
-
-		s.writeErrorResponse(w, r, StatusBadRequest, "Deployment ID is required", nil)
-
-		return
-
-	}
-
-	if err := s.imsService.DeleteDeployment(r.Context(), deploymentID); err != nil {
-
-		s.writeErrorResponse(w, r, StatusInternalServerError, "Failed to delete deployment", err)
-
-		return
-
-	}
-
-	s.metrics.RecordResourceOperation("delete", "deployment", "unknown", "success")
+// Cloud Provider Management Handlers.
+
+// handleRegisterCloudProvider registers a new cloud provider.
+
+func (s *O2APIServer) handleRegisterCloudProvider(w http.ResponseWriter, r *http.Request) {
+
+	var provider CloudProviderConfig
+
+	if err := s.decodeJSONRequest(r, &provider); err != nil {
+
+		s.writeErrorResponse(w, r, StatusBadRequest, "Invalid request body", err)
+
+		return
+
+	}
+
+	_, err := s.imsService.RegisterCloudProvider(r.Context(), &provider)
+
+	if err != nil {
+
+		s.writeErrorResponse(w, r, StatusInternalServerError, "Failed to register cloud provider", err)
+
+		return
+
+	}
+
+	s.writeJSONResponse(w, r, StatusCreated, provider)
+
+}
+
+// handleGetCloudProviders retrieves cloud providers.
+
+func (s *O2APIServer) handleGetCloudProviders(w http.ResponseWriter, r *http.Request) {
+
+	providers, err := s.imsService.GetCloudProviders(r.Context())
+
+	if err != nil {
+
+		s.writeErrorResponse(w, r, StatusInternalServerError, "Failed to retrieve cloud providers", err)
+
+		return
+
+	}
+
+	s.writeJSONResponse(w, r, StatusOK, providers)
+
+}
+
+// handleGetCloudProvider retrieves a specific cloud provider.
+
+func (s *O2APIServer) handleGetCloudProvider(w http.ResponseWriter, r *http.Request) {
+
+	providerID := s.getPathParam(r, "providerId")
+
+	if providerID == "" {
+
+		s.writeErrorResponse(w, r, StatusBadRequest, "Provider ID is required", nil)
+
+		return
+
+	}
+
+	provider, err := s.imsService.GetCloudProvider(r.Context(), providerID)
+
+	if err != nil {
+
+		s.writeErrorResponse(w, r, StatusNotFound, "Cloud provider not found", err)
+
+		return
+
+	}
+
+	s.writeJSONResponse(w, r, StatusOK, provider)
+
+}
+
+// handleUpdateCloudProvider updates an existing cloud provider.
+
+func (s *O2APIServer) handleUpdateCloudProvider(w http.ResponseWriter, r *http.Request) {
+
+	providerID := s.getPathParam(r, "providerId")
+
+	if providerID == "" {
+
+		s.writeErrorResponse(w, r, StatusBadRequest, "Provider ID is required", nil)
+
+		return
+
+	}
+
+	var provider CloudProviderConfig
+
+	if err := s.decodeJSONRequest(r, &provider); err != nil {
+
+		s.writeErrorResponse(w, r, StatusBadRequest, "Invalid request body", err)
+
+		return
+
+	}
+
+	_, err := s.imsService.UpdateCloudProvider(r.Context(), providerID, &provider)
+
+	if err != nil {
+
+		s.writeErrorResponse(w, r, StatusInternalServerError, "Failed to update cloud provider", err)
+
+		return
+
+	}
+
+	s.writeJSONResponse(w, r, StatusOK, provider)
+
+}
+
+// handleRemoveCloudProvider removes a cloud provider.
+
+func (s *O2APIServer) handleRemoveCloudProvider(w http.ResponseWriter, r *http.Request) {
+
+	providerID := s.getPathParam(r, "providerId")
+
+	if providerID == "" {
+
+		s.writeErrorResponse(w, r, StatusBadRequest, "Provider ID is required", nil)
+
+		return
+
+	}
+
+	if err := s.imsService.RemoveCloudProvider(r.Context(), providerID); err != nil {
+
+		s.writeErrorResponse(w, r, StatusInternalServerError, "Failed to remove cloud provider", err)
+
+		return
+
+	}
 
 	w.WriteHeader(StatusNoContent)
 
-}
-
-// Subscription Handlers.
-
-// handleCreateSubscription creates a new subscription.
-
-func (s *O2APIServer) handleCreateSubscription(w http.ResponseWriter, r *http.Request) {
-<<<<<<< HEAD
-	var req models.CreateSubscriptionRequest
-	if err := s.decodeJSONRequest(r, &req); err != nil {
-=======
-
-	var subscription Subscription
-
-	if err := s.decodeJSONRequest(r, &subscription); err != nil {
-
->>>>>>> b3529b0b
-		s.writeErrorResponse(w, r, StatusBadRequest, "Invalid request body", err)
-
-		return
-
-	}
-
-<<<<<<< HEAD
-	createdSubscription, err := s.imsService.CreateSubscription(r.Context(), &req)
-=======
-	createdSubscription, err := s.imsService.CreateSubscription(r.Context(), &subscription)
-
->>>>>>> b3529b0b
-	if err != nil {
-
-		s.writeErrorResponse(w, r, StatusInternalServerError, "Failed to create subscription", err)
-
-		return
-
-	}
-
-	s.writeJSONResponse(w, r, StatusCreated, createdSubscription)
-
-}
-
-// handleGetSubscriptions retrieves subscriptions.
-
-func (s *O2APIServer) handleGetSubscriptions(w http.ResponseWriter, r *http.Request) {
-
-	filter := s.parseSubscriptionFilter(r)
-
-	subscriptions, err := s.imsService.GetSubscriptions(r.Context(), filter)
-
-	if err != nil {
-
-		s.writeErrorResponse(w, r, StatusInternalServerError, "Failed to retrieve subscriptions", err)
-
-		return
-
-	}
-
-	s.writeJSONResponse(w, r, StatusOK, subscriptions)
-
-}
-
-// handleGetSubscription retrieves a specific subscription.
-
-func (s *O2APIServer) handleGetSubscription(w http.ResponseWriter, r *http.Request) {
-
-	subscriptionID := s.getPathParam(r, "subscriptionId")
-
-	if subscriptionID == "" {
-
-		s.writeErrorResponse(w, r, StatusBadRequest, "Subscription ID is required", nil)
-
-		return
-
-	}
-
-	subscription, err := s.imsService.GetSubscription(r.Context(), subscriptionID)
-
-	if err != nil {
-
-		s.writeErrorResponse(w, r, StatusNotFound, "Subscription not found", err)
-
-		return
-
-	}
-
-	s.writeJSONResponse(w, r, StatusOK, subscription)
-
-}
-
-// handleUpdateSubscription updates an existing subscription.
-
-func (s *O2APIServer) handleUpdateSubscription(w http.ResponseWriter, r *http.Request) {
-
-	subscriptionID := s.getPathParam(r, "subscriptionId")
-
-	if subscriptionID == "" {
-
-		s.writeErrorResponse(w, r, StatusBadRequest, "Subscription ID is required", nil)
-
-		return
-
-	}
-
-<<<<<<< HEAD
-	var req models.UpdateSubscriptionRequest
-	if err := s.decodeJSONRequest(r, &req); err != nil {
-=======
-	var subscription Subscription
-
-	if err := s.decodeJSONRequest(r, &subscription); err != nil {
-
->>>>>>> b3529b0b
-		s.writeErrorResponse(w, r, StatusBadRequest, "Invalid request body", err)
-
-		return
-
-	}
-
-<<<<<<< HEAD
-	err := s.imsService.UpdateSubscription(r.Context(), subscriptionID, &req)
-=======
-	updatedSubscription, err := s.imsService.UpdateSubscription(r.Context(), subscriptionID, &subscription)
-
->>>>>>> b3529b0b
-	if err != nil {
-
-		s.writeErrorResponse(w, r, StatusInternalServerError, "Failed to update subscription", err)
-
-		return
-
-	}
-
-<<<<<<< HEAD
-	s.writeJSONResponse(w, r, StatusOK, map[string]string{"status": "updated"})
-=======
-	s.writeJSONResponse(w, r, StatusOK, updatedSubscription)
-
->>>>>>> b3529b0b
-}
-
-// handleDeleteSubscription deletes a subscription.
-
-func (s *O2APIServer) handleDeleteSubscription(w http.ResponseWriter, r *http.Request) {
-
-	subscriptionID := s.getPathParam(r, "subscriptionId")
-
-	if subscriptionID == "" {
-
-		s.writeErrorResponse(w, r, StatusBadRequest, "Subscription ID is required", nil)
-
-		return
-
-	}
-
-	if err := s.imsService.DeleteSubscription(r.Context(), subscriptionID); err != nil {
-
-		s.writeErrorResponse(w, r, StatusInternalServerError, "Failed to delete subscription", err)
-
-		return
-
-	}
-
-	w.WriteHeader(StatusNoContent)
-
-}
-
-// Cloud Provider Management Handlers.
-
-// handleRegisterCloudProvider registers a new cloud provider.
-
-func (s *O2APIServer) handleRegisterCloudProvider(w http.ResponseWriter, r *http.Request) {
-
-	var provider CloudProviderConfig
-
-	if err := s.decodeJSONRequest(r, &provider); err != nil {
-
-		s.writeErrorResponse(w, r, StatusBadRequest, "Invalid request body", err)
-
-		return
-
-	}
-
-	_, err := s.imsService.RegisterCloudProvider(r.Context(), &provider)
-
-	if err != nil {
-
-		s.writeErrorResponse(w, r, StatusInternalServerError, "Failed to register cloud provider", err)
-
-		return
-
-	}
-
-	s.writeJSONResponse(w, r, StatusCreated, provider)
-
-}
-
-// handleGetCloudProviders retrieves cloud providers.
-
-func (s *O2APIServer) handleGetCloudProviders(w http.ResponseWriter, r *http.Request) {
-
-	providers, err := s.imsService.GetCloudProviders(r.Context())
-
-	if err != nil {
-
-		s.writeErrorResponse(w, r, StatusInternalServerError, "Failed to retrieve cloud providers", err)
-
-		return
-
-	}
-
-	s.writeJSONResponse(w, r, StatusOK, providers)
-
-}
-
-// handleGetCloudProvider retrieves a specific cloud provider.
-
-func (s *O2APIServer) handleGetCloudProvider(w http.ResponseWriter, r *http.Request) {
-
-	providerID := s.getPathParam(r, "providerId")
-
-	if providerID == "" {
-
-		s.writeErrorResponse(w, r, StatusBadRequest, "Provider ID is required", nil)
-
-		return
-
-	}
-
-	provider, err := s.imsService.GetCloudProvider(r.Context(), providerID)
-
-	if err != nil {
-
-		s.writeErrorResponse(w, r, StatusNotFound, "Cloud provider not found", err)
-
-		return
-
-	}
-
-	s.writeJSONResponse(w, r, StatusOK, provider)
-
-}
-
-// handleUpdateCloudProvider updates an existing cloud provider.
-
-func (s *O2APIServer) handleUpdateCloudProvider(w http.ResponseWriter, r *http.Request) {
-
-	providerID := s.getPathParam(r, "providerId")
-
-	if providerID == "" {
-
-		s.writeErrorResponse(w, r, StatusBadRequest, "Provider ID is required", nil)
-
-		return
-
-	}
-
-	var provider CloudProviderConfig
-
-	if err := s.decodeJSONRequest(r, &provider); err != nil {
-
-		s.writeErrorResponse(w, r, StatusBadRequest, "Invalid request body", err)
-
-		return
-
-	}
-
-	_, err := s.imsService.UpdateCloudProvider(r.Context(), providerID, &provider)
-
-	if err != nil {
-
-		s.writeErrorResponse(w, r, StatusInternalServerError, "Failed to update cloud provider", err)
-
-		return
-
-	}
-
-	s.writeJSONResponse(w, r, StatusOK, provider)
-
-}
-
-// handleRemoveCloudProvider removes a cloud provider.
-
-func (s *O2APIServer) handleRemoveCloudProvider(w http.ResponseWriter, r *http.Request) {
-
-	providerID := s.getPathParam(r, "providerId")
-
-	if providerID == "" {
-
-		s.writeErrorResponse(w, r, StatusBadRequest, "Provider ID is required", nil)
-
-		return
-
-	}
-
-	if err := s.imsService.RemoveCloudProvider(r.Context(), providerID); err != nil {
-
-		s.writeErrorResponse(w, r, StatusInternalServerError, "Failed to remove cloud provider", err)
-
-		return
-
-	}
-
-	w.WriteHeader(StatusNoContent)
-
 }