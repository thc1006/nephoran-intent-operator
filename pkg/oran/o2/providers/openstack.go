package o2providers

import (
	"context"
	"fmt"
	"strings"
	"sync"
	"time"

	"github.com/gophercloud/gophercloud"
	"github.com/gophercloud/gophercloud/openstack"
	"github.com/gophercloud/gophercloud/openstack/blockstorage/v3/volumes"
	"github.com/gophercloud/gophercloud/openstack/compute/v2/extensions/extendedstatus"
	"github.com/gophercloud/gophercloud/openstack/compute/v2/extensions/hypervisors"
	"github.com/gophercloud/gophercloud/openstack/compute/v2/flavors"
	"github.com/gophercloud/gophercloud/openstack/compute/v2/images"
	"github.com/gophercloud/gophercloud/openstack/compute/v2/servers"
	"github.com/gophercloud/gophercloud/openstack/networking/v2/extensions/external"
	"github.com/gophercloud/gophercloud/openstack/networking/v2/networks"
	"github.com/gophercloud/gophercloud/openstack/networking/v2/subnets"
	"github.com/gophercloud/gophercloud/openstack/orchestration/v1/stacks"
	"sigs.k8s.io/controller-runtime/pkg/log"
)

<<<<<<< HEAD
=======
// ProviderTypeOpenStack is defined in interface.go

>>>>>>> f79c76d3
// OpenStackProvider implements CloudProvider for OpenStack clouds
type OpenStackProvider struct {
	name           string
	config         *ProviderConfiguration
	authClient     *gophercloud.ProviderClient
	computeClient  *gophercloud.ServiceClient
	networkClient  *gophercloud.ServiceClient
	storageClient  *gophercloud.ServiceClient
	heatClient     *gophercloud.ServiceClient
	identityClient *gophercloud.ServiceClient
	connected      bool
	eventCallback  EventCallback
	stopChannel    chan struct{}
	mutex          sync.RWMutex

	// Cache for frequently accessed data
	flavorCache  map[string]*flavors.Flavor
	imageCache   map[string]*images.Image
	networkCache map[string]*networks.Network
	cacheMutex   sync.RWMutex
	cacheExpiry  time.Time
}

// NewOpenStackProvider creates a new OpenStack provider instance
func NewOpenStackProvider(config *ProviderConfiguration) (CloudProvider, error) {
	if config == nil {
		return nil, fmt.Errorf("configuration is required for OpenStack provider")
	}

	if config.Type != ProviderTypeOpenStack {
		return nil, fmt.Errorf("invalid provider type: expected %s, got %s", ProviderTypeOpenStack, config.Type)
	}

	provider := &OpenStackProvider{
		name:         config.Name,
		config:       config,
		stopChannel:  make(chan struct{}),
		flavorCache:  make(map[string]*flavors.Flavor),
		imageCache:   make(map[string]*images.Image),
		networkCache: make(map[string]*networks.Network),
	}

	return provider, nil
}

// GetProviderInfo returns information about this OpenStack provider
func (o *OpenStackProvider) GetProviderInfo() *ProviderInfo {
	o.mutex.RLock()
	defer o.mutex.RUnlock()

	return &ProviderInfo{
		Name:        o.name,
		Type:        ProviderTypeOpenStack,
		Version:     "1.0.0",
		Description: "OpenStack cloud provider for telecommunications workloads",
		Vendor:      "OpenStack Foundation",
		Region:      o.config.Region,
		Endpoint:    o.config.Endpoint,
		Tags: map[string]string{
			"auth_url": o.config.Endpoint,
			"region":   o.config.Region,
			"domain":   o.config.Credentials["domain"],
		},
		LastUpdated: time.Now(),
	}
}

// GetSupportedResourceTypes returns the resource types supported by OpenStack
func (o *OpenStackProvider) GetSupportedResourceTypes() []string {
	return []string{
		"server",        // Compute instances
		"flavor",        // Instance types
		"image",         // VM images
		"volume",        // Block storage
		"network",       // Virtual networks
		"subnet",        // Network subnets
		"port",          // Network ports
		"router",        // Network routers
		"floatingip",    // Floating IPs
		"securitygroup", // Security groups
		"keypair",       // SSH key pairs
		"stack",         // Heat stacks
		"loadbalancer",  // Load balancers
		"project",       // Tenants/Projects
		"quota",         // Resource quotas
	}
}

// GetCapabilities returns the capabilities of this OpenStack provider
func (o *OpenStackProvider) GetCapabilities() *ProviderCapabilities {
	return &ProviderCapabilities{
		ComputeTypes:     []string{"server", "flavor", "image", "keypair"},
		StorageTypes:     []string{"volume", "snapshot", "backup"},
		NetworkTypes:     []string{"network", "subnet", "port", "router", "floatingip", "securitygroup"},
		AcceleratorTypes: []string{"gpu", "fpga", "sriov"},

		AutoScaling:    true, // Via Heat
		LoadBalancing:  true, // Via Octavia
		Monitoring:     true, // Via Ceilometer/Gnocchi
		Logging:        true, // Via Monasca
		Networking:     true, // Neutron
		StorageClasses: true, // Volume types

		HorizontalPodAutoscaling: false, // Not applicable
		VerticalPodAutoscaling:   false, // Not applicable
		ClusterAutoscaling:       true,  // Via Heat/Senlin

		Namespaces:      false, // Projects instead
		ResourceQuotas:  true,  // Nova/Neutron quotas
		NetworkPolicies: true,  // Security groups
		RBAC:            true,  // Keystone RBAC

		MultiZone:        true, // Availability zones
		MultiRegion:      true, // Multiple regions
		BackupRestore:    true, // Volume backups
		DisasterRecovery: true, // Via replication

		Encryption:       true,  // Volume encryption
		SecretManagement: true,  // Barbican
		ImageScanning:    false, // Not built-in
		PolicyEngine:     true,  // Congress

		MaxNodes:    10000, // Typical large deployment
		MaxPods:     0,     // Not applicable
		MaxServices: 10000, // Virtual machines
		MaxVolumes:  50000, // Block volumes
	}
}

// Connect establishes connection to the OpenStack cloud
func (o *OpenStackProvider) Connect(ctx context.Context) error {
	logger := log.FromContext(ctx)
	logger.Info("connecting to OpenStack cloud", "auth_url", o.config.Endpoint)

	// Create authentication options
	authOpts := gophercloud.AuthOptions{
		IdentityEndpoint: o.config.Endpoint,
		Username:         o.config.Credentials["username"],
		Password:         o.config.Credentials["password"],
		DomainName:       o.config.Credentials["domain"],
		TenantName:       o.config.Credentials["project"],
	}

	// Alternative: Use application credentials if provided
	if appCredID := o.config.Credentials["app_credential_id"]; appCredID != "" {
		authOpts = gophercloud.AuthOptions{
			IdentityEndpoint:            o.config.Endpoint,
			ApplicationCredentialID:     appCredID,
			ApplicationCredentialSecret: o.config.Credentials["app_credential_secret"],
		}
	}

	// Create the provider client
	provider, err := openstack.AuthenticatedClient(authOpts)
	if err != nil {
		return fmt.Errorf("failed to authenticate with OpenStack: %w", err)
	}

	o.authClient = provider

	// Initialize service clients
	if err := o.initializeServiceClients(ctx); err != nil {
		return fmt.Errorf("failed to initialize service clients: %w", err)
	}

	o.mutex.Lock()
	o.connected = true
	o.mutex.Unlock()

	logger.Info("successfully connected to OpenStack cloud")
	return nil
}

// initializeServiceClients initializes all OpenStack service clients
func (o *OpenStackProvider) initializeServiceClients(ctx context.Context) error {
	endpointOpts := gophercloud.EndpointOpts{
		Region: o.config.Region,
	}

	// Initialize compute (Nova) client
	computeClient, err := openstack.NewComputeV2(o.authClient, endpointOpts)
	if err != nil {
		return fmt.Errorf("failed to create compute client: %w", err)
	}
	o.computeClient = computeClient

	// Initialize network (Neutron) client
	networkClient, err := openstack.NewNetworkV2(o.authClient, endpointOpts)
	if err != nil {
		return fmt.Errorf("failed to create network client: %w", err)
	}
	o.networkClient = networkClient

	// Initialize block storage (Cinder) client
	storageClient, err := openstack.NewBlockStorageV3(o.authClient, endpointOpts)
	if err != nil {
		return fmt.Errorf("failed to create storage client: %w", err)
	}
	o.storageClient = storageClient

	// Initialize orchestration (Heat) client
	heatClient, err := openstack.NewOrchestrationV1(o.authClient, endpointOpts)
	if err != nil {
		// Heat is optional, log warning but don't fail
		logger := log.FromContext(ctx)
		logger.Info("Heat orchestration service not available")
	} else {
		o.heatClient = heatClient
	}

	// Initialize identity (Keystone) client
	identityClient, err := openstack.NewIdentityV3(o.authClient, endpointOpts)
	if err != nil {
		return fmt.Errorf("failed to create identity client: %w", err)
	}
	o.identityClient = identityClient

	return nil
}

// Disconnect closes the connection to the OpenStack cloud
func (o *OpenStackProvider) Disconnect(ctx context.Context) error {
	logger := log.FromContext(ctx)
	logger.Info("disconnecting from OpenStack cloud")

	o.mutex.Lock()
	o.connected = false
	o.mutex.Unlock()

	// Stop event watching if running
	select {
	case o.stopChannel <- struct{}{}:
	default:
	}

	// Clear caches
	o.cacheMutex.Lock()
	o.flavorCache = make(map[string]*flavors.Flavor)
	o.imageCache = make(map[string]*images.Image)
	o.networkCache = make(map[string]*networks.Network)
	o.cacheMutex.Unlock()

	logger.Info("disconnected from OpenStack cloud")
	return nil
}

// HealthCheck performs a health check on the OpenStack cloud
func (o *OpenStackProvider) HealthCheck(ctx context.Context) error {
	// Check if we can list hypervisors (requires admin or appropriate role)
	if o.computeClient != nil {
		allPages, err := hypervisors.List(o.computeClient, nil).AllPages()
		if err != nil {
			// Try listing flavors as a fallback (less privileged operation)
			_, err = flavors.ListDetail(o.computeClient, flavors.ListOpts{Limit: 1}).AllPages()
			if err != nil {
				return fmt.Errorf("health check failed: unable to access compute service: %w", err)
			}
		} else {
			// Check hypervisor status
			hypervisorList, err := hypervisors.ExtractHypervisors(allPages)
			if err == nil && len(hypervisorList) > 0 {
				activeHypervisors := 0
				for _, h := range hypervisorList {
					if h.State == "up" {
						activeHypervisors++
					}
				}
				if activeHypervisors == 0 {
					return fmt.Errorf("health check warning: no active hypervisors found")
				}
			}
		}
	}

	// Check network service
	if o.networkClient != nil {
		_, err := networks.List(o.networkClient, networks.ListOpts{Limit: 1}).AllPages()
		if err != nil {
			return fmt.Errorf("health check failed: unable to access network service: %w", err)
		}
	}

	// Check storage service
	if o.storageClient != nil {
		_, err := volumes.List(o.storageClient, volumes.ListOpts{Limit: 1}).AllPages()
		if err != nil {
			return fmt.Errorf("health check failed: unable to access storage service: %w", err)
		}
	}

	return nil
}

// Close closes any resources held by the provider
func (o *OpenStackProvider) Close() error {
	o.mutex.Lock()
	defer o.mutex.Unlock()

	// Stop event watching
	select {
	case o.stopChannel <- struct{}{}:
	default:
	}

	o.connected = false
	return nil
}

// CreateResource creates a new OpenStack resource
func (o *OpenStackProvider) CreateResource(ctx context.Context, req *CreateResourceRequest) (*ResourceResponse, error) {
	logger := log.FromContext(ctx)
	logger.Info("creating OpenStack resource", "type", req.Type, "name", req.Name)

	switch req.Type {
	case "server":
		return o.createServer(ctx, req)
	case "volume":
		return o.createVolume(ctx, req)
	case "network":
		return o.createNetwork(ctx, req)
	case "subnet":
		return o.createSubnet(ctx, req)
	case "floatingip":
		return o.createFloatingIP(ctx, req)
	case "securitygroup":
		return o.createSecurityGroup(ctx, req)
	default:
		return nil, fmt.Errorf("unsupported resource type: %s", req.Type)
	}
}

// GetResource retrieves an OpenStack resource
func (o *OpenStackProvider) GetResource(ctx context.Context, resourceID string) (*ResourceResponse, error) {
	logger := log.FromContext(ctx)
	logger.V(1).Info("getting OpenStack resource", "resourceID", resourceID)

	// Parse resourceID format: type/id
	parts := splitResourceID(resourceID)
	if len(parts) < 2 {
		return nil, fmt.Errorf("invalid resourceID format: %s", resourceID)
	}

	resourceType, id := parts[0], parts[1]

	switch resourceType {
	case "server":
		return o.getServer(ctx, id)
	case "volume":
		return o.getVolume(ctx, id)
	case "network":
		return o.getNetwork(ctx, id)
	case "subnet":
		return o.getSubnet(ctx, id)
	case "floatingip":
		return o.getFloatingIP(ctx, id)
	default:
		return nil, fmt.Errorf("unsupported resource type: %s", resourceType)
	}
}

// UpdateResource updates an OpenStack resource
func (o *OpenStackProvider) UpdateResource(ctx context.Context, resourceID string, req *UpdateResourceRequest) (*ResourceResponse, error) {
	logger := log.FromContext(ctx)
	logger.Info("updating OpenStack resource", "resourceID", resourceID)

	parts := splitResourceID(resourceID)
	if len(parts) < 2 {
		return nil, fmt.Errorf("invalid resourceID format: %s", resourceID)
	}

	resourceType, id := parts[0], parts[1]

	switch resourceType {
	case "server":
		return o.updateServer(ctx, id, req)
	case "volume":
		return o.updateVolume(ctx, id, req)
	case "network":
		return o.updateNetwork(ctx, id, req)
	default:
		return nil, fmt.Errorf("resource type %s does not support updates", resourceType)
	}
}

// DeleteResource deletes an OpenStack resource
func (o *OpenStackProvider) DeleteResource(ctx context.Context, resourceID string) error {
	logger := log.FromContext(ctx)
	logger.Info("deleting OpenStack resource", "resourceID", resourceID)

	parts := splitResourceID(resourceID)
	if len(parts) < 2 {
		return fmt.Errorf("invalid resourceID format: %s", resourceID)
	}

	resourceType, id := parts[0], parts[1]

	switch resourceType {
	case "server":
		return servers.Delete(o.computeClient, id).ExtractErr()
	case "volume":
		return volumes.Delete(o.storageClient, id, volumes.DeleteOpts{}).ExtractErr()
	case "network":
		return networks.Delete(o.networkClient, id).ExtractErr()
	case "subnet":
		return subnets.Delete(o.networkClient, id).ExtractErr()
	case "floatingip":
		// Floating IP deletion would be implemented here
		return fmt.Errorf("floating IP deletion not yet implemented")
	default:
		return fmt.Errorf("unsupported resource type for deletion: %s", resourceType)
	}
}

// ListResources lists OpenStack resources with optional filtering
func (o *OpenStackProvider) ListResources(ctx context.Context, filter *ResourceFilter) ([]*ResourceResponse, error) {
	logger := log.FromContext(ctx)
	logger.V(1).Info("listing OpenStack resources", "filter", filter)

	var resources []*ResourceResponse

	resourceTypes := filter.Types
	if len(resourceTypes) == 0 {
		// Default to common resource types
		resourceTypes = []string{"server", "volume", "network"}
	}

	for _, resourceType := range resourceTypes {
		typeResources, err := o.listResourcesByType(ctx, resourceType, filter)
		if err != nil {
			logger.Error(err, "failed to list resources", "type", resourceType)
			continue
		}
		resources = append(resources, typeResources...)
	}

	return resources, nil
}

// Deploy creates a deployment using Heat templates
func (o *OpenStackProvider) Deploy(ctx context.Context, req *DeploymentRequest) (*DeploymentResponse, error) {
	logger := log.FromContext(ctx)
	logger.Info("deploying Heat stack", "name", req.Name)

	if o.heatClient == nil {
		return nil, fmt.Errorf("Heat orchestration service not available")
	}

	// Create Heat stack from template
	createOpts := stacks.CreateOpts{
		Name:         req.Name,
		TemplateOpts: &stacks.Template{TE: stacks.TE{Bin: []byte(req.Template)}},
		Parameters:   req.Parameters,
		Tags:         convertLabelsToTags(req.Labels),
		Timeout:      int(req.Timeout.Minutes()),
	}

	result := stacks.Create(o.heatClient, createOpts)
	stack, err := result.Extract()
	if err != nil {
		return nil, fmt.Errorf("failed to create Heat stack: %w", err)
	}

	return o.convertStackToDeploymentResponse(stack), nil
}

// GetDeployment retrieves a Heat stack deployment
func (o *OpenStackProvider) GetDeployment(ctx context.Context, deploymentID string) (*DeploymentResponse, error) {
	if o.heatClient == nil {
		return nil, fmt.Errorf("Heat orchestration service not available")
	}

	// Parse stack name and ID
	stackName, stackID := parseStackIdentifier(deploymentID)

	result := stacks.Get(o.heatClient, stackName, stackID)
	stack, err := result.Extract()
	if err != nil {
		return nil, fmt.Errorf("failed to get Heat stack: %w", err)
	}

	return o.convertRetrievedStackToDeploymentResponse(stack), nil
}

// UpdateDeployment updates a Heat stack deployment
func (o *OpenStackProvider) UpdateDeployment(ctx context.Context, deploymentID string, req *UpdateDeploymentRequest) (*DeploymentResponse, error) {
	if o.heatClient == nil {
		return nil, fmt.Errorf("Heat orchestration service not available")
	}

	stackName, stackID := parseStackIdentifier(deploymentID)

	updateOpts := stacks.UpdateOpts{
		TemplateOpts: &stacks.Template{TE: stacks.TE{Bin: []byte(req.Template)}},
		Parameters:   req.Parameters,
		Tags:         convertLabelsToTags(req.Labels),
		Timeout:      int(req.Timeout.Minutes()),
	}

	err := stacks.Update(o.heatClient, stackName, stackID, updateOpts).ExtractErr()
	if err != nil {
		return nil, fmt.Errorf("failed to update Heat stack: %w", err)
	}

	return o.GetDeployment(ctx, deploymentID)
}

// DeleteDeployment deletes a Heat stack deployment
func (o *OpenStackProvider) DeleteDeployment(ctx context.Context, deploymentID string) error {
	if o.heatClient == nil {
		return fmt.Errorf("Heat orchestration service not available")
	}

	stackName, stackID := parseStackIdentifier(deploymentID)

	return stacks.Delete(o.heatClient, stackName, stackID).ExtractErr()
}

// ListDeployments lists Heat stack deployments
func (o *OpenStackProvider) ListDeployments(ctx context.Context, filter *DeploymentFilter) ([]*DeploymentResponse, error) {
	if o.heatClient == nil {
		return nil, fmt.Errorf("Heat orchestration service not available")
	}

	listOpts := stacks.ListOpts{
		Limit: filter.Limit,
	}

	if len(filter.Names) > 0 {
		listOpts.Name = filter.Names[0] // Heat only supports single name filter
	}

	if len(filter.Statuses) > 0 {
		listOpts.Status = filter.Statuses[0]
	}

	allPages, err := stacks.List(o.heatClient, listOpts).AllPages()
	if err != nil {
		return nil, fmt.Errorf("failed to list Heat stacks: %w", err)
	}

	stackList, err := stacks.ExtractStacks(allPages)
	if err != nil {
		return nil, fmt.Errorf("failed to extract stacks: %w", err)
	}

	var deployments []*DeploymentResponse
	for _, stack := range stackList {
		deployments = append(deployments, o.convertListedStackToDeploymentResponse(&stack))
	}

	return deployments, nil
}

// ScaleResource scales an OpenStack resource (servers)
func (o *OpenStackProvider) ScaleResource(ctx context.Context, resourceID string, req *ScaleRequest) error {
	logger := log.FromContext(ctx)
	logger.Info("scaling OpenStack resource", "resourceID", resourceID, "direction", req.Direction)

	parts := splitResourceID(resourceID)
	if len(parts) < 2 {
		return fmt.Errorf("invalid resourceID format: %s", resourceID)
	}

	resourceType, id := parts[0], parts[1]

	if resourceType != "server" {
		return fmt.Errorf("scaling not supported for resource type: %s", resourceType)
	}

	// For servers, scaling typically means resizing
	if req.Type == ScaleTypeVertical {
		// Resize server to different flavor
		flavorID := ""
		if req.Target != nil {
			if fid, ok := req.Target["flavor_id"].(string); ok {
				flavorID = fid
			}
		}

		if flavorID == "" {
			return fmt.Errorf("flavor_id required for vertical scaling")
		}

		resizeOpts := servers.ResizeOpts{
			FlavorRef: flavorID,
		}

		return servers.Resize(o.computeClient, id, resizeOpts).ExtractErr()
	}

	return fmt.Errorf("horizontal scaling requires Heat autoscaling groups")
}

// GetScalingCapabilities returns scaling capabilities for a resource
func (o *OpenStackProvider) GetScalingCapabilities(ctx context.Context, resourceID string) (*ScalingCapabilities, error) {
	parts := splitResourceID(resourceID)
	if len(parts) < 2 {
		return nil, fmt.Errorf("invalid resourceID format: %s", resourceID)
	}

	resourceType := parts[0]

	switch resourceType {
	case "server":
		return &ScalingCapabilities{
			HorizontalScaling: false, // Requires Heat
			VerticalScaling:   true,  // Resize operation
			MinReplicas:       1,
			MaxReplicas:       1,
			SupportedMetrics:  []string{"cpu", "memory", "disk"},
			ScaleUpCooldown:   60 * time.Second,
			ScaleDownCooldown: 300 * time.Second,
		}, nil
	case "stack":
		// Heat stacks can support autoscaling
		return &ScalingCapabilities{
			HorizontalScaling: true,
			VerticalScaling:   false,
			MinReplicas:       1,
			MaxReplicas:       100,
			SupportedMetrics:  []string{"cpu", "memory", "network"},
			ScaleUpCooldown:   60 * time.Second,
			ScaleDownCooldown: 300 * time.Second,
		}, nil
	default:
		return &ScalingCapabilities{
			HorizontalScaling: false,
			VerticalScaling:   false,
		}, nil
	}
}

// GetMetrics returns cloud-level metrics
func (o *OpenStackProvider) GetMetrics(ctx context.Context) (map[string]interface{}, error) {
	metrics := make(map[string]interface{})

	// Get hypervisor statistics if available
	if o.computeClient != nil {
		allPages, err := hypervisors.List(o.computeClient, nil).AllPages()
		if err == nil {
			hypervisorList, err := hypervisors.ExtractHypervisors(allPages)
			if err == nil {
				totalVCPUs := 0
				usedVCPUs := 0
				totalMemoryMB := 0
				usedMemoryMB := 0
				totalDiskGB := 0
				usedDiskGB := 0
				runningVMs := 0

				for _, h := range hypervisorList {
					totalVCPUs += h.VCPUs
					usedVCPUs += h.VCPUsUsed
					totalMemoryMB += h.MemoryMB
					usedMemoryMB += h.MemoryMBUsed
					totalDiskGB += h.LocalGB
					usedDiskGB += h.LocalGBUsed
					runningVMs += h.RunningVMs
				}

				metrics["hypervisors_total"] = len(hypervisorList)
				metrics["vcpus_total"] = totalVCPUs
				metrics["vcpus_used"] = usedVCPUs
				metrics["memory_mb_total"] = totalMemoryMB
				metrics["memory_mb_used"] = usedMemoryMB
				metrics["disk_gb_total"] = totalDiskGB
				metrics["disk_gb_used"] = usedDiskGB
				metrics["vms_running"] = runningVMs
			}
		}

		// Get server count
		serverPages, err := servers.List(o.computeClient, servers.ListOpts{}).AllPages()
		if err == nil {
			serverList, err := servers.ExtractServers(serverPages)
			if err == nil {
				activeServers := 0
				for _, s := range serverList {
					if s.Status == "ACTIVE" {
						activeServers++
					}
				}
				metrics["servers_total"] = len(serverList)
				metrics["servers_active"] = activeServers
			}
		}
	}

	// Get network statistics
	if o.networkClient != nil {
		networkPages, err := networks.List(o.networkClient, networks.ListOpts{}).AllPages()
		if err == nil {
			networkList, err := networks.ExtractNetworks(networkPages)
			if err == nil {
				metrics["networks_total"] = len(networkList)
			}
		}

		subnetPages, err := subnets.List(o.networkClient, subnets.ListOpts{}).AllPages()
		if err == nil {
			subnetList, err := subnets.ExtractSubnets(subnetPages)
			if err == nil {
				metrics["subnets_total"] = len(subnetList)
			}
		}
	}

	// Get storage statistics
	if o.storageClient != nil {
		volumePages, err := volumes.List(o.storageClient, volumes.ListOpts{}).AllPages()
		if err == nil {
			volumeList, err := volumes.ExtractVolumes(volumePages)
			if err == nil {
				totalVolumeGB := 0
				availableVolumes := 0
				for _, v := range volumeList {
					totalVolumeGB += v.Size
					if v.Status == "available" {
						availableVolumes++
					}
				}
				metrics["volumes_total"] = len(volumeList)
				metrics["volumes_available"] = availableVolumes
				metrics["volume_gb_total"] = totalVolumeGB
			}
		}
	}

	metrics["timestamp"] = time.Now().Unix()
	return metrics, nil
}

// GetResourceMetrics returns metrics for a specific resource
func (o *OpenStackProvider) GetResourceMetrics(ctx context.Context, resourceID string) (map[string]interface{}, error) {
	parts := splitResourceID(resourceID)
	if len(parts) < 2 {
		return nil, fmt.Errorf("invalid resourceID format: %s", resourceID)
	}

	resourceType, id := parts[0], parts[1]
	metrics := make(map[string]interface{})

	switch resourceType {
	case "server":
		server, err := servers.Get(o.computeClient, id).Extract()
		if err != nil {
			return nil, fmt.Errorf("failed to get server: %w", err)
		}

		// Use extended server information to get detailed status
		var extendedServer struct {
			servers.Server
			extendedstatus.ServerExtendedStatusExt
		}

		// Extract the server with extended status information
		err = servers.Get(o.computeClient, server.ID).ExtractInto(&extendedServer)
		if err == nil {
			metrics["status"] = extendedServer.Status
			metrics["power_state"] = extendedServer.PowerState
			metrics["vm_state"] = extendedServer.VmState
			metrics["task_state"] = extendedServer.TaskState
		} else {
			// Fallback to basic status
			metrics["status"] = server.Status
			metrics["power_state"] = "unknown"
			metrics["vm_state"] = "unknown"
			metrics["task_state"] = "unknown"
		}
		metrics["created"] = server.Created
		metrics["updated"] = server.Updated

		// Get flavor details for resource allocation
		if server.Flavor["id"] != nil {
			flavorID := server.Flavor["id"].(string)
			flavor, err := flavors.Get(o.computeClient, flavorID).Extract()
			if err == nil {
				metrics["vcpus"] = flavor.VCPUs
				metrics["ram_mb"] = flavor.RAM
				metrics["disk_gb"] = flavor.Disk
			}
		}

	case "volume":
		volume, err := volumes.Get(o.storageClient, id).Extract()
		if err != nil {
			return nil, fmt.Errorf("failed to get volume: %w", err)
		}

		metrics["status"] = volume.Status
		metrics["size_gb"] = volume.Size
		metrics["bootable"] = volume.Bootable
		metrics["encrypted"] = volume.Encrypted
		metrics["created_at"] = volume.CreatedAt
		metrics["updated_at"] = volume.UpdatedAt

	case "network":
		// Use extended network information to get external field
		var extendedNetwork struct {
			networks.Network
			external.NetworkExternalExt
		}

		var err error
		err = networks.Get(o.networkClient, id).ExtractInto(&extendedNetwork)
		if err != nil {
			return nil, fmt.Errorf("failed to get network: %w", err)
		}

		metrics["status"] = extendedNetwork.Status
		metrics["admin_state_up"] = extendedNetwork.AdminStateUp
		metrics["shared"] = extendedNetwork.Shared
		metrics["external"] = extendedNetwork.External
		// Note: PortSecurityEnabled field not available on this struct
		metrics["created_at"] = extendedNetwork.CreatedAt
		metrics["updated_at"] = extendedNetwork.UpdatedAt
	}

	metrics["timestamp"] = time.Now().Unix()
	return metrics, nil
}

// GetResourceHealth returns the health status of a resource
func (o *OpenStackProvider) GetResourceHealth(ctx context.Context, resourceID string) (*HealthStatus, error) {
	parts := splitResourceID(resourceID)
	if len(parts) < 2 {
		return nil, fmt.Errorf("invalid resourceID format: %s", resourceID)
	}

	resourceType, id := parts[0], parts[1]

	switch resourceType {
	case "server":
		server, err := servers.Get(o.computeClient, id).Extract()
		if err != nil {
			return nil, fmt.Errorf("failed to get server: %w", err)
		}

		health := &HealthStatus{
			LastUpdated: time.Now(),
		}

		switch server.Status {
		case "ACTIVE":
			health.Status = HealthStatusHealthy
			health.Message = "Server is active and running"
		case "ERROR":
			health.Status = HealthStatusUnhealthy
			health.Message = fmt.Sprintf("Server is in error state: %s", server.Fault.Message)
		case "BUILD", "REBUILD", "RESIZE", "VERIFY_RESIZE":
			health.Status = HealthStatusUnknown
			health.Message = fmt.Sprintf("Server is in transitional state: %s", server.Status)
		default:
			health.Status = HealthStatusUnknown
			health.Message = fmt.Sprintf("Server status: %s", server.Status)
		}

		return health, nil

	case "volume":
		volume, err := volumes.Get(o.storageClient, id).Extract()
		if err != nil {
			return nil, fmt.Errorf("failed to get volume: %w", err)
		}

		health := &HealthStatus{
			LastUpdated: time.Now(),
		}

		switch volume.Status {
		case "available", "in-use":
			health.Status = HealthStatusHealthy
			health.Message = fmt.Sprintf("Volume is %s", volume.Status)
		case "error", "error_deleting", "error_backing-up", "error_restoring", "error_extending":
			health.Status = HealthStatusUnhealthy
			health.Message = fmt.Sprintf("Volume is in error state: %s", volume.Status)
		default:
			health.Status = HealthStatusUnknown
			health.Message = fmt.Sprintf("Volume status: %s", volume.Status)
		}

		return health, nil

	default:
		return &HealthStatus{
			Status:      HealthStatusUnknown,
			Message:     fmt.Sprintf("Health check not implemented for resource type: %s", resourceType),
			LastUpdated: time.Now(),
		}, nil
	}
}

// Network operations
func (o *OpenStackProvider) CreateNetworkService(ctx context.Context, req *NetworkServiceRequest) (*NetworkServiceResponse, error) {
	logger := log.FromContext(ctx)
	logger.Info("creating network service", "type", req.Type, "name", req.Name)

	switch req.Type {
	case "network":
		return o.createNetworkService(ctx, req)
	case "subnet":
		return o.createSubnetService(ctx, req)
	case "router":
		return o.createRouterService(ctx, req)
	case "floatingip":
		return o.createFloatingIPService(ctx, req)
	default:
		return nil, fmt.Errorf("unsupported network service type: %s", req.Type)
	}
}

func (o *OpenStackProvider) GetNetworkService(ctx context.Context, serviceID string) (*NetworkServiceResponse, error) {
	parts := splitResourceID(serviceID)
	if len(parts) < 2 {
		return nil, fmt.Errorf("invalid serviceID format: %s", serviceID)
	}

	serviceType, id := parts[0], parts[1]

	switch serviceType {
	case "network":
		return o.getNetworkService(ctx, id)
	case "subnet":
		return o.getSubnetService(ctx, id)
	case "router":
		return o.getRouterService(ctx, id)
	default:
		return nil, fmt.Errorf("unsupported network service type: %s", serviceType)
	}
}

func (o *OpenStackProvider) DeleteNetworkService(ctx context.Context, serviceID string) error {
	parts := splitResourceID(serviceID)
	if len(parts) < 2 {
		return fmt.Errorf("invalid serviceID format: %s", serviceID)
	}

	serviceType, id := parts[0], parts[1]

	switch serviceType {
	case "network":
		return networks.Delete(o.networkClient, id).ExtractErr()
	case "subnet":
		return subnets.Delete(o.networkClient, id).ExtractErr()
	case "router":
		// Router deletion would be implemented here
		return fmt.Errorf("router deletion not yet implemented")
	default:
		return fmt.Errorf("unsupported network service type: %s", serviceType)
	}
}

func (o *OpenStackProvider) ListNetworkServices(ctx context.Context, filter *NetworkServiceFilter) ([]*NetworkServiceResponse, error) {
	var services []*NetworkServiceResponse

	serviceTypes := filter.Types
	if len(serviceTypes) == 0 {
		serviceTypes = []string{"network", "subnet", "router"}
	}

	for _, serviceType := range serviceTypes {
		typeServices, err := o.listNetworkServicesByType(ctx, serviceType, filter)
		if err != nil {
			continue
		}
		services = append(services, typeServices...)
	}

	return services, nil
}

// Storage operations
func (o *OpenStackProvider) CreateStorageResource(ctx context.Context, req *StorageResourceRequest) (*StorageResourceResponse, error) {
	logger := log.FromContext(ctx)
	logger.Info("creating storage resource", "type", req.Type, "name", req.Name)

	switch req.Type {
	case "volume":
		return o.createVolumeResource(ctx, req)
	case "snapshot":
		return o.createSnapshotResource(ctx, req)
	default:
		return nil, fmt.Errorf("unsupported storage resource type: %s", req.Type)
	}
}

func (o *OpenStackProvider) GetStorageResource(ctx context.Context, resourceID string) (*StorageResourceResponse, error) {
	parts := splitResourceID(resourceID)
	if len(parts) < 2 {
		return nil, fmt.Errorf("invalid resourceID format: %s", resourceID)
	}

	resourceType, id := parts[0], parts[1]

	switch resourceType {
	case "volume":
		return o.getVolumeResource(ctx, id)
	case "snapshot":
		return o.getSnapshotResource(ctx, id)
	default:
		return nil, fmt.Errorf("unsupported storage resource type: %s", resourceType)
	}
}

func (o *OpenStackProvider) DeleteStorageResource(ctx context.Context, resourceID string) error {
	parts := splitResourceID(resourceID)
	if len(parts) < 2 {
		return fmt.Errorf("invalid resourceID format: %s", resourceID)
	}

	resourceType, id := parts[0], parts[1]

	switch resourceType {
	case "volume":
		return volumes.Delete(o.storageClient, id, volumes.DeleteOpts{}).ExtractErr()
	case "snapshot":
		// Snapshot deletion would be implemented here
		return fmt.Errorf("snapshot deletion not yet implemented")
	default:
		return fmt.Errorf("unsupported storage resource type: %s", resourceType)
	}
}

func (o *OpenStackProvider) ListStorageResources(ctx context.Context, filter *StorageResourceFilter) ([]*StorageResourceResponse, error) {
	var resources []*StorageResourceResponse

	resourceTypes := filter.Types
	if len(resourceTypes) == 0 {
		resourceTypes = []string{"volume", "snapshot"}
	}

	for _, resourceType := range resourceTypes {
		typeResources, err := o.listStorageResourcesByType(ctx, resourceType, filter)
		if err != nil {
			continue
		}
		resources = append(resources, typeResources...)
	}

	return resources, nil
}

// Event handling
func (o *OpenStackProvider) SubscribeToEvents(ctx context.Context, callback EventCallback) error {
	logger := log.FromContext(ctx)
	logger.Info("subscribing to OpenStack events")

	o.mutex.Lock()
	o.eventCallback = callback
	o.mutex.Unlock()

	// OpenStack events would typically come from message queue (e.g., RabbitMQ)
	// or by polling the API for changes
	// This is a placeholder for the actual implementation
	go o.watchEvents(ctx)

	return nil
}

func (o *OpenStackProvider) UnsubscribeFromEvents(ctx context.Context) error {
	logger := log.FromContext(ctx)
	logger.Info("unsubscribing from OpenStack events")

	o.mutex.Lock()
	o.eventCallback = nil
	o.mutex.Unlock()

	select {
	case o.stopChannel <- struct{}{}:
	default:
	}

	return nil
}

// Configuration management
func (o *OpenStackProvider) ApplyConfiguration(ctx context.Context, config *ProviderConfiguration) error {
	logger := log.FromContext(ctx)
	logger.Info("applying provider configuration", "name", config.Name)

	o.mutex.Lock()
	defer o.mutex.Unlock()

	o.config = config

	// Re-authenticate if credentials changed
	if o.connected {
		if err := o.Connect(ctx); err != nil {
			return fmt.Errorf("failed to reconnect with new configuration: %w", err)
		}
	}

	return nil
}

func (o *OpenStackProvider) GetConfiguration(ctx context.Context) (*ProviderConfiguration, error) {
	o.mutex.RLock()
	defer o.mutex.RUnlock()

	return o.config, nil
}

func (o *OpenStackProvider) ValidateConfiguration(ctx context.Context, config *ProviderConfiguration) error {
	if config.Type != ProviderTypeOpenStack {
		return fmt.Errorf("invalid provider type: expected %s, got %s", ProviderTypeOpenStack, config.Type)
	}

	// Check required credentials
	requiredCreds := []string{"username", "password", "project", "domain"}
	for _, key := range requiredCreds {
		if _, exists := config.Credentials[key]; !exists {
			// Check for application credentials as alternative
			if _, hasAppCred := config.Credentials["app_credential_id"]; !hasAppCred {
				return fmt.Errorf("missing required credential: %s", key)
			}
		}
	}

	if config.Endpoint == "" {
		return fmt.Errorf("endpoint (auth_url) is required")
	}

	return nil
}

// Helper functions

func splitResourceID(resourceID string) []string {
	// Simple split by forward slash
	// Format: type/id or namespace/type/id
	return strings.Split(resourceID, "/")
}

func convertLabelsToTags(labels map[string]string) []string {
	var tags []string
	for key, value := range labels {
		tags = append(tags, fmt.Sprintf("%s=%s", key, value))
	}
	return tags
}

func parseStackIdentifier(deploymentID string) (string, string) {
	parts := strings.Split(deploymentID, "/")
	if len(parts) >= 2 {
		return parts[0], parts[1]
	}
	return deploymentID, ""
}

// Placeholder for additional helper methods...
// The actual implementation would include all the create*, get*, update*, list* helper methods
// referenced above, following similar patterns to the Kubernetes provider

func (o *OpenStackProvider) createServer(ctx context.Context, req *CreateResourceRequest) (*ResourceResponse, error) {
	// Implementation would create an OpenStack server instance
	return nil, fmt.Errorf("server creation not yet implemented")
}

func (o *OpenStackProvider) getServer(ctx context.Context, id string) (*ResourceResponse, error) {
	// Implementation would retrieve server details
	return nil, fmt.Errorf("server retrieval not yet implemented")
}

func (o *OpenStackProvider) updateServer(ctx context.Context, id string, req *UpdateResourceRequest) (*ResourceResponse, error) {
	// Implementation would update server properties
	return nil, fmt.Errorf("server update not yet implemented")
}

func (o *OpenStackProvider) createVolume(ctx context.Context, req *CreateResourceRequest) (*ResourceResponse, error) {
	// Implementation would create a Cinder volume
	return nil, fmt.Errorf("volume creation not yet implemented")
}

func (o *OpenStackProvider) getVolume(ctx context.Context, id string) (*ResourceResponse, error) {
	// Implementation would retrieve volume details
	return nil, fmt.Errorf("volume retrieval not yet implemented")
}

func (o *OpenStackProvider) updateVolume(ctx context.Context, id string, req *UpdateResourceRequest) (*ResourceResponse, error) {
	// Implementation would update volume properties
	return nil, fmt.Errorf("volume update not yet implemented")
}

func (o *OpenStackProvider) createNetwork(ctx context.Context, req *CreateResourceRequest) (*ResourceResponse, error) {
	// Implementation would create a Neutron network
	return nil, fmt.Errorf("network creation not yet implemented")
}

func (o *OpenStackProvider) getNetwork(ctx context.Context, id string) (*ResourceResponse, error) {
	// Implementation would retrieve network details
	return nil, fmt.Errorf("network retrieval not yet implemented")
}

func (o *OpenStackProvider) updateNetwork(ctx context.Context, id string, req *UpdateResourceRequest) (*ResourceResponse, error) {
	// Implementation would update network properties
	return nil, fmt.Errorf("network update not yet implemented")
}

func (o *OpenStackProvider) createSubnet(ctx context.Context, req *CreateResourceRequest) (*ResourceResponse, error) {
	// Implementation would create a subnet
	return nil, fmt.Errorf("subnet creation not yet implemented")
}

func (o *OpenStackProvider) getSubnet(ctx context.Context, id string) (*ResourceResponse, error) {
	// Implementation would retrieve subnet details
	return nil, fmt.Errorf("subnet retrieval not yet implemented")
}

func (o *OpenStackProvider) createFloatingIP(ctx context.Context, req *CreateResourceRequest) (*ResourceResponse, error) {
	// Implementation would allocate a floating IP
	return nil, fmt.Errorf("floating IP creation not yet implemented")
}

func (o *OpenStackProvider) getFloatingIP(ctx context.Context, id string) (*ResourceResponse, error) {
	// Implementation would retrieve floating IP details
	return nil, fmt.Errorf("floating IP retrieval not yet implemented")
}

func (o *OpenStackProvider) createSecurityGroup(ctx context.Context, req *CreateResourceRequest) (*ResourceResponse, error) {
	// Implementation would create a security group
	return nil, fmt.Errorf("security group creation not yet implemented")
}

func (o *OpenStackProvider) listResourcesByType(ctx context.Context, resourceType string, filter *ResourceFilter) ([]*ResourceResponse, error) {
	// Implementation would list resources by type with filtering
	return nil, fmt.Errorf("resource listing not yet implemented for type: %s", resourceType)
}

func (o *OpenStackProvider) convertStackToDeploymentResponse(stack *stacks.CreatedStack) *DeploymentResponse {
	// Implementation would convert Heat stack to deployment response
	return &DeploymentResponse{
		ID:           stack.ID,
		Name:         "heat-stack", // CreatedStack doesn't have Name field
		Status:       "creating",
		Phase:        "initializing",
		TemplateType: "heat",
		CreatedAt:    time.Now(),
		UpdatedAt:    time.Now(),
	}
}

func (o *OpenStackProvider) convertRetrievedStackToDeploymentResponse(stack *stacks.RetrievedStack) *DeploymentResponse {
	// Implementation would convert RetrievedStack to deployment response
	return &DeploymentResponse{
		ID:           stack.ID,
		Name:         stack.Name,
		Status:       stack.Status,
		Phase:        "running",
		TemplateType: "heat",
		CreatedAt:    time.Now(),
		UpdatedAt:    time.Now(),
	}
}

func (o *OpenStackProvider) convertListedStackToDeploymentResponse(stack *stacks.ListedStack) *DeploymentResponse {
	// Implementation would convert ListedStack to deployment response
	return &DeploymentResponse{
		ID:           stack.ID,
		Name:         stack.Name,
		Status:       stack.Status,
		Phase:        "running",
		TemplateType: "heat",
		CreatedAt:    time.Now(),
		UpdatedAt:    time.Now(),
	}
}

func (o *OpenStackProvider) createNetworkService(ctx context.Context, req *NetworkServiceRequest) (*NetworkServiceResponse, error) {
	// Implementation would create network service
	return nil, fmt.Errorf("network service creation not yet implemented")
}

func (o *OpenStackProvider) getNetworkService(ctx context.Context, id string) (*NetworkServiceResponse, error) {
	// Implementation would retrieve network service
	return nil, fmt.Errorf("network service retrieval not yet implemented")
}

func (o *OpenStackProvider) createSubnetService(ctx context.Context, req *NetworkServiceRequest) (*NetworkServiceResponse, error) {
	// Implementation would create subnet service
	return nil, fmt.Errorf("subnet service creation not yet implemented")
}

func (o *OpenStackProvider) getSubnetService(ctx context.Context, id string) (*NetworkServiceResponse, error) {
	// Implementation would retrieve subnet service
	return nil, fmt.Errorf("subnet service retrieval not yet implemented")
}

func (o *OpenStackProvider) createRouterService(ctx context.Context, req *NetworkServiceRequest) (*NetworkServiceResponse, error) {
	// Implementation would create router service
	return nil, fmt.Errorf("router service creation not yet implemented")
}

func (o *OpenStackProvider) getRouterService(ctx context.Context, id string) (*NetworkServiceResponse, error) {
	// Implementation would retrieve router service
	return nil, fmt.Errorf("router service retrieval not yet implemented")
}

func (o *OpenStackProvider) createFloatingIPService(ctx context.Context, req *NetworkServiceRequest) (*NetworkServiceResponse, error) {
	// Implementation would create floating IP service
	return nil, fmt.Errorf("floating IP service creation not yet implemented")
}

func (o *OpenStackProvider) listNetworkServicesByType(ctx context.Context, serviceType string, filter *NetworkServiceFilter) ([]*NetworkServiceResponse, error) {
	// Implementation would list network services by type
	return nil, fmt.Errorf("network service listing not yet implemented for type: %s", serviceType)
}

func (o *OpenStackProvider) createVolumeResource(ctx context.Context, req *StorageResourceRequest) (*StorageResourceResponse, error) {
	// Implementation would create volume resource
	return nil, fmt.Errorf("volume resource creation not yet implemented")
}

func (o *OpenStackProvider) getVolumeResource(ctx context.Context, id string) (*StorageResourceResponse, error) {
	// Implementation would retrieve volume resource
	return nil, fmt.Errorf("volume resource retrieval not yet implemented")
}

func (o *OpenStackProvider) createSnapshotResource(ctx context.Context, req *StorageResourceRequest) (*StorageResourceResponse, error) {
	// Implementation would create snapshot resource
	return nil, fmt.Errorf("snapshot resource creation not yet implemented")
}

func (o *OpenStackProvider) getSnapshotResource(ctx context.Context, id string) (*StorageResourceResponse, error) {
	// Implementation would retrieve snapshot resource
	return nil, fmt.Errorf("snapshot resource retrieval not yet implemented")
}

func (o *OpenStackProvider) listStorageResourcesByType(ctx context.Context, resourceType string, filter *StorageResourceFilter) ([]*StorageResourceResponse, error) {
	// Implementation would list storage resources by type
	return nil, fmt.Errorf("storage resource listing not yet implemented for type: %s", resourceType)
}

func (o *OpenStackProvider) watchEvents(ctx context.Context) {
	// Implementation would watch for OpenStack events
	// This could involve polling or connecting to message queue
}<|MERGE_RESOLUTION|>--- conflicted
+++ resolved
@@ -22,11 +22,7 @@
 	"sigs.k8s.io/controller-runtime/pkg/log"
 )
 
-<<<<<<< HEAD
-=======
 // ProviderTypeOpenStack is defined in interface.go
-
->>>>>>> f79c76d3
 // OpenStackProvider implements CloudProvider for OpenStack clouds
 type OpenStackProvider struct {
 	name           string
