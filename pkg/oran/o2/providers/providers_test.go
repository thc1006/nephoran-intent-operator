package providers

import "testing"

<<<<<<< HEAD
func TestStub(t *testing.T) { t.Skip("Test disabled") }
=======
func TestProviderFactory(t *testing.T) {
	factory := NewDefaultProviderFactory()

	// Test registering a provider
	err := factory.RegisterProvider("test", MockProviderConstructor, GetMockProviderSchema())
	if err != nil {
		t.Fatalf("Failed to register provider: %v", err)
	}

	// Test listing supported types
	types := factory.ListSupportedTypes()
	if len(types) != 1 || types[0] != "test" {
		t.Errorf("Expected [test], got %v", types)
	}

	// Test getting schema
	schema, err := factory.GetProviderSchema("test")
	if err != nil {
		t.Fatalf("Failed to get schema: %v", err)
	}
	if schema == nil {
		t.Error("Expected non-nil schema")
	}

	// Test creating provider
	config := ProviderConfig{
		Type:   "test",
		Config: json.RawMessage(`{}`),
	}

	provider, err := factory.CreateProvider("test", config)
	if err != nil {
		t.Fatalf("Failed to create provider: %v", err)
	}

	if provider == nil {
		t.Error("Expected non-nil provider")
	}

	// Clean up
	provider.Close()
}

func TestMockProvider(t *testing.T) {
	provider := NewMockProvider("test-provider")

	// Test GetInfo before initialization
	info := provider.GetInfo()
	if info.Name != "test-provider" {
		t.Errorf("Expected name 'test-provider', got %s", info.Name)
	}

	// Test operations before initialization (should fail)
	ctx := context.Background()
	_, err := provider.CreateResource(ctx, &CreateResourceRequest{
		Name: "test-resource",
		Type: string(ResourceTypeDeployment),
	})
	if err == nil {
		t.Error("Expected error for uninitialized provider")
	}

	// Initialize provider
	config := ProviderConfig{
		Type:   "mock",
		Config: json.RawMessage(`{}`),
	}

	err = provider.Initialize(ctx, config)
	if err != nil {
		t.Fatalf("Failed to initialize provider: %v", err)
	}

	// Test double initialization (should fail)
	err = provider.Initialize(ctx, config)
	if err == nil {
		t.Error("Expected error for double initialization")
	}
}

func TestResourceOperations(t *testing.T) {
	provider := NewMockProvider("test-provider")
	ctx := context.Background()

	// Initialize provider
	config := ProviderConfig{
		Type:   "mock",
		Config: json.RawMessage(`{}`),
	}

	err := provider.Initialize(ctx, config)
	if err != nil {
		t.Fatalf("Failed to initialize provider: %v", err)
	}
	defer provider.Close() // #nosec G307 - Error handled in defer

	// Test CreateResource
	req := &CreateResourceRequest{
		Name: "test-deployment",
		Type: string(ResourceTypeDeployment),
		Specification: json.RawMessage(`{}`),
		Labels: map[string]string{
			"env": "test",
		},
	}

	resource, err := provider.CreateResource(ctx, req)
	if err != nil {
		t.Fatalf("Failed to create resource: %v", err)
	}

	if resource.Name != req.Name {
		t.Errorf("Expected name %s, got %s", req.Name, resource.Name)
	}

	if resource.Type != req.Type {
		t.Errorf("Expected type %s, got %s", req.Type, resource.Type)
	}

	// Wait for async creation to complete
	time.Sleep(200 * time.Millisecond)

	// Test GetResource
	retrievedResource, err := provider.GetResource(ctx, resource.ID)
	if err != nil {
		t.Fatalf("Failed to get resource: %v", err)
	}

	if retrievedResource.Status != string(StatusReady) {
		t.Errorf("Expected status %s, got %s", StatusReady, retrievedResource.Status)
	}

	// Test GetResourceStatus
	status, err := provider.GetResourceStatus(ctx, resource.ID)
	if err != nil {
		t.Fatalf("Failed to get resource status: %v", err)
	}

	if status != StatusReady {
		t.Errorf("Expected status %s, got %s", StatusReady, status)
	}

	// Test UpdateResource
	updateReq := &UpdateResourceRequest{
		Specification: json.RawMessage(`{}`),
		Labels: map[string]string{
			"env":     "test",
			"updated": "true",
		},
	}

	updatedResource, err := provider.UpdateResource(ctx, resource.ID, updateReq)
	if err != nil {
		t.Fatalf("Failed to update resource: %v", err)
	}

	if updatedResource.Name != updateReq.Name {
		t.Errorf("Expected updated name %s, got %s", updateReq.Name, updatedResource.Name)
	}

	// Test ListResources
	resources, err := provider.ListResources(ctx, &ResourceFilter{})
	if err != nil {
		t.Fatalf("Failed to list resources: %v", err)
	}

	if len(resources) != 1 {
		t.Errorf("Expected 1 resource, got %d", len(resources))
	}

	// Test ListResources with type filter
	resources, err = provider.ListResources(ctx, &ResourceFilter{
		Types: []string{string(ResourceTypeDeployment)},
	})
	if err != nil {
		t.Fatalf("Failed to list resources with filter: %v", err)
	}

	if len(resources) != 1 {
		t.Errorf("Expected 1 deployment resource, got %d", len(resources))
	}

	// Test ListResources with label filter
	resources, err = provider.ListResources(ctx, &ResourceFilter{
		Labels: map[string]string{
			"env": "test",
		},
	})
	if err != nil {
		t.Fatalf("Failed to list resources with label filter: %v", err)
	}

	if len(resources) != 1 {
		t.Errorf("Expected 1 resource with label filter, got %d", len(resources))
	}

	// Test DeleteResource
	err = provider.DeleteResource(ctx, resource.ID)
	if err != nil {
		t.Fatalf("Failed to delete resource: %v", err)
	}

	// Wait for async deletion to complete
	time.Sleep(100 * time.Millisecond)

	// Verify resource is deleted
	_, err = provider.GetResource(ctx, resource.ID)
	if err == nil {
		t.Error("Expected error when getting deleted resource")
	}
}

func TestProviderRegistry(t *testing.T) {
	factory := NewDefaultProviderFactory()
	registry := NewProviderRegistry()

	// Register mock provider type
	err := factory.RegisterProvider("mock", MockProviderConstructor, GetMockProviderSchema())
	if err != nil {
		t.Fatalf("Failed to register provider type: %v", err)
	}

	// Test CreateAndRegisterProvider
	config := ProviderConfig{
		Type:   "mock",
		Config: json.RawMessage(`{}`),
	}

	err = registry.CreateAndRegisterProvider("test-provider", "mock", config)
	if err != nil {
		t.Fatalf("Failed to create and register provider: %v", err)
	}

	// Test GetProvider
	provider, err := registry.GetProvider("test-provider")
	if err != nil {
		t.Fatalf("Failed to get provider: %v", err)
	}

	if provider == nil {
		t.Error("Expected non-nil provider")
	}

	// Test ListProviders
	providers := registry.ListProviders()
	if len(providers) != 1 || providers[0] != "test-provider" {
		t.Errorf("Expected [test-provider], got %v", providers)
	}

	// Test UnregisterProvider
	err = registry.UnregisterProvider("test-provider")
	if err != nil {
		t.Fatalf("Failed to unregister provider: %v", err)
	}

	// Verify provider is unregistered
	_, err = registry.GetProvider("test-provider")
	if err == nil {
		t.Error("Expected error when getting unregistered provider")
	}

	// Test Close
	err = registry.Close()
	if err != nil {
		t.Fatalf("Failed to close registry: %v", err)
	}
}

func TestResourceTypes(t *testing.T) {
	// Test that all resource types are defined
	types := []ResourceType{
		ResourceTypeCluster,
		ResourceTypeNode,
		ResourceTypeNetwork,
		ResourceTypeStorage,
		ResourceTypeDeployment,
		ResourceTypeService,
		ResourceTypeConfigMap,
		ResourceTypeSecret,
	}

	for _, resourceType := range types {
		if string(resourceType) == "" {
			t.Errorf("Resource type is empty")
		}
	}
}

func TestResourceStatuses(t *testing.T) {
	// Test that all resource statuses are defined
	statuses := []ResourceStatus{
		StatusPending,
		StatusCreating,
		StatusReady,
		StatusUpdating,
		StatusDeleting,
		StatusError,
		StatusUnknown,
	}

	for _, status := range statuses {
		if string(status) == "" {
			t.Errorf("Resource status is empty")
		}
	}
}

func TestEventTypes(t *testing.T) {
	// Test that all event types are defined
	eventTypes := []EventType{
		EventTypeResourceCreated,
		EventTypeResourceUpdated,
		EventTypeResourceDeleted,
		EventTypeResourceFailed,
		EventTypeProviderStarted,
		EventTypeProviderStopped,
		EventTypeProviderError,
		EventTypeScaleUp,
		EventTypeScaleDown,
		EventTypeHealthCheck,
		EventTypeAlertTriggered,
	}

	for _, eventType := range eventTypes {
		if string(eventType) == "" {
			t.Errorf("Event type is empty")
		}
	}
}

func TestGlobalFactory(t *testing.T) {
	// Test that global factory works
	factory := GetGlobalFactory()
	if factory == nil {
		t.Error("Expected non-nil global factory")
	}

	// Mock provider should be registered during init
	types := factory.ListSupportedTypes()
	found := false
	for _, providerType := range types {
		if providerType == "mock" {
			found = true
			break
		}
	}

	if !found {
		t.Error("Mock provider not found in global factory")
	}

	// Test creating provider using global factory
	config := ProviderConfig{
		Type:   "mock",
		Config: json.RawMessage(`{}`),
	}

	provider, err := CreateGlobalProvider("mock", config)
	if err != nil {
		t.Fatalf("Failed to create provider using global factory: %v", err)
	}

	if provider == nil {
		t.Error("Expected non-nil provider")
	}

	// Clean up
	provider.Close()
}
>>>>>>> 3ceca409
<|MERGE_RESOLUTION|>--- conflicted
+++ resolved
@@ -2,9 +2,6 @@
 
 import "testing"
 
-<<<<<<< HEAD
-func TestStub(t *testing.T) { t.Skip("Test disabled") }
-=======
 func TestProviderFactory(t *testing.T) {
 	factory := NewDefaultProviderFactory()
 
@@ -373,5 +370,4 @@
 
 	// Clean up
 	provider.Close()
-}
->>>>>>> 3ceca409
+}