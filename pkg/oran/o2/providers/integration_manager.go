--- conflicted
+++ resolved
@@ -14,14 +14,6 @@
 // IntegrationManager manages the integration between O2 IMS and cloud providers.
 
 type IntegrationManager struct {
-<<<<<<< HEAD
-	registry          *ProviderRegistry
-	factory           ProviderFactory
-	kubeClient        client.Client
-	clientset         kubernetes.Interface
-	defaultProvider   string
-	mu                sync.RWMutex
-=======
 	registry *ProviderRegistry
 
 	factory *ProviderFactory
@@ -34,7 +26,6 @@
 
 	mu sync.RWMutex
 
->>>>>>> b3529b0b
 	metricsAggregator *MetricsAggregator
 
 	eventProcessor *EventProcessor
@@ -49,12 +40,6 @@
 	registry := NewProviderRegistry()
 
 	return &IntegrationManager{
-<<<<<<< HEAD
-		registry:          registry,
-		factory:           GetGlobalFactory(),
-		kubeClient:        kubeClient,
-		clientset:         clientset,
-=======
 
 		registry: registry,
 
@@ -64,7 +49,6 @@
 
 		clientset: clientset,
 
->>>>>>> b3529b0b
 		metricsAggregator: NewMetricsAggregator(),
 
 		eventProcessor: NewEventProcessor(),
@@ -890,15 +874,6 @@
 // EventProcessor processes events from providers.
 
 type EventProcessor struct {
-<<<<<<< HEAD
-	handlers []EventHandlerFunc
-	mu       sync.RWMutex
-	stopCh   chan struct{}
-	eventCh  chan *ProviderEvent
-}
-
-type EventHandlerFunc func(event *ProviderEvent)
-=======
 	handlers []EventHandler
 
 	mu sync.RWMutex
@@ -911,25 +886,18 @@
 // EventHandler represents a eventhandler.
 
 type EventHandler func(event *ProviderEvent)
->>>>>>> b3529b0b
 
 // NewEventProcessor performs neweventprocessor operation.
 
 func NewEventProcessor() *EventProcessor {
 
 	return &EventProcessor{
-<<<<<<< HEAD
-		handlers: make([]EventHandlerFunc, 0),
-		stopCh:   make(chan struct{}),
-		eventCh:  make(chan *ProviderEvent, 100),
-=======
 
 		handlers: make([]EventHandler, 0),
 
 		stopCh: make(chan struct{}),
 
 		eventCh: make(chan *ProviderEvent, 100),
->>>>>>> b3529b0b
 	}
 
 }
@@ -984,14 +952,10 @@
 
 }
 
-<<<<<<< HEAD
-func (ep *EventProcessor) RegisterHandler(handler EventHandlerFunc) {
-=======
 // RegisterHandler performs registerhandler operation.
 
 func (ep *EventProcessor) RegisterHandler(handler EventHandler) {
 
->>>>>>> b3529b0b
 	ep.mu.Lock()
 
 	defer ep.mu.Unlock()
@@ -1003,13 +967,9 @@
 func (ep *EventProcessor) processEvent(event *ProviderEvent) {
 
 	ep.mu.RLock()
-<<<<<<< HEAD
-	handlers := make([]EventHandlerFunc, len(ep.handlers))
-=======
 
 	handlers := make([]EventHandler, len(ep.handlers))
 
->>>>>>> b3529b0b
 	copy(handlers, ep.handlers)
 
 	ep.mu.RUnlock()
