--- conflicted
+++ resolved
@@ -169,10 +169,7 @@
 	defer r.mu.RUnlock()
 
 	for _, provider := range r.providers {
-<<<<<<< HEAD
-=======
-
->>>>>>> b3529b0b
+
 		info := provider.GetProviderInfo()
 
 		if info.Type == providerType {
@@ -207,26 +204,8 @@
 
 }
 
-<<<<<<< HEAD
-// GetSupportedProviders returns all supported provider types
-func (r *ProviderRegistry) GetSupportedProviders() []string {
-	r.mu.RLock()
-	defer r.mu.RUnlock()
-
-	var providerTypes []string
-	for _, provider := range r.providers {
-		info := provider.GetProviderInfo()
-		providerTypes = append(providerTypes, info.Type)
-	}
-
-	return providerTypes
-}
-
-// ListProvidersByType returns providers of a specific type
-=======
 // ListProvidersByType returns providers of a specific type.
 
->>>>>>> b3529b0b
 func (r *ProviderRegistry) ListProvidersByType(providerType string) []string {
 
 	r.mu.RLock()
@@ -945,58 +924,6 @@
 
 }
 
-<<<<<<< HEAD
-// CreateAndRegisterProvider creates a provider using the global factory and registers it
-func (r *ProviderRegistry) CreateAndRegisterProvider(name, providerType string, config ProviderConfig) error {
-	// Create provider using global factory
-	provider, err := CreateGlobalProvider(providerType, config)
-	if err != nil {
-		return fmt.Errorf("failed to create provider: %w", err)
-	}
-
-	// Initialize the provider if it's not already initialized
-	ctx := context.Background()
-	// Note: We assume the provider from factory may already be initialized
-	// Try to initialize, but don't fail if already initialized
-	if err := provider.Initialize(ctx, config); err != nil {
-		// Check if the error is because it's already initialized
-		if err.Error() != "provider already initialized" {
-			return fmt.Errorf("failed to initialize provider: %w", err)
-		}
-	}
-
-	// Create an adapter to bridge Provider and CloudProvider interfaces
-	adapter := &ProviderAdapter{provider: provider}
-	return r.RegisterProvider(name, adapter, nil)
-}
-
-// Close shuts down the registry and disconnects all providers
-func (r *ProviderRegistry) Close() error {
-	// Stop health checks
-	r.StopHealthChecks()
-
-	// Disconnect all providers
-	ctx := context.Background()
-	return r.DisconnectAll(ctx)
-}
-
-// ProviderAdapter adapts Provider interface to CloudProvider interface
-type ProviderAdapter struct {
-	provider Provider
-}
-
-// GetProviderInfo returns metadata about the provider
-func (pa *ProviderAdapter) GetProviderInfo() *ProviderInfo {
-	info := pa.provider.GetInfo()
-	return &ProviderInfo{
-		Name:        info.Name,
-		Type:        info.Type,
-		Version:     info.Version,
-		Description: info.Description,
-		Vendor:      info.Vendor,
-		Tags:        info.Tags,
-		LastUpdated: info.LastUpdated,
-=======
 // ProviderSelectionCriteria defines criteria for selecting a provider.
 
 type ProviderSelectionCriteria struct {
@@ -1027,24 +954,10 @@
 	return &ProviderFactory{
 
 		registry: registry,
->>>>>>> b3529b0b
-	}
-
-}
-
-<<<<<<< HEAD
-// GetSupportedResourceTypes returns supported resource types (simplified)
-func (pa *ProviderAdapter) GetSupportedResourceTypes() []string {
-	return []string{"deployment", "service", "configmap", "secret"}
-}
-
-// GetCapabilities returns provider capabilities (simplified)
-func (pa *ProviderAdapter) GetCapabilities() *ProviderCapabilities {
-	return &ProviderCapabilities{
-		AutoScaling: false,
-		Monitoring:  false,
-		Networking:  false,
-=======
+	}
+
+}
+
 // CreateProvider creates a new provider instance based on configuration.
 
 func (f *ProviderFactory) CreateProvider(config *ProviderConfiguration) (CloudProvider, error) {
@@ -1081,264 +994,28 @@
 
 		return nil, fmt.Errorf("unsupported provider type: %s", config.Type)
 
->>>>>>> b3529b0b
-	}
-
-}
-
-<<<<<<< HEAD
-// Connect establishes connection (no-op for mock)
-func (pa *ProviderAdapter) Connect(ctx context.Context) error {
+	}
+
+}
+
+// CreateAndRegisterProvider creates and registers a provider.
+
+func (f *ProviderFactory) CreateAndRegisterProvider(name string, config *ProviderConfiguration) error {
+
+	provider, err := f.CreateProvider(config)
+
+	if err != nil {
+
+		return fmt.Errorf("failed to create provider: %w", err)
+
+	}
+
+	if err := f.registry.RegisterProvider(name, provider, config); err != nil {
+
+		return fmt.Errorf("failed to register provider: %w", err)
+
+	}
+
 	return nil
-}
-
-// Disconnect closes connection (no-op for mock)
-func (pa *ProviderAdapter) Disconnect(ctx context.Context) error {
-	return nil
-}
-
-// HealthCheck performs health check (simplified)
-func (pa *ProviderAdapter) HealthCheck(ctx context.Context) error {
-	return nil
-}
-
-// Close cleans up resources
-func (pa *ProviderAdapter) Close() error {
-	return pa.provider.Close()
-}
-
-// CreateResource creates a resource (adapter method)
-func (pa *ProviderAdapter) CreateResource(ctx context.Context, req *CreateResourceRequest) (*ResourceResponse, error) {
-	// Convert CreateResourceRequest to ResourceRequest
-	resourceReq := ResourceRequest{
-		Name:   req.Name,
-		Type:   ResourceType(req.Type),
-		Spec:   req.Specification,
-		Labels: req.Labels,
-	}
-	
-	resource, err := pa.provider.CreateResource(ctx, resourceReq)
-	if err != nil {
-		return nil, err
-	}
-
-	// Convert Resource to ResourceResponse
-	return &ResourceResponse{
-		ID:            resource.ID,
-		Name:          resource.Name,
-		Type:          string(resource.Type),
-		Status:        string(resource.Status),
-		Specification: resource.Spec,
-		Labels:        resource.Labels,
-		CreatedAt:     resource.CreatedAt,
-		UpdatedAt:     resource.UpdatedAt,
-	}, nil
-}
-
-// GetResource gets a resource (adapter method)
-func (pa *ProviderAdapter) GetResource(ctx context.Context, resourceID string) (*ResourceResponse, error) {
-	resource, err := pa.provider.GetResource(ctx, resourceID)
-	if err != nil {
-		return nil, err
-	}
-
-	return &ResourceResponse{
-		ID:            resource.ID,
-		Name:          resource.Name,
-		Type:          string(resource.Type),
-		Status:        string(resource.Status),
-		Specification: resource.Spec,
-		Labels:        resource.Labels,
-		CreatedAt:     resource.CreatedAt,
-		UpdatedAt:     resource.UpdatedAt,
-	}, nil
-}
-
-// UpdateResource updates a resource (adapter method)
-func (pa *ProviderAdapter) UpdateResource(ctx context.Context, resourceID string, req *UpdateResourceRequest) (*ResourceResponse, error) {
-	// Convert UpdateResourceRequest to ResourceRequest
-	resourceReq := ResourceRequest{
-		Spec:   req.Specification,
-		Labels: req.Labels,
-=======
-// CreateAndRegisterProvider creates and registers a provider.
-
-func (f *ProviderFactory) CreateAndRegisterProvider(name string, config *ProviderConfiguration) error {
-
-	provider, err := f.CreateProvider(config)
-
-	if err != nil {
-
-		return fmt.Errorf("failed to create provider: %w", err)
-
->>>>>>> b3529b0b
-	}
-	
-	resource, err := pa.provider.UpdateResource(ctx, resourceID, resourceReq)
-	if err != nil {
-		return nil, err
-	}
-
-	return &ResourceResponse{
-		ID:            resource.ID,
-		Name:          resource.Name,
-		Type:          string(resource.Type),
-		Status:        string(resource.Status),
-		Specification: resource.Spec,
-		Labels:        resource.Labels,
-		CreatedAt:     resource.CreatedAt,
-		UpdatedAt:     resource.UpdatedAt,
-	}, nil
-}
-
-// DeleteResource deletes a resource
-func (pa *ProviderAdapter) DeleteResource(ctx context.Context, resourceID string) error {
-	return pa.provider.DeleteResource(ctx, resourceID)
-}
-
-<<<<<<< HEAD
-// ListResources lists resources (adapter method)
-func (pa *ProviderAdapter) ListResources(ctx context.Context, filter *ResourceFilter) ([]*ResourceResponse, error) {
-	resources, err := pa.provider.ListResources(ctx, *filter)
-	if err != nil {
-		return nil, err
-	}
-
-	var responses []*ResourceResponse
-	for _, resource := range resources {
-		responses = append(responses, &ResourceResponse{
-			ID:            resource.ID,
-			Name:          resource.Name,
-			Type:          string(resource.Type),
-			Status:        string(resource.Status),
-			Specification: resource.Spec,
-			Labels:        resource.Labels,
-			CreatedAt:     resource.CreatedAt,
-			UpdatedAt:     resource.UpdatedAt,
-		})
-	}
-
-	return responses, nil
-}
-
-// Implement remaining CloudProvider methods with stubs for now
-func (pa *ProviderAdapter) Deploy(ctx context.Context, req *DeploymentRequest) (*DeploymentResponse, error) {
-	return nil, fmt.Errorf("deploy not implemented in adapter")
-}
-
-func (pa *ProviderAdapter) GetDeployment(ctx context.Context, deploymentID string) (*DeploymentResponse, error) {
-	return nil, fmt.Errorf("get deployment not implemented in adapter")
-}
-
-func (pa *ProviderAdapter) UpdateDeployment(ctx context.Context, deploymentID string, req *UpdateDeploymentRequest) (*DeploymentResponse, error) {
-	return nil, fmt.Errorf("update deployment not implemented in adapter")
-}
-
-func (pa *ProviderAdapter) DeleteDeployment(ctx context.Context, deploymentID string) error {
-	return fmt.Errorf("delete deployment not implemented in adapter")
-}
-
-func (pa *ProviderAdapter) ListDeployments(ctx context.Context, filter *DeploymentFilter) ([]*DeploymentResponse, error) {
-	return nil, fmt.Errorf("list deployments not implemented in adapter")
-}
-
-func (pa *ProviderAdapter) ScaleResource(ctx context.Context, resourceID string, req *ScaleRequest) error {
-	return fmt.Errorf("scale resource not implemented in adapter")
-}
-
-func (pa *ProviderAdapter) GetScalingCapabilities(ctx context.Context, resourceID string) (*ScalingCapabilities, error) {
-	return nil, fmt.Errorf("get scaling capabilities not implemented in adapter")
-}
-
-func (pa *ProviderAdapter) GetMetrics(ctx context.Context) (map[string]interface{}, error) {
-	return map[string]interface{}{"load_percentage": 10.0}, nil
-}
-
-func (pa *ProviderAdapter) GetResourceMetrics(ctx context.Context, resourceID string) (map[string]interface{}, error) {
-	return map[string]interface{}{}, nil
-}
-
-func (pa *ProviderAdapter) GetResourceHealth(ctx context.Context, resourceID string) (*HealthStatus, error) {
-	status, err := pa.provider.GetResourceStatus(ctx, resourceID)
-	if err != nil {
-		return nil, err
-	}
-	
-	return &HealthStatus{
-		Status:      string(status),
-		Message:     "Resource is healthy",
-		LastUpdated: time.Now(),
-	}, nil
-}
-
-func (pa *ProviderAdapter) CreateNetworkService(ctx context.Context, req *NetworkServiceRequest) (*NetworkServiceResponse, error) {
-	return nil, fmt.Errorf("create network service not implemented in adapter")
-}
-
-func (pa *ProviderAdapter) GetNetworkService(ctx context.Context, serviceID string) (*NetworkServiceResponse, error) {
-	return nil, fmt.Errorf("get network service not implemented in adapter")
-}
-
-func (pa *ProviderAdapter) DeleteNetworkService(ctx context.Context, serviceID string) error {
-	return fmt.Errorf("delete network service not implemented in adapter")
-}
-
-func (pa *ProviderAdapter) ListNetworkServices(ctx context.Context, filter *NetworkServiceFilter) ([]*NetworkServiceResponse, error) {
-	return nil, fmt.Errorf("list network services not implemented in adapter")
-}
-
-func (pa *ProviderAdapter) CreateStorageResource(ctx context.Context, req *StorageResourceRequest) (*StorageResourceResponse, error) {
-	return nil, fmt.Errorf("create storage resource not implemented in adapter")
-}
-
-func (pa *ProviderAdapter) GetStorageResource(ctx context.Context, resourceID string) (*StorageResourceResponse, error) {
-	return nil, fmt.Errorf("get storage resource not implemented in adapter")
-}
-
-func (pa *ProviderAdapter) DeleteStorageResource(ctx context.Context, resourceID string) error {
-	return fmt.Errorf("delete storage resource not implemented in adapter")
-}
-
-func (pa *ProviderAdapter) ListStorageResources(ctx context.Context, filter *StorageResourceFilter) ([]*StorageResourceResponse, error) {
-	return nil, fmt.Errorf("list storage resources not implemented in adapter")
-}
-
-func (pa *ProviderAdapter) SubscribeToEvents(ctx context.Context, callback EventCallback) error {
-	return fmt.Errorf("subscribe to events not implemented in adapter")
-}
-
-func (pa *ProviderAdapter) UnsubscribeFromEvents(ctx context.Context) error {
-	return fmt.Errorf("unsubscribe from events not implemented in adapter")
-}
-
-func (pa *ProviderAdapter) ApplyConfiguration(ctx context.Context, config *ProviderConfiguration) error {
-	return fmt.Errorf("apply configuration not implemented in adapter")
-}
-
-func (pa *ProviderAdapter) GetConfiguration(ctx context.Context) (*ProviderConfiguration, error) {
-	return nil, fmt.Errorf("get configuration not implemented in adapter")
-}
-
-func (pa *ProviderAdapter) ValidateConfiguration(ctx context.Context, config *ProviderConfiguration) error {
-	return nil // Simplified validation
-}
-
-// ProviderSelectionCriteria defines criteria for selecting a provider
-type ProviderSelectionCriteria struct {
-	Type                 string   // Provider type (kubernetes, openstack, aws, etc.)
-	Region               string   // Preferred region
-	Zone                 string   // Preferred zone
-	RequireHealthy       bool     // Only select healthy providers
-	RequiredCapabilities []string // Required capabilities
-	SelectionStrategy    string   // Selection strategy (random, least-loaded, round-robin)
-=======
-	if err := f.registry.RegisterProvider(name, provider, config); err != nil {
-
-		return fmt.Errorf("failed to register provider: %w", err)
-
-	}
-
-	return nil
-
->>>>>>> b3529b0b
+
 }