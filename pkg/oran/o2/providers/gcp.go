--- conflicted
+++ resolved
@@ -15,11 +15,7 @@
 	"sigs.k8s.io/controller-runtime/pkg/log"
 )
 
-<<<<<<< HEAD
-=======
 // ProviderTypeGCP is defined in interface.go
-
->>>>>>> f79c76d3
 // GCPProvider implements CloudProvider for Google Cloud Platform
 type GCPProvider struct {
 	name      string
