// Package o2 implements the main entry point for the O2 IMS API server.

package o2

import (
	"context"
	"fmt"
	"os"
	"os/signal"
	"syscall"
	"time"

<<<<<<< HEAD
	"github.com/thc1006/nephoran-intent-operator/pkg/logging"
	"github.com/thc1006/nephoran-intent-operator/pkg/middleware"
=======
	"github.com/nephio-project/nephoran-intent-operator/pkg/logging"
	"github.com/nephio-project/nephoran-intent-operator/pkg/middleware"
>>>>>>> b3529b0b
)

// ServerManager manages the lifecycle of the O2 IMS API server.

type ServerManager struct {
	config *O2IMSConfig

	server *O2APIServer

	logger *logging.StructuredLogger

	ctx context.Context

	cancel context.CancelFunc
}

// NewServerManager creates a new server manager.

func NewServerManager(config *O2IMSConfig) (*ServerManager, error) {

	if config == nil {

		config = DefaultO2IMSConfig()

	}

	logger := config.Logger

	if logger == nil {
<<<<<<< HEAD
		logger = logging.NewStructuredLogger(logging.Config{
			ServiceName: "o2-ims-server",
			Version:     "1.0.0",
			Level:       logging.LevelInfo,
			Format:      "json",
			Component:   "server",
		})
=======

		logger = logging.NewStructuredLogger(logging.DefaultConfig("o2-ims-server", "1.0.0", "production"))

>>>>>>> b3529b0b
	}

	ctx, cancel := context.WithCancel(context.Background())

	return &ServerManager{

		config: config,

		logger: logger,

		ctx: ctx,

		cancel: cancel,
	}, nil

}

// Start starts the O2 IMS API server.

func (sm *ServerManager) Start() error {

	sm.logger.Info("starting O2 IMS API server")

	// Create and configure the API server.

	server, err := NewO2APIServer(sm.config)

	if err != nil {

		return fmt.Errorf("failed to create API server: %w", err)

	}

	sm.server = server

	// Set up signal handling for graceful shutdown.

	signalChan := make(chan os.Signal, 1)

	signal.Notify(signalChan, syscall.SIGINT, syscall.SIGTERM)

	// Start the server in a goroutine.

	serverErrChan := make(chan error, 1)

	go func() {

		if err := server.Start(sm.ctx); err != nil {

			serverErrChan <- err

		}

	}()

	sm.logger.Info("O2 IMS API server started successfully",

		"address", fmt.Sprintf("%s:%d", sm.config.Host, sm.config.Port),

		"tls_enabled", sm.config.TLSEnabled)

	// Wait for shutdown signal or server error.

	select {

	case sig := <-signalChan:

		sm.logger.Info("received shutdown signal", "signal", sig)

		return sm.Shutdown()

	case err := <-serverErrChan:

		sm.logger.Error("server error", "error", err)

		return err

	}

}

// Shutdown gracefully shuts down the server.

func (sm *ServerManager) Shutdown() error {

	sm.logger.Info("shutting down O2 IMS API server")

	// Cancel context to signal shutdown to all components.

	sm.cancel()

	// If server is running, shut it down.

	if sm.server != nil {

		shutdownCtx, cancel := context.WithTimeout(context.Background(), 30*time.Second)

		defer cancel()

		if err := sm.server.Shutdown(shutdownCtx); err != nil {

			sm.logger.Error("error during server shutdown", "error", err)

			return err

		}

	}

	sm.logger.Info("O2 IMS API server shutdown completed")

	return nil

}

// RunServer is a convenience function to run the server with default configuration.

func RunServer() error {

	config := DefaultO2IMSConfig()

	// Override with environment variables if available.

	config = applyEnvironmentOverrides(config)

	manager, err := NewServerManager(config)

	if err != nil {

		return fmt.Errorf("failed to create server manager: %w", err)

	}

	return manager.Start()

}

// RunServerWithConfig runs the server with custom configuration.

func RunServerWithConfig(config *O2IMSConfig) error {

	if config == nil {

		return fmt.Errorf("configuration is required")

	}

	manager, err := NewServerManager(config)

	if err != nil {

		return fmt.Errorf("failed to create server manager: %w", err)

	}

	return manager.Start()

}

// applyEnvironmentOverrides applies environment variable overrides to configuration.

func applyEnvironmentOverrides(config *O2IMSConfig) *O2IMSConfig {

	// Port override.

	if port := os.Getenv("O2_IMS_PORT"); port != "" {

		if p, err := parseInt(port); err == nil {

			config.Port = p

		}

	}

	// Host override.

	if host := os.Getenv("O2_IMS_HOST"); host != "" {

		config.Host = host

	}

	// TLS configuration.

	if tlsEnabled := os.Getenv("O2_IMS_TLS_ENABLED"); tlsEnabled == "true" {

		config.TLSEnabled = true

		if certFile := os.Getenv("O2_IMS_CERT_FILE"); certFile != "" {

			config.CertFile = certFile

		}

		if keyFile := os.Getenv("O2_IMS_KEY_FILE"); keyFile != "" {

			config.KeyFile = keyFile

		}

	}

	// Database configuration.

	if dbType := os.Getenv("O2_IMS_DB_TYPE"); dbType != "" {

		config.DatabaseType = dbType

	}

	if dbURL := os.Getenv("O2_IMS_DB_URL"); dbURL != "" {

		config.DatabaseURL = dbURL

	}

	// Authentication configuration.

	if authEnabled := os.Getenv("O2_IMS_AUTH_ENABLED"); authEnabled == "true" {

		if config.AuthenticationConfig == nil {

			config.AuthenticationConfig = &AuthenticationConfig{}

		}

		config.AuthenticationConfig.Enabled = true

		if jwtSecret := os.Getenv("O2_IMS_JWT_SECRET"); jwtSecret != "" {

			config.AuthenticationConfig.JWTSecret = jwtSecret

		}

	}

	// Metrics configuration.

	if metricsEnabled := os.Getenv("O2_IMS_METRICS_ENABLED"); metricsEnabled == "true" {

		if config.MetricsConfig == nil {

			config.MetricsConfig = &MetricsConfig{}

		}

		config.MetricsConfig.Enabled = true

	}

	return config

}

// Helper function to parse integer from string.

func parseInt(s string) (int, error) {

	var result int

	_, err := fmt.Sscanf(s, "%d", &result)

	return result, err

}

// Production deployment helper functions.

// CreateProductionConfig creates a production-ready configuration.

func CreateProductionConfig() *O2IMSConfig {

	config := DefaultO2IMSConfig()

	// Production defaults.

	config.TLSEnabled = true

	config.DatabaseType = "postgres"

	// Security hardening.

	config.SecurityConfig.EnableCSRF = true

	config.SecurityConfig.CORSEnabled = true

	config.SecurityConfig.CORSAllowedOrigins = []string{} // Specific origins in production

	config.SecurityConfig.RateLimitConfig.Enabled = true

	config.SecurityConfig.RateLimitConfig.RequestsPerMin = 600 // Stricter in production

	config.SecurityConfig.AuditLogging = true

	// Authentication enabled.

	config.AuthenticationConfig.Enabled = true

	config.AuthenticationConfig.TokenValidation = true

	// Enhanced monitoring.

	config.MetricsConfig.Enabled = true

	config.HealthCheckConfig.Enabled = true

	config.HealthCheckConfig.DeepHealthCheck = true

	// Notifications enabled.

	config.NotificationConfig.Enabled = true

	// Resource management tuning.

	config.ResourceConfig.MaxConcurrentOperations = 50

	config.ResourceConfig.StateReconcileInterval = 30 * time.Second

	config.ResourceConfig.AutoDiscoveryEnabled = true

	return config

}

// CreateDevelopmentConfig creates a development-friendly configuration.

func CreateDevelopmentConfig() *O2IMSConfig {

	config := DefaultO2IMSConfig()

	// Development defaults.

	config.TLSEnabled = false

	config.DatabaseType = "memory"

	// Relaxed security for development.

	config.SecurityConfig.CORSAllowedOrigins = []string{"*"}

	config.SecurityConfig.RateLimitConfig.Enabled = false

	config.SecurityConfig.AuditLogging = false

	// Authentication disabled for easier development.

	config.AuthenticationConfig.Enabled = false

	// Basic monitoring.

	config.MetricsConfig.Enabled = true

	config.HealthCheckConfig.Enabled = true

	config.HealthCheckConfig.DeepHealthCheck = false

	return config

}

// ValidateConfiguration validates the server configuration.

func ValidateConfiguration(config *O2IMSConfig) error {

	if config == nil {

		return fmt.Errorf("configuration is nil")

	}

	// Validate port.

	if config.Port <= 0 || config.Port > 65535 {

		return fmt.Errorf("invalid port: %d", config.Port)

	}

	// Validate TLS configuration.

	if config.TLSEnabled {

		if config.CertFile == "" {

			return fmt.Errorf("TLS enabled but cert file not specified")

		}

		if config.KeyFile == "" {

			return fmt.Errorf("TLS enabled but key file not specified")

		}

		// Check if files exist.

		if _, err := os.Stat(config.CertFile); os.IsNotExist(err) {

			return fmt.Errorf("certificate file does not exist: %s", config.CertFile)

		}

		if _, err := os.Stat(config.KeyFile); os.IsNotExist(err) {

			return fmt.Errorf("key file does not exist: %s", config.KeyFile)

		}

	}

	// Validate database configuration.

	if config.DatabaseType != "memory" && config.DatabaseURL == "" {

		return fmt.Errorf("database URL required for database type: %s", config.DatabaseType)

	}

	// Validate authentication configuration.

	if config.AuthenticationConfig != nil && config.AuthenticationConfig.Enabled {

		if config.AuthenticationConfig.JWTSecret == "" {

			return fmt.Errorf("JWT secret required when authentication is enabled")

		}

	}

	// Validate CORS configuration.

	if config.SecurityConfig != nil && config.SecurityConfig.CORSEnabled {

		if err := middleware.ValidateConfig(middleware.CORSConfig{

			AllowedOrigins: config.SecurityConfig.CORSAllowedOrigins,

			AllowedMethods: config.SecurityConfig.CORSAllowedMethods,

			AllowedHeaders: config.SecurityConfig.CORSAllowedHeaders,

			AllowCredentials: config.AuthenticationConfig != nil && config.AuthenticationConfig.Enabled,
		}); err != nil {

			return fmt.Errorf("invalid CORS configuration: %w", err)

		}

	}

	return nil

}

// SetupDefaultProviders sets up default cloud providers.

func SetupDefaultProviders(config *O2IMSConfig) {

	if config.CloudProviders == nil {

		config.CloudProviders = make(map[string]*CloudProviderConfig)

	}

	// Add default Kubernetes provider if not exists.

	if _, exists := config.CloudProviders["kubernetes"]; !exists {

		config.CloudProviders["kubernetes"] = &CloudProviderConfig{

			ProviderID: "kubernetes",

			Name: "Default Kubernetes Provider",

			Type: CloudProviderKubernetes,

			Description: "Default Kubernetes provider for local development",

			Endpoint: "",

			Enabled: true,

			Status: "ACTIVE",

			Properties: map[string]interface{}{

				"in_cluster": true,
			},

			Tags: map[string]string{

				"environment": "development",

				"default": "true",
			},

			CreatedAt: time.Now(),

			UpdatedAt: time.Now(),
		}

	}

}

// Example usage and testing helpers.

// ExampleUsage demonstrates how to use the O2 IMS API server.

func ExampleUsage() {

	// Create configuration.

	config := CreateDevelopmentConfig()

	// Setup default providers.

	SetupDefaultProviders(config)

	// Validate configuration.

	if err := ValidateConfiguration(config); err != nil {

		fmt.Printf("Configuration validation failed: %v\n", err)

		return

	}

	// Create and start server.

	manager, err := NewServerManager(config)

	if err != nil {

		fmt.Printf("Failed to create server manager: %v\n", err)

		return

	}

	fmt.Println("Starting O2 IMS API server...")

	if err := manager.Start(); err != nil {

		fmt.Printf("Server error: %v\n", err)

	}

}

// TestConfiguration creates a test configuration for unit tests.

func TestConfiguration() *O2IMSConfig {

	config := DefaultO2IMSConfig()

	// Test-specific settings.

	config.Port = 0 // Let the OS assign a port

	config.DatabaseType = "memory"

	config.TLSEnabled = false

	config.AuthenticationConfig.Enabled = false

	config.SecurityConfig.RateLimitConfig.Enabled = false

	config.MetricsConfig.Enabled = false

	config.HealthCheckConfig.Enabled = false

	config.NotificationConfig.Enabled = false

	return config

}<|MERGE_RESOLUTION|>--- conflicted
+++ resolved
@@ -10,13 +10,8 @@
 	"syscall"
 	"time"
 
-<<<<<<< HEAD
-	"github.com/thc1006/nephoran-intent-operator/pkg/logging"
-	"github.com/thc1006/nephoran-intent-operator/pkg/middleware"
-=======
 	"github.com/nephio-project/nephoran-intent-operator/pkg/logging"
 	"github.com/nephio-project/nephoran-intent-operator/pkg/middleware"
->>>>>>> b3529b0b
 )
 
 // ServerManager manages the lifecycle of the O2 IMS API server.
@@ -46,19 +41,9 @@
 	logger := config.Logger
 
 	if logger == nil {
-<<<<<<< HEAD
-		logger = logging.NewStructuredLogger(logging.Config{
-			ServiceName: "o2-ims-server",
-			Version:     "1.0.0",
-			Level:       logging.LevelInfo,
-			Format:      "json",
-			Component:   "server",
-		})
-=======
 
 		logger = logging.NewStructuredLogger(logging.DefaultConfig("o2-ims-server", "1.0.0", "production"))
 
->>>>>>> b3529b0b
 	}
 
 	ctx, cancel := context.WithCancel(context.Background())
