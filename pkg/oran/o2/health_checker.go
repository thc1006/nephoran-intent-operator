package o2

import (
	"context"
	"sync"
	"time"

<<<<<<< HEAD
	"github.com/thc1006/nephoran-intent-operator/pkg/logging"
	"github.com/thc1006/nephoran-intent-operator/pkg/oran/common"
=======
	"github.com/nephio-project/nephoran-intent-operator/pkg/logging"
>>>>>>> b3529b0b
)

// newHealthChecker creates a new health checker instance.

func newHealthChecker(config *APIHealthCheckerConfig, logger *logging.StructuredLogger) (*HealthChecker, error) {

	if config == nil {

		config = &APIHealthCheckerConfig{

			Enabled: true,

			CheckInterval: 30 * time.Second,

			Timeout: 10 * time.Second,

			FailureThreshold: 3,

			SuccessThreshold: 1,

			DeepHealthCheck: true,
		}

	}

	return &HealthChecker{

		config: config,

		healthChecks: make(map[string]ComponentHealthCheck),
<<<<<<< HEAD
		lastHealthData: &common.HealthCheck{
			Status:     "UP",
			Timestamp:  time.Now(),
=======

		lastHealthData: &HealthCheck{

			Status: "UP",

			Timestamp: time.Now(),

>>>>>>> b3529b0b
			Components: make(map[string]interface{}),
		},

		stopCh: make(chan struct{}),
	}, nil

}

// RegisterHealthCheck registers a health check for a component.

func (h *HealthChecker) RegisterHealthCheck(name string, check ComponentHealthCheck) {

	h.healthChecks[name] = check

}

// Start starts the health checker background process.

func (h *HealthChecker) Start(ctx context.Context) {

	if !h.config.Enabled {

		return

	}

	h.ticker = time.NewTicker(h.config.CheckInterval)

	defer h.ticker.Stop()

	// Perform initial health check.

	h.performHealthCheck(ctx)

	for {

		select {

		case <-ctx.Done():

			return

		case <-h.stopCh:

			return

		case <-h.ticker.C:

			h.performHealthCheck(ctx)

		}

	}

}

// Stop stops the health checker.

func (h *HealthChecker) Stop() {

	close(h.stopCh)

}

<<<<<<< HEAD
// GetHealthStatus returns the current health status
func (h *HealthChecker) GetHealthStatus() *common.HealthCheck {
	// Return a copy to prevent modifications
=======
// GetHealthStatus returns the current health status.

func (h *HealthChecker) GetHealthStatus() *HealthCheck {

	// Return a copy to prevent modifications.

>>>>>>> b3529b0b
	healthCopy := *h.lastHealthData

	return &healthCopy

}

// performHealthCheck executes all registered health checks.

func (h *HealthChecker) performHealthCheck(ctx context.Context) {

	checkCtx, cancel := context.WithTimeout(ctx, h.config.Timeout)

	defer cancel()

	var checks []ComponentCheck

	var wg sync.WaitGroup

	checksChan := make(chan ComponentCheck, len(h.healthChecks))

	// Execute all health checks concurrently.

	for name, check := range h.healthChecks {

		wg.Add(1)

		go func(name string, check ComponentHealthCheck) {

			defer wg.Done()

			componentCheck := check(checkCtx)

			componentCheck.Name = name

			checksChan <- componentCheck

		}(name, check)

	}

	// Wait for all checks to complete.

	go func() {

		wg.Wait()

		close(checksChan)

	}()

	// Collect results.

	for check := range checksChan {

		checks = append(checks, check)

	}

	// Calculate overall health status.

	overallStatus := h.calculateOverallStatus(checks)

<<<<<<< HEAD
	// Update health data
	h.lastHealthData = &common.HealthCheck{
		Status:     overallStatus,
		Timestamp:  time.Now(),
		Version:    "1.0.0",                // Could be injected from build
		Uptime:     time.Since(time.Now()), // This should track actual uptime
=======
	// Update health data.

	h.lastHealthData = &HealthCheck{

		Status: overallStatus,

		Timestamp: time.Now(),

		Version: "1.0.0", // Could be injected from build

		Uptime: time.Since(time.Now()), // This should track actual uptime

>>>>>>> b3529b0b
		Components: h.buildComponentsMap(checks),

		Checks: checks,

		Services: h.getServiceStatuses(),

		Resources: h.getResourceHealthSummary(),
	}

}

<<<<<<< HEAD
// calculateOverallStatus determines the overall health status based on component checks
func (h *HealthChecker) calculateOverallStatus(checks []common.ComponentCheck) string {
=======
// calculateOverallStatus determines the overall health status based on component checks.

func (h *HealthChecker) calculateOverallStatus(checks []ComponentCheck) string {

>>>>>>> b3529b0b
	if len(checks) == 0 {

		return "UNKNOWN"

	}

	hasUnhealthy := false

	hasDegraded := false

	for _, check := range checks {

		switch check.Status {

		case "DOWN":

			hasUnhealthy = true

		case "DEGRADED":

			hasDegraded = true

		}

	}

	if hasUnhealthy {

		return "DOWN"

	}

	if hasDegraded {

		return "DEGRADED"

	}

	return "UP"

}

<<<<<<< HEAD
// buildComponentsMap builds a map of component health information
func (h *HealthChecker) buildComponentsMap(checks []common.ComponentCheck) map[string]interface{} {
=======
// buildComponentsMap builds a map of component health information.

func (h *HealthChecker) buildComponentsMap(checks []ComponentCheck) map[string]interface{} {

>>>>>>> b3529b0b
	components := make(map[string]interface{})

	for _, check := range checks {

		components[check.Name] = map[string]interface{}{

			"status": check.Status,

			"message": check.Message,

			"timestamp": check.Timestamp,

			"duration": check.Duration,

			"details": check.Details,

			"check_type": check.CheckType,
		}

	}

	return components

}

<<<<<<< HEAD
// getServiceStatuses returns the status of external service dependencies
func (h *HealthChecker) getServiceStatuses() []common.ServiceStatus {
	// This would typically check external dependencies like databases, message queues, etc.
	var services []common.ServiceStatus

	// Example service status check
	services = append(services, common.ServiceStatus{
=======
// getServiceStatuses returns the status of external service dependencies.

func (h *HealthChecker) getServiceStatuses() []HealthServiceStatus {

	// This would typically check external dependencies like databases, message queues, etc.

	var services []HealthServiceStatus

	// Example service status check.

	services = append(services, HealthServiceStatus{

>>>>>>> b3529b0b
		ServiceName: "database",

		Status: "UP",

		Endpoint: "postgresql://localhost:5432",

		LastCheck: time.Now(),

		Latency: 5 * time.Millisecond,
	})

	return services

}

<<<<<<< HEAD
// getResourceHealthSummary returns a summary of resource health
func (h *HealthChecker) getResourceHealthSummary() *common.ResourceHealthSummary {
	// This would typically aggregate resource health across all providers
	return &common.ResourceHealthSummary{
		TotalResources:     100,
		HealthyResources:   95,
		DegradedResources:  3,
=======
// getResourceHealthSummary returns a summary of resource health.

func (h *HealthChecker) getResourceHealthSummary() *ResourceHealthSummary {

	// This would typically aggregate resource health across all providers.

	return &ResourceHealthSummary{

		TotalResources: 100,

		HealthyResources: 95,

		DegradedResources: 3,

>>>>>>> b3529b0b
		UnhealthyResources: 2,

		UnknownResources: 0,
	}

}

// ComponentCheck represents the result of a component health check.

type ComponentCheck struct {
	Name string `json:"name" validate:"required"`

	Status string `json:"status" validate:"required,oneof=UP DOWN DEGRADED"`

	Message string `json:"message,omitempty"`

	Timestamp time.Time `json:"timestamp"`

	Duration time.Duration `json:"duration,omitempty"`

	Details map[string]interface{} `json:"details,omitempty"`

	CheckType string `json:"check_type,omitempty"` // connectivity, resource, dependency

}<|MERGE_RESOLUTION|>--- conflicted
+++ resolved
@@ -5,12 +5,7 @@
 	"sync"
 	"time"
 
-<<<<<<< HEAD
-	"github.com/thc1006/nephoran-intent-operator/pkg/logging"
-	"github.com/thc1006/nephoran-intent-operator/pkg/oran/common"
-=======
 	"github.com/nephio-project/nephoran-intent-operator/pkg/logging"
->>>>>>> b3529b0b
 )
 
 // newHealthChecker creates a new health checker instance.
@@ -41,11 +36,6 @@
 		config: config,
 
 		healthChecks: make(map[string]ComponentHealthCheck),
-<<<<<<< HEAD
-		lastHealthData: &common.HealthCheck{
-			Status:     "UP",
-			Timestamp:  time.Now(),
-=======
 
 		lastHealthData: &HealthCheck{
 
@@ -53,7 +43,6 @@
 
 			Timestamp: time.Now(),
 
->>>>>>> b3529b0b
 			Components: make(map[string]interface{}),
 		},
 
@@ -118,18 +107,12 @@
 
 }
 
-<<<<<<< HEAD
-// GetHealthStatus returns the current health status
-func (h *HealthChecker) GetHealthStatus() *common.HealthCheck {
-	// Return a copy to prevent modifications
-=======
 // GetHealthStatus returns the current health status.
 
 func (h *HealthChecker) GetHealthStatus() *HealthCheck {
 
 	// Return a copy to prevent modifications.
 
->>>>>>> b3529b0b
 	healthCopy := *h.lastHealthData
 
 	return &healthCopy
@@ -192,14 +175,6 @@
 
 	overallStatus := h.calculateOverallStatus(checks)
 
-<<<<<<< HEAD
-	// Update health data
-	h.lastHealthData = &common.HealthCheck{
-		Status:     overallStatus,
-		Timestamp:  time.Now(),
-		Version:    "1.0.0",                // Could be injected from build
-		Uptime:     time.Since(time.Now()), // This should track actual uptime
-=======
 	// Update health data.
 
 	h.lastHealthData = &HealthCheck{
@@ -212,7 +187,6 @@
 
 		Uptime: time.Since(time.Now()), // This should track actual uptime
 
->>>>>>> b3529b0b
 		Components: h.buildComponentsMap(checks),
 
 		Checks: checks,
@@ -224,15 +198,10 @@
 
 }
 
-<<<<<<< HEAD
-// calculateOverallStatus determines the overall health status based on component checks
-func (h *HealthChecker) calculateOverallStatus(checks []common.ComponentCheck) string {
-=======
 // calculateOverallStatus determines the overall health status based on component checks.
 
 func (h *HealthChecker) calculateOverallStatus(checks []ComponentCheck) string {
 
->>>>>>> b3529b0b
 	if len(checks) == 0 {
 
 		return "UNKNOWN"
@@ -275,15 +244,10 @@
 
 }
 
-<<<<<<< HEAD
-// buildComponentsMap builds a map of component health information
-func (h *HealthChecker) buildComponentsMap(checks []common.ComponentCheck) map[string]interface{} {
-=======
 // buildComponentsMap builds a map of component health information.
 
 func (h *HealthChecker) buildComponentsMap(checks []ComponentCheck) map[string]interface{} {
 
->>>>>>> b3529b0b
 	components := make(map[string]interface{})
 
 	for _, check := range checks {
@@ -309,20 +273,11 @@
 
 }
 
-<<<<<<< HEAD
-// getServiceStatuses returns the status of external service dependencies
-func (h *HealthChecker) getServiceStatuses() []common.ServiceStatus {
+// getServiceStatuses returns the status of external service dependencies.
+
+func (h *HealthChecker) getServiceStatuses() []HealthServiceStatus {
+
 	// This would typically check external dependencies like databases, message queues, etc.
-	var services []common.ServiceStatus
-
-	// Example service status check
-	services = append(services, common.ServiceStatus{
-=======
-// getServiceStatuses returns the status of external service dependencies.
-
-func (h *HealthChecker) getServiceStatuses() []HealthServiceStatus {
-
-	// This would typically check external dependencies like databases, message queues, etc.
 
 	var services []HealthServiceStatus
 
@@ -330,7 +285,6 @@
 
 	services = append(services, HealthServiceStatus{
 
->>>>>>> b3529b0b
 		ServiceName: "database",
 
 		Status: "UP",
@@ -346,15 +300,6 @@
 
 }
 
-<<<<<<< HEAD
-// getResourceHealthSummary returns a summary of resource health
-func (h *HealthChecker) getResourceHealthSummary() *common.ResourceHealthSummary {
-	// This would typically aggregate resource health across all providers
-	return &common.ResourceHealthSummary{
-		TotalResources:     100,
-		HealthyResources:   95,
-		DegradedResources:  3,
-=======
 // getResourceHealthSummary returns a summary of resource health.
 
 func (h *HealthChecker) getResourceHealthSummary() *ResourceHealthSummary {
@@ -369,7 +314,6 @@
 
 		DegradedResources: 3,
 
->>>>>>> b3529b0b
 		UnhealthyResources: 2,
 
 		UnknownResources: 0,
