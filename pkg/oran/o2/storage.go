--- conflicted
+++ resolved
@@ -8,11 +8,7 @@
 	"sync"
 	"time"
 
-<<<<<<< HEAD
-	models "github.com/thc1006/nephoran-intent-operator/pkg/oran/o2/models"
-=======
 	"github.com/nephio-project/nephoran-intent-operator/pkg/oran/o2/models"
->>>>>>> b3529b0b
 )
 
 // initializeStorage initializes the storage backend based on configuration.
@@ -741,25 +737,16 @@
 
 }
 
-<<<<<<< HEAD
-// ListSubscriptions lists subscriptions
-func (s *InMemoryStorage) ListSubscriptions(ctx context.Context, filter *SubscriptionQueryFilter) ([]*models.Subscription, error) {
-=======
 // ListSubscriptions lists subscriptions.
 
 func (s *InMemoryStorage) ListSubscriptions(ctx context.Context, filter *SubscriptionFilter) ([]*Subscription, error) {
 
->>>>>>> b3529b0b
 	s.sMutex.RLock()
 
 	defer s.sMutex.RUnlock()
 
-<<<<<<< HEAD
-	var subscriptions []*models.Subscription
-=======
 	var subscriptions []*Subscription
 
->>>>>>> b3529b0b
 	for _, subscription := range s.subscriptions {
 
 		subscriptions = append(subscriptions, subscription)
