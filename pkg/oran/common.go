package oran

<<<<<<< HEAD
import "context"

// Common constants and shared types for O-RAN interfaces

// Client provides a unified interface for O-RAN operations
type Client struct {
	// Implementation would include A1, E2, O1, O2 interfaces
}

// NewClient creates a new O-RAN client
func NewClient() *Client {
	return &Client{}
}

// Close closes the O-RAN client connections
func (c *Client) Close(ctx context.Context) error {
	// Implementation would close all active connections
	return nil
=======
import (
	"net/http"
	"time"
)

// TLSConfig holds TLS configuration for O-RAN interfaces.

type TLSConfig struct {
	CertFile string

	KeyFile string

	CAFile string

	SkipVerify bool
}

// O1Config defines configuration for O1 interface.

type O1Config struct {
	Endpoint string `json:"endpoint"`

	Timeout time.Duration `json:"timeout"`

	RetryAttempts int `json:"retryAttempts"`

	TLSConfig *TLSConfig `json:"tlsConfig,omitempty"`

	Authentication *AuthConfig `json:"authentication,omitempty"`
}

// SecurityPolicy defines security policy for O1 interface.

type SecurityPolicy struct {
	TLSVersion uint16 `json:"tlsVersion"`

	CipherSuites []string `json:"cipherSuites"`

	RequireClientAuth bool `json:"requireClientAuth"`

	MaxConnections int `json:"maxConnections"`

	RateLimit *RateLimit `json:"rateLimit,omitempty"`
}

// StreamFilter defines filtering configuration for O1 streaming.

type StreamFilter struct {
	MetricNames []string `json:"metricNames,omitempty"`

	TimeRange *TimeRange `json:"timeRange,omitempty"`

	Filters map[string]string `json:"filters,omitempty"`
}

// RateLimit defines rate limiting configuration.

type RateLimit struct {
	RequestsPerSecond float64 `json:"requestsPerSecond"`

	Burst int `json:"burst"`

	TimeWindow time.Duration `json:"timeWindow"`
}

// TimeRange defines a time range filter.

type TimeRange struct {
	Start time.Time `json:"start"`

	End time.Time `json:"end"`
}

// AuthConfig defines authentication configuration.

type AuthConfig struct {
	Type string `json:"type"` // cert, token, basic

	Username string `json:"username,omitempty"`

	Password string `json:"password,omitempty"`

	Token string `json:"token,omitempty"`

	CertFile string `json:"certFile,omitempty"`

	KeyFile string `json:"keyFile,omitempty"`
}

// RateLimiter interface for rate limiting.

type RateLimiter interface {
	Allow() bool

	AllowN(n int) bool

	Wait() error
}

// EmailTemplate defines email template structure.

type EmailTemplate struct {
	Subject string `json:"subject"`

	Body string `json:"body"`

	Headers map[string]string `json:"headers,omitempty"`

	MimeType string `json:"mimeType,omitempty"`
}

// Client provides a generic O-RAN client interface.

type Client struct {
	baseURL string

	httpClient *http.Client

	auth *AuthConfig

	headers map[string]string
}

// NewClient creates a new O-RAN client.

func NewClient(baseURL string, auth *AuthConfig) *Client {

	return &Client{

		baseURL: baseURL,

		httpClient: &http.Client{

			Timeout: 30 * time.Second,
		},

		auth: auth,

		headers: make(map[string]string),
	}

>>>>>>> b3529b0b
}<|MERGE_RESOLUTION|>--- conflicted
+++ resolved
@@ -1,25 +1,5 @@
 package oran
 
-<<<<<<< HEAD
-import "context"
-
-// Common constants and shared types for O-RAN interfaces
-
-// Client provides a unified interface for O-RAN operations
-type Client struct {
-	// Implementation would include A1, E2, O1, O2 interfaces
-}
-
-// NewClient creates a new O-RAN client
-func NewClient() *Client {
-	return &Client{}
-}
-
-// Close closes the O-RAN client connections
-func (c *Client) Close(ctx context.Context) error {
-	// Implementation would close all active connections
-	return nil
-=======
 import (
 	"net/http"
 	"time"
@@ -161,5 +141,4 @@
 		headers: make(map[string]string),
 	}
 
->>>>>>> b3529b0b
 }