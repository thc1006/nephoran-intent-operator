package o1

import (
	"context"
	"fmt"
	"net/http"
	"sort"
	"strings"
	"sync"
	"time"

	"github.com/gorilla/websocket"
	"github.com/prometheus/client_golang/api"
	"github.com/prometheus/client_golang/prometheus"
	"github.com/prometheus/client_golang/prometheus/promauto"
	"sigs.k8s.io/controller-runtime/pkg/log"
)

// EnhancedFaultManager provides comprehensive O-RAN fault management
// following O-RAN.WG10.O1-Interface.0-v07.00 specification
type EnhancedFaultManager struct {
	config            *FaultManagerConfig
	alarms            map[string]*EnhancedAlarm
	alarmHistory      []*AlarmHistoryEntry
	alarmsMux         sync.RWMutex
	correlationEngine *AlarmCorrelationEngine
	notificationMgr   *AlarmNotificationManager
	thresholdMgr      *AlarmThresholdManager
	maskingMgr        *AlarmMaskingManager
	rootCauseAnalyzer *RootCauseAnalyzer
	websocketUpgrader websocket.Upgrader
	subscribers       map[string]*AlarmSubscriber
	subscribersMux    sync.RWMutex
	prometheusClient  api.Client
	metrics           *FaultMetrics
	streamingEnabled  bool
}

// FaultManagerConfig holds fault manager configuration
type FaultManagerConfig struct {
	MaxAlarms           int
	MaxHistoryEntries   int
	CorrelationWindow   time.Duration
	NotificationTimeout time.Duration
	EnableWebSocket     bool
	PrometheusURL       string
	AlertManagerURL     string
	EnableRootCause     bool
	EnableMasking       bool
	EnableThresholds    bool
}

// EnhancedAlarm extends the basic Alarm with O-RAN specific features
type EnhancedAlarm struct {
	*Alarm
	AlarmIdentifier       uint32                 `json:"alarm_identifier"`
	AlarmRaisedTime       time.Time              `json:"alarm_raised_time"`
	AlarmChangedTime      time.Time              `json:"alarm_changed_time"`
	AlarmClearedTime      time.Time              `json:"alarm_cleared_time"`
	PerceivedSeverity     string                 `json:"perceived_severity"`
	AlarmText             string                 `json:"alarm_text"`
	ProposedRepairActions string                 `json:"proposed_repair_actions"`
	AffectedObjects       []string               `json:"affected_objects"`
	RelatedAlarms         []uint32               `json:"related_alarms"`
	RootCauseIndicator    bool                   `json:"root_cause_indicator"`
	VendorSpecificData    map[string]interface{} `json:"vendor_specific_data"`
	CorrelationID         string                 `json:"correlation_id"`
	ProcessingState       string                 `json:"processing_state"`
	AcknowledgmentState   string                 `json:"acknowledgment_state"`
}

// AlarmHistoryEntry represents a historical alarm record
type AlarmHistoryEntry struct {
	AlarmID          string                 `json:"alarm_id"`
	Timestamp        time.Time              `json:"timestamp"`
	Action           string                 `json:"action"` // RAISED, CHANGED, CLEARED, ACKNOWLEDGED
	Severity         string                 `json:"severity"`
	Details          map[string]interface{} `json:"details"`
	OperatorComments string                 `json:"operator_comments,omitempty"`
}

// AlarmCorrelationEngine performs alarm correlation and root cause analysis
type AlarmCorrelationEngine struct {
	rules            map[string]*FaultCorrelationRule
	correlationGraph *AlarmGraph
	temporalWindow   time.Duration
	spatialRules     map[string]*SpatialCorrelationRule
	mutex            sync.RWMutex
}

// FaultCorrelationRule defines alarm correlation rules for fault management
type FaultCorrelationRule struct {
	ID             string         `json:"id"`
	Name           string         `json:"name"`
	TriggerPattern []AlarmPattern `json:"trigger_pattern"`
	ResultAction   string         `json:"result_action"` // SUPPRESS, CORRELATE, ROOT_CAUSE
	TimeWindow     time.Duration  `json:"time_window"`
	Enabled        bool           `json:"enabled"`
	Priority       int            `json:"priority"`
}

// AlarmPattern defines patterns for alarm correlation
type AlarmPattern struct {
	AlarmType        string                 `json:"alarm_type"`
	Severity         string                 `json:"severity"`
	Source           string                 `json:"source"`
	Attributes       map[string]interface{} `json:"attributes"`
	TemporalRelation string                 `json:"temporal_relation"` // BEFORE, AFTER, CONCURRENT
	SpatialRelation  string                 `json:"spatial_relation"`  // SAME_NODE, ADJACENT, DOWNSTREAM
}

// SpatialCorrelationRule defines spatial relationships between network elements
type SpatialCorrelationRule struct {
	SourceElement string   `json:"source_element"`
	TargetElement string   `json:"target_element"`
	Relationship  string   `json:"relationship"` // PARENT, CHILD, SIBLING, CONNECTED
	Impact        []string `json:"impact"`       // List of impact types
}

// AlarmGraph represents the alarm correlation graph
type AlarmGraph struct {
	nodes map[string]*AlarmNode
	edges map[string][]*AlarmEdge
	mutex sync.RWMutex
}

// AlarmNode represents a node in the correlation graph
type AlarmNode struct {
	AlarmID    string                 `json:"alarm_id"`
	NodeType   string                 `json:"node_type"` // ROOT, SYMPTOM, RELATED
	Attributes map[string]interface{} `json:"attributes"`
	Timestamp  time.Time              `json:"timestamp"`
	Processed  bool                   `json:"processed"`
}

// AlarmEdge represents a relationship between alarms
type AlarmEdge struct {
	SourceAlarmID string  `json:"source_alarm_id"`
	TargetAlarmID string  `json:"target_alarm_id"`
	RelationType  string  `json:"relation_type"`
	Confidence    float64 `json:"confidence"`
	Weight        int     `json:"weight"`
}

// AlarmSeverity represents alarm severity levels
type AlarmSeverity string

const (
	AlarmSeverityMinor    AlarmSeverity = "MINOR"
	AlarmSeverityMajor    AlarmSeverity = "MAJOR"
	AlarmSeverityCritical AlarmSeverity = "CRITICAL"
	AlarmSeverityWarning  AlarmSeverity = "WARNING"
)

// EscalationRule defines alarm escalation rules
type EscalationRule struct {
	AlarmType     string        `yaml:"alarm_type"`
	Severity      AlarmSeverity `yaml:"severity"`
	EscalateAfter time.Duration `yaml:"escalate_after"`
	Recipients    []string      `yaml:"recipients"`
	Actions       []string      `yaml:"actions"`
}

// AlarmNotificationManager handles alarm notifications
type AlarmNotificationManager struct {
	channels        map[string]NotificationChannel
	templates       map[string]*NotificationTemplate
	escalationRules []*FaultEscalationRule
	mutex           sync.RWMutex
}

<<<<<<< HEAD
// EscalationRule defines when and how to escalate alarms
=======
// NotificationChannel interface for different notification methods
type NotificationChannel interface {
	SendNotification(ctx context.Context, alarm *EnhancedAlarm, template *NotificationTemplate) error
	GetChannelType() string
	IsEnabled() bool
}

// NotificationTemplate defines notification formatting
type NotificationTemplate struct {
	ID        string            `json:"id"`
	Name      string            `json:"name"`
	Subject   string            `json:"subject"`
	Body      string            `json:"body"`
	Format    string            `json:"format"` // TEXT, HTML, JSON
	Variables map[string]string `json:"variables"`
}

// FaultEscalationRule defines when and how to escalate alarms
>>>>>>> a523ef4a
type FaultEscalationRule struct {
	ID       string        `json:"id"`
	Severity []string      `json:"severity"`
	Duration time.Duration `json:"duration"`
	Target   string        `json:"target"`
	Action   string        `json:"action"`
	Enabled  bool          `json:"enabled"`
}

// AlarmThresholdManager manages alarm thresholds and conditions
type AlarmThresholdManager struct {
	thresholds map[string]*AlarmThreshold
	monitors   map[string]*ThresholdMonitor
	mutex      sync.RWMutex
}

// AlarmThreshold defines conditions for alarm generation
type AlarmThreshold struct {
	ID             string                 `json:"id"`
	MetricName     string                 `json:"metric_name"`
	Condition      string                 `json:"condition"` // GT, LT, EQ, NE, GTE, LTE
	Value          float64                `json:"value"`
	Severity       string                 `json:"severity"`
	Duration       time.Duration          `json:"duration"`
	AlarmType      string                 `json:"alarm_type"`
	Enabled        bool                   `json:"enabled"`
	Attributes     map[string]interface{} `json:"attributes"`
	ClearThreshold *float64               `json:"clear_threshold,omitempty"`
	Hysteresis     bool                   `json:"hysteresis"`
}

// ThresholdMonitor monitors metrics and triggers alarms
type ThresholdMonitor struct {
	threshold     *AlarmThreshold
	currentValue  float64
	lastUpdate    time.Time
	violated      bool
	violationTime time.Time
	cancel        context.CancelFunc
}

// AlarmMaskingManager handles alarm suppression and filtering
type AlarmMaskingManager struct {
	masks   map[string]*AlarmMask
	filters []*AlarmFilter
	mutex   sync.RWMutex
}

// AlarmMask defines alarm suppression rules
type AlarmMask struct {
	ID         string                 `json:"id"`
	Pattern    AlarmPattern           `json:"pattern"`
	Action     string                 `json:"action"` // SUPPRESS, DELAY, MODIFY
	Duration   time.Duration          `json:"duration"`
	Reason     string                 `json:"reason"`
	Enabled    bool                   `json:"enabled"`
	Parameters map[string]interface{} `json:"parameters"`
}

// RootCauseAnalyzer provides AI-enhanced root cause analysis
type RootCauseAnalyzer struct {
	knowledgeBase *RootCauseKnowledgeBase
	mlModel       MLRootCauseModel
	analysisCache map[string]*RootCauseAnalysis
	mutex         sync.RWMutex
}

// RootCauseKnowledgeBase contains expert knowledge for root cause analysis
type RootCauseKnowledgeBase struct {
	Rules          map[string]*RootCauseRule
	Patterns       []*CausalPattern
	ProbabilityMap map[string]float64
	UpdateTime     time.Time
}

// RootCauseRule defines expert rules for root cause analysis
type RootCauseRule struct {
	ID         string          `json:"id"`
	Conditions []RuleCondition `json:"conditions"`
	Conclusion string          `json:"conclusion"`
	Confidence float64         `json:"confidence"`
	Action     string          `json:"action"`
}

// RuleCondition defines conditions for root cause rules
type RuleCondition struct {
	Type      string      `json:"type"`
	Parameter string      `json:"parameter"`
	Operator  string      `json:"operator"`
	Value     interface{} `json:"value"`
}

// CausalPattern represents causal relationships between events
type CausalPattern struct {
	CauseEvents  []EventPattern `json:"cause_events"`
	EffectEvents []EventPattern `json:"effect_events"`
	Probability  float64        `json:"probability"`
	TimeDelay    time.Duration  `json:"time_delay"`
}

// EventPattern defines patterns in alarm events
type EventPattern struct {
	EventType  string                 `json:"event_type"`
	Attributes map[string]interface{} `json:"attributes"`
	Frequency  int                    `json:"frequency"`
	Duration   time.Duration          `json:"duration"`
}

// MLRootCauseModel interface for machine learning models
type MLRootCauseModel interface {
	PredictRootCause(ctx context.Context, alarms []*EnhancedAlarm) (*RootCauseAnalysis, error)
	UpdateModel(ctx context.Context, feedback []*RootCauseFeedback) error
	GetModelInfo() map[string]interface{}
}

// RootCauseAnalysis represents the result of root cause analysis
type RootCauseAnalysis struct {
	AnalysisID       string           `json:"analysis_id"`
	Timestamp        time.Time        `json:"timestamp"`
	RootCauseAlarms  []string         `json:"root_cause_alarms"`
	SymptomAlarms    []string         `json:"symptom_alarms"`
	Confidence       float64          `json:"confidence"`
	Reasoning        string           `json:"reasoning"`
	Recommendations  []string         `json:"recommendations"`
	AffectedServices []string         `json:"affected_services"`
	EstimatedImpact  ImpactAssessment `json:"estimated_impact"`
}

// ImpactAssessment represents the impact assessment of alarms
type ImpactAssessment struct {
	ServiceImpact    string   `json:"service_impact"`  // HIGH, MEDIUM, LOW
	CustomerImpact   string   `json:"customer_impact"` // CRITICAL, MAJOR, MINOR
	BusinessImpact   string   `json:"business_impact"` // REVENUE, REPUTATION, OPERATIONAL
	AffectedUsers    int      `json:"affected_users"`
	AffectedServices []string `json:"affected_services"`
	RecoveryTime     string   `json:"recovery_time"`
}

// RootCauseFeedback represents feedback for ML model training
type RootCauseFeedback struct {
	AnalysisID       string    `json:"analysis_id"`
	CorrectRootCause bool      `json:"correct_root_cause"`
	ActualRootCause  string    `json:"actual_root_cause"`
	Comments         string    `json:"comments"`
	Timestamp        time.Time `json:"timestamp"`
}

// AlarmSubscriber represents a client subscribed to alarm notifications
type AlarmSubscriber struct {
	ID         string                 `json:"id"`
	Connection *websocket.Conn        `json:"-"`
	Filters    []AlarmPattern         `json:"filters"`
	LastPing   time.Time              `json:"last_ping"`
	Active     bool                   `json:"active"`
	SendBuffer chan *EnhancedAlarm    `json:"-"`
	Metadata   map[string]interface{} `json:"metadata"`
}

// FaultMetrics holds Prometheus metrics for fault management
type FaultMetrics struct {
	ActiveAlarms      prometheus.Gauge
	AlarmRate         prometheus.Counter
	AlarmsByType      *prometheus.CounterVec
	AlarmsBySeverity  *prometheus.CounterVec
	CorrelationHits   prometheus.Counter
	RootCauseAccuracy prometheus.Histogram
}

// NewEnhancedFaultManager creates a new enhanced fault manager
func NewEnhancedFaultManager(config *FaultManagerConfig) *EnhancedFaultManager {
	if config == nil {
		config = &FaultManagerConfig{
			MaxAlarms:           10000,
			MaxHistoryEntries:   100000,
			CorrelationWindow:   5 * time.Minute,
			NotificationTimeout: 30 * time.Second,
			EnableWebSocket:     true,
			EnableRootCause:     true,
			EnableMasking:       true,
			EnableThresholds:    true,
		}
	}

	fm := &EnhancedFaultManager{
		config:            config,
		alarms:            make(map[string]*EnhancedAlarm),
		alarmHistory:      make([]*AlarmHistoryEntry, 0),
		correlationEngine: NewAlarmCorrelationEngine(config.CorrelationWindow),
		notificationMgr:   NewAlarmNotificationManager(),
		subscribers:       make(map[string]*AlarmSubscriber),
		metrics:           initializeFaultMetrics(),
		streamingEnabled:  config.EnableWebSocket,
	}

	if config.EnableThresholds {
		fm.thresholdMgr = NewAlarmThresholdManager()
	}

	if config.EnableMasking {
		fm.maskingMgr = NewAlarmMaskingManager()
	}

	if config.EnableRootCause {
		fm.rootCauseAnalyzer = NewRootCauseAnalyzer()
	}

	// Initialize Prometheus client if URL provided
	if config.PrometheusURL != "" {
		client, err := api.NewClient(api.Config{Address: config.PrometheusURL})
		if err == nil {
			fm.prometheusClient = client
		}
	}

	fm.websocketUpgrader = websocket.Upgrader{
		CheckOrigin: func(r *http.Request) bool {
			return true // In production, implement proper origin checking
		},
	}

	return fm
}

// RaiseAlarm raises a new alarm with comprehensive processing
func (fm *EnhancedFaultManager) RaiseAlarm(ctx context.Context, alarm *Alarm) (*EnhancedAlarm, error) {
	logger := log.FromContext(ctx)

	// Convert to enhanced alarm
	enhancedAlarm := &EnhancedAlarm{
		Alarm:               alarm,
		AlarmIdentifier:     fm.generateAlarmID(),
		AlarmRaisedTime:     time.Now(),
		PerceivedSeverity:   alarm.PerceivedSeverity,
		AlarmText:           alarm.AdditionalText,
		AffectedObjects:     []string{alarm.ManagedObjectID},
		RootCauseIndicator:  false,
		VendorSpecificData:  make(map[string]interface{}),
		ProcessingState:     "NEW",
		AcknowledgmentState: "UNACKNOWLEDGED",
	}

	// Apply masking if enabled
	if fm.maskingMgr != nil {
		if masked := fm.maskingMgr.ApplyMasking(enhancedAlarm); masked {
			logger.Info("alarm masked", "alarmID", enhancedAlarm.AlarmID)
			return enhancedAlarm, nil
		}
	}

	fm.alarmsMux.Lock()
	fm.alarms[enhancedAlarm.AlarmID] = enhancedAlarm
	fm.alarmsMux.Unlock()

	// Add to history
	fm.addToHistory(&AlarmHistoryEntry{
		AlarmID:   enhancedAlarm.AlarmID,
		Timestamp: enhancedAlarm.AlarmRaisedTime,
		Action:    "RAISED",
		Severity:  enhancedAlarm.PerceivedSeverity,
		Details: map[string]interface{}{
			"source":           enhancedAlarm.ManagedObjectID,
			"probable_cause":   enhancedAlarm.ProbableCause,
			"specific_problem": enhancedAlarm.AdditionalText,
		},
	})

	// Update metrics
	fm.metrics.ActiveAlarms.Inc()
	fm.metrics.AlarmRate.Inc()
	fm.metrics.AlarmsByType.WithLabelValues(enhancedAlarm.AlarmType).Inc()
	fm.metrics.AlarmsBySeverity.WithLabelValues(enhancedAlarm.PerceivedSeverity).Inc()

	// Perform correlation analysis
	if fm.correlationEngine != nil {
		go fm.performCorrelation(ctx, enhancedAlarm)
	}

	// Root cause analysis
	if fm.rootCauseAnalyzer != nil {
		go fm.performRootCauseAnalysis(ctx, enhancedAlarm)
	}

	// Send notifications
	if fm.notificationMgr != nil {
		go fm.notificationMgr.SendNotifications(ctx, enhancedAlarm)
	}

	// Stream to subscribers
	if fm.streamingEnabled {
		go fm.streamToSubscribers(enhancedAlarm)
	}

	logger.Info("alarm raised", "alarmID", enhancedAlarm.AlarmID, "severity", enhancedAlarm.PerceivedSeverity)
	return enhancedAlarm, nil
}

// ClearAlarm clears an existing alarm
func (fm *EnhancedFaultManager) ClearAlarm(ctx context.Context, alarmID string, clearingInfo map[string]interface{}) error {
	logger := log.FromContext(ctx)

	fm.alarmsMux.Lock()
	alarm, exists := fm.alarms[alarmID]
	if !exists {
		fm.alarmsMux.Unlock()
		return fmt.Errorf("alarm not found: %s", alarmID)
	}

	alarm.AlarmClearedTime = time.Now()
	alarm.ProcessingState = "CLEARED"

	// Add clearing information
	if clearingInfo != nil {
		for key, value := range clearingInfo {
			alarm.VendorSpecificData[key] = value
		}
	}

	delete(fm.alarms, alarmID)
	fm.alarmsMux.Unlock()

	// Add to history
	fm.addToHistory(&AlarmHistoryEntry{
		AlarmID:   alarmID,
		Timestamp: alarm.AlarmClearedTime,
		Action:    "CLEARED",
		Severity:  alarm.PerceivedSeverity,
		Details:   clearingInfo,
	})

	// Update metrics
	fm.metrics.ActiveAlarms.Dec()

	// Notify correlation engine
	if fm.correlationEngine != nil {
		fm.correlationEngine.NotifyAlarmCleared(alarmID)
	}

	// Stream to subscribers
	if fm.streamingEnabled {
		go fm.streamToSubscribers(alarm)
	}

	logger.Info("alarm cleared", "alarmID", alarmID)
	return nil
}

// GetActiveAlarms returns all active alarms with optional filtering
func (fm *EnhancedFaultManager) GetActiveAlarms(ctx context.Context, filters map[string]string) ([]*EnhancedAlarm, error) {
	fm.alarmsMux.RLock()
	defer fm.alarmsMux.RUnlock()

	var alarms []*EnhancedAlarm
	for _, alarm := range fm.alarms {
		if fm.matchesFilters(alarm, filters) {
			alarms = append(alarms, alarm)
		}
	}

	// Sort by severity and time
	sort.Slice(alarms, func(i, j int) bool {
		severityOrder := map[string]int{
			"CRITICAL": 4,
			"MAJOR":    3,
			"MINOR":    2,
			"WARNING":  1,
		}

		if severityOrder[alarms[i].PerceivedSeverity] != severityOrder[alarms[j].PerceivedSeverity] {
			return severityOrder[alarms[i].PerceivedSeverity] > severityOrder[alarms[j].PerceivedSeverity]
		}

		return alarms[i].AlarmRaisedTime.After(alarms[j].AlarmRaisedTime)
	})

	return alarms, nil
}

// GetAlarmHistory returns alarm history with pagination
func (fm *EnhancedFaultManager) GetAlarmHistory(ctx context.Context, startTime, endTime time.Time, limit, offset int) ([]*AlarmHistoryEntry, error) {
	fm.alarmsMux.RLock()
	defer fm.alarmsMux.RUnlock()

	var filtered []*AlarmHistoryEntry
	for _, entry := range fm.alarmHistory {
		if entry.Timestamp.After(startTime) && entry.Timestamp.Before(endTime) {
			filtered = append(filtered, entry)
		}
	}

	// Apply pagination
	start := offset
	if start > len(filtered) {
		start = len(filtered)
	}

	end := offset + limit
	if end > len(filtered) {
		end = len(filtered)
	}

	return filtered[start:end], nil
}

// SubscribeToAlarms creates a WebSocket subscription for real-time alarm streaming
func (fm *EnhancedFaultManager) SubscribeToAlarms(w http.ResponseWriter, r *http.Request, filters []AlarmPattern) (*AlarmSubscriber, error) {
	if !fm.streamingEnabled {
		return nil, fmt.Errorf("streaming not enabled")
	}

	conn, err := fm.websocketUpgrader.Upgrade(w, r, nil)
	if err != nil {
		return nil, fmt.Errorf("failed to upgrade connection: %w", err)
	}

	subscriber := &AlarmSubscriber{
		ID:         fmt.Sprintf("sub-%d", time.Now().UnixNano()),
		Connection: conn,
		Filters:    filters,
		LastPing:   time.Now(),
		Active:     true,
		SendBuffer: make(chan *EnhancedAlarm, 100),
		Metadata:   make(map[string]interface{}),
	}

	fm.subscribersMux.Lock()
	fm.subscribers[subscriber.ID] = subscriber
	fm.subscribersMux.Unlock()

	// Start goroutine to handle this subscriber
	go fm.handleSubscriber(subscriber)

	return subscriber, nil
}

// UnsubscribeFromAlarms removes an alarm subscription
func (fm *EnhancedFaultManager) UnsubscribeFromAlarms(subscriberID string) error {
	fm.subscribersMux.Lock()
	defer fm.subscribersMux.Unlock()

	subscriber, exists := fm.subscribers[subscriberID]
	if !exists {
		return fmt.Errorf("subscriber not found: %s", subscriberID)
	}

	subscriber.Active = false
	close(subscriber.SendBuffer)
	subscriber.Connection.Close()
	delete(fm.subscribers, subscriberID)

	return nil
}

// SetAlarmThreshold configures alarm thresholds for metrics
func (fm *EnhancedFaultManager) SetAlarmThreshold(ctx context.Context, threshold *AlarmThreshold) error {
	if fm.thresholdMgr == nil {
		return fmt.Errorf("threshold manager not enabled")
	}

	return fm.thresholdMgr.SetThreshold(ctx, threshold)
}

// GetFaultStatistics returns comprehensive fault management statistics
func (fm *EnhancedFaultManager) GetFaultStatistics(ctx context.Context) (map[string]interface{}, error) {
	fm.alarmsMux.RLock()
	defer fm.alarmsMux.RUnlock()

	stats := make(map[string]interface{})

	// Basic counts
	stats["active_alarms"] = len(fm.alarms)
	stats["total_history_entries"] = len(fm.alarmHistory)

	// Severity distribution
	severityCount := make(map[string]int)
	typeCount := make(map[string]int)
	for _, alarm := range fm.alarms {
		severityCount[alarm.PerceivedSeverity]++
		typeCount[alarm.AlarmType]++
	}
	stats["severity_distribution"] = severityCount
	stats["type_distribution"] = typeCount

	// Correlation statistics
	if fm.correlationEngine != nil {
		stats["correlation_stats"] = fm.correlationEngine.GetStatistics()
	}

	// Root cause statistics
	if fm.rootCauseAnalyzer != nil {
		stats["root_cause_stats"] = fm.rootCauseAnalyzer.GetStatistics()
	}

	// Subscriber statistics
	fm.subscribersMux.RLock()
	stats["active_subscribers"] = len(fm.subscribers)
	fm.subscribersMux.RUnlock()

	return stats, nil
}

// Helper methods

func (fm *EnhancedFaultManager) generateAlarmID() uint32 {
	return uint32(time.Now().UnixNano())
}

func (fm *EnhancedFaultManager) addToHistory(entry *AlarmHistoryEntry) {
	fm.alarmsMux.Lock()
	defer fm.alarmsMux.Unlock()

	fm.alarmHistory = append(fm.alarmHistory, entry)

	// Maintain history size limit
	if len(fm.alarmHistory) > fm.config.MaxHistoryEntries {
		// Remove oldest entries
		removeCount := len(fm.alarmHistory) - fm.config.MaxHistoryEntries
		fm.alarmHistory = fm.alarmHistory[removeCount:]
	}
}

func (fm *EnhancedFaultManager) matchesFilters(alarm *EnhancedAlarm, filters map[string]string) bool {
	if len(filters) == 0 {
		return true
	}

	for key, value := range filters {
		switch key {
		case "severity":
			if alarm.PerceivedSeverity != value {
				return false
			}
		case "type":
			if alarm.AlarmType != value {
				return false
			}
		case "source":
			if alarm.ManagedObjectID != value {
				return false
			}
		case "probable_cause":
			if !strings.Contains(alarm.ProbableCause, value) {
				return false
			}
		}
	}

	return true
}

func (fm *EnhancedFaultManager) performCorrelation(ctx context.Context, alarm *EnhancedAlarm) {
	if correlatedAlarms := fm.correlationEngine.CorrelateAlarm(ctx, alarm); len(correlatedAlarms) > 0 {
		fm.metrics.CorrelationHits.Inc()

		// Update alarm with correlation information
		fm.alarmsMux.Lock()
		if existingAlarm, exists := fm.alarms[alarm.AlarmID]; exists {
			existingAlarm.RelatedAlarms = correlatedAlarms
			existingAlarm.ProcessingState = "CORRELATED"
		}
		fm.alarmsMux.Unlock()
	}
}

func (fm *EnhancedFaultManager) performRootCauseAnalysis(ctx context.Context, alarm *EnhancedAlarm) {
	fm.alarmsMux.RLock()
	var allAlarms []*EnhancedAlarm
	for _, a := range fm.alarms {
		allAlarms = append(allAlarms, a)
	}
	fm.alarmsMux.RUnlock()

	if analysis, err := fm.rootCauseAnalyzer.AnalyzeRootCause(ctx, allAlarms); err == nil {
		// Update alarms with root cause information
		for _, rootCauseAlarmID := range analysis.RootCauseAlarms {
			if rootAlarm, exists := fm.alarms[rootCauseAlarmID]; exists {
				rootAlarm.RootCauseIndicator = true
				rootAlarm.ProcessingState = "ROOT_CAUSE_IDENTIFIED"
			}
		}

		fm.metrics.RootCauseAccuracy.Observe(analysis.Confidence)
	}
}

func (fm *EnhancedFaultManager) streamToSubscribers(alarm *EnhancedAlarm) {
	fm.subscribersMux.RLock()
	defer fm.subscribersMux.RUnlock()

	for _, subscriber := range fm.subscribers {
		if subscriber.Active && fm.matchesSubscriberFilters(alarm, subscriber.Filters) {
			select {
			case subscriber.SendBuffer <- alarm:
			default:
				// Buffer full, skip this alarm for this subscriber
			}
		}
	}
}

func (fm *EnhancedFaultManager) matchesSubscriberFilters(alarm *EnhancedAlarm, filters []AlarmPattern) bool {
	if len(filters) == 0 {
		return true
	}

	for _, filter := range filters {
		if fm.matchesAlarmPattern(alarm, &filter) {
			return true
		}
	}

	return false
}

func (fm *EnhancedFaultManager) matchesAlarmPattern(alarm *EnhancedAlarm, pattern *AlarmPattern) bool {
	if pattern.AlarmType != "" && alarm.AlarmType != pattern.AlarmType {
		return false
	}
	if pattern.Severity != "" && alarm.PerceivedSeverity != pattern.Severity {
		return false
	}
	if pattern.Source != "" && alarm.ManagedObjectID != pattern.Source {
		return false
	}

	// Check attribute matching
	for key, value := range pattern.Attributes {
		if alarmValue, exists := alarm.VendorSpecificData[key]; !exists || alarmValue != value {
			return false
		}
	}

	return true
}

func (fm *EnhancedFaultManager) handleSubscriber(subscriber *AlarmSubscriber) {
	defer func() {
		subscriber.Connection.Close()
		fm.subscribersMux.Lock()
		delete(fm.subscribers, subscriber.ID)
		fm.subscribersMux.Unlock()
	}()

	// Set up ping/pong handling
	subscriber.Connection.SetPongHandler(func(string) error {
		subscriber.LastPing = time.Now()
		return nil
	})

	// Start ping routine
	pingTicker := time.NewTicker(30 * time.Second)
	defer pingTicker.Stop()

	for {
		select {
		case alarm, ok := <-subscriber.SendBuffer:
			if !ok {
				return
			}

			if err := subscriber.Connection.WriteJSON(alarm); err != nil {
				return
			}

		case <-pingTicker.C:
			if time.Since(subscriber.LastPing) > 60*time.Second {
				return // Connection seems dead
			}

			if err := subscriber.Connection.WriteMessage(websocket.PingMessage, nil); err != nil {
				return
			}
		}
	}
}

func initializeFaultMetrics() *FaultMetrics {
	return &FaultMetrics{
		ActiveAlarms: promauto.NewGauge(prometheus.GaugeOpts{
			Name: "oran_fault_active_alarms_total",
			Help: "Total number of active alarms",
		}),
		AlarmRate: promauto.NewCounter(prometheus.CounterOpts{
			Name: "oran_fault_alarms_raised_total",
			Help: "Total number of alarms raised",
		}),
		AlarmsByType: promauto.NewCounterVec(prometheus.CounterOpts{
			Name: "oran_fault_alarms_by_type_total",
			Help: "Total number of alarms by type",
		}, []string{"type"}),
		AlarmsBySeverity: promauto.NewCounterVec(prometheus.CounterOpts{
			Name: "oran_fault_alarms_by_severity_total",
			Help: "Total number of alarms by severity",
		}, []string{"severity"}),
		CorrelationHits: promauto.NewCounter(prometheus.CounterOpts{
			Name: "oran_fault_correlation_hits_total",
			Help: "Total number of alarm correlations found",
		}),
		RootCauseAccuracy: promauto.NewHistogram(prometheus.HistogramOpts{
			Name:    "oran_fault_root_cause_accuracy",
			Help:    "Accuracy of root cause analysis",
			Buckets: prometheus.DefBuckets,
		}),
	}
}

// Placeholder implementations for subsidiary components
// These would be fully implemented in production

func NewAlarmCorrelationEngine(window time.Duration) *AlarmCorrelationEngine {
	return &AlarmCorrelationEngine{
		rules: make(map[string]*FaultCorrelationRule),
		correlationGraph: &AlarmGraph{
			nodes: make(map[string]*AlarmNode),
			edges: make(map[string][]*AlarmEdge),
		},
		temporalWindow: window,
		spatialRules:   make(map[string]*SpatialCorrelationRule),
	}
}

func (ace *AlarmCorrelationEngine) CorrelateAlarm(ctx context.Context, alarm *EnhancedAlarm) []uint32 {
	// Placeholder - would implement sophisticated correlation logic
	return []uint32{}
}

func (ace *AlarmCorrelationEngine) NotifyAlarmCleared(alarmID string) {
	// Placeholder - would update correlation graph
}

func (ace *AlarmCorrelationEngine) GetStatistics() map[string]interface{} {
	return map[string]interface{}{
		"correlation_rules": len(ace.rules),
		"graph_nodes":       len(ace.correlationGraph.nodes),
		"graph_edges":       len(ace.correlationGraph.edges),
	}
}

func NewAlarmNotificationManager() *AlarmNotificationManager {
	return &AlarmNotificationManager{
		channels:        make(map[string]NotificationChannel),
		templates:       make(map[string]*NotificationTemplate),
		escalationRules: make([]*FaultEscalationRule, 0),
	}
}

func (anm *AlarmNotificationManager) SendNotifications(ctx context.Context, alarm *EnhancedAlarm) {
	// Placeholder - would implement notification sending
}

func NewAlarmThresholdManager() *AlarmThresholdManager {
	return &AlarmThresholdManager{
		thresholds: make(map[string]*AlarmThreshold),
		monitors:   make(map[string]*ThresholdMonitor),
	}
}

func (atm *AlarmThresholdManager) SetThreshold(ctx context.Context, threshold *AlarmThreshold) error {
	// Placeholder - would implement threshold management
	return nil
}

func NewAlarmMaskingManager() *AlarmMaskingManager {
	return &AlarmMaskingManager{
		masks:   make(map[string]*AlarmMask),
		filters: make([]*AlarmFilter, 0),
	}
}

func (amm *AlarmMaskingManager) ApplyMasking(alarm *EnhancedAlarm) bool {
	// Placeholder - would implement alarm masking logic
	return false
}

func NewRootCauseAnalyzer() *RootCauseAnalyzer {
	return &RootCauseAnalyzer{
		knowledgeBase: &RootCauseKnowledgeBase{
			Rules:          make(map[string]*RootCauseRule),
			Patterns:       make([]*CausalPattern, 0),
			ProbabilityMap: make(map[string]float64),
			UpdateTime:     time.Now(),
		},
		analysisCache: make(map[string]*RootCauseAnalysis),
	}
}

func (rca *RootCauseAnalyzer) AnalyzeRootCause(ctx context.Context, alarms []*EnhancedAlarm) (*RootCauseAnalysis, error) {
	// Placeholder - would implement ML-based root cause analysis
	return &RootCauseAnalysis{
		AnalysisID:      fmt.Sprintf("analysis-%d", time.Now().UnixNano()),
		Timestamp:       time.Now(),
		RootCauseAlarms: []string{},
		SymptomAlarms:   []string{},
		Confidence:      0.5,
		Reasoning:       "Analysis not yet implemented",
	}, nil
}

func (rca *RootCauseAnalyzer) GetStatistics() map[string]interface{} {
	return map[string]interface{}{
		"knowledge_base_rules": len(rca.knowledgeBase.Rules),
		"causal_patterns":      len(rca.knowledgeBase.Patterns),
		"cached_analyses":      len(rca.analysisCache),
		"last_kb_update":       rca.knowledgeBase.UpdateTime,
	}
}<|MERGE_RESOLUTION|>--- conflicted
+++ resolved
@@ -169,9 +169,6 @@
 	mutex           sync.RWMutex
 }
 
-<<<<<<< HEAD
-// EscalationRule defines when and how to escalate alarms
-=======
 // NotificationChannel interface for different notification methods
 type NotificationChannel interface {
 	SendNotification(ctx context.Context, alarm *EnhancedAlarm, template *NotificationTemplate) error
@@ -190,7 +187,6 @@
 }
 
 // FaultEscalationRule defines when and how to escalate alarms
->>>>>>> a523ef4a
 type FaultEscalationRule struct {
 	ID       string        `json:"id"`
 	Severity []string      `json:"severity"`
