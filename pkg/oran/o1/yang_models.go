--- conflicted
+++ resolved
@@ -26,10 +26,6 @@
 	loadedModules map[string]time.Time
 }
 
-<<<<<<< HEAD
-// YANGModel represents a YANG model definition
-// YANGModel defined in netconf_server.go
-=======
 // YANGModel represents a YANG model definition.
 
 type YANGModel struct {
@@ -55,7 +51,6 @@
 
 	LoadTime time.Time `json:"load_time"`
 }
->>>>>>> b3529b0b
 
 // YANGValidator provides validation functionality for YANG models.
 
@@ -137,13 +132,6 @@
 	oranModels := []*YANGModel{
 
 		{
-<<<<<<< HEAD
-			Name:      "o-ran-hardware",
-			Namespace: "urn:o-ran:hardware:1.0",
-			Version:   "1.0",
-			Content:   `<!-- O-RAN Hardware YANG model content would go here -->`,
-			Features:  []string{"hardware-management"},
-=======
 
 			Name: "o-ran-hardware",
 
@@ -222,17 +210,9 @@
 					},
 				},
 			},
->>>>>>> b3529b0b
 		},
 
 		{
-<<<<<<< HEAD
-			Name:      "o-ran-software-management",
-			Namespace: "urn:o-ran:software-management:1.0",
-			Version:   "1.0",
-			Content:   `<!-- O-RAN Software Management YANG model content would go here -->`,
-			Features:  []string{"software-management"},
-=======
 
 			Name: "o-ran-software-management",
 
@@ -355,17 +335,9 @@
 					},
 				},
 			},
->>>>>>> b3529b0b
 		},
 
 		{
-<<<<<<< HEAD
-			Name:      "o-ran-performance-management",
-			Namespace: "urn:o-ran:performance-management:1.0",
-			Version:   "1.0",
-			Content:   `<!-- O-RAN Performance Management YANG model content would go here -->`,
-			Features:  []string{"performance-management"},
-=======
 
 			Name: "o-ran-performance-management",
 
@@ -464,17 +436,9 @@
 					},
 				},
 			},
->>>>>>> b3529b0b
 		},
 
 		{
-<<<<<<< HEAD
-			Name:      "o-ran-fault-management",
-			Namespace: "urn:o-ran:fault-management:1.0",
-			Version:   "1.0",
-			Content:   `<!-- O-RAN Fault Management YANG model content would go here -->`,
-			Features:  []string{"fault-management"},
-=======
 
 			Name: "o-ran-fault-management",
 
@@ -575,17 +539,9 @@
 					},
 				},
 			},
->>>>>>> b3529b0b
 		},
 
 		{
-<<<<<<< HEAD
-			Name:      "ietf-interfaces",
-			Namespace: "urn:ietf:params:xml:ns:yang:ietf-interfaces",
-			Version:   "1.0",
-			Content:   `<!-- IETF Interfaces YANG model content would go here -->`,
-			Features:  []string{"interfaces"},
-=======
 
 			Name: "ietf-interfaces",
 
@@ -663,21 +619,15 @@
 					},
 				},
 			},
->>>>>>> b3529b0b
 		},
 	}
 
 	// Register all models.
 
 	for _, model := range oranModels {
-<<<<<<< HEAD
-		// TODO: Add LoadTime field to YANGModel if needed
-		// model.LoadTime = time.Now()
-=======
 
 		model.LoadTime = time.Now()
 
->>>>>>> b3529b0b
 		if err := yr.RegisterModel(model); err != nil {
 
 			logger.Error(err, "failed to register O-RAN model", "model", model.Name)
@@ -828,18 +778,12 @@
 
 }
 
-<<<<<<< HEAD
-// GetSchemaNode retrieves a specific schema node by path
-func (yr *YANGModelRegistry) GetSchemaNode(modelName string, path string) (*YANGNode, error) {
-	_, err := yr.GetModel(modelName)
-=======
 // GetSchemaNode retrieves a specific schema node by path.
 
 func (yr *YANGModelRegistry) GetSchemaNode(modelName, path string) (*YANGNode, error) {
 
 	model, err := yr.GetModel(modelName)
 
->>>>>>> b3529b0b
 	if err != nil {
 
 		return nil, err
@@ -856,35 +800,6 @@
 
 	}
 
-<<<<<<< HEAD
-	// TODO: Add Schema field to YANGModel to support schema navigation
-	// rootNode, ok := model.Schema[pathParts[0]]
-	// if !ok {
-	//     return nil, fmt.Errorf("root node not found: %s", pathParts[0])
-	// }
-	return nil, fmt.Errorf("schema navigation not supported - Schema field missing from YANGModel")
-
-	// currentNode, ok := rootNode.(*YANGNode)
-	// if !ok {
-	//     return nil, fmt.Errorf("invalid root node type")
-	// }
-
-	// // Navigate through path
-	// for i := 1; i < len(pathParts); i++ {
-	//     if currentNode.Children == nil {
-	//         return nil, fmt.Errorf("node has no children: %s", pathParts[i-1])
-	//     }
-
-	//     nextNode, exists := currentNode.Children[pathParts[i]]
-	//     if !exists {
-	//         return nil, fmt.Errorf("child node not found: %s", pathParts[i])
-	//     }
-
-	//     currentNode = nextNode
-	// }
-
-	// return currentNode, nil
-=======
 	// Start from root schema.
 
 	rootNode, ok := model.Schema[pathParts[0]]
@@ -927,7 +842,6 @@
 
 	return currentNode, nil
 
->>>>>>> b3529b0b
 }
 
 // StandardYANGValidator implementation.
@@ -935,13 +849,9 @@
 // ValidateData validates data against a YANG model.
 
 func (sv *StandardYANGValidator) ValidateData(data interface{}, modelName string) error {
-<<<<<<< HEAD
-	_, err := sv.registry.GetModel(modelName)
-=======
 
 	model, err := sv.registry.GetModel(modelName)
 
->>>>>>> b3529b0b
 	if err != nil {
 
 		return fmt.Errorf("model validation failed: %w", err)
@@ -974,16 +884,10 @@
 
 	}
 
-<<<<<<< HEAD
-	// TODO: Add Schema field to YANGModel to support validation
-	// return sv.validateNode(dataMap, model.Schema)
-	return fmt.Errorf("validation not supported - Schema field missing from YANGModel")
-=======
 	// Validate against schema.
 
 	return sv.validateNode(dataMap, model.Schema)
 
->>>>>>> b3529b0b
 }
 
 // validateNode validates a data node against schema node.
@@ -1185,13 +1089,9 @@
 	// Implement comprehensive XPath validation against schema.
 
 	sv.mutex.RLock()
-<<<<<<< HEAD
-	_, exists := sv.registry.models[modelName]
-=======
 
 	model, exists := sv.registry.models[modelName]
 
->>>>>>> b3529b0b
 	sv.mutex.RUnlock()
 
 	if !exists {
@@ -1210,17 +1110,6 @@
 
 	}
 
-<<<<<<< HEAD
-	// TODO: Add Schema field to YANGModel to support XPath validation
-	// var currentSchema interface{} = model.Schema
-	return fmt.Errorf("XPath validation not supported - Schema field missing from YANGModel")
-
-	// Commented out entire XPath validation function due to missing Schema field
-	// for i, part := range parts {
-	//     ... [entire function body commented out]
-	// }
-	// return nil
-=======
 	// Validate each XPath component against the model schema.
 
 	var currentSchema interface{} = model.Schema
@@ -1339,7 +1228,6 @@
 
 	return nil
 
->>>>>>> b3529b0b
 }
 
 // validateXPathCondition validates XPath condition syntax against schema.
@@ -1569,25 +1457,16 @@
 	for name, model := range yr.models {
 
 		modelStats[name] = map[string]interface{}{
-<<<<<<< HEAD
+
 			"version": model.Version,
-			// "revision":   model.Revision, // Field not available in YANGModel
+
+			"revision": model.Revision,
+
 			"namespace": model.Namespace,
-			// "load_time":  model.LoadTime, // Field not available in YANGModel
-			// "has_schema": len(model.Schema) > 0, // Field not available in YANGModel
-			"features": len(model.Features),
-=======
-
-			"version": model.Version,
-
-			"revision": model.Revision,
-
-			"namespace": model.Namespace,
 
 			"load_time": model.LoadTime,
 
 			"has_schema": len(model.Schema) > 0,
->>>>>>> b3529b0b
 		}
 
 	}
@@ -1595,61 +1474,5 @@
 	stats["models"] = modelStats
 
 	return stats
-<<<<<<< HEAD
-}
-
-// LoadStandardO1Models loads standard O1 models for K8s 1.31+ compatibility
-func (yr *YANGModelRegistry) LoadStandardO1Models() error {
-	logger := log.Log.WithName("yang-registry")
-	logger.Info("Loading standard O1 YANG models for K8s 1.31+")
-
-	// Load additional O1-specific models
-	o1Models := []*YANGModel{
-		{
-			Name:      "o1-security-management",
-			Namespace: "urn:o-ran:o1:security-management:1.0",
-			Version:   "1.0",
-			Content:   `<!-- O1 Security Management YANG model for K8s 1.31+ -->`,
-			Features:  []string{"security-management", "tls-config", "authentication"},
-		},
-		{
-			Name:      "o1-streaming-management",
-			Namespace: "urn:o-ran:o1:streaming-management:1.0",
-			Version:   "1.0",
-			Content:   `<!-- O1 Streaming Management YANG model for K8s 1.31+ -->`,
-			Features:  []string{"streaming-management", "websocket", "compression"},
-		},
-		{
-			Name:      "o1-kubernetes-integration",
-			Namespace: "urn:o-ran:o1:kubernetes:1.0",
-			Version:   "1.0",
-			Content:   `<!-- O1 Kubernetes Integration YANG model for K8s 1.31+ -->`,
-			Features:  []string{"kubernetes-integration", "cel-validation", "custom-resources"},
-		},
-		{
-			Name:      "o1-observability",
-			Namespace: "urn:o-ran:o1:observability:1.0",
-			Version:   "1.0",
-			Content:   `<!-- O1 Observability YANG model for K8s 1.31+ -->`,
-			Features:  []string{"observability", "metrics", "tracing", "logging"},
-		},
-	}
-
-	// Register all O1 models
-	for _, model := range o1Models {
-		if err := yr.RegisterModel(model); err != nil {
-			logger.Error(err, "Failed to register O1 model", "model", model.Name)
-			return fmt.Errorf("failed to register O1 model %s: %w", model.Name, err)
-		}
-		logger.Info("Successfully loaded O1 model", "name", model.Name, "version", model.Version)
-	}
-
-	// Load existing O-RAN models too
-	yr.loadORANModels()
-
-	logger.Info("Successfully loaded all standard O1 models for K8s 1.31+", "total_models", len(o1Models))
-	return nil
-=======
-
->>>>>>> b3529b0b
+
 }