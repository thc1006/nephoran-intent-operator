// Package a1 implements comprehensive HTTP handlers for O-RAN A1 Policy Management Service.

// This module provides handlers for A1-P, A1-C, and A1-EI interfaces according to O-RAN.WG2.A1AP-v03.01.

package a1

import (
	"context"
	"encoding/json"
	"fmt"
	"io"
	"net/http"
	"strconv"
	"strings"
	"time"

	"github.com/gorilla/mux"

	"github.com/nephio-project/nephoran-intent-operator/pkg/logging"
)

// A1Handlers implements HTTP handlers for all A1 interfaces.

type A1Handlers struct {
<<<<<<< HEAD
	service        A1Service
	validator      A1ValidatorInterface
	storage        A1Storage
	metrics        A1Metrics
	logger         *logging.StructuredLogger
	config         *A1ServerConfig
=======
	service A1Service

	validator A1Validator

	storage A1Storage

	metrics A1Metrics

	logger *logging.StructuredLogger

	config *A1ServerConfig

>>>>>>> b3529b0b
	circuitBreaker map[string]*CircuitBreaker
}

// NewA1Handlers creates a new A1 handlers instance.

func NewA1Handlers(

	service A1Service,
<<<<<<< HEAD
	validator A1ValidatorInterface,
=======

	validator A1Validator,

>>>>>>> b3529b0b
	storage A1Storage,

	metrics A1Metrics,

	logger *logging.StructuredLogger,

	config *A1ServerConfig,

) *A1Handlers {

	if logger == nil {

		logger = logging.NewStructuredLogger(logging.DefaultConfig("a1-handlers", "1.0.0", "development"))

	}

	if config == nil {

		config = DefaultA1ServerConfig()

	}

	return &A1Handlers{

		service: service,

		validator: validator,

		storage: storage,

		metrics: metrics,

		logger: logger.WithComponent("a1-handlers"),

		config: config,

		circuitBreaker: make(map[string]*CircuitBreaker),
	}

}

// A1-P Policy Interface Handlers.

// HandleGetPolicyTypes handles GET /A1-P/v2/policytypes.

func (h *A1Handlers) HandleGetPolicyTypes(w http.ResponseWriter, r *http.Request) {

	ctx, cancel := context.WithTimeout(r.Context(), 30*time.Second)

	defer cancel()

	startTime := time.Now()

	requestID := h.getRequestID(r)

	h.logger.InfoWithContext("Getting policy types",

		"request_id", requestID,

		"method", r.Method,

		"path", r.URL.Path,
	)

	defer func() {

		duration := time.Since(startTime)

		h.metrics.RecordRequestDuration(A1PolicyInterface, "GetPolicyTypes", duration)

	}()

	// Get policy types from service.

	policyTypeIDs, err := h.service.GetPolicyTypes(ctx)

	if err != nil {

		h.handleError(w, r, WrapError(err, "Failed to retrieve policy types"))

		h.metrics.IncrementRequestCount(A1PolicyInterface, "GetPolicyTypes", http.StatusInternalServerError)

		return

	}

	// Return policy type IDs as JSON array.

	w.Header().Set("Content-Type", ContentTypeJSON)

	w.WriteHeader(http.StatusOK)

	if err := json.NewEncoder(w).Encode(policyTypeIDs); err != nil {

		h.logger.ErrorWithContext("Failed to encode policy types response", err, "request_id", requestID)

		h.metrics.IncrementRequestCount(A1PolicyInterface, "GetPolicyTypes", http.StatusInternalServerError)

		return

	}

	h.metrics.IncrementRequestCount(A1PolicyInterface, "GetPolicyTypes", http.StatusOK)

	h.logger.InfoWithContext("Policy types retrieved successfully",

		"request_id", requestID,

		"count", len(policyTypeIDs),
	)

}

// HandleGetPolicyType handles GET /A1-P/v2/policytypes/{policy_type_id}.

func (h *A1Handlers) HandleGetPolicyType(w http.ResponseWriter, r *http.Request) {

	ctx, cancel := context.WithTimeout(r.Context(), 30*time.Second)

	defer cancel()

	startTime := time.Now()

	requestID := h.getRequestID(r)

	// Extract policy type ID from URL.

	vars := mux.Vars(r)

	policyTypeIDStr := vars["policy_type_id"]

	policyTypeID, err := strconv.Atoi(policyTypeIDStr)

	if err != nil {

		h.handleError(w, r, NewInvalidRequestError("Invalid policy type ID format"))

		h.metrics.IncrementRequestCount(A1PolicyInterface, "GetPolicyType", http.StatusBadRequest)

		return

	}

	h.logger.InfoWithContext("Getting policy type",

		"request_id", requestID,

		"policy_type_id", policyTypeID,
	)

	defer func() {

		duration := time.Since(startTime)

		h.metrics.RecordRequestDuration(A1PolicyInterface, "GetPolicyType", duration)

	}()

	// Get policy type from service.

	policyType, err := h.service.GetPolicyType(ctx, policyTypeID)

	if err != nil {

		h.handleError(w, r, NewPolicyTypeNotFoundError(policyTypeID))

		h.metrics.IncrementRequestCount(A1PolicyInterface, "GetPolicyType", http.StatusNotFound)

		return

	}

	// Return policy type as JSON.

	w.Header().Set("Content-Type", ContentTypeJSON)

	w.WriteHeader(http.StatusOK)

	if err := json.NewEncoder(w).Encode(policyType); err != nil {

		h.logger.ErrorWithContext("Failed to encode policy type response", err,

			"request_id", requestID,

			"policy_type_id", policyTypeID,
		)

		h.metrics.IncrementRequestCount(A1PolicyInterface, "GetPolicyType", http.StatusInternalServerError)

		return

	}

	h.metrics.IncrementRequestCount(A1PolicyInterface, "GetPolicyType", http.StatusOK)

	h.logger.InfoWithContext("Policy type retrieved successfully",

		"request_id", requestID,

		"policy_type_id", policyTypeID,
	)

}

// HandleCreatePolicyType handles PUT /A1-P/v2/policytypes/{policy_type_id}.

func (h *A1Handlers) HandleCreatePolicyType(w http.ResponseWriter, r *http.Request) {

	ctx, cancel := context.WithTimeout(r.Context(), 60*time.Second)

	defer cancel()

	startTime := time.Now()

	requestID := h.getRequestID(r)

	// Extract policy type ID from URL.

	vars := mux.Vars(r)

	policyTypeIDStr := vars["policy_type_id"]

	policyTypeID, err := strconv.Atoi(policyTypeIDStr)

	if err != nil {

		h.handleError(w, r, NewInvalidRequestError("Invalid policy type ID format"))

		h.metrics.IncrementRequestCount(A1PolicyInterface, "CreatePolicyType", http.StatusBadRequest)

		return

	}

	h.logger.InfoWithContext("Creating policy type",

		"request_id", requestID,

		"policy_type_id", policyTypeID,
	)

	defer func() {

		duration := time.Since(startTime)

		h.metrics.RecordRequestDuration(A1PolicyInterface, "CreatePolicyType", duration)

	}()

	// Validate content type.

	if !h.isContentTypeJSON(r) {

		h.handleError(w, r, NewUnsupportedMediaTypeError(

			r.Header.Get("Content-Type"),

			[]string{ContentTypeJSON},
		))

		h.metrics.IncrementRequestCount(A1PolicyInterface, "CreatePolicyType", http.StatusUnsupportedMediaType)

		return

	}

	// Read and parse request body.

	body, err := h.readRequestBody(r, 1024*1024) // 1MB limit

	if err != nil {

		h.handleError(w, r, NewInvalidRequestError(fmt.Sprintf("Failed to read request body: %v", err)))

		h.metrics.IncrementRequestCount(A1PolicyInterface, "CreatePolicyType", http.StatusBadRequest)

		return

	}

	var policyType PolicyType

	if err := json.Unmarshal(body, &policyType); err != nil {

		h.handleError(w, r, NewInvalidRequestError(fmt.Sprintf("Invalid JSON: %v", err)))

		h.metrics.IncrementRequestCount(A1PolicyInterface, "CreatePolicyType", http.StatusBadRequest)

		return

	}

	// Set policy type ID from URL.

	policyType.PolicyTypeID = policyTypeID

	policyType.CreatedAt = time.Now()

	policyType.ModifiedAt = time.Now()

	// Validate policy type.

	if validationResult := h.validator.ValidatePolicyType(&policyType); !validationResult.Valid {

		h.handleError(w, r, NewPolicyTypeInvalidSchemaError(policyTypeID,

			fmt.Errorf("validation failed: %v", validationResult.Errors)))

		h.metrics.IncrementRequestCount(A1PolicyInterface, "CreatePolicyType", http.StatusBadRequest)

		return

	}

	// Check if policy type already exists.

	if existingType, err := h.service.GetPolicyType(ctx, policyTypeID); err == nil && existingType != nil {

		h.handleError(w, r, NewPolicyTypeAlreadyExistsError(policyTypeID))

		h.metrics.IncrementRequestCount(A1PolicyInterface, "CreatePolicyType", http.StatusConflict)

		return

	}

	// Create policy type.

	if err := h.service.CreatePolicyType(ctx, policyTypeID, &policyType); err != nil {

		h.handleError(w, r, WrapError(err, "Failed to create policy type"))

		h.metrics.IncrementRequestCount(A1PolicyInterface, "CreatePolicyType", http.StatusInternalServerError)

		return

	}

	// Return 201 Created with policy type.

	w.Header().Set("Content-Type", ContentTypeJSON)

	w.Header().Set("Location", fmt.Sprintf("/A1-P/v2/policytypes/%d", policyTypeID))

	w.WriteHeader(http.StatusCreated)

	if err := json.NewEncoder(w).Encode(policyType); err != nil {

		h.logger.ErrorWithContext("Failed to encode create policy type response", err,

			"request_id", requestID,

			"policy_type_id", policyTypeID,
		)

		h.metrics.IncrementRequestCount(A1PolicyInterface, "CreatePolicyType", http.StatusInternalServerError)

		return

	}

	h.metrics.IncrementRequestCount(A1PolicyInterface, "CreatePolicyType", http.StatusCreated)

	h.logger.InfoWithContext("Policy type created successfully",

		"request_id", requestID,

		"policy_type_id", policyTypeID,
	)

}

// HandleDeletePolicyType handles DELETE /A1-P/v2/policytypes/{policy_type_id}.

func (h *A1Handlers) HandleDeletePolicyType(w http.ResponseWriter, r *http.Request) {

	ctx, cancel := context.WithTimeout(r.Context(), 60*time.Second)

	defer cancel()

	startTime := time.Now()

	requestID := h.getRequestID(r)

	// Extract policy type ID from URL.

	vars := mux.Vars(r)

	policyTypeIDStr := vars["policy_type_id"]

	policyTypeID, err := strconv.Atoi(policyTypeIDStr)

	if err != nil {

		h.handleError(w, r, NewInvalidRequestError("Invalid policy type ID format"))

		h.metrics.IncrementRequestCount(A1PolicyInterface, "DeletePolicyType", http.StatusBadRequest)

		return

	}

	h.logger.InfoWithContext("Deleting policy type",

		"request_id", requestID,

		"policy_type_id", policyTypeID,
	)

	defer func() {

		duration := time.Since(startTime)

		h.metrics.RecordRequestDuration(A1PolicyInterface, "DeletePolicyType", duration)

	}()

	// Check if policy type exists.

	if _, err := h.service.GetPolicyType(ctx, policyTypeID); err != nil {

		h.handleError(w, r, NewPolicyTypeNotFoundError(policyTypeID))

		h.metrics.IncrementRequestCount(A1PolicyInterface, "DeletePolicyType", http.StatusNotFound)

		return

	}

	// Check if there are active policy instances.

	instances, err := h.service.GetPolicyInstances(ctx, policyTypeID)

	if err == nil && len(instances) > 0 {

		h.handleError(w, r, NewInvalidRequestError("Cannot delete policy type with active instances"))

		h.metrics.IncrementRequestCount(A1PolicyInterface, "DeletePolicyType", http.StatusBadRequest)

		return

	}

	// Delete policy type.

	if err := h.service.DeletePolicyType(ctx, policyTypeID); err != nil {

		h.handleError(w, r, WrapError(err, "Failed to delete policy type"))

		h.metrics.IncrementRequestCount(A1PolicyInterface, "DeletePolicyType", http.StatusInternalServerError)

		return

	}

	// Return 204 No Content.

	w.WriteHeader(http.StatusNoContent)

	h.metrics.IncrementRequestCount(A1PolicyInterface, "DeletePolicyType", http.StatusNoContent)

	h.logger.InfoWithContext("Policy type deleted successfully",

		"request_id", requestID,

		"policy_type_id", policyTypeID,
	)

}

// HandleGetPolicyInstances handles GET /A1-P/v2/policytypes/{policy_type_id}/policies.

func (h *A1Handlers) HandleGetPolicyInstances(w http.ResponseWriter, r *http.Request) {

	ctx, cancel := context.WithTimeout(r.Context(), 30*time.Second)

	defer cancel()

	startTime := time.Now()

	requestID := h.getRequestID(r)

	// Extract policy type ID from URL.

	vars := mux.Vars(r)

	policyTypeIDStr := vars["policy_type_id"]

	policyTypeID, err := strconv.Atoi(policyTypeIDStr)

	if err != nil {

		h.handleError(w, r, NewInvalidRequestError("Invalid policy type ID format"))

		h.metrics.IncrementRequestCount(A1PolicyInterface, "GetPolicyInstances", http.StatusBadRequest)

		return

	}

	h.logger.InfoWithContext("Getting policy instances",

		"request_id", requestID,

		"policy_type_id", policyTypeID,
	)

	defer func() {

		duration := time.Since(startTime)

		h.metrics.RecordRequestDuration(A1PolicyInterface, "GetPolicyInstances", duration)

	}()

	// Check if policy type exists.

	if _, err := h.service.GetPolicyType(ctx, policyTypeID); err != nil {

		h.handleError(w, r, NewPolicyTypeNotFoundError(policyTypeID))

		h.metrics.IncrementRequestCount(A1PolicyInterface, "GetPolicyInstances", http.StatusNotFound)

		return

	}

	// Get policy instances from service.

	policyIDs, err := h.service.GetPolicyInstances(ctx, policyTypeID)

	if err != nil {

		h.handleError(w, r, WrapError(err, "Failed to retrieve policy instances"))

		h.metrics.IncrementRequestCount(A1PolicyInterface, "GetPolicyInstances", http.StatusInternalServerError)

		return

	}

	// Return policy instance IDs as JSON array.

	w.Header().Set("Content-Type", ContentTypeJSON)

	w.WriteHeader(http.StatusOK)

	if err := json.NewEncoder(w).Encode(policyIDs); err != nil {

		h.logger.ErrorWithContext("Failed to encode policy instances response", err,

			"request_id", requestID,

			"policy_type_id", policyTypeID,
		)

		h.metrics.IncrementRequestCount(A1PolicyInterface, "GetPolicyInstances", http.StatusInternalServerError)

		return

	}

	h.metrics.IncrementRequestCount(A1PolicyInterface, "GetPolicyInstances", http.StatusOK)

	h.metrics.RecordPolicyCount(policyTypeID, len(policyIDs))

	h.logger.InfoWithContext("Policy instances retrieved successfully",

		"request_id", requestID,

		"policy_type_id", policyTypeID,

		"count", len(policyIDs),
	)

}

// HandleGetPolicyInstance handles GET /A1-P/v2/policytypes/{policy_type_id}/policies/{policy_id}.

func (h *A1Handlers) HandleGetPolicyInstance(w http.ResponseWriter, r *http.Request) {

	ctx, cancel := context.WithTimeout(r.Context(), 30*time.Second)

	defer cancel()

	startTime := time.Now()

	requestID := h.getRequestID(r)

	// Extract parameters from URL.

	vars := mux.Vars(r)

	policyTypeID, policyID, valid := h.extractPolicyParams(vars, w, r)

	if !valid {

		h.metrics.IncrementRequestCount(A1PolicyInterface, "GetPolicyInstance", http.StatusBadRequest)

		return

	}

	h.logger.InfoWithContext("Getting policy instance",

		"request_id", requestID,

		"policy_type_id", policyTypeID,

		"policy_id", policyID,
	)

	defer func() {

		duration := time.Since(startTime)

		h.metrics.RecordRequestDuration(A1PolicyInterface, "GetPolicyInstance", duration)

	}()

	// Get policy instance from service.

	policyInstance, err := h.service.GetPolicyInstance(ctx, policyTypeID, policyID)

	if err != nil {

		h.handleError(w, r, NewPolicyInstanceNotFoundError(policyTypeID, policyID))

		h.metrics.IncrementRequestCount(A1PolicyInterface, "GetPolicyInstance", http.StatusNotFound)

		return

	}

	// Return policy instance data (not the full object).

	w.Header().Set("Content-Type", ContentTypeJSON)

	w.WriteHeader(http.StatusOK)

	if err := json.NewEncoder(w).Encode(policyInstance.PolicyData); err != nil {

		h.logger.ErrorWithContext("Failed to encode policy instance response", err,

			"request_id", requestID,

			"policy_type_id", policyTypeID,

			"policy_id", policyID,
		)

		h.metrics.IncrementRequestCount(A1PolicyInterface, "GetPolicyInstance", http.StatusInternalServerError)

		return

	}

	h.metrics.IncrementRequestCount(A1PolicyInterface, "GetPolicyInstance", http.StatusOK)

	h.logger.InfoWithContext("Policy instance retrieved successfully",

		"request_id", requestID,

		"policy_type_id", policyTypeID,

		"policy_id", policyID,
	)

}

// HandleCreatePolicyInstance handles PUT /A1-P/v2/policytypes/{policy_type_id}/policies/{policy_id}.

func (h *A1Handlers) HandleCreatePolicyInstance(w http.ResponseWriter, r *http.Request) {

	ctx, cancel := context.WithTimeout(r.Context(), 60*time.Second)

	defer cancel()

	startTime := time.Now()

	requestID := h.getRequestID(r)

	// Extract parameters from URL.

	vars := mux.Vars(r)

	policyTypeID, policyID, valid := h.extractPolicyParams(vars, w, r)

	if !valid {

		h.metrics.IncrementRequestCount(A1PolicyInterface, "CreatePolicyInstance", http.StatusBadRequest)

		return

	}

	h.logger.InfoWithContext("Creating policy instance",

		"request_id", requestID,

		"policy_type_id", policyTypeID,

		"policy_id", policyID,
	)

	defer func() {

		duration := time.Since(startTime)

		h.metrics.RecordRequestDuration(A1PolicyInterface, "CreatePolicyInstance", duration)

	}()

	// Validate content type.

	if !h.isContentTypeJSON(r) {

		h.handleError(w, r, NewUnsupportedMediaTypeError(

			r.Header.Get("Content-Type"),

			[]string{ContentTypeJSON},
		))

		h.metrics.IncrementRequestCount(A1PolicyInterface, "CreatePolicyInstance", http.StatusUnsupportedMediaType)

		return

	}

	// Check if policy type exists.

	if _, err := h.service.GetPolicyType(ctx, policyTypeID); err != nil {

		h.handleError(w, r, NewPolicyTypeNotFoundError(policyTypeID))

		h.metrics.IncrementRequestCount(A1PolicyInterface, "CreatePolicyInstance", http.StatusNotFound)

		return

	}

	// Read and parse request body (policy data).

	body, err := h.readRequestBody(r, 1024*1024) // 1MB limit

	if err != nil {

		h.handleError(w, r, NewInvalidRequestError(fmt.Sprintf("Failed to read request body: %v", err)))

		h.metrics.IncrementRequestCount(A1PolicyInterface, "CreatePolicyInstance", http.StatusBadRequest)

		return

	}

	var policyData map[string]interface{}

	if err := json.Unmarshal(body, &policyData); err != nil {

		h.handleError(w, r, NewInvalidRequestError(fmt.Sprintf("Invalid JSON: %v", err)))

		h.metrics.IncrementRequestCount(A1PolicyInterface, "CreatePolicyInstance", http.StatusBadRequest)

		return

	}

	// Create policy instance.

	policyInstance := &PolicyInstance{

		PolicyID: policyID,

		PolicyTypeID: policyTypeID,

		PolicyData: policyData,

		CreatedAt: time.Now(),

		ModifiedAt: time.Now(),
	}

	// Validate policy instance.

	if validationResult := h.validator.ValidatePolicyInstance(policyTypeID, policyInstance); !validationResult.Valid {

		h.handleError(w, r, NewPolicyValidationFailedError(policyTypeID, policyID,

			fmt.Errorf("validation failed: %v", validationResult.Errors)))

		h.metrics.IncrementRequestCount(A1PolicyInterface, "CreatePolicyInstance", http.StatusBadRequest)

		return

	}

	// Check if policy instance already exists (for conflict detection).

	isUpdate := false

	if existingInstance, err := h.service.GetPolicyInstance(ctx, policyTypeID, policyID); err == nil && existingInstance != nil {

		isUpdate = true

		policyInstance.CreatedAt = existingInstance.CreatedAt // Preserve creation time

	}

	// Create or update policy instance.

	if err := h.service.CreatePolicyInstance(ctx, policyTypeID, policyID, policyInstance); err != nil {

		h.handleError(w, r, WrapError(err, "Failed to create policy instance"))

		h.metrics.IncrementRequestCount(A1PolicyInterface, "CreatePolicyInstance", http.StatusInternalServerError)

		return

	}

	// Return appropriate status code.

	statusCode := http.StatusCreated

	if isUpdate {

		statusCode = http.StatusOK

	}

	w.Header().Set("Content-Type", ContentTypeJSON)

	w.Header().Set("Location", fmt.Sprintf("/A1-P/v2/policytypes/%d/policies/%s", policyTypeID, policyID))

	w.WriteHeader(statusCode)

	// Return empty response body per O-RAN spec.

	h.metrics.IncrementRequestCount(A1PolicyInterface, "CreatePolicyInstance", statusCode)

	h.logger.InfoWithContext("Policy instance created successfully",

		"request_id", requestID,

		"policy_type_id", policyTypeID,

		"policy_id", policyID,

		"is_update", isUpdate,
	)

}

// HandleUpdatePolicyInstance handles PUT (same as create per O-RAN spec).

func (h *A1Handlers) HandleUpdatePolicyInstance(w http.ResponseWriter, r *http.Request) {

	h.HandleCreatePolicyInstance(w, r)

}

// HandleDeletePolicyInstance handles DELETE /A1-P/v2/policytypes/{policy_type_id}/policies/{policy_id}.

func (h *A1Handlers) HandleDeletePolicyInstance(w http.ResponseWriter, r *http.Request) {

	ctx, cancel := context.WithTimeout(r.Context(), 60*time.Second)

	defer cancel()

	startTime := time.Now()

	requestID := h.getRequestID(r)

	// Extract parameters from URL.

	vars := mux.Vars(r)

	policyTypeID, policyID, valid := h.extractPolicyParams(vars, w, r)

	if !valid {

		h.metrics.IncrementRequestCount(A1PolicyInterface, "DeletePolicyInstance", http.StatusBadRequest)

		return

	}

	h.logger.InfoWithContext("Deleting policy instance",

		"request_id", requestID,

		"policy_type_id", policyTypeID,

		"policy_id", policyID,
	)

	defer func() {

		duration := time.Since(startTime)

		h.metrics.RecordRequestDuration(A1PolicyInterface, "DeletePolicyInstance", duration)

	}()

	// Check if policy instance exists.

	if _, err := h.service.GetPolicyInstance(ctx, policyTypeID, policyID); err != nil {

		h.handleError(w, r, NewPolicyInstanceNotFoundError(policyTypeID, policyID))

		h.metrics.IncrementRequestCount(A1PolicyInterface, "DeletePolicyInstance", http.StatusNotFound)

		return

	}

	// Delete policy instance.

	if err := h.service.DeletePolicyInstance(ctx, policyTypeID, policyID); err != nil {

		h.handleError(w, r, WrapError(err, "Failed to delete policy instance"))

		h.metrics.IncrementRequestCount(A1PolicyInterface, "DeletePolicyInstance", http.StatusInternalServerError)

		return

	}

	// Return 202 Accepted (deletion may be asynchronous per O-RAN spec).

	w.WriteHeader(http.StatusAccepted)

	h.metrics.IncrementRequestCount(A1PolicyInterface, "DeletePolicyInstance", http.StatusAccepted)

	h.logger.InfoWithContext("Policy instance deletion initiated",

		"request_id", requestID,

		"policy_type_id", policyTypeID,

		"policy_id", policyID,
	)

}

// HandleGetPolicyStatus handles GET /A1-P/v2/policytypes/{policy_type_id}/policies/{policy_id}/status.

func (h *A1Handlers) HandleGetPolicyStatus(w http.ResponseWriter, r *http.Request) {

	ctx, cancel := context.WithTimeout(r.Context(), 30*time.Second)

	defer cancel()

	startTime := time.Now()

	requestID := h.getRequestID(r)

	// Extract parameters from URL.

	vars := mux.Vars(r)

	policyTypeID, policyID, valid := h.extractPolicyParams(vars, w, r)

	if !valid {

		h.metrics.IncrementRequestCount(A1PolicyInterface, "GetPolicyStatus", http.StatusBadRequest)

		return

	}

	h.logger.InfoWithContext("Getting policy status",

		"request_id", requestID,

		"policy_type_id", policyTypeID,

		"policy_id", policyID,
	)

	defer func() {

		duration := time.Since(startTime)

		h.metrics.RecordRequestDuration(A1PolicyInterface, "GetPolicyStatus", duration)

	}()

	// Get policy status from service.

	policyStatus, err := h.service.GetPolicyStatus(ctx, policyTypeID, policyID)

	if err != nil {

		h.handleError(w, r, NewPolicyInstanceNotFoundError(policyTypeID, policyID))

		h.metrics.IncrementRequestCount(A1PolicyInterface, "GetPolicyStatus", http.StatusNotFound)

		return

	}

	// Return policy status as JSON.

	w.Header().Set("Content-Type", ContentTypeJSON)

	w.WriteHeader(http.StatusOK)

	if err := json.NewEncoder(w).Encode(policyStatus); err != nil {

		h.logger.ErrorWithContext("Failed to encode policy status response", err,

			"request_id", requestID,

			"policy_type_id", policyTypeID,

			"policy_id", policyID,
		)

		h.metrics.IncrementRequestCount(A1PolicyInterface, "GetPolicyStatus", http.StatusInternalServerError)

		return

	}

	h.metrics.IncrementRequestCount(A1PolicyInterface, "GetPolicyStatus", http.StatusOK)

	h.logger.InfoWithContext("Policy status retrieved successfully",

		"request_id", requestID,

		"policy_type_id", policyTypeID,

		"policy_id", policyID,

		"status", policyStatus.EnforcementStatus,
	)

}

// A1-C Consumer Interface Handlers.

// HandleRegisterConsumer handles POST /A1-C/v1/consumers/{consumer_id}.

func (h *A1Handlers) HandleRegisterConsumer(w http.ResponseWriter, r *http.Request) {

	ctx, cancel := context.WithTimeout(r.Context(), 60*time.Second)

	defer cancel()

	startTime := time.Now()

	requestID := h.getRequestID(r)

	// Extract consumer ID from URL.

	vars := mux.Vars(r)

	consumerID := vars["consumer_id"]

	if consumerID == "" {

		h.handleError(w, r, NewInvalidRequestError("Consumer ID is required"))
<<<<<<< HEAD
		h.metrics.IncrementRequestCount(A1ConsumerInterfaceType, "RegisterConsumer", http.StatusBadRequest)
=======

		h.metrics.IncrementRequestCount(A1ConsumerInterface, "RegisterConsumer", http.StatusBadRequest)

>>>>>>> b3529b0b
		return

	}

	h.logger.InfoWithContext("Registering consumer",

		"request_id", requestID,

		"consumer_id", consumerID,
	)

	defer func() {

		duration := time.Since(startTime)
<<<<<<< HEAD
		h.metrics.RecordRequestDuration(A1ConsumerInterfaceType, "RegisterConsumer", duration)
=======

		h.metrics.RecordRequestDuration(A1ConsumerInterface, "RegisterConsumer", duration)

>>>>>>> b3529b0b
	}()

	// Validate content type.

	if !h.isContentTypeJSON(r) {

		h.handleError(w, r, NewUnsupportedMediaTypeError(

			r.Header.Get("Content-Type"),

			[]string{ContentTypeJSON},
		))
<<<<<<< HEAD
		h.metrics.IncrementRequestCount(A1ConsumerInterfaceType, "RegisterConsumer", http.StatusUnsupportedMediaType)
=======

		h.metrics.IncrementRequestCount(A1ConsumerInterface, "RegisterConsumer", http.StatusUnsupportedMediaType)

>>>>>>> b3529b0b
		return

	}

	// Read and parse request body.

	body, err := h.readRequestBody(r, 1024*1024) // 1MB limit

	if err != nil {

		h.handleError(w, r, NewInvalidRequestError(fmt.Sprintf("Failed to read request body: %v", err)))
<<<<<<< HEAD
		h.metrics.IncrementRequestCount(A1ConsumerInterfaceType, "RegisterConsumer", http.StatusBadRequest)
=======

		h.metrics.IncrementRequestCount(A1ConsumerInterface, "RegisterConsumer", http.StatusBadRequest)

>>>>>>> b3529b0b
		return

	}

	var consumerInfo ConsumerInfo

	if err := json.Unmarshal(body, &consumerInfo); err != nil {

		h.handleError(w, r, NewInvalidRequestError(fmt.Sprintf("Invalid JSON: %v", err)))
<<<<<<< HEAD
		h.metrics.IncrementRequestCount(A1ConsumerInterfaceType, "RegisterConsumer", http.StatusBadRequest)
=======

		h.metrics.IncrementRequestCount(A1ConsumerInterface, "RegisterConsumer", http.StatusBadRequest)

>>>>>>> b3529b0b
		return

	}

	// Set consumer ID from URL.

	consumerInfo.ConsumerID = consumerID

	consumerInfo.CreatedAt = time.Now()

	consumerInfo.ModifiedAt = time.Now()

	// Validate consumer info.

	if validationResult := h.validator.ValidateConsumerInfo(&consumerInfo); !validationResult.Valid {

		h.handleError(w, r, NewConsumerInvalidCallbackError(consumerID, consumerInfo.CallbackURL,

			fmt.Errorf("validation failed: %v", validationResult.Errors)))
<<<<<<< HEAD
		h.metrics.IncrementRequestCount(A1ConsumerInterfaceType, "RegisterConsumer", http.StatusBadRequest)
=======

		h.metrics.IncrementRequestCount(A1ConsumerInterface, "RegisterConsumer", http.StatusBadRequest)

>>>>>>> b3529b0b
		return

	}

	// Check if consumer already exists.

	if _, err := h.service.GetConsumer(ctx, consumerID); err == nil {

		h.handleError(w, r, NewConsumerAlreadyExistsError(consumerID))
<<<<<<< HEAD
		h.metrics.IncrementRequestCount(A1ConsumerInterfaceType, "RegisterConsumer", http.StatusConflict)
=======

		h.metrics.IncrementRequestCount(A1ConsumerInterface, "RegisterConsumer", http.StatusConflict)

>>>>>>> b3529b0b
		return

	}

	// Register consumer.

	if err := h.service.RegisterConsumer(ctx, consumerID, &consumerInfo); err != nil {

		h.handleError(w, r, WrapError(err, "Failed to register consumer"))
<<<<<<< HEAD
		h.metrics.IncrementRequestCount(A1ConsumerInterfaceType, "RegisterConsumer", http.StatusInternalServerError)
=======

		h.metrics.IncrementRequestCount(A1ConsumerInterface, "RegisterConsumer", http.StatusInternalServerError)

>>>>>>> b3529b0b
		return

	}

	// Return 201 Created.

	w.Header().Set("Content-Type", ContentTypeJSON)

	w.Header().Set("Location", fmt.Sprintf("/A1-C/v1/consumers/%s", consumerID))

	w.WriteHeader(http.StatusCreated)

	if err := json.NewEncoder(w).Encode(consumerInfo); err != nil {

		h.logger.ErrorWithContext("Failed to encode register consumer response", err,

			"request_id", requestID,

			"consumer_id", consumerID,
		)
<<<<<<< HEAD
		h.metrics.IncrementRequestCount(A1ConsumerInterfaceType, "RegisterConsumer", http.StatusInternalServerError)
=======

		h.metrics.IncrementRequestCount(A1ConsumerInterface, "RegisterConsumer", http.StatusInternalServerError)

>>>>>>> b3529b0b
		return

	}

<<<<<<< HEAD
	h.metrics.IncrementRequestCount(A1ConsumerInterfaceType, "RegisterConsumer", http.StatusCreated)
=======
	h.metrics.IncrementRequestCount(A1ConsumerInterface, "RegisterConsumer", http.StatusCreated)

>>>>>>> b3529b0b
	h.logger.InfoWithContext("Consumer registered successfully",

		"request_id", requestID,

		"consumer_id", consumerID,
	)

}

// HandleUnregisterConsumer handles DELETE /A1-C/v1/consumers/{consumer_id}.

func (h *A1Handlers) HandleUnregisterConsumer(w http.ResponseWriter, r *http.Request) {

	ctx, cancel := context.WithTimeout(r.Context(), 60*time.Second)

	defer cancel()

	startTime := time.Now()

	requestID := h.getRequestID(r)

	// Extract consumer ID from URL.

	vars := mux.Vars(r)

	consumerID := vars["consumer_id"]

	if consumerID == "" {

		h.handleError(w, r, NewInvalidRequestError("Consumer ID is required"))
<<<<<<< HEAD
		h.metrics.IncrementRequestCount(A1ConsumerInterfaceType, "UnregisterConsumer", http.StatusBadRequest)
=======

		h.metrics.IncrementRequestCount(A1ConsumerInterface, "UnregisterConsumer", http.StatusBadRequest)

>>>>>>> b3529b0b
		return

	}

	h.logger.InfoWithContext("Unregistering consumer",

		"request_id", requestID,

		"consumer_id", consumerID,
	)

	defer func() {

		duration := time.Since(startTime)
<<<<<<< HEAD
		h.metrics.RecordRequestDuration(A1ConsumerInterfaceType, "UnregisterConsumer", duration)
=======

		h.metrics.RecordRequestDuration(A1ConsumerInterface, "UnregisterConsumer", duration)

>>>>>>> b3529b0b
	}()

	// Check if consumer exists.

	if _, err := h.service.GetConsumer(ctx, consumerID); err != nil {

		h.handleError(w, r, NewConsumerNotFoundError(consumerID))
<<<<<<< HEAD
		h.metrics.IncrementRequestCount(A1ConsumerInterfaceType, "UnregisterConsumer", http.StatusNotFound)
=======

		h.metrics.IncrementRequestCount(A1ConsumerInterface, "UnregisterConsumer", http.StatusNotFound)

>>>>>>> b3529b0b
		return

	}

	// Unregister consumer.

	if err := h.service.UnregisterConsumer(ctx, consumerID); err != nil {

		h.handleError(w, r, WrapError(err, "Failed to unregister consumer"))
<<<<<<< HEAD
		h.metrics.IncrementRequestCount(A1ConsumerInterfaceType, "UnregisterConsumer", http.StatusInternalServerError)
=======

		h.metrics.IncrementRequestCount(A1ConsumerInterface, "UnregisterConsumer", http.StatusInternalServerError)

>>>>>>> b3529b0b
		return

	}

	// Return 204 No Content.

	w.WriteHeader(http.StatusNoContent)

<<<<<<< HEAD
	h.metrics.IncrementRequestCount(A1ConsumerInterfaceType, "UnregisterConsumer", http.StatusNoContent)
=======
	h.metrics.IncrementRequestCount(A1ConsumerInterface, "UnregisterConsumer", http.StatusNoContent)

>>>>>>> b3529b0b
	h.logger.InfoWithContext("Consumer unregistered successfully",

		"request_id", requestID,

		"consumer_id", consumerID,
	)

}

// HandleGetConsumer handles GET /A1-C/v1/consumers/{consumer_id}.

func (h *A1Handlers) HandleGetConsumer(w http.ResponseWriter, r *http.Request) {

	ctx, cancel := context.WithTimeout(r.Context(), 30*time.Second)

	defer cancel()

	startTime := time.Now()

	requestID := h.getRequestID(r)

	// Extract consumer ID from URL.

	vars := mux.Vars(r)

	consumerID := vars["consumer_id"]

	if consumerID == "" {

		h.handleError(w, r, NewInvalidRequestError("Consumer ID is required"))
<<<<<<< HEAD
		h.metrics.IncrementRequestCount(A1ConsumerInterfaceType, "GetConsumer", http.StatusBadRequest)
=======

		h.metrics.IncrementRequestCount(A1ConsumerInterface, "GetConsumer", http.StatusBadRequest)

>>>>>>> b3529b0b
		return

	}

	h.logger.InfoWithContext("Getting consumer",

		"request_id", requestID,

		"consumer_id", consumerID,
	)

	defer func() {

		duration := time.Since(startTime)
<<<<<<< HEAD
		h.metrics.RecordRequestDuration(A1ConsumerInterfaceType, "GetConsumer", duration)
=======

		h.metrics.RecordRequestDuration(A1ConsumerInterface, "GetConsumer", duration)

>>>>>>> b3529b0b
	}()

	// Get consumer from service.

	consumer, err := h.service.GetConsumer(ctx, consumerID)

	if err != nil {

		h.handleError(w, r, NewConsumerNotFoundError(consumerID))
<<<<<<< HEAD
		h.metrics.IncrementRequestCount(A1ConsumerInterfaceType, "GetConsumer", http.StatusNotFound)
=======

		h.metrics.IncrementRequestCount(A1ConsumerInterface, "GetConsumer", http.StatusNotFound)

>>>>>>> b3529b0b
		return

	}

	// Return consumer as JSON.

	w.Header().Set("Content-Type", ContentTypeJSON)

	w.WriteHeader(http.StatusOK)

	if err := json.NewEncoder(w).Encode(consumer); err != nil {

		h.logger.ErrorWithContext("Failed to encode get consumer response", err,

			"request_id", requestID,

			"consumer_id", consumerID,
		)
<<<<<<< HEAD
		h.metrics.IncrementRequestCount(A1ConsumerInterfaceType, "GetConsumer", http.StatusInternalServerError)
=======

		h.metrics.IncrementRequestCount(A1ConsumerInterface, "GetConsumer", http.StatusInternalServerError)

>>>>>>> b3529b0b
		return

	}

<<<<<<< HEAD
	h.metrics.IncrementRequestCount(A1ConsumerInterfaceType, "GetConsumer", http.StatusOK)
=======
	h.metrics.IncrementRequestCount(A1ConsumerInterface, "GetConsumer", http.StatusOK)

>>>>>>> b3529b0b
	h.logger.InfoWithContext("Consumer retrieved successfully",

		"request_id", requestID,

		"consumer_id", consumerID,
	)

}

// HandleListConsumers handles GET /A1-C/v1/consumers.

func (h *A1Handlers) HandleListConsumers(w http.ResponseWriter, r *http.Request) {

	ctx, cancel := context.WithTimeout(r.Context(), 30*time.Second)

	defer cancel()

	startTime := time.Now()

	requestID := h.getRequestID(r)

	h.logger.InfoWithContext("Listing consumers",

		"request_id", requestID,
	)

	defer func() {

		duration := time.Since(startTime)
<<<<<<< HEAD
		h.metrics.RecordRequestDuration(A1ConsumerInterfaceType, "ListConsumers", duration)
=======

		h.metrics.RecordRequestDuration(A1ConsumerInterface, "ListConsumers", duration)

>>>>>>> b3529b0b
	}()

	// Get consumers from service.

	consumers, err := h.service.ListConsumers(ctx)

	if err != nil {

		h.handleError(w, r, WrapError(err, "Failed to list consumers"))
<<<<<<< HEAD
		h.metrics.IncrementRequestCount(A1ConsumerInterfaceType, "ListConsumers", http.StatusInternalServerError)
=======

		h.metrics.IncrementRequestCount(A1ConsumerInterface, "ListConsumers", http.StatusInternalServerError)

>>>>>>> b3529b0b
		return

	}

	// Return consumers as JSON array.

	w.Header().Set("Content-Type", ContentTypeJSON)

	w.WriteHeader(http.StatusOK)

	if err := json.NewEncoder(w).Encode(consumers); err != nil {

		h.logger.ErrorWithContext("Failed to encode list consumers response", err,

			"request_id", requestID,
		)
<<<<<<< HEAD
		h.metrics.IncrementRequestCount(A1ConsumerInterfaceType, "ListConsumers", http.StatusInternalServerError)
=======

		h.metrics.IncrementRequestCount(A1ConsumerInterface, "ListConsumers", http.StatusInternalServerError)

>>>>>>> b3529b0b
		return

	}

<<<<<<< HEAD
	h.metrics.IncrementRequestCount(A1ConsumerInterfaceType, "ListConsumers", http.StatusOK)
=======
	h.metrics.IncrementRequestCount(A1ConsumerInterface, "ListConsumers", http.StatusOK)

>>>>>>> b3529b0b
	h.metrics.RecordConsumerCount(len(consumers))

	h.logger.InfoWithContext("Consumers listed successfully",

		"request_id", requestID,

		"count", len(consumers),
	)

}

// Additional A1-EI handlers would be implemented similarly...

// For brevity, I'll add placeholder methods here.

// A1-EI Enrichment Information Interface Handlers.

// HandleGetEITypes handles GET /A1-EI/v1/eitypes.

func (h *A1Handlers) HandleGetEITypes(w http.ResponseWriter, r *http.Request) {

	// Implementation similar to GetPolicyTypes.

	h.handleNotImplemented(w, r, "A1-EI interface not fully implemented")

}

// HandleGetEIType handles GET /A1-EI/v1/eitypes/{ei_type_id}.

func (h *A1Handlers) HandleGetEIType(w http.ResponseWriter, r *http.Request) {

	// Implementation similar to GetPolicyType.

	h.handleNotImplemented(w, r, "A1-EI interface not fully implemented")

}

// HandleCreateEIType handles PUT /A1-EI/v1/eitypes/{ei_type_id}.

func (h *A1Handlers) HandleCreateEIType(w http.ResponseWriter, r *http.Request) {

	// Implementation similar to CreatePolicyType.

	h.handleNotImplemented(w, r, "A1-EI interface not fully implemented")

}

// HandleDeleteEIType handles DELETE /A1-EI/v1/eitypes/{ei_type_id}.

func (h *A1Handlers) HandleDeleteEIType(w http.ResponseWriter, r *http.Request) {

	// Implementation similar to DeletePolicyType.

	h.handleNotImplemented(w, r, "A1-EI interface not fully implemented")

}

// HandleGetEIJobs handles GET /A1-EI/v1/eijobs.

func (h *A1Handlers) HandleGetEIJobs(w http.ResponseWriter, r *http.Request) {

	// Implementation similar to GetPolicyInstances.

	h.handleNotImplemented(w, r, "A1-EI interface not fully implemented")

}

// HandleGetEIJob handles GET /A1-EI/v1/eijobs/{ei_job_id}.

func (h *A1Handlers) HandleGetEIJob(w http.ResponseWriter, r *http.Request) {

	// Implementation similar to GetPolicyInstance.

	h.handleNotImplemented(w, r, "A1-EI interface not fully implemented")

}

// HandleCreateEIJob handles PUT /A1-EI/v1/eijobs/{ei_job_id}.

func (h *A1Handlers) HandleCreateEIJob(w http.ResponseWriter, r *http.Request) {

	// Implementation similar to CreatePolicyInstance.

	h.handleNotImplemented(w, r, "A1-EI interface not fully implemented")

}

// HandleUpdateEIJob handles PUT (same as create).

func (h *A1Handlers) HandleUpdateEIJob(w http.ResponseWriter, r *http.Request) {

	h.HandleCreateEIJob(w, r)

}

// HandleDeleteEIJob handles DELETE /A1-EI/v1/eijobs/{ei_job_id}.

func (h *A1Handlers) HandleDeleteEIJob(w http.ResponseWriter, r *http.Request) {

	// Implementation similar to DeletePolicyInstance.

	h.handleNotImplemented(w, r, "A1-EI interface not fully implemented")

}

// HandleGetEIJobStatus handles GET /A1-EI/v1/eijobs/{ei_job_id}/status.

func (h *A1Handlers) HandleGetEIJobStatus(w http.ResponseWriter, r *http.Request) {

	// Implementation similar to GetPolicyStatus.

	h.handleNotImplemented(w, r, "A1-EI interface not fully implemented")

}

// Utility methods.

// extractPolicyParams extracts and validates policy type ID and policy ID from URL vars.

func (h *A1Handlers) extractPolicyParams(vars map[string]string, w http.ResponseWriter, r *http.Request) (int, string, bool) {

	policyTypeIDStr := vars["policy_type_id"]

	policyTypeID, err := strconv.Atoi(policyTypeIDStr)

	if err != nil {

		h.handleError(w, r, NewInvalidRequestError("Invalid policy type ID format"))

		return 0, "", false

	}

	policyID := vars["policy_id"]

	if policyID == "" {

		h.handleError(w, r, NewInvalidRequestError("Policy ID is required"))

		return 0, "", false

	}

	return policyTypeID, policyID, true

}

// getRequestID extracts or generates a request ID for tracing.

func (h *A1Handlers) getRequestID(r *http.Request) string {

	requestID := r.Header.Get("X-Request-ID")

	if requestID == "" {

		requestID = r.Header.Get("X-Correlation-ID")

	}

	if requestID == "" {

		requestID = fmt.Sprintf("req_%d", time.Now().UnixNano())

	}

	return requestID

}

// isContentTypeJSON checks if the request content type is JSON.

func (h *A1Handlers) isContentTypeJSON(r *http.Request) bool {

	contentType := r.Header.Get("Content-Type")

	return strings.HasPrefix(contentType, ContentTypeJSON)

}

// readRequestBody reads the request body with size limit.

func (h *A1Handlers) readRequestBody(r *http.Request, maxSize int64) ([]byte, error) {

	if r.ContentLength > maxSize {

		return nil, fmt.Errorf("request body too large: %d bytes (max %d)", r.ContentLength, maxSize)

	}

	return io.ReadAll(io.LimitReader(r.Body, maxSize))

}

// handleError handles A1 errors and writes appropriate responses.

func (h *A1Handlers) handleError(w http.ResponseWriter, r *http.Request, err *A1Error) {

	requestID := h.getRequestID(r)

	err.CorrelationID = requestID

	err.Instance = r.URL.Path

	h.logger.ErrorWithContext("A1 request failed", err.Cause,

		"request_id", requestID,

		"method", r.Method,

		"path", r.URL.Path,

		"error_type", err.Type,

		"status", err.Status,
	)

	WriteA1Error(w, err)

}

// handleNotImplemented handles not implemented endpoints.

func (h *A1Handlers) handleNotImplemented(w http.ResponseWriter, r *http.Request, message string) {

	h.handleError(w, r, NewA1Error(

		ErrorTypeInternalServerError,

		"Not Implemented",

		http.StatusNotImplemented,

		message,
	))

}

// HealthCheckHandler handles health check requests.

func (h *A1Handlers) HealthCheckHandler(w http.ResponseWriter, r *http.Request) {

	healthCheck := &HealthCheck{

		Status: "UP",

		Timestamp: time.Now(),

		Version: "1.0.0",

		Components: map[string]interface{}{

			"a1_policy": "UP",

			"a1_consumer": "UP",

			"a1_enrichment": "DEGRADED",
		},
	}

	w.Header().Set("Content-Type", ContentTypeJSON)

	w.WriteHeader(http.StatusOK)

	json.NewEncoder(w).Encode(healthCheck)

}

// ReadinessCheckHandler handles readiness check requests.

func (h *A1Handlers) ReadinessCheckHandler(w http.ResponseWriter, r *http.Request) {

	// Check if service dependencies are ready.

	ctx, cancel := context.WithTimeout(r.Context(), 5*time.Second)

	defer cancel()

	ready := true

	checks := []ComponentCheck{}

	// Check storage connectivity.

	if h.storage != nil {

		start := time.Now()

		_, err := h.storage.ListPolicyTypes(ctx)

		duration := time.Since(start)

		status := "UP"

		message := "Storage connectivity OK"

		if err != nil {

			status = "DOWN"

			message = fmt.Sprintf("Storage error: %v", err)

			ready = false

		}

		checks = append(checks, ComponentCheck{

			Name: "storage",

			Status: status,

			Message: message,

			Timestamp: time.Now(),

			Duration: duration,
		})

	}

	healthCheck := &HealthCheck{

		Status: map[bool]string{true: "UP", false: "DOWN"}[ready],

		Timestamp: time.Now(),

		Checks: checks,
	}

	statusCode := map[bool]int{true: http.StatusOK, false: http.StatusServiceUnavailable}[ready]

	w.Header().Set("Content-Type", ContentTypeJSON)

	w.WriteHeader(statusCode)

	json.NewEncoder(w).Encode(healthCheck)

}<|MERGE_RESOLUTION|>--- conflicted
+++ resolved
@@ -22,14 +22,6 @@
 // A1Handlers implements HTTP handlers for all A1 interfaces.
 
 type A1Handlers struct {
-<<<<<<< HEAD
-	service        A1Service
-	validator      A1ValidatorInterface
-	storage        A1Storage
-	metrics        A1Metrics
-	logger         *logging.StructuredLogger
-	config         *A1ServerConfig
-=======
 	service A1Service
 
 	validator A1Validator
@@ -42,7 +34,6 @@
 
 	config *A1ServerConfig
 
->>>>>>> b3529b0b
 	circuitBreaker map[string]*CircuitBreaker
 }
 
@@ -51,13 +42,9 @@
 func NewA1Handlers(
 
 	service A1Service,
-<<<<<<< HEAD
-	validator A1ValidatorInterface,
-=======
 
 	validator A1Validator,
 
->>>>>>> b3529b0b
 	storage A1Storage,
 
 	metrics A1Metrics,
@@ -1122,13 +1109,9 @@
 	if consumerID == "" {
 
 		h.handleError(w, r, NewInvalidRequestError("Consumer ID is required"))
-<<<<<<< HEAD
-		h.metrics.IncrementRequestCount(A1ConsumerInterfaceType, "RegisterConsumer", http.StatusBadRequest)
-=======
 
 		h.metrics.IncrementRequestCount(A1ConsumerInterface, "RegisterConsumer", http.StatusBadRequest)
 
->>>>>>> b3529b0b
 		return
 
 	}
@@ -1143,13 +1126,9 @@
 	defer func() {
 
 		duration := time.Since(startTime)
-<<<<<<< HEAD
-		h.metrics.RecordRequestDuration(A1ConsumerInterfaceType, "RegisterConsumer", duration)
-=======
 
 		h.metrics.RecordRequestDuration(A1ConsumerInterface, "RegisterConsumer", duration)
 
->>>>>>> b3529b0b
 	}()
 
 	// Validate content type.
@@ -1162,13 +1141,9 @@
 
 			[]string{ContentTypeJSON},
 		))
-<<<<<<< HEAD
-		h.metrics.IncrementRequestCount(A1ConsumerInterfaceType, "RegisterConsumer", http.StatusUnsupportedMediaType)
-=======
 
 		h.metrics.IncrementRequestCount(A1ConsumerInterface, "RegisterConsumer", http.StatusUnsupportedMediaType)
 
->>>>>>> b3529b0b
 		return
 
 	}
@@ -1180,13 +1155,9 @@
 	if err != nil {
 
 		h.handleError(w, r, NewInvalidRequestError(fmt.Sprintf("Failed to read request body: %v", err)))
-<<<<<<< HEAD
-		h.metrics.IncrementRequestCount(A1ConsumerInterfaceType, "RegisterConsumer", http.StatusBadRequest)
-=======
 
 		h.metrics.IncrementRequestCount(A1ConsumerInterface, "RegisterConsumer", http.StatusBadRequest)
 
->>>>>>> b3529b0b
 		return
 
 	}
@@ -1196,13 +1167,9 @@
 	if err := json.Unmarshal(body, &consumerInfo); err != nil {
 
 		h.handleError(w, r, NewInvalidRequestError(fmt.Sprintf("Invalid JSON: %v", err)))
-<<<<<<< HEAD
-		h.metrics.IncrementRequestCount(A1ConsumerInterfaceType, "RegisterConsumer", http.StatusBadRequest)
-=======
 
 		h.metrics.IncrementRequestCount(A1ConsumerInterface, "RegisterConsumer", http.StatusBadRequest)
 
->>>>>>> b3529b0b
 		return
 
 	}
@@ -1222,13 +1189,9 @@
 		h.handleError(w, r, NewConsumerInvalidCallbackError(consumerID, consumerInfo.CallbackURL,
 
 			fmt.Errorf("validation failed: %v", validationResult.Errors)))
-<<<<<<< HEAD
-		h.metrics.IncrementRequestCount(A1ConsumerInterfaceType, "RegisterConsumer", http.StatusBadRequest)
-=======
 
 		h.metrics.IncrementRequestCount(A1ConsumerInterface, "RegisterConsumer", http.StatusBadRequest)
 
->>>>>>> b3529b0b
 		return
 
 	}
@@ -1238,13 +1201,9 @@
 	if _, err := h.service.GetConsumer(ctx, consumerID); err == nil {
 
 		h.handleError(w, r, NewConsumerAlreadyExistsError(consumerID))
-<<<<<<< HEAD
-		h.metrics.IncrementRequestCount(A1ConsumerInterfaceType, "RegisterConsumer", http.StatusConflict)
-=======
 
 		h.metrics.IncrementRequestCount(A1ConsumerInterface, "RegisterConsumer", http.StatusConflict)
 
->>>>>>> b3529b0b
 		return
 
 	}
@@ -1254,13 +1213,9 @@
 	if err := h.service.RegisterConsumer(ctx, consumerID, &consumerInfo); err != nil {
 
 		h.handleError(w, r, WrapError(err, "Failed to register consumer"))
-<<<<<<< HEAD
-		h.metrics.IncrementRequestCount(A1ConsumerInterfaceType, "RegisterConsumer", http.StatusInternalServerError)
-=======
 
 		h.metrics.IncrementRequestCount(A1ConsumerInterface, "RegisterConsumer", http.StatusInternalServerError)
 
->>>>>>> b3529b0b
 		return
 
 	}
@@ -1281,23 +1236,15 @@
 
 			"consumer_id", consumerID,
 		)
-<<<<<<< HEAD
-		h.metrics.IncrementRequestCount(A1ConsumerInterfaceType, "RegisterConsumer", http.StatusInternalServerError)
-=======
 
 		h.metrics.IncrementRequestCount(A1ConsumerInterface, "RegisterConsumer", http.StatusInternalServerError)
 
->>>>>>> b3529b0b
-		return
-
-	}
-
-<<<<<<< HEAD
-	h.metrics.IncrementRequestCount(A1ConsumerInterfaceType, "RegisterConsumer", http.StatusCreated)
-=======
+		return
+
+	}
+
 	h.metrics.IncrementRequestCount(A1ConsumerInterface, "RegisterConsumer", http.StatusCreated)
 
->>>>>>> b3529b0b
 	h.logger.InfoWithContext("Consumer registered successfully",
 
 		"request_id", requestID,
@@ -1328,13 +1275,9 @@
 	if consumerID == "" {
 
 		h.handleError(w, r, NewInvalidRequestError("Consumer ID is required"))
-<<<<<<< HEAD
-		h.metrics.IncrementRequestCount(A1ConsumerInterfaceType, "UnregisterConsumer", http.StatusBadRequest)
-=======
 
 		h.metrics.IncrementRequestCount(A1ConsumerInterface, "UnregisterConsumer", http.StatusBadRequest)
 
->>>>>>> b3529b0b
 		return
 
 	}
@@ -1349,13 +1292,9 @@
 	defer func() {
 
 		duration := time.Since(startTime)
-<<<<<<< HEAD
-		h.metrics.RecordRequestDuration(A1ConsumerInterfaceType, "UnregisterConsumer", duration)
-=======
 
 		h.metrics.RecordRequestDuration(A1ConsumerInterface, "UnregisterConsumer", duration)
 
->>>>>>> b3529b0b
 	}()
 
 	// Check if consumer exists.
@@ -1363,13 +1302,9 @@
 	if _, err := h.service.GetConsumer(ctx, consumerID); err != nil {
 
 		h.handleError(w, r, NewConsumerNotFoundError(consumerID))
-<<<<<<< HEAD
-		h.metrics.IncrementRequestCount(A1ConsumerInterfaceType, "UnregisterConsumer", http.StatusNotFound)
-=======
 
 		h.metrics.IncrementRequestCount(A1ConsumerInterface, "UnregisterConsumer", http.StatusNotFound)
 
->>>>>>> b3529b0b
 		return
 
 	}
@@ -1379,13 +1314,9 @@
 	if err := h.service.UnregisterConsumer(ctx, consumerID); err != nil {
 
 		h.handleError(w, r, WrapError(err, "Failed to unregister consumer"))
-<<<<<<< HEAD
-		h.metrics.IncrementRequestCount(A1ConsumerInterfaceType, "UnregisterConsumer", http.StatusInternalServerError)
-=======
 
 		h.metrics.IncrementRequestCount(A1ConsumerInterface, "UnregisterConsumer", http.StatusInternalServerError)
 
->>>>>>> b3529b0b
 		return
 
 	}
@@ -1394,12 +1325,8 @@
 
 	w.WriteHeader(http.StatusNoContent)
 
-<<<<<<< HEAD
-	h.metrics.IncrementRequestCount(A1ConsumerInterfaceType, "UnregisterConsumer", http.StatusNoContent)
-=======
 	h.metrics.IncrementRequestCount(A1ConsumerInterface, "UnregisterConsumer", http.StatusNoContent)
 
->>>>>>> b3529b0b
 	h.logger.InfoWithContext("Consumer unregistered successfully",
 
 		"request_id", requestID,
@@ -1430,13 +1357,9 @@
 	if consumerID == "" {
 
 		h.handleError(w, r, NewInvalidRequestError("Consumer ID is required"))
-<<<<<<< HEAD
-		h.metrics.IncrementRequestCount(A1ConsumerInterfaceType, "GetConsumer", http.StatusBadRequest)
-=======
 
 		h.metrics.IncrementRequestCount(A1ConsumerInterface, "GetConsumer", http.StatusBadRequest)
 
->>>>>>> b3529b0b
 		return
 
 	}
@@ -1451,13 +1374,9 @@
 	defer func() {
 
 		duration := time.Since(startTime)
-<<<<<<< HEAD
-		h.metrics.RecordRequestDuration(A1ConsumerInterfaceType, "GetConsumer", duration)
-=======
 
 		h.metrics.RecordRequestDuration(A1ConsumerInterface, "GetConsumer", duration)
 
->>>>>>> b3529b0b
 	}()
 
 	// Get consumer from service.
@@ -1467,13 +1386,9 @@
 	if err != nil {
 
 		h.handleError(w, r, NewConsumerNotFoundError(consumerID))
-<<<<<<< HEAD
-		h.metrics.IncrementRequestCount(A1ConsumerInterfaceType, "GetConsumer", http.StatusNotFound)
-=======
 
 		h.metrics.IncrementRequestCount(A1ConsumerInterface, "GetConsumer", http.StatusNotFound)
 
->>>>>>> b3529b0b
 		return
 
 	}
@@ -1492,23 +1407,15 @@
 
 			"consumer_id", consumerID,
 		)
-<<<<<<< HEAD
-		h.metrics.IncrementRequestCount(A1ConsumerInterfaceType, "GetConsumer", http.StatusInternalServerError)
-=======
 
 		h.metrics.IncrementRequestCount(A1ConsumerInterface, "GetConsumer", http.StatusInternalServerError)
 
->>>>>>> b3529b0b
-		return
-
-	}
-
-<<<<<<< HEAD
-	h.metrics.IncrementRequestCount(A1ConsumerInterfaceType, "GetConsumer", http.StatusOK)
-=======
+		return
+
+	}
+
 	h.metrics.IncrementRequestCount(A1ConsumerInterface, "GetConsumer", http.StatusOK)
 
->>>>>>> b3529b0b
 	h.logger.InfoWithContext("Consumer retrieved successfully",
 
 		"request_id", requestID,
@@ -1538,13 +1445,9 @@
 	defer func() {
 
 		duration := time.Since(startTime)
-<<<<<<< HEAD
-		h.metrics.RecordRequestDuration(A1ConsumerInterfaceType, "ListConsumers", duration)
-=======
 
 		h.metrics.RecordRequestDuration(A1ConsumerInterface, "ListConsumers", duration)
 
->>>>>>> b3529b0b
 	}()
 
 	// Get consumers from service.
@@ -1554,13 +1457,9 @@
 	if err != nil {
 
 		h.handleError(w, r, WrapError(err, "Failed to list consumers"))
-<<<<<<< HEAD
-		h.metrics.IncrementRequestCount(A1ConsumerInterfaceType, "ListConsumers", http.StatusInternalServerError)
-=======
 
 		h.metrics.IncrementRequestCount(A1ConsumerInterface, "ListConsumers", http.StatusInternalServerError)
 
->>>>>>> b3529b0b
 		return
 
 	}
@@ -1577,23 +1476,15 @@
 
 			"request_id", requestID,
 		)
-<<<<<<< HEAD
-		h.metrics.IncrementRequestCount(A1ConsumerInterfaceType, "ListConsumers", http.StatusInternalServerError)
-=======
 
 		h.metrics.IncrementRequestCount(A1ConsumerInterface, "ListConsumers", http.StatusInternalServerError)
 
->>>>>>> b3529b0b
-		return
-
-	}
-
-<<<<<<< HEAD
-	h.metrics.IncrementRequestCount(A1ConsumerInterfaceType, "ListConsumers", http.StatusOK)
-=======
+		return
+
+	}
+
 	h.metrics.IncrementRequestCount(A1ConsumerInterface, "ListConsumers", http.StatusOK)
 
->>>>>>> b3529b0b
 	h.metrics.RecordConsumerCount(len(consumers))
 
 	h.logger.InfoWithContext("Consumers listed successfully",
