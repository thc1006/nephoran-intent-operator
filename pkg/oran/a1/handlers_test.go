// Package a1 provides comprehensive unit tests for A1 HTTP handlers
package a1

import (
	"bytes"
	"context"
	"encoding/json"
	"fmt"
	"io"
	"net/http"
	"net/http/httptest"
	"strings"
	"sync"
	"testing"
	"time"

	"github.com/gorilla/mux"
	"github.com/stretchr/testify/assert"
	"github.com/stretchr/testify/mock"
	"github.com/stretchr/testify/require"
)

// Test fixtures for handlers

func createTestPolicyType() *PolicyType {
	return &PolicyType{
		PolicyTypeID:   1,
		PolicyTypeName: "test-policy-type",
		Description:    "Test policy type for unit tests",
		Schema: map[string]interface{}{
			"scope": map[string]interface{}{
				"ue_id": map[string]interface{}{},
			},
			"statement": map[string]interface{}{
				"qos_class": map[string]interface{}{},
			},
		},
		CreatedAt:  time.Now(),
		ModifiedAt: time.Now(),
	}
}

func createTestPolicyInstance() *PolicyInstance {
	return &PolicyInstance{
		PolicyID:     "test-policy-1",
		PolicyTypeID: 1,
		PolicyData: map[string]interface{}{
			"ue_id":     "test-ue-123",
			"statement": json.RawMessage(`{}`),
		},
		PolicyInfo: PolicyInstanceInfo{
			NotificationDestination: "http://test-callback.com",
			RequestID:               "req-123",
		},
		CreatedAt:  time.Now(),
		ModifiedAt: time.Now(),
	}
}

func createTestPolicyStatus() *PolicyStatus {
	return &PolicyStatus{
		EnforcementStatus: "ENFORCED",
		EnforcementReason: "Policy successfully applied",
		HasBeenDeleted:    false,
		Deleted:           false,
		CreatedAt:         time.Now(),
		ModifiedAt:        time.Now(),
		AdditionalInfo: json.RawMessage(`{}`),
	}
}

func createTestEIType() *EnrichmentInfoType {
	return &EnrichmentInfoType{
		EiTypeID:    "test-ei-type-1",
		EiTypeName:  "Test EI Type",
		Description: "Test enrichment information type",
		EiJobDataSchema: map[string]interface{}{
			"config": json.RawMessage(`{}`),
		},
		EiJobResultSchema: json.RawMessage(`{}`),
		CreatedAt:  time.Now(),
		ModifiedAt: time.Now(),
	}
}

func createTestEIJob() *EnrichmentInfoJob {
	return &EnrichmentInfoJob{
		EiJobID:  "test-ei-job-1",
		EiTypeID: "test-ei-type-1",
		EiJobData: map[string]interface{}{
				"param1": "value1",
			},
		TargetURI:      "http://test-consumer.com/ei",
		JobOwner:       "test-owner",
		JobStatusURL:   "http://test-status.com",
		CreatedAt:      time.Now(),
		ModifiedAt:     time.Now(),
		LastExecutedAt: time.Now(),
	}
}

func createTestConsumer() *ConsumerInfo {
	return &ConsumerInfo{
		ConsumerID:   "test-consumer-1",
		ConsumerName: "Test Consumer",
		CallbackURL:  "http://test-consumer.com/callback",
		Capabilities: []string{"policy", "ei"},
		Metadata: ConsumerMetadata{
			Description: "Test consumer for unit tests",
		},
		CreatedAt:  time.Now(),
		ModifiedAt: time.Now(),
	}
}

func setupHandlerTest(t *testing.T) (*A1Handlers, *MockA1Service, *MockA1Validator, *MockA1Storage) {
	service := &MockA1Service{}
	validator := &MockA1Validator{}
	storage := &MockA1Storage{}

	logger := createTestLogger()
	config := createTestConfig()
	metrics := &noopMetrics{}

	handlers := &A1Handlers{
		service:   service,
		validator: validator,
		storage:   storage,
		metrics:   metrics,
		logger:    logger,
		config:    config,
	}

	return handlers, service, validator, storage
}

func createJSONRequest(t *testing.T, method, path string, body interface{}) *http.Request {
	var reader io.Reader
	if body != nil {
		jsonData, err := json.Marshal(body)
		require.NoError(t, err)
		reader = bytes.NewBuffer(jsonData)
	}

	req, err := http.NewRequest(method, path, reader)
	require.NoError(t, err)

	if body != nil {
		req.Header.Set("Content-Type", "application/json")
	}

	return req
}

// Test Health and Readiness Endpoints

func TestHealthCheckHandler(t *testing.T) {
	handlers, _, _, _ := setupHandlerTest(t)

	req := httptest.NewRequest("GET", "/health", nil)
	rr := httptest.NewRecorder()

	handlers.HealthCheckHandler(rr, req)

	assert.Equal(t, http.StatusOK, rr.Code)
	assert.Contains(t, rr.Body.String(), "healthy")
}

func TestReadinessCheckHandler(t *testing.T) {
	handlers, _, _, _ := setupHandlerTest(t)

	req := httptest.NewRequest("GET", "/ready", nil)
	rr := httptest.NewRecorder()

	handlers.ReadinessCheckHandler(rr, req)

	assert.Equal(t, http.StatusOK, rr.Code)
	assert.Contains(t, rr.Body.String(), "ready")
}

// Test A1-P Policy Interface Handlers

func TestHandleGetPolicyTypes(t *testing.T) {
	tests := []struct {
		name           string
		setupMocks     func(*MockA1Storage)
		expectedStatus int
		expectedBody   []int
		expectError    bool
	}{
		{
			name: "successful get policy types",
			setupMocks: func(storage *MockA1Storage) {
				storage.On("GetPolicyTypes", mock.AnythingOfType("*context.valueCtx")).Return([]int{1, 2, 3}, nil)
			},
			expectedStatus: http.StatusOK,
			expectedBody:   []int{1, 2, 3},
		},
		{
			name: "storage error",
			setupMocks: func(storage *MockA1Storage) {
				storage.On("GetPolicyTypes", mock.AnythingOfType("*context.valueCtx")).Return([]int{}, fmt.Errorf("storage error"))
			},
			expectedStatus: http.StatusInternalServerError,
			expectError:    true,
		},
		{
			name: "empty policy types",
			setupMocks: func(storage *MockA1Storage) {
				storage.On("GetPolicyTypes", mock.AnythingOfType("*context.valueCtx")).Return([]int{}, nil)
			},
			expectedStatus: http.StatusOK,
			expectedBody:   []int{},
		},
	}

	for _, tt := range tests {
		t.Run(tt.name, func(t *testing.T) {
			handlers, _, _, storage := setupHandlerTest(t)
			tt.setupMocks(storage)

			req := httptest.NewRequest("GET", "/A1-P/v2/policytypes", nil)
			rr := httptest.NewRecorder()

			handlers.HandleGetPolicyTypes(rr, req)

			assert.Equal(t, tt.expectedStatus, rr.Code)

			if !tt.expectError {
				var response []int
				err := json.Unmarshal(rr.Body.Bytes(), &response)
				require.NoError(t, err)
				assert.Equal(t, tt.expectedBody, response)
			}

			storage.AssertExpectations(t)
		})
	}
}

func TestHandleGetPolicyType(t *testing.T) {
	tests := []struct {
		name           string
		policyTypeID   string
		setupMocks     func(*MockA1Storage)
		expectedStatus int
		expectError    bool
	}{
		{
			name:         "successful get policy type",
			policyTypeID: "1",
			setupMocks: func(storage *MockA1Storage) {
				policyType := createTestPolicyType()
				storage.On("GetPolicyType", mock.AnythingOfType("*context.valueCtx"), 1).Return(policyType, nil)
			},
			expectedStatus: http.StatusOK,
		},
		{
			name:         "policy type not found",
			policyTypeID: "999",
			setupMocks: func(storage *MockA1Storage) {
				storage.On("GetPolicyType", mock.AnythingOfType("*context.valueCtx"), 999).Return((*PolicyType)(nil), NewA1Error(ErrorTypePolicyTypeNotFound, "Policy type not found", http.StatusNotFound, "Policy type not found"))
			},
			expectedStatus: http.StatusNotFound,
			expectError:    true,
		},
		{
			name:         "invalid policy type ID",
			policyTypeID: "invalid",
			setupMocks: func(storage *MockA1Storage) {
				// No mock call expected for invalid ID
			},
			expectedStatus: http.StatusBadRequest,
			expectError:    true,
		},
	}

	for _, tt := range tests {
		t.Run(tt.name, func(t *testing.T) {
			handlers, _, _, storage := setupHandlerTest(t)
			tt.setupMocks(storage)

			req := httptest.NewRequest("GET", fmt.Sprintf("/A1-P/v2/policytypes/%s", tt.policyTypeID), nil)
			req = mux.SetURLVars(req, map[string]string{"policy_type_id": tt.policyTypeID})
			rr := httptest.NewRecorder()

			handlers.HandleGetPolicyType(rr, req)

			assert.Equal(t, tt.expectedStatus, rr.Code)

			if !tt.expectError && tt.expectedStatus == http.StatusOK {
				var response PolicyType
				err := json.Unmarshal(rr.Body.Bytes(), &response)
				require.NoError(t, err)
				assert.Equal(t, 1, response.PolicyTypeID)
			}

			storage.AssertExpectations(t)
		})
	}
}

func TestHandleCreatePolicyType(t *testing.T) {
	tests := []struct {
		name           string
		policyTypeID   string
		requestBody    interface{}
		setupMocks     func(*MockA1Service, *MockA1Validator, *MockA1Storage)
		expectedStatus int
		expectError    bool
	}{
		{
			name:         "successful create policy type",
			policyTypeID: "1",
			requestBody:  createTestPolicyType(),
			setupMocks: func(service *MockA1Service, validator *MockA1Validator, storage *MockA1Storage) {
				// Check if policy type already exists
				storage.On("GetPolicyType", mock.AnythingOfType("*context.valueCtx"), 1).Return((*PolicyType)(nil), NewA1Error(ErrorTypePolicyTypeNotFound, "Not found", http.StatusNotFound, "Policy type not found"))

				// Validate policy type
				validator.On("ValidatePolicyType", mock.AnythingOfType("*a1.PolicyType")).Return(&ValidationResult{Valid: true})

				// Create policy type
				service.On("CreatePolicyType", mock.AnythingOfType("*context.valueCtx"), 1, mock.AnythingOfType("*a1.PolicyType")).Return(nil)
			},
			expectedStatus: http.StatusCreated,
		},
		{
			name:         "policy type already exists",
			policyTypeID: "1",
			requestBody:  createTestPolicyType(),
			setupMocks: func(service *MockA1Service, validator *MockA1Validator, storage *MockA1Storage) {
				existingPolicyType := createTestPolicyType()
				storage.On("GetPolicyType", mock.AnythingOfType("*context.valueCtx"), 1).Return(existingPolicyType, nil)
			},
			expectedStatus: http.StatusConflict,
			expectError:    true,
		},
		{
			name:           "invalid JSON",
			policyTypeID:   "1",
			requestBody:    "invalid-json",
			setupMocks:     func(*MockA1Service, *MockA1Validator, *MockA1Storage) {},
			expectedStatus: http.StatusBadRequest,
			expectError:    true,
		},
		{
			name:         "validation failed",
			policyTypeID: "1",
			requestBody:  createTestPolicyType(),
			setupMocks: func(service *MockA1Service, validator *MockA1Validator, storage *MockA1Storage) {
				storage.On("GetPolicyType", mock.AnythingOfType("*context.valueCtx"), 1).Return((*PolicyType)(nil), NewA1Error(ErrorTypePolicyTypeNotFound, "Not found", http.StatusNotFound, "Policy type not found"))
				validator.On("ValidatePolicyType", mock.AnythingOfType("*a1.PolicyType")).Return(&ValidationResult{Valid: false, Errors: []ValidationError{{Message: "validation failed"}}})
			},
			expectedStatus: http.StatusBadRequest,
			expectError:    true,
		},
	}

	for _, tt := range tests {
		t.Run(tt.name, func(t *testing.T) {
			handlers, service, validator, storage := setupHandlerTest(t)
			tt.setupMocks(service, validator, storage)

			req := createJSONRequest(t, "PUT", fmt.Sprintf("/A1-P/v2/policytypes/%s", tt.policyTypeID), tt.requestBody)
			req = mux.SetURLVars(req, map[string]string{"policy_type_id": tt.policyTypeID})
			rr := httptest.NewRecorder()

			handlers.HandleCreatePolicyType(rr, req)

			assert.Equal(t, tt.expectedStatus, rr.Code)

			if tt.expectedStatus == http.StatusCreated {
				assert.Contains(t, rr.Header().Get("Location"), fmt.Sprintf("/A1-P/v2/policytypes/%s", tt.policyTypeID))
			}

			service.AssertExpectations(t)
			validator.AssertExpectations(t)
			storage.AssertExpectations(t)
		})
	}
}

func TestHandleDeletePolicyType(t *testing.T) {
	tests := []struct {
		name           string
		policyTypeID   string
		setupMocks     func(*MockA1Service, *MockA1Storage)
		expectedStatus int
		expectError    bool
	}{
		{
			name:         "successful delete policy type",
			policyTypeID: "1",
			setupMocks: func(service *MockA1Service, storage *MockA1Storage) {
				// Check policy type exists
				policyType := createTestPolicyType()
				storage.On("GetPolicyType", mock.AnythingOfType("*context.valueCtx"), 1).Return(policyType, nil)

				// Check no active policy instances
				storage.On("GetPolicyInstances", mock.AnythingOfType("*context.valueCtx"), 1).Return([]string{}, nil)

				// Delete policy type
				service.On("DeletePolicyType", mock.AnythingOfType("*context.valueCtx"), 1).Return(nil)
			},
			expectedStatus: http.StatusNoContent,
		},
		{
			name:         "policy type not found",
			policyTypeID: "999",
			setupMocks: func(service *MockA1Service, storage *MockA1Storage) {
				storage.On("GetPolicyType", mock.AnythingOfType("*context.valueCtx"), 999).Return((*PolicyType)(nil), NewA1Error(ErrorTypePolicyTypeNotFound, "Not found", http.StatusNotFound, "Policy type not found"))
			},
			expectedStatus: http.StatusNotFound,
			expectError:    true,
		},
		{
			name:         "policy type has active instances",
			policyTypeID: "1",
			setupMocks: func(service *MockA1Service, storage *MockA1Storage) {
				policyType := createTestPolicyType()
				storage.On("GetPolicyType", mock.AnythingOfType("*context.valueCtx"), 1).Return(policyType, nil)
				storage.On("GetPolicyInstances", mock.AnythingOfType("*context.valueCtx"), 1).Return([]string{"policy-1", "policy-2"}, nil)
			},
			expectedStatus: http.StatusConflict,
			expectError:    true,
		},
	}

	for _, tt := range tests {
		t.Run(tt.name, func(t *testing.T) {
			handlers, service, _, storage := setupHandlerTest(t)
			tt.setupMocks(service, storage)

			req := httptest.NewRequest("DELETE", fmt.Sprintf("/A1-P/v2/policytypes/%s", tt.policyTypeID), nil)
			req = mux.SetURLVars(req, map[string]string{"policy_type_id": tt.policyTypeID})
			rr := httptest.NewRecorder()

			handlers.HandleDeletePolicyType(rr, req)

			assert.Equal(t, tt.expectedStatus, rr.Code)

			service.AssertExpectations(t)
			storage.AssertExpectations(t)
		})
	}
}

func TestHandleGetPolicyInstances(t *testing.T) {
	tests := []struct {
		name           string
		policyTypeID   string
		setupMocks     func(*MockA1Storage)
		expectedStatus int
		expectedBody   []string
		expectError    bool
	}{
		{
			name:         "successful get policy instances",
			policyTypeID: "1",
			setupMocks: func(storage *MockA1Storage) {
				// Check policy type exists
				policyType := createTestPolicyType()
				storage.On("GetPolicyType", mock.AnythingOfType("*context.valueCtx"), 1).Return(policyType, nil)

				// Get policy instances
				storage.On("GetPolicyInstances", mock.AnythingOfType("*context.valueCtx"), 1).Return([]string{"policy-1", "policy-2"}, nil)
			},
			expectedStatus: http.StatusOK,
			expectedBody:   []string{"policy-1", "policy-2"},
		},
		{
			name:         "policy type not found",
			policyTypeID: "999",
			setupMocks: func(storage *MockA1Storage) {
				storage.On("GetPolicyType", mock.AnythingOfType("*context.valueCtx"), 999).Return((*PolicyType)(nil), NewA1Error(ErrorTypePolicyTypeNotFound, "Not found", http.StatusNotFound, "Policy type not found"))
			},
			expectedStatus: http.StatusNotFound,
			expectError:    true,
		},
		{
			name:         "empty policy instances",
			policyTypeID: "1",
			setupMocks: func(storage *MockA1Storage) {
				policyType := createTestPolicyType()
				storage.On("GetPolicyType", mock.AnythingOfType("*context.valueCtx"), 1).Return(policyType, nil)
				storage.On("GetPolicyInstances", mock.AnythingOfType("*context.valueCtx"), 1).Return([]string{}, nil)
			},
			expectedStatus: http.StatusOK,
			expectedBody:   []string{},
		},
	}

	for _, tt := range tests {
		t.Run(tt.name, func(t *testing.T) {
			handlers, _, _, storage := setupHandlerTest(t)
			tt.setupMocks(storage)

			req := httptest.NewRequest("GET", fmt.Sprintf("/A1-P/v2/policytypes/%s/policies", tt.policyTypeID), nil)
			req = mux.SetURLVars(req, map[string]string{"policy_type_id": tt.policyTypeID})
			rr := httptest.NewRecorder()

			handlers.HandleGetPolicyInstances(rr, req)

			assert.Equal(t, tt.expectedStatus, rr.Code)

			if !tt.expectError {
				var response []string
				err := json.Unmarshal(rr.Body.Bytes(), &response)
				require.NoError(t, err)
				assert.Equal(t, tt.expectedBody, response)
			}

			storage.AssertExpectations(t)
		})
	}
}

func TestHandleCreatePolicyInstance(t *testing.T) {
	tests := []struct {
		name           string
		policyTypeID   string
		policyID       string
		requestBody    interface{}
		setupMocks     func(*MockA1Service, *MockA1Validator, *MockA1Storage)
		expectedStatus int
		expectError    bool
	}{
		{
			name:         "successful create policy instance",
			policyTypeID: "1",
			policyID:     "test-policy-1",
			requestBody:  createTestPolicyInstance().PolicyData,
			setupMocks: func(service *MockA1Service, validator *MockA1Validator, storage *MockA1Storage) {
				// Check policy type exists
				policyType := createTestPolicyType()
				storage.On("GetPolicyType", mock.AnythingOfType("*context.valueCtx"), 1).Return(policyType, nil)

				// Check instance doesn't exist
				storage.On("GetPolicyInstance", mock.AnythingOfType("*context.valueCtx"), 1, "test-policy-1").Return((*PolicyInstance)(nil), NewA1Error(ErrorTypePolicyInstanceNotFound, "Not found", http.StatusNotFound, "Policy instance not found"))

				// Validate instance
				validator.On("ValidatePolicyInstance", 1, mock.AnythingOfType("*a1.PolicyInstance")).Return(&ValidationResult{Valid: true})

				// Create instance
				service.On("CreatePolicyInstance", mock.AnythingOfType("*context.valueCtx"), 1, "test-policy-1", mock.AnythingOfType("*a1.PolicyInstance")).Return(nil)
			},
			expectedStatus: http.StatusCreated,
		},
		{
			name:         "policy type not found",
			policyTypeID: "999",
			policyID:     "test-policy-1",
			requestBody:  createTestPolicyInstance().PolicyData,
			setupMocks: func(service *MockA1Service, validator *MockA1Validator, storage *MockA1Storage) {
				storage.On("GetPolicyType", mock.AnythingOfType("*context.valueCtx"), 999).Return((*PolicyType)(nil), NewA1Error(ErrorTypePolicyTypeNotFound, "Not found", http.StatusNotFound, "Policy type not found"))
			},
			expectedStatus: http.StatusNotFound,
			expectError:    true,
		},
		{
			name:         "policy instance already exists",
			policyTypeID: "1",
			policyID:     "test-policy-1",
			requestBody:  createTestPolicyInstance().PolicyData,
			setupMocks: func(service *MockA1Service, validator *MockA1Validator, storage *MockA1Storage) {
				policyType := createTestPolicyType()
				existingInstance := createTestPolicyInstance()
				storage.On("GetPolicyType", mock.AnythingOfType("*context.valueCtx"), 1).Return(policyType, nil)
				storage.On("GetPolicyInstance", mock.AnythingOfType("*context.valueCtx"), 1, "test-policy-1").Return(existingInstance, nil)
			},
			expectedStatus: http.StatusConflict,
			expectError:    true,
		},
	}

	for _, tt := range tests {
		t.Run(tt.name, func(t *testing.T) {
			handlers, service, validator, storage := setupHandlerTest(t)
			tt.setupMocks(service, validator, storage)

			req := createJSONRequest(t, "PUT", fmt.Sprintf("/A1-P/v2/policytypes/%s/policies/%s", tt.policyTypeID, tt.policyID), tt.requestBody)
			req = mux.SetURLVars(req, map[string]string{"policy_type_id": tt.policyTypeID, "policy_id": tt.policyID})
			rr := httptest.NewRecorder()

			handlers.HandleCreatePolicyInstance(rr, req)

			assert.Equal(t, tt.expectedStatus, rr.Code)

			if tt.expectedStatus == http.StatusCreated {
				assert.Contains(t, rr.Header().Get("Location"), fmt.Sprintf("/A1-P/v2/policytypes/%s/policies/%s", tt.policyTypeID, tt.policyID))
			}

			service.AssertExpectations(t)
			validator.AssertExpectations(t)
			storage.AssertExpectations(t)
		})
	}
}

func TestHandleGetPolicyStatus(t *testing.T) {
	tests := []struct {
		name           string
		policyTypeID   string
		policyID       string
		setupMocks     func(*MockA1Storage)
		expectedStatus int
		expectError    bool
	}{
		{
			name:         "successful get policy status",
			policyTypeID: "1",
			policyID:     "test-policy-1",
			setupMocks: func(storage *MockA1Storage) {
				// Check policy type exists
				policyType := createTestPolicyType()
				storage.On("GetPolicyType", mock.AnythingOfType("*context.valueCtx"), 1).Return(policyType, nil)

				// Check policy instance exists
				policyInstance := createTestPolicyInstance()
				storage.On("GetPolicyInstance", mock.AnythingOfType("*context.valueCtx"), 1, "test-policy-1").Return(policyInstance, nil)

				// Get policy status
				policyStatus := createTestPolicyStatus()
				storage.On("GetPolicyStatus", mock.AnythingOfType("*context.valueCtx"), 1, "test-policy-1").Return(policyStatus, nil)
			},
			expectedStatus: http.StatusOK,
		},
		{
			name:         "policy instance not found",
			policyTypeID: "1",
			policyID:     "non-existent-policy",
			setupMocks: func(storage *MockA1Storage) {
				policyType := createTestPolicyType()
				storage.On("GetPolicyType", mock.AnythingOfType("*context.valueCtx"), 1).Return(policyType, nil)
				storage.On("GetPolicyInstance", mock.AnythingOfType("*context.valueCtx"), 1, "non-existent-policy").Return((*PolicyInstance)(nil), NewA1Error(ErrorTypePolicyInstanceNotFound, "Not found", http.StatusNotFound, "Policy instance not found"))
			},
			expectedStatus: http.StatusNotFound,
			expectError:    true,
		},
	}

	for _, tt := range tests {
		t.Run(tt.name, func(t *testing.T) {
			handlers, _, _, storage := setupHandlerTest(t)
			tt.setupMocks(storage)

			req := httptest.NewRequest("GET", fmt.Sprintf("/A1-P/v2/policytypes/%s/policies/%s/status", tt.policyTypeID, tt.policyID), nil)
			req = mux.SetURLVars(req, map[string]string{"policy_type_id": tt.policyTypeID, "policy_id": tt.policyID})
			rr := httptest.NewRecorder()

			handlers.HandleGetPolicyStatus(rr, req)

			assert.Equal(t, tt.expectedStatus, rr.Code)

			if !tt.expectError && tt.expectedStatus == http.StatusOK {
				var response PolicyStatus
				err := json.Unmarshal(rr.Body.Bytes(), &response)
				require.NoError(t, err)
				assert.Equal(t, "ENFORCED", response.EnforcementStatus)
			}

			storage.AssertExpectations(t)
		})
	}
}

// Test A1-C Consumer Interface Handlers

func TestHandleListConsumers(t *testing.T) {
	handlers, _, _, storage := setupHandlerTest(t)

	consumers := []*ConsumerInfo{
		createTestConsumer(),
		{
			ConsumerID:   "consumer-2",
			ConsumerName: "Test Consumer 2",
			CallbackURL:  "http://consumer2.com/callback",
		},
	}

	storage.On("ListConsumers", mock.AnythingOfType("*context.valueCtx")).Return(consumers, nil)

	req := httptest.NewRequest("GET", "/A1-C/v1/consumers", nil)
	rr := httptest.NewRecorder()

	handlers.HandleListConsumers(rr, req)

	assert.Equal(t, http.StatusOK, rr.Code)

	var response []*ConsumerInfo
	err := json.Unmarshal(rr.Body.Bytes(), &response)
	require.NoError(t, err)
	assert.Len(t, response, 2)
	assert.Equal(t, "test-consumer-1", response[0].ConsumerID)

	storage.AssertExpectations(t)
}

func TestHandleRegisterConsumer(t *testing.T) {
	tests := []struct {
		name           string
		consumerID     string
		requestBody    interface{}
		setupMocks     func(*MockA1Service, *MockA1Storage)
		expectedStatus int
		expectError    bool
	}{
		{
			name:       "successful register consumer",
			consumerID: "new-consumer",
			requestBody: json.RawMessage(`{}`),
			setupMocks: func(service *MockA1Service, storage *MockA1Storage) {
				// Check consumer doesn't exist
				storage.On("GetConsumer", mock.AnythingOfType("*context.valueCtx"), "new-consumer").Return((*ConsumerInfo)(nil), NewA1Error(ErrorTypeConsumerNotFound, "Not found", http.StatusNotFound, "Consumer not found"))

				// Register consumer
				service.On("RegisterConsumer", mock.AnythingOfType("*context.valueCtx"), "new-consumer", mock.AnythingOfType("*a1.ConsumerInfo")).Return(nil)
			},
			expectedStatus: http.StatusCreated,
		},
		{
			name:       "consumer already exists",
			consumerID: "existing-consumer",
			requestBody: json.RawMessage(`{}`),
			setupMocks: func(service *MockA1Service, storage *MockA1Storage) {
				existingConsumer := createTestConsumer()
				existingConsumer.ConsumerID = "existing-consumer"
				storage.On("GetConsumer", mock.AnythingOfType("*context.valueCtx"), "existing-consumer").Return(existingConsumer, nil)
			},
			expectedStatus: http.StatusConflict,
			expectError:    true,
		},
	}

	for _, tt := range tests {
		t.Run(tt.name, func(t *testing.T) {
			handlers, service, _, storage := setupHandlerTest(t)
			tt.setupMocks(service, storage)

			req := createJSONRequest(t, "POST", fmt.Sprintf("/A1-C/v1/consumers/%s", tt.consumerID), tt.requestBody)
			req = mux.SetURLVars(req, map[string]string{"consumer_id": tt.consumerID})
			rr := httptest.NewRecorder()

			handlers.HandleRegisterConsumer(rr, req)

			assert.Equal(t, tt.expectedStatus, rr.Code)

			if tt.expectedStatus == http.StatusCreated {
				assert.Contains(t, rr.Header().Get("Location"), fmt.Sprintf("/A1-C/v1/consumers/%s", tt.consumerID))
			}

			service.AssertExpectations(t)
			storage.AssertExpectations(t)
		})
	}
}

// Test A1-EI Enrichment Interface Handlers

func TestHandleGetEITypes(t *testing.T) {
	handlers, _, _, storage := setupHandlerTest(t)

	eiTypes := []string{"ei-type-1", "ei-type-2"}
	storage.On("GetEITypes", mock.AnythingOfType("*context.valueCtx")).Return(eiTypes, nil)

	req := httptest.NewRequest("GET", "/A1-EI/v1/eitypes", nil)
	rr := httptest.NewRecorder()

	handlers.HandleGetEITypes(rr, req)

	assert.Equal(t, http.StatusOK, rr.Code)

	var response []string
	err := json.Unmarshal(rr.Body.Bytes(), &response)
	require.NoError(t, err)
	assert.Equal(t, eiTypes, response)

	storage.AssertExpectations(t)
}

func TestHandleCreateEIJob(t *testing.T) {
	tests := []struct {
		name           string
		eiJobID        string
		requestBody    interface{}
		setupMocks     func(*MockA1Service, *MockA1Validator, *MockA1Storage)
		expectedStatus int
		expectError    bool
	}{
		{
			name:    "successful create EI job",
			eiJobID: "new-ei-job",
			requestBody: map[string]interface{}{
				"ei_type_id": "test-ei-type-1",
				"config":     json.RawMessage(`{}`),
				"target_uri": "http://consumer.com/ei",
				"job_owner":  "test-owner",
			},
			setupMocks: func(service *MockA1Service, validator *MockA1Validator, storage *MockA1Storage) {
				// Check EI type exists
				eiType := createTestEIType()
				storage.On("GetEIType", mock.AnythingOfType("*context.valueCtx"), "test-ei-type-1").Return(eiType, nil)

				// Check job doesn't exist
				storage.On("GetEIJob", mock.AnythingOfType("*context.valueCtx"), "new-ei-job").Return((*EnrichmentInfoJob)(nil), NewA1Error(ErrorTypeEIJobNotFound, "Not found", http.StatusNotFound, "EI job not found"))

				// Validate job
				validator.On("ValidateEnrichmentInfoJob", mock.AnythingOfType("*a1.EnrichmentInfoJob")).Return(&ValidationResult{Valid: true})

				// Create job
				service.On("CreateEIJob", mock.AnythingOfType("*context.valueCtx"), "new-ei-job", mock.AnythingOfType("*a1.EnrichmentInfoJob")).Return(nil)
			},
			expectedStatus: http.StatusCreated,
		},
		{
			name:    "EI type not found",
			eiJobID: "new-ei-job",
			requestBody: map[string]interface{}{
				"ei_type_id":  "non-existent-type",
				"target_uri":  "http://consumer.com/ei",
				"job_owner":   "test-owner",
			},
			setupMocks: func(service *MockA1Service, validator *MockA1Validator, storage *MockA1Storage) {
				storage.On("GetEIType", mock.AnythingOfType("*context.valueCtx"), "non-existent-type").Return((*EnrichmentInfoType)(nil), NewA1Error(ErrorTypeEITypeNotFound, "Not found", http.StatusNotFound, "EI type not found"))
			},
			expectedStatus: http.StatusNotFound,
			expectError:    true,
		},
	}

	for _, tt := range tests {
		t.Run(tt.name, func(t *testing.T) {
			handlers, service, validator, storage := setupHandlerTest(t)
			tt.setupMocks(service, validator, storage)

			req := createJSONRequest(t, "PUT", fmt.Sprintf("/A1-EI/v1/eijobs/%s", tt.eiJobID), tt.requestBody)
			req = mux.SetURLVars(req, map[string]string{"ei_job_id": tt.eiJobID})
			rr := httptest.NewRecorder()

			handlers.HandleCreateEIJob(rr, req)

			assert.Equal(t, tt.expectedStatus, rr.Code)

			if tt.expectedStatus == http.StatusCreated {
				assert.Contains(t, rr.Header().Get("Location"), fmt.Sprintf("/A1-EI/v1/eijobs/%s", tt.eiJobID))
			}

			service.AssertExpectations(t)
			validator.AssertExpectations(t)
			storage.AssertExpectations(t)
		})
	}
}

// Test Error Handling and Edge Cases

func TestHandlers_InvalidHTTPMethods(t *testing.T) {
	handlers, _, _, _ := setupHandlerTest(t)

	tests := []struct {
		name    string
		method  string
		path    string
		handler http.HandlerFunc
	}{
		{"GET on PUT endpoint", "GET", "/A1-P/v2/policytypes/1", handlers.HandleCreatePolicyType},
		{"POST on GET endpoint", "POST", "/A1-P/v2/policytypes", handlers.HandleGetPolicyTypes},
		{"DELETE on GET endpoint", "DELETE", "/A1-P/v2/policytypes/1/policies/test", handlers.HandleGetPolicyInstance},
	}

	for _, tt := range tests {
		t.Run(tt.name, func(t *testing.T) {
			req := httptest.NewRequest(tt.method, tt.path, nil)
			rr := httptest.NewRecorder()

			tt.handler(rr, req)

			assert.Equal(t, http.StatusMethodNotAllowed, rr.Code)
		})
	}
}

func TestHandlers_InvalidContentType(t *testing.T) {
	handlers, _, _, _ := setupHandlerTest(t)

	req := httptest.NewRequest("PUT", "/A1-P/v2/policytypes/1", strings.NewReader("test data"))
	req.Header.Set("Content-Type", "text/plain")
	req = mux.SetURLVars(req, map[string]string{"policy_type_id": "1"})
	rr := httptest.NewRecorder()

	handlers.HandleCreatePolicyType(rr, req)

	assert.Equal(t, http.StatusUnsupportedMediaType, rr.Code)
}

func TestHandlers_LargeRequestBody(t *testing.T) {
	handlers, _, _, _ := setupHandlerTest(t)

	// Create a large request body
	largeData := make(map[string]interface{})
	for i := 0; i < 1000; i++ {
		largeData[fmt.Sprintf("key_%d", i)] = strings.Repeat("value", 1000)
	}

	req := createJSONRequest(t, "PUT", "/A1-P/v2/policytypes/1", largeData)
	req = mux.SetURLVars(req, map[string]string{"policy_type_id": "1"})
	rr := httptest.NewRecorder()

	handlers.HandleCreatePolicyType(rr, req)

	// Should handle large requests gracefully
	assert.NotEqual(t, http.StatusInternalServerError, rr.Code)
}

func TestHandlers_ConcurrentRequests(t *testing.T) {
	handlers, _, _, storage := setupHandlerTest(t)

	// Setup mock to be called multiple times
	storage.On("GetPolicyTypes", mock.AnythingOfType("*context.valueCtx")).Return([]int{1, 2, 3}, nil).Times(10)

	// Create multiple concurrent requests
	var results []int
	var mu sync.Mutex
	var wg sync.WaitGroup

	for i := 0; i < 10; i++ {
		wg.Add(1)
		go func() {
			defer wg.Done()

			req := httptest.NewRequest("GET", "/A1-P/v2/policytypes", nil)
			rr := httptest.NewRecorder()

			handlers.HandleGetPolicyTypes(rr, req)

			mu.Lock()
			results = append(results, rr.Code)
			mu.Unlock()
		}()
	}

	wg.Wait()

	// All requests should succeed
	assert.Len(t, results, 10)
	for _, code := range results {
		assert.Equal(t, http.StatusOK, code)
	}

	storage.AssertExpectations(t)
}

// Benchmarks for performance testing

func BenchmarkHandleGetPolicyTypes(b *testing.B) {
	handlers, _, _, storage := setupHandlerTest(&testing.T{})

	storage.On("GetPolicyTypes", mock.AnythingOfType("*context.valueCtx")).Return([]int{1, 2, 3}, nil)

	req := httptest.NewRequest("GET", "/A1-P/v2/policytypes", nil)

	b.ResetTimer()
	for i := 0; i < b.N; i++ {
		rr := httptest.NewRecorder()
		handlers.HandleGetPolicyTypes(rr, req)
	}
}

func BenchmarkHandleCreatePolicyType(b *testing.B) {
	handlers, service, validator, storage := setupHandlerTest(&testing.T{})

	policyType := createTestPolicyType()
	storage.On("GetPolicyType", mock.AnythingOfType("*context.valueCtx"), 1).Return((*PolicyType)(nil), NewA1Error(ErrorTypePolicyTypeNotFound, "Not found", http.StatusNotFound, "Policy type not found"))
	validator.On("ValidatePolicyType", mock.AnythingOfType("*a1.PolicyType")).Return(&ValidationResult{Valid: true})
	service.On("CreatePolicyType", mock.AnythingOfType("*context.valueCtx"), 1, mock.AnythingOfType("*a1.PolicyType")).Return(nil)

	req := createJSONRequest(&testing.T{}, "PUT", "/A1-P/v2/policytypes/1", policyType)
	req = mux.SetURLVars(req, map[string]string{"policy_type_id": "1"})

	b.ResetTimer()
	for i := 0; i < b.N; i++ {
		rr := httptest.NewRecorder()
		handlers.HandleCreatePolicyType(rr, req)
	}
}

// Additional type definitions needed for compilation

// Mock methods for additional storage operations
func (m *MockA1Storage) ListConsumers(ctx context.Context) ([]*ConsumerInfo, error) {
	args := m.Called(ctx)
	return args.Get(0).([]*ConsumerInfo), args.Error(1)
}

func (m *MockA1Storage) StoreConsumer(ctx context.Context, consumer *ConsumerInfo) error {
	args := m.Called(ctx, consumer)
	return args.Error(0)
}

func (m *MockA1Storage) GetConsumer(ctx context.Context, consumerID string) (*ConsumerInfo, error) {
	args := m.Called(ctx, consumerID)
	return args.Get(0).(*ConsumerInfo), args.Error(1)
}

func (m *MockA1Storage) GetEITypes(ctx context.Context) ([]string, error) {
	args := m.Called(ctx)
	return args.Get(0).([]string), args.Error(1)
}

func (m *MockA1Storage) GetEIType(ctx context.Context, eiTypeID string) (*EnrichmentInfoType, error) {
	args := m.Called(ctx, eiTypeID)
	return args.Get(0).(*EnrichmentInfoType), args.Error(1)
}

func (m *MockA1Storage) GetEIJob(ctx context.Context, eiJobID string) (*EnrichmentInfoJob, error) {
	args := m.Called(ctx, eiJobID)
	return args.Get(0).(*EnrichmentInfoJob), args.Error(1)
}

// Mock service methods for additional operations - moved to mock implementations section below

// Mock types for testing
type MockA1Service struct {
	mock.Mock
}

type MockA1Storage struct {
	mock.Mock
}

type MockA1Validator struct {
	mock.Mock
}

// MockA1Service implementations
func (m *MockA1Service) CreatePolicyType(ctx context.Context, policyTypeID int, policyType *PolicyType) error {
	args := m.Called(ctx, policyTypeID, policyType)
	return args.Error(0)
}

func (m *MockA1Service) GetPolicyType(ctx context.Context, policyTypeID int) (*PolicyType, error) {
	args := m.Called(ctx, policyTypeID)
	return args.Get(0).(*PolicyType), args.Error(1)
}

func (m *MockA1Service) GetPolicyTypes(ctx context.Context) ([]int, error) {
	args := m.Called(ctx)
	return args.Get(0).([]int), args.Error(1)
}

func (m *MockA1Service) DeletePolicyType(ctx context.Context, policyTypeID int) error {
	args := m.Called(ctx, policyTypeID)
	return args.Error(0)
}

func (m *MockA1Service) CreatePolicyInstance(ctx context.Context, policyTypeID int, policyID string, instance *PolicyInstance) error {
	args := m.Called(ctx, policyTypeID, policyID, instance)
	return args.Error(0)
}

func (m *MockA1Service) GetPolicyInstance(ctx context.Context, policyTypeID int, policyID string) (*PolicyInstance, error) {
	args := m.Called(ctx, policyTypeID, policyID)
	return args.Get(0).(*PolicyInstance), args.Error(1)
}

func (m *MockA1Service) GetPolicyInstances(ctx context.Context, policyTypeID int) ([]string, error) {
	args := m.Called(ctx, policyTypeID)
	return args.Get(0).([]string), args.Error(1)
}

func (m *MockA1Service) UpdatePolicyInstance(ctx context.Context, policyTypeID int, policyID string, instance *PolicyInstance) error {
	args := m.Called(ctx, policyTypeID, policyID, instance)
	return args.Error(0)
}

func (m *MockA1Service) DeletePolicyInstance(ctx context.Context, policyTypeID int, policyID string) error {
	args := m.Called(ctx, policyTypeID, policyID)
	return args.Error(0)
}

func (m *MockA1Service) GetPolicyStatus(ctx context.Context, policyTypeID int, policyID string) (*PolicyStatus, error) {
	args := m.Called(ctx, policyTypeID, policyID)
	return args.Get(0).(*PolicyStatus), args.Error(1)
}

func (m *MockA1Service) RegisterConsumer(ctx context.Context, consumerID string, info *ConsumerInfo) error {
	args := m.Called(ctx, consumerID, info)
	return args.Error(0)
}

func (m *MockA1Service) UnregisterConsumer(ctx context.Context, consumerID string) error {
	args := m.Called(ctx, consumerID)
<<<<<<< HEAD
	return args.Error(0)
}

func (m *MockA1Service) GetConsumer(ctx context.Context, consumerID string) (*ConsumerInfo, error) {
	args := m.Called(ctx, consumerID)
	return args.Get(0).(*ConsumerInfo), args.Error(1)
}

func (m *MockA1Service) ListConsumers(ctx context.Context) ([]*ConsumerInfo, error) {
	args := m.Called(ctx)
	return args.Get(0).([]*ConsumerInfo), args.Error(1)
}

func (m *MockA1Service) NotifyConsumer(ctx context.Context, consumerID string, notification *PolicyNotification) error {
	args := m.Called(ctx, consumerID, notification)
	return args.Error(0)
}

func (m *MockA1Service) DeleteEIJob(ctx context.Context, eiJobID string) error {
	args := m.Called(ctx, eiJobID)
=======
>>>>>>> 963f2351
	return args.Error(0)
}

func (m *MockA1Service) GetConsumer(ctx context.Context, consumerID string) (*ConsumerInfo, error) {
	args := m.Called(ctx, consumerID)
	return args.Get(0).(*ConsumerInfo), args.Error(1)
}

func (m *MockA1Service) ListConsumers(ctx context.Context) ([]*ConsumerInfo, error) {
	args := m.Called(ctx)
	return args.Get(0).([]*ConsumerInfo), args.Error(1)
}

func (m *MockA1Service) NotifyConsumer(ctx context.Context, consumerID string, notification *PolicyNotification) error {
	args := m.Called(ctx, consumerID, notification)
	return args.Error(0)
}

func (m *MockA1Service) GetEITypes(ctx context.Context) ([]string, error) {
	args := m.Called(ctx)
	return args.Get(0).([]string), args.Error(1)
}

func (m *MockA1Service) GetEIType(ctx context.Context, eiTypeID string) (*EnrichmentInfoType, error) {
	args := m.Called(ctx, eiTypeID)
	return args.Get(0).(*EnrichmentInfoType), args.Error(1)
}

func (m *MockA1Service) CreateEIType(ctx context.Context, eiTypeID string, eiType *EnrichmentInfoType) error {
	args := m.Called(ctx, eiTypeID, eiType)
	return args.Error(0)
}

func (m *MockA1Service) DeleteEIType(ctx context.Context, eiTypeID string) error {
	args := m.Called(ctx, eiTypeID)
	return args.Error(0)
}

<<<<<<< HEAD
func (m *MockA1Service) CreateEIJob(ctx context.Context, eiTypeID string, job *EnrichmentInfoJob) error {
	args := m.Called(ctx, eiTypeID, job)
	return args.Error(0)
}

func (m *MockA1Service) GetEIJob(ctx context.Context, eiJobID string) (*EnrichmentInfoJob, error) {
	args := m.Called(ctx, eiJobID)
	return args.Get(0).(*EnrichmentInfoJob), args.Error(1)
}

=======
func (m *MockA1Service) GetEIJobs(ctx context.Context, eiTypeID string) ([]string, error) {
	args := m.Called(ctx, eiTypeID)
	return args.Get(0).([]string), args.Error(1)
}

func (m *MockA1Service) GetEIJob(ctx context.Context, eiJobID string) (*EnrichmentInfoJob, error) {
	args := m.Called(ctx, eiJobID)
	return args.Get(0).(*EnrichmentInfoJob), args.Error(1)
}

func (m *MockA1Service) CreateEIJob(ctx context.Context, eiJobID string, job *EnrichmentInfoJob) error {
	args := m.Called(ctx, eiJobID, job)
	return args.Error(0)
}

func (m *MockA1Service) UpdateEIJob(ctx context.Context, eiJobID string, job *EnrichmentInfoJob) error {
	args := m.Called(ctx, eiJobID, job)
	return args.Error(0)
}

func (m *MockA1Service) DeleteEIJob(ctx context.Context, eiJobID string) error {
	args := m.Called(ctx, eiJobID)
	return args.Error(0)
}

>>>>>>> 963f2351
func (m *MockA1Service) GetEIJobStatus(ctx context.Context, eiJobID string) (*EnrichmentInfoJobStatus, error) {
	args := m.Called(ctx, eiJobID)
	return args.Get(0).(*EnrichmentInfoJobStatus), args.Error(1)
}

<<<<<<< HEAD
func (m *MockA1Service) GetEIJobs(ctx context.Context, eiTypeID string) ([]string, error) {
	args := m.Called(ctx, eiTypeID)
	return args.Get(0).([]string), args.Error(1)
}

func (m *MockA1Service) GetEITypes(ctx context.Context) ([]string, error) {
	args := m.Called(ctx)
	return args.Get(0).([]string), args.Error(1)
}

func (m *MockA1Service) UpdateEIJob(ctx context.Context, eiJobID string, job *EnrichmentInfoJob) error {
	args := m.Called(ctx, eiJobID, job)
	return args.Error(0)
}

func (m *MockA1Service) GetEIType(ctx context.Context, eiTypeID string) (*EnrichmentInfoType, error) {
	args := m.Called(ctx, eiTypeID)
	return args.Get(0).(*EnrichmentInfoType), args.Error(1)
}

func (m *MockA1Service) UpdatePolicyInstance(ctx context.Context, policyTypeID int, policyID string, instance *PolicyInstance) error {
	args := m.Called(ctx, policyTypeID, policyID, instance)
	return args.Error(0)
}

=======
>>>>>>> 963f2351
// MockA1Storage implementations
func (m *MockA1Storage) StorePolicyType(ctx context.Context, policyType *PolicyType) error {
	args := m.Called(ctx, policyType)
	return args.Error(0)
}

func (m *MockA1Storage) GetPolicyType(ctx context.Context, policyTypeID int) (*PolicyType, error) {
	args := m.Called(ctx, policyTypeID)
	return args.Get(0).(*PolicyType), args.Error(1)
}

func (m *MockA1Storage) ListPolicyTypes(ctx context.Context) ([]*PolicyType, error) {
	args := m.Called(ctx)
	return args.Get(0).([]*PolicyType), args.Error(1)
}

func (m *MockA1Storage) GetPolicyTypes(ctx context.Context) ([]int, error) {
	args := m.Called(ctx)
	return args.Get(0).([]int), args.Error(1)
}

func (m *MockA1Storage) DeletePolicyType(ctx context.Context, policyTypeID int) error {
	args := m.Called(ctx, policyTypeID)
	return args.Error(0)
}

func (m *MockA1Storage) StorePolicyInstance(ctx context.Context, instance *PolicyInstance) error {
	args := m.Called(ctx, instance)
	return args.Error(0)
}

func (m *MockA1Storage) GetPolicyInstance(ctx context.Context, policyTypeID int, policyID string) (*PolicyInstance, error) {
	args := m.Called(ctx, policyTypeID, policyID)
	return args.Get(0).(*PolicyInstance), args.Error(1)
}

func (m *MockA1Storage) ListPolicyInstances(ctx context.Context, policyTypeID int) ([]*PolicyInstance, error) {
	args := m.Called(ctx, policyTypeID)
	return args.Get(0).([]*PolicyInstance), args.Error(1)
}

func (m *MockA1Storage) GetPolicyInstances(ctx context.Context, policyTypeID int) ([]string, error) {
	args := m.Called(ctx, policyTypeID)
	return args.Get(0).([]string), args.Error(1)
}

func (m *MockA1Storage) UpdatePolicyInstanceStatus(ctx context.Context, policyTypeID int, policyID string, status *PolicyStatus) error {
	args := m.Called(ctx, policyTypeID, policyID, status)
	return args.Error(0)
}

func (m *MockA1Storage) DeletePolicyInstance(ctx context.Context, policyTypeID int, policyID string) error {
	args := m.Called(ctx, policyTypeID, policyID)
	return args.Error(0)
}

func (m *MockA1Storage) StorePolicyStatus(ctx context.Context, policyTypeID int, policyID string, status *PolicyStatus) error {
	args := m.Called(ctx, policyTypeID, policyID, status)
	return args.Error(0)
}

func (m *MockA1Storage) GetPolicyStatus(ctx context.Context, policyTypeID int, policyID string) (*PolicyStatus, error) {
	args := m.Called(ctx, policyTypeID, policyID)
	return args.Get(0).(*PolicyStatus), args.Error(1)
}

func (m *MockA1Storage) DeleteConsumer(ctx context.Context, consumerID string) error {
	args := m.Called(ctx, consumerID)
	return args.Error(0)
}

func (m *MockA1Storage) DeleteEIJob(ctx context.Context, eiJobID string) error {
	args := m.Called(ctx, eiJobID)
	return args.Error(0)
}

func (m *MockA1Storage) StoreEIType(ctx context.Context, eiType *EnrichmentInfoType) error {
	args := m.Called(ctx, eiType)
	return args.Error(0)
}

func (m *MockA1Storage) ListEITypes(ctx context.Context) ([]*EnrichmentInfoType, error) {
	args := m.Called(ctx)
	return args.Get(0).([]*EnrichmentInfoType), args.Error(1)
}

func (m *MockA1Storage) DeleteEIType(ctx context.Context, eiTypeID string) error {
	args := m.Called(ctx, eiTypeID)
	return args.Error(0)
}

<<<<<<< HEAD
func (m *MockA1Storage) ListConsumers(ctx context.Context) ([]*ConsumerInfo, error) {
	args := m.Called(ctx)
	return args.Get(0).([]*ConsumerInfo), args.Error(1)
}

func (m *MockA1Storage) StoreConsumer(ctx context.Context, consumer *ConsumerInfo) error {
	args := m.Called(ctx, consumer)
	return args.Error(0)
}

func (m *MockA1Storage) StoreEIType(ctx context.Context, eiType *EnrichmentInfoType) error {
	args := m.Called(ctx, eiType)
	return args.Error(0)
}

func (m *MockA1Storage) ListEITypes(ctx context.Context) ([]*EnrichmentInfoType, error) {
	args := m.Called(ctx)
	return args.Get(0).([]*EnrichmentInfoType), args.Error(1)
}

func (m *MockA1Storage) StoreEIJob(ctx context.Context, job *EnrichmentInfoJob) error {
	args := m.Called(ctx, job)
	return args.Error(0)
}

func (m *MockA1Storage) ListEIJobs(ctx context.Context, eiTypeID string) ([]*EnrichmentInfoJob, error) {
	args := m.Called(ctx, eiTypeID)
	return args.Get(0).([]*EnrichmentInfoJob), args.Error(1)
}

func (m *MockA1Storage) UpdateEIJobStatus(ctx context.Context, eiJobID string, status *EnrichmentInfoJobStatus) error {
	args := m.Called(ctx, eiJobID, status)
	return args.Error(0)
}

func (m *MockA1Storage) ListPolicyTypes(ctx context.Context) ([]*PolicyType, error) {
	args := m.Called(ctx)
	return args.Get(0).([]*PolicyType), args.Error(1)
}

func (m *MockA1Storage) ListPolicyInstances(ctx context.Context, policyTypeID int) ([]*PolicyInstance, error) {
	args := m.Called(ctx, policyTypeID)
	return args.Get(0).([]*PolicyInstance), args.Error(1)
}

func (m *MockA1Storage) UpdatePolicyInstanceStatus(ctx context.Context, policyTypeID int, policyID string, status *PolicyStatus) error {
	args := m.Called(ctx, policyTypeID, policyID, status)
=======
func (m *MockA1Storage) StoreEIJob(ctx context.Context, job *EnrichmentInfoJob) error {
	args := m.Called(ctx, job)
	return args.Error(0)
}

func (m *MockA1Storage) ListEIJobs(ctx context.Context, eiTypeID string) ([]*EnrichmentInfoJob, error) {
	args := m.Called(ctx, eiTypeID)
	return args.Get(0).([]*EnrichmentInfoJob), args.Error(1)
}

func (m *MockA1Storage) UpdateEIJobStatus(ctx context.Context, eiJobID string, status *EnrichmentInfoJobStatus) error {
	args := m.Called(ctx, eiJobID, status)
>>>>>>> 963f2351
	return args.Error(0)
}

// MockA1Validator implementations
func (m *MockA1Validator) ValidatePolicyType(policyType *PolicyType) *ValidationResult {
	args := m.Called(policyType)
	return args.Get(0).(*ValidationResult)
}

func (m *MockA1Validator) ValidatePolicyInstance(policyTypeID int, instance *PolicyInstance) *ValidationResult {
	args := m.Called(policyTypeID, instance)
	return args.Get(0).(*ValidationResult)
}

func (m *MockA1Validator) ValidateEIType(eiType *EnrichmentInfoType) error {
	args := m.Called(eiType)
	return args.Error(0)
}

func (m *MockA1Validator) ValidateEnrichmentInfoType(eiType *EnrichmentInfoType) *ValidationResult {
	args := m.Called(eiType)
	return args.Get(0).(*ValidationResult)
}

func (m *MockA1Validator) ValidateEnrichmentInfoJob(job *EnrichmentInfoJob) *ValidationResult {
	args := m.Called(job)
	return args.Get(0).(*ValidationResult)
}

func (m *MockA1Validator) ValidateEIJob(eiType *EnrichmentInfoType, job *EnrichmentInfoJob) error {
	args := m.Called(eiType, job)
	return args.Error(0)
}

func (m *MockA1Validator) ValidateConsumerInfo(info *ConsumerInfo) *ValidationResult {
	args := m.Called(info)
	return args.Get(0).(*ValidationResult)
}

func (m *MockA1Validator) ValidateEnrichmentInfoJob(job *EnrichmentInfoJob) *ValidationResult {
	args := m.Called(job)
	return args.Get(0).(*ValidationResult)
}

func (m *MockA1Validator) ValidateEnrichmentInfoType(eiType *EnrichmentInfoType) *ValidationResult {
	args := m.Called(eiType)
	return args.Get(0).(*ValidationResult)
}
<|MERGE_RESOLUTION|>--- conflicted
+++ resolved
@@ -1091,7 +1091,6 @@
 
 func (m *MockA1Service) UnregisterConsumer(ctx context.Context, consumerID string) error {
 	args := m.Called(ctx, consumerID)
-<<<<<<< HEAD
 	return args.Error(0)
 }
 
@@ -1110,28 +1109,6 @@
 	return args.Error(0)
 }
 
-func (m *MockA1Service) DeleteEIJob(ctx context.Context, eiJobID string) error {
-	args := m.Called(ctx, eiJobID)
-=======
->>>>>>> 963f2351
-	return args.Error(0)
-}
-
-func (m *MockA1Service) GetConsumer(ctx context.Context, consumerID string) (*ConsumerInfo, error) {
-	args := m.Called(ctx, consumerID)
-	return args.Get(0).(*ConsumerInfo), args.Error(1)
-}
-
-func (m *MockA1Service) ListConsumers(ctx context.Context) ([]*ConsumerInfo, error) {
-	args := m.Called(ctx)
-	return args.Get(0).([]*ConsumerInfo), args.Error(1)
-}
-
-func (m *MockA1Service) NotifyConsumer(ctx context.Context, consumerID string, notification *PolicyNotification) error {
-	args := m.Called(ctx, consumerID, notification)
-	return args.Error(0)
-}
-
 func (m *MockA1Service) GetEITypes(ctx context.Context) ([]string, error) {
 	args := m.Called(ctx)
 	return args.Get(0).([]string), args.Error(1)
@@ -1152,10 +1129,9 @@
 	return args.Error(0)
 }
 
-<<<<<<< HEAD
-func (m *MockA1Service) CreateEIJob(ctx context.Context, eiTypeID string, job *EnrichmentInfoJob) error {
-	args := m.Called(ctx, eiTypeID, job)
-	return args.Error(0)
+func (m *MockA1Service) GetEIJobs(ctx context.Context, eiTypeID string) ([]string, error) {
+	args := m.Called(ctx, eiTypeID)
+	return args.Get(0).([]string), args.Error(1)
 }
 
 func (m *MockA1Service) GetEIJob(ctx context.Context, eiJobID string) (*EnrichmentInfoJob, error) {
@@ -1163,17 +1139,6 @@
 	return args.Get(0).(*EnrichmentInfoJob), args.Error(1)
 }
 
-=======
-func (m *MockA1Service) GetEIJobs(ctx context.Context, eiTypeID string) ([]string, error) {
-	args := m.Called(ctx, eiTypeID)
-	return args.Get(0).([]string), args.Error(1)
-}
-
-func (m *MockA1Service) GetEIJob(ctx context.Context, eiJobID string) (*EnrichmentInfoJob, error) {
-	args := m.Called(ctx, eiJobID)
-	return args.Get(0).(*EnrichmentInfoJob), args.Error(1)
-}
-
 func (m *MockA1Service) CreateEIJob(ctx context.Context, eiJobID string, job *EnrichmentInfoJob) error {
 	args := m.Called(ctx, eiJobID, job)
 	return args.Error(0)
@@ -1189,40 +1154,10 @@
 	return args.Error(0)
 }
 
->>>>>>> 963f2351
 func (m *MockA1Service) GetEIJobStatus(ctx context.Context, eiJobID string) (*EnrichmentInfoJobStatus, error) {
 	args := m.Called(ctx, eiJobID)
 	return args.Get(0).(*EnrichmentInfoJobStatus), args.Error(1)
 }
-
-<<<<<<< HEAD
-func (m *MockA1Service) GetEIJobs(ctx context.Context, eiTypeID string) ([]string, error) {
-	args := m.Called(ctx, eiTypeID)
-	return args.Get(0).([]string), args.Error(1)
-}
-
-func (m *MockA1Service) GetEITypes(ctx context.Context) ([]string, error) {
-	args := m.Called(ctx)
-	return args.Get(0).([]string), args.Error(1)
-}
-
-func (m *MockA1Service) UpdateEIJob(ctx context.Context, eiJobID string, job *EnrichmentInfoJob) error {
-	args := m.Called(ctx, eiJobID, job)
-	return args.Error(0)
-}
-
-func (m *MockA1Service) GetEIType(ctx context.Context, eiTypeID string) (*EnrichmentInfoType, error) {
-	args := m.Called(ctx, eiTypeID)
-	return args.Get(0).(*EnrichmentInfoType), args.Error(1)
-}
-
-func (m *MockA1Service) UpdatePolicyInstance(ctx context.Context, policyTypeID int, policyID string, instance *PolicyInstance) error {
-	args := m.Called(ctx, policyTypeID, policyID, instance)
-	return args.Error(0)
-}
-
-=======
->>>>>>> 963f2351
 // MockA1Storage implementations
 func (m *MockA1Storage) StorePolicyType(ctx context.Context, policyType *PolicyType) error {
 	args := m.Called(ctx, policyType)
@@ -1314,27 +1249,6 @@
 	return args.Error(0)
 }
 
-<<<<<<< HEAD
-func (m *MockA1Storage) ListConsumers(ctx context.Context) ([]*ConsumerInfo, error) {
-	args := m.Called(ctx)
-	return args.Get(0).([]*ConsumerInfo), args.Error(1)
-}
-
-func (m *MockA1Storage) StoreConsumer(ctx context.Context, consumer *ConsumerInfo) error {
-	args := m.Called(ctx, consumer)
-	return args.Error(0)
-}
-
-func (m *MockA1Storage) StoreEIType(ctx context.Context, eiType *EnrichmentInfoType) error {
-	args := m.Called(ctx, eiType)
-	return args.Error(0)
-}
-
-func (m *MockA1Storage) ListEITypes(ctx context.Context) ([]*EnrichmentInfoType, error) {
-	args := m.Called(ctx)
-	return args.Get(0).([]*EnrichmentInfoType), args.Error(1)
-}
-
 func (m *MockA1Storage) StoreEIJob(ctx context.Context, job *EnrichmentInfoJob) error {
 	args := m.Called(ctx, job)
 	return args.Error(0)
@@ -1349,36 +1263,6 @@
 	args := m.Called(ctx, eiJobID, status)
 	return args.Error(0)
 }
-
-func (m *MockA1Storage) ListPolicyTypes(ctx context.Context) ([]*PolicyType, error) {
-	args := m.Called(ctx)
-	return args.Get(0).([]*PolicyType), args.Error(1)
-}
-
-func (m *MockA1Storage) ListPolicyInstances(ctx context.Context, policyTypeID int) ([]*PolicyInstance, error) {
-	args := m.Called(ctx, policyTypeID)
-	return args.Get(0).([]*PolicyInstance), args.Error(1)
-}
-
-func (m *MockA1Storage) UpdatePolicyInstanceStatus(ctx context.Context, policyTypeID int, policyID string, status *PolicyStatus) error {
-	args := m.Called(ctx, policyTypeID, policyID, status)
-=======
-func (m *MockA1Storage) StoreEIJob(ctx context.Context, job *EnrichmentInfoJob) error {
-	args := m.Called(ctx, job)
-	return args.Error(0)
-}
-
-func (m *MockA1Storage) ListEIJobs(ctx context.Context, eiTypeID string) ([]*EnrichmentInfoJob, error) {
-	args := m.Called(ctx, eiTypeID)
-	return args.Get(0).([]*EnrichmentInfoJob), args.Error(1)
-}
-
-func (m *MockA1Storage) UpdateEIJobStatus(ctx context.Context, eiJobID string, status *EnrichmentInfoJobStatus) error {
-	args := m.Called(ctx, eiJobID, status)
->>>>>>> 963f2351
-	return args.Error(0)
-}
-
 // MockA1Validator implementations
 func (m *MockA1Validator) ValidatePolicyType(policyType *PolicyType) *ValidationResult {
 	args := m.Called(policyType)
@@ -1414,13 +1298,3 @@
 	args := m.Called(info)
 	return args.Get(0).(*ValidationResult)
 }
-
-func (m *MockA1Validator) ValidateEnrichmentInfoJob(job *EnrichmentInfoJob) *ValidationResult {
-	args := m.Called(job)
-	return args.Get(0).(*ValidationResult)
-}
-
-func (m *MockA1Validator) ValidateEnrichmentInfoType(eiType *EnrichmentInfoType) *ValidationResult {
-	args := m.Called(eiType)
-	return args.Get(0).(*ValidationResult)
-}
