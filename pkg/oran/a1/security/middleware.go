package security

import (
	"context"
	"encoding/json"
	"fmt"
	"io"
	"log/slog"
	"net"
	"net/http"
	"strings"
	"time"

	"github.com/google/uuid"

	"github.com/nephio-project/nephoran-intent-operator/pkg/logging"
	"github.com/nephio-project/nephoran-intent-operator/pkg/oran/a1"
)

// SecurityMiddleware provides comprehensive security middleware for A1 service.

type SecurityMiddleware struct {
	config *SecurityConfig

	logger *logging.StructuredLogger

	authManager *AuthManager

	mtlsManager *MTLSManager

	encryptionManager *EncryptionManager

	sanitizer *SanitizationManager

	auditLogger *AuditLogger

	rateLimiter *RateLimiter
}

<<<<<<< HEAD
// SecurityConfig is defined in config.go - using that definition instead of alias
=======
// SecurityConfig holds comprehensive security configuration.

type SecurityConfig struct {
	Authentication *AuthConfig `json:"authentication"`

	MTLS *MTLSConfig `json:"mtls"`

	Encryption *EncryptionConfig `json:"encryption"`

	Sanitization *SanitizationConfig `json:"sanitization"`

	Audit *AuditConfig `json:"audit"`

	RateLimit *RateLimitConfig `json:"rate_limit"`

	SecurityHeaders *HeadersConfig `json:"security_headers"`

	CORS *CORSConfig `json:"cors"`

	CSRF *CSRFConfig `json:"csrf"`
}
>>>>>>> b3529b0b

// HeadersConfig holds security headers configuration.

type HeadersConfig struct {
	Enabled bool `json:"enabled"`

	StrictTransportSecurity string `json:"strict_transport_security"`

	ContentSecurityPolicy string `json:"content_security_policy"`

	XContentTypeOptions string `json:"x_content_type_options"`

	XFrameOptions string `json:"x_frame_options"`

	XXSSProtection string `json:"x_xss_protection"`

	ReferrerPolicy string `json:"referrer_policy"`

	PermissionsPolicy string `json:"permissions_policy"`

	CrossOriginEmbedderPolicy string `json:"cross_origin_embedder_policy"`

	CrossOriginOpenerPolicy string `json:"cross_origin_opener_policy"`

	CrossOriginResourcePolicy string `json:"cross_origin_resource_policy"`

	CustomHeaders map[string]string `json:"custom_headers"`
}

// CORSConfig holds CORS configuration.

type CORSConfig struct {
	Enabled bool `json:"enabled"`

	AllowedOrigins []string `json:"allowed_origins"`

	AllowedMethods []string `json:"allowed_methods"`

	AllowedHeaders []string `json:"allowed_headers"`

	ExposedHeaders []string `json:"exposed_headers"`

	AllowCredentials bool `json:"allow_credentials"`

	MaxAge int `json:"max_age"`
}

// CSRFConfig holds CSRF protection configuration.

type CSRFConfig struct {
	Enabled bool `json:"enabled"`

	TokenLength int `json:"token_length"`

	TokenHeader string `json:"token_header"`

	TokenCookie string `json:"token_cookie"`

	SafeMethods []string `json:"safe_methods"`

	TrustedOrigins []string `json:"trusted_origins"`
}

// RequestContext holds request-specific security context.

type RequestContext struct {
	RequestID string `json:"request_id"`

	SessionID string `json:"session_id,omitempty"`

	CorrelationID string `json:"correlation_id,omitempty"`

	User *User `json:"user,omitempty"`

	ClientIP string `json:"client_ip"`

	UserAgent string `json:"user_agent"`

	Method string `json:"method"`

	Path string `json:"path"`

	StartTime time.Time `json:"start_time"`

	SecurityFlags map[string]bool `json:"security_flags,omitempty"`

	Metadata map[string]interface{} `json:"metadata,omitempty"`
}

// NewSecurityMiddleware creates a new security middleware.

func NewSecurityMiddleware(config *SecurityConfig, logger *logging.StructuredLogger) (*SecurityMiddleware, error) {

	sm := &SecurityMiddleware{

		config: config,

		logger: logger,
	}

	// Initialize authentication manager.

	if config.Authentication != nil && config.Authentication.Enabled {

		authManager, err := NewAuthManager(config.Authentication, logger)

		if err != nil {

			return nil, fmt.Errorf("failed to initialize auth manager: %w", err)

		}

		sm.authManager = authManager

	}

	// Initialize mTLS manager.

	if config.MTLS != nil && config.MTLS.Enabled {

		mtlsManager, err := NewMTLSManager(config.MTLS, logger)

		if err != nil {

			return nil, fmt.Errorf("failed to initialize mTLS manager: %w", err)

		}

		sm.mtlsManager = mtlsManager

	}

	// Initialize encryption manager.

	if config.Encryption != nil && config.Encryption.Enabled {

		encryptionManager, err := NewEncryptionManager(config.Encryption, logger)

		if err != nil {

			return nil, fmt.Errorf("failed to initialize encryption manager: %w", err)

		}

		sm.encryptionManager = encryptionManager

	}

	// Initialize sanitization manager.

	if config.Sanitization != nil && config.Sanitization.Enabled {

		sanitizer, err := NewSanitizationManager(config.Sanitization, logger)

		if err != nil {

			return nil, fmt.Errorf("failed to initialize sanitization manager: %w", err)

		}

		sm.sanitizer = sanitizer

	}

	// Initialize audit logger.

	if config.Audit != nil && config.Audit.Enabled {

		auditLogger, err := NewAuditLogger(config.Audit, logger)

		if err != nil {

			return nil, fmt.Errorf("failed to initialize audit logger: %w", err)

		}

		sm.auditLogger = auditLogger

	}

	// Initialize rate limiter.

	if config.RateLimit != nil && config.RateLimit.Enabled {

		rateLimiter, err := NewRateLimiter(config.RateLimit, logger)

		if err != nil {

			return nil, fmt.Errorf("failed to initialize rate limiter: %w", err)

		}

		sm.rateLimiter = rateLimiter

	}

	return sm, nil

}

// CreateMiddlewareChain creates the complete security middleware chain.

func (sm *SecurityMiddleware) CreateMiddlewareChain() func(http.Handler) http.Handler {

	return func(next http.Handler) http.Handler {

		// Build middleware chain in reverse order (innermost first).

		handler := next

		// Apply response security headers.

		handler = sm.securityHeadersMiddleware(handler)

		// Apply CORS if enabled.

		if sm.config.CORS != nil && sm.config.CORS.Enabled {

			handler = sm.corsMiddleware(handler)

		}

		// Apply CSRF protection if enabled.

		if sm.config.CSRF != nil && sm.config.CSRF.Enabled {

			handler = sm.csrfMiddleware(handler)

		}

		// Apply audit logging.

		if sm.auditLogger != nil {

			handler = sm.auditMiddleware(handler)

		}

		// Apply authorization.

		if sm.authManager != nil {

			handler = sm.authorizationMiddleware(handler)

		}

		// Apply authentication.

		if sm.authManager != nil {

			handler = sm.authenticationMiddleware(handler)

		}

		// Apply rate limiting.

		if sm.rateLimiter != nil {

			handler = sm.rateLimitMiddleware(handler)

		}

		// Apply input sanitization.

		if sm.sanitizer != nil {

			handler = sm.sanitizationMiddleware(handler)

		}

		// Apply request context initialization (outermost).

		handler = sm.requestContextMiddleware(handler)

		return handler

	}

}

// requestContextMiddleware initializes request context.

func (sm *SecurityMiddleware) requestContextMiddleware(next http.Handler) http.Handler {

	return http.HandlerFunc(func(w http.ResponseWriter, r *http.Request) {

		// Create request context.

		reqCtx := &RequestContext{

			RequestID: uuid.New().String(),

			ClientIP: sm.getClientIP(r),

			UserAgent: r.UserAgent(),

			Method: r.Method,

			Path: r.URL.Path,

			StartTime: time.Now(),

			SecurityFlags: make(map[string]bool),

			Metadata: make(map[string]interface{}),
		}

		// Extract correlation ID if present.

		if corrID := r.Header.Get("X-Correlation-ID"); corrID != "" {

			reqCtx.CorrelationID = corrID

		}

		// Add request context to context.

		ctx := context.WithValue(r.Context(), "request_context", reqCtx)

		ctx = context.WithValue(ctx, "request_id", reqCtx.RequestID)

		// Add request ID to response header.

		w.Header().Set("X-Request-ID", reqCtx.RequestID)

		// Continue with request.

		next.ServeHTTP(w, r.WithContext(ctx))

	})

}

// authenticationMiddleware handles authentication.

func (sm *SecurityMiddleware) authenticationMiddleware(next http.Handler) http.Handler {

	return http.HandlerFunc(func(w http.ResponseWriter, r *http.Request) {

		ctx := r.Context()

		reqCtx := sm.getRequestContext(ctx)

		// Perform authentication.

		authResult, err := sm.authManager.Authenticate(ctx, r)

		if err != nil {

			sm.logger.Error("authentication failed",

				slog.String("request_id", reqCtx.RequestID),

				slog.String("path", r.URL.Path),
<<<<<<< HEAD
				"error", err)
=======
>>>>>>> b3529b0b

				slog.String("error", err.Error()))

			// Log authentication failure.

			if sm.auditLogger != nil {

				sm.auditLogger.LogAuthenticationEvent(ctx, "", false, err.Error())

			}

			sm.sendErrorResponse(w, http.StatusUnauthorized, "Authentication failed")

			return

		}

		// Add user to context.

		if authResult.User != nil {

			ctx = context.WithValue(ctx, "user", authResult.User)

			ctx = context.WithValue(ctx, "user_id", authResult.User.ID)

			reqCtx.User = authResult.User

		}

		// Add token claims to context if present.

		if authResult.Claims != nil {

			ctx = context.WithValue(ctx, "claims", authResult.Claims)

		}

		// Log successful authentication.

		if sm.auditLogger != nil && authResult.User != nil {

			sm.auditLogger.LogAuthenticationEvent(ctx, authResult.User.Username, true, "")

		}

		// Continue with authenticated request.

		next.ServeHTTP(w, r.WithContext(ctx))

	})

}

// authorizationMiddleware handles authorization.

func (sm *SecurityMiddleware) authorizationMiddleware(next http.Handler) http.Handler {

	return http.HandlerFunc(func(w http.ResponseWriter, r *http.Request) {

		ctx := r.Context()

		reqCtx := sm.getRequestContext(ctx)

		// Get user from context.

		user, ok := ctx.Value("user").(*User)

		if !ok || user == nil {

			sm.sendErrorResponse(w, http.StatusUnauthorized, "User not authenticated")

			return

		}

		// Determine resource and action.

		resource := r.URL.Path

		action := r.Method

		// Check authorization.

		allowed, err := sm.authManager.Authorize(ctx, user, resource, action)

		if err != nil {

			sm.logger.Error("authorization check failed",

				slog.String("request_id", reqCtx.RequestID),

				slog.String("user_id", user.ID),

				slog.String("resource", resource),

				slog.String("action", action),
<<<<<<< HEAD
				"error", err)
=======

				slog.String("error", err.Error()))
>>>>>>> b3529b0b

			sm.sendErrorResponse(w, http.StatusInternalServerError, "Authorization check failed")

			return

		}

		if !allowed {

			// Log authorization failure.

			if sm.auditLogger != nil {

				sm.auditLogger.LogAuthorizationEvent(ctx, user, resource, action, false)

			}

			sm.sendErrorResponse(w, http.StatusForbidden, "Access denied")

			return

		}

		// Log successful authorization.

		if sm.auditLogger != nil {

			sm.auditLogger.LogAuthorizationEvent(ctx, user, resource, action, true)

		}

		// Continue with authorized request.

		next.ServeHTTP(w, r.WithContext(ctx))

	})

}

// rateLimitMiddleware handles rate limiting.

func (sm *SecurityMiddleware) rateLimitMiddleware(next http.Handler) http.Handler {

	return http.HandlerFunc(func(w http.ResponseWriter, r *http.Request) {

		ctx := r.Context()

		reqCtx := sm.getRequestContext(ctx)

		// Check rate limit.

		result, err := sm.rateLimiter.CheckLimit(ctx, r)

		if err != nil {

			sm.logger.Error("rate limit check failed",

				slog.String("request_id", reqCtx.RequestID),
<<<<<<< HEAD
				"error", err)
=======

				slog.String("error", err.Error()))
>>>>>>> b3529b0b

			sm.sendErrorResponse(w, http.StatusInternalServerError, "Rate limit check failed")

			return

		}

		// Set rate limit headers.

		sm.rateLimiter.SetResponseHeaders(w, result)

		if !result.Allowed {

			// Log rate limit violation.

			if sm.auditLogger != nil {

				event := &AuditEvent{

					EventType: EventTypeRateLimitExceeded,

					Severity: SeverityWarning,

					Result: ResultDenied,

					ErrorMessage: result.Reason,
				}

				sm.auditLogger.LogEvent(ctx, event)

			}

			sm.sendErrorResponse(w, http.StatusTooManyRequests, "Rate limit exceeded")

			return

		}

		// Continue with request.

		next.ServeHTTP(w, r.WithContext(ctx))

	})

}

// sanitizationMiddleware handles input sanitization.

func (sm *SecurityMiddleware) sanitizationMiddleware(next http.Handler) http.Handler {

	return http.HandlerFunc(func(w http.ResponseWriter, r *http.Request) {

		ctx := r.Context()

		reqCtx := sm.getRequestContext(ctx)

		// Only sanitize for methods with body.

		if r.Method == http.MethodPost || r.Method == http.MethodPut || r.Method == http.MethodPatch {

			// Parse request body.

			var body map[string]interface{}

			if err := json.NewDecoder(r.Body).Decode(&body); err != nil {

				sm.logger.Error("failed to parse request body",

					slog.String("request_id", reqCtx.RequestID),
<<<<<<< HEAD
					"error", err)
=======

					slog.String("error", err.Error()))
>>>>>>> b3529b0b

				sm.sendErrorResponse(w, http.StatusBadRequest, "Invalid request body")

				return

			}

			// Sanitize input.

			result, err := sm.sanitizer.SanitizePolicyInput(ctx, body)

			if err != nil {

				sm.logger.Error("input sanitization failed",

					slog.String("request_id", reqCtx.RequestID),
<<<<<<< HEAD
					"error", err)
=======
>>>>>>> b3529b0b

					slog.String("error", err.Error()))

				// Log security violation if malicious patterns detected.

				if sm.auditLogger != nil && len(result.Violations) > 0 {

					violations := make(map[string]interface{})

					for _, v := range result.Violations {

						violations[v.Field] = v.Message

					}

					sm.auditLogger.LogSecurityViolation(ctx, "input_sanitization", violations)

				}

				sm.sendErrorResponse(w, http.StatusBadRequest, "Input validation failed")

				return

			}

			// Replace body with sanitized version.

			if result.Modified {

				sanitizedBody, _ := json.Marshal(result.SanitizedValue)

				r.Body = io.NopCloser(strings.NewReader(string(sanitizedBody)))

				r.ContentLength = int64(len(sanitizedBody))

			}

		}

		// Continue with sanitized request.

		next.ServeHTTP(w, r.WithContext(ctx))

	})

}

// auditMiddleware handles audit logging.

func (sm *SecurityMiddleware) auditMiddleware(next http.Handler) http.Handler {

	return http.HandlerFunc(func(w http.ResponseWriter, r *http.Request) {

		ctx := r.Context()

		reqCtx := sm.getRequestContext(ctx)

		// Create response wrapper to capture response details.

		rw := &responseWrapper{

			ResponseWriter: w,

			statusCode: http.StatusOK,
		}

		// Create audit event.

		event := &AuditEvent{

			EventType: sm.getEventType(r),

			Severity: SeverityInfo,

			RequestID: reqCtx.RequestID,

			SessionID: reqCtx.SessionID,

			CorrelationID: reqCtx.CorrelationID,

			ClientIP: reqCtx.ClientIP,

			UserAgent: reqCtx.UserAgent,

			RequestMethod: r.Method,

			RequestPath: r.URL.Path,
		}

		// Add actor information if available.

		if reqCtx.User != nil {

			event.Actor = &Actor{

				Type: ActorTypeUser,

				ID: reqCtx.User.ID,

				Username: reqCtx.User.Username,

				Email: reqCtx.User.Email,

				Roles: reqCtx.User.Roles,
			}

		}

		// Process request.

		next.ServeHTTP(rw, r)

		// Update event with response details.

		event.ResponseStatus = rw.statusCode

		event.Duration = time.Since(reqCtx.StartTime)

		// Set result based on status code.

		if rw.statusCode >= 200 && rw.statusCode < 300 {

			event.Result = ResultSuccess

		} else if rw.statusCode >= 400 && rw.statusCode < 500 {

			event.Result = ResultDenied

		} else {

			event.Result = ResultError

		}

		// Log audit event.

		sm.auditLogger.LogEvent(ctx, event)

	})

}

// securityHeadersMiddleware adds security headers.

func (sm *SecurityMiddleware) securityHeadersMiddleware(next http.Handler) http.Handler {

	return http.HandlerFunc(func(w http.ResponseWriter, r *http.Request) {

		if sm.config.SecurityHeaders != nil && sm.config.SecurityHeaders.Enabled {

			headers := sm.config.SecurityHeaders

			// Add standard security headers.

			if headers.StrictTransportSecurity != "" {

				w.Header().Set("Strict-Transport-Security", headers.StrictTransportSecurity)

			}

			if headers.ContentSecurityPolicy != "" {

				w.Header().Set("Content-Security-Policy", headers.ContentSecurityPolicy)

			}

			if headers.XContentTypeOptions != "" {

				w.Header().Set("X-Content-Type-Options", headers.XContentTypeOptions)

			}

			if headers.XFrameOptions != "" {

				w.Header().Set("X-Frame-Options", headers.XFrameOptions)

			}

			if headers.XXSSProtection != "" {

				w.Header().Set("X-XSS-Protection", headers.XXSSProtection)

			}

			if headers.ReferrerPolicy != "" {

				w.Header().Set("Referrer-Policy", headers.ReferrerPolicy)

			}

			if headers.PermissionsPolicy != "" {

				w.Header().Set("Permissions-Policy", headers.PermissionsPolicy)

			}

			if headers.CrossOriginEmbedderPolicy != "" {

				w.Header().Set("Cross-Origin-Embedder-Policy", headers.CrossOriginEmbedderPolicy)

			}

			if headers.CrossOriginOpenerPolicy != "" {

				w.Header().Set("Cross-Origin-Opener-Policy", headers.CrossOriginOpenerPolicy)

			}

			if headers.CrossOriginResourcePolicy != "" {

				w.Header().Set("Cross-Origin-Resource-Policy", headers.CrossOriginResourcePolicy)

			}

			// Add custom headers.

			for name, value := range headers.CustomHeaders {

				w.Header().Set(name, value)

			}

		}

		next.ServeHTTP(w, r)

	})

}

// corsMiddleware handles CORS.

func (sm *SecurityMiddleware) corsMiddleware(next http.Handler) http.Handler {

	return http.HandlerFunc(func(w http.ResponseWriter, r *http.Request) {

		origin := r.Header.Get("Origin")

		// Check if origin is allowed.

		if sm.isOriginAllowed(origin) {

			w.Header().Set("Access-Control-Allow-Origin", origin)

			if sm.config.CORS.AllowCredentials {

				w.Header().Set("Access-Control-Allow-Credentials", "true")

			}

			// Handle preflight requests.

			if r.Method == http.MethodOptions {

				w.Header().Set("Access-Control-Allow-Methods", strings.Join(sm.config.CORS.AllowedMethods, ", "))

				w.Header().Set("Access-Control-Allow-Headers", strings.Join(sm.config.CORS.AllowedHeaders, ", "))

				w.Header().Set("Access-Control-Max-Age", fmt.Sprintf("%d", sm.config.CORS.MaxAge))

				w.WriteHeader(http.StatusNoContent)

				return

			}

			// Set exposed headers.

			if len(sm.config.CORS.ExposedHeaders) > 0 {

				w.Header().Set("Access-Control-Expose-Headers", strings.Join(sm.config.CORS.ExposedHeaders, ", "))

			}

		}

		next.ServeHTTP(w, r)

	})

}

// csrfMiddleware handles CSRF protection.

func (sm *SecurityMiddleware) csrfMiddleware(next http.Handler) http.Handler {

	return http.HandlerFunc(func(w http.ResponseWriter, r *http.Request) {

		// Skip CSRF check for safe methods.

		for _, method := range sm.config.CSRF.SafeMethods {

			if r.Method == method {

				next.ServeHTTP(w, r)

				return

			}

		}

		// Check CSRF token.

		token := r.Header.Get(sm.config.CSRF.TokenHeader)

		if token == "" {

			// Try to get from cookie.

			if cookie, err := r.Cookie(sm.config.CSRF.TokenCookie); err == nil {

				token = cookie.Value

			}

		}

		if token == "" {

			sm.sendErrorResponse(w, http.StatusForbidden, "CSRF token missing")

			return

		}

		// Validate CSRF token.

		// This is a simplified implementation.

		// In production, you would validate against stored tokens.

		next.ServeHTTP(w, r)

	})

}

// Helper methods.

func (sm *SecurityMiddleware) getRequestContext(ctx context.Context) *RequestContext {

	if reqCtx, ok := ctx.Value("request_context").(*RequestContext); ok {

		return reqCtx

	}

	return &RequestContext{}

}

func (sm *SecurityMiddleware) getClientIP(r *http.Request) string {

	// Check X-Forwarded-For header.

	if xff := r.Header.Get("X-Forwarded-For"); xff != "" {

		parts := strings.Split(xff, ",")

		if len(parts) > 0 {

			return strings.TrimSpace(parts[0])

		}

	}

	// Check X-Real-IP header.

	if xri := r.Header.Get("X-Real-IP"); xri != "" {

		return xri

	}

	// Fall back to RemoteAddr.

	ip, _, _ := net.SplitHostPort(r.RemoteAddr)

	return ip

}

func (sm *SecurityMiddleware) getEventType(r *http.Request) EventType {

	// Determine event type based on path and method.

	path := r.URL.Path

	method := r.Method

	if strings.Contains(path, "/policies") {

		switch method {

		case http.MethodPost:

			return EventTypePolicyCreate

		case http.MethodPut, http.MethodPatch:

			return EventTypePolicyUpdate

		case http.MethodDelete:

			return EventTypePolicyDelete

		default:

			return EventTypePolicyAccess

		}

	}

	return EventTypeDataAccess

}

func (sm *SecurityMiddleware) isOriginAllowed(origin string) bool {

	for _, allowed := range sm.config.CORS.AllowedOrigins {

		if allowed == "*" || allowed == origin {

			return true

		}

	}

	return false

}

func (sm *SecurityMiddleware) sendErrorResponse(w http.ResponseWriter, statusCode int, message string) {

	w.Header().Set("Content-Type", "application/json")

	w.WriteHeader(statusCode)

	response := map[string]interface{}{

		"error": map[string]interface{}{

			"code": statusCode,

			"message": message,
		},
	}

	json.NewEncoder(w).Encode(response)

}

// responseWrapper wraps http.ResponseWriter to capture response details.

type responseWrapper struct {
	http.ResponseWriter

	statusCode int

	written bool
}

// WriteHeader performs writeheader operation.

func (rw *responseWrapper) WriteHeader(code int) {

	if !rw.written {

		rw.statusCode = code

		rw.ResponseWriter.WriteHeader(code)

		rw.written = true

	}

}

// Write performs write operation.

func (rw *responseWrapper) Write(b []byte) (int, error) {

	if !rw.written {

		rw.WriteHeader(http.StatusOK)

	}

	return rw.ResponseWriter.Write(b)

}

// CreateA1SecurityMiddleware creates security middleware specifically for A1 service.

func CreateA1SecurityMiddleware(config *a1.A1ServerConfig) (func(http.Handler) http.Handler, error) {

	// Convert A1 config to security config.

	secConfig := &SecurityConfig{

		Authentication: &AuthConfig{

			Enabled: config.AuthenticationConfig != nil && config.AuthenticationConfig.Enabled,

			Type: AuthType(config.AuthenticationConfig.Method),

			JWTConfig: &JWTConfig{

				Issuers: config.AuthenticationConfig.AllowedIssuers,

				RequiredClaims: config.AuthenticationConfig.RequiredClaims,
			},
		},

		RateLimit: &RateLimitConfig{

			Enabled: config.RateLimitConfig != nil && config.RateLimitConfig.Enabled,

			DefaultLimits: &RateLimitPolicy{

				RequestsPerMin: config.RateLimitConfig.RequestsPerMin,

				BurstSize: config.RateLimitConfig.BurstSize,

				WindowSize: config.RateLimitConfig.WindowSize,
			},
		},

		SecurityHeaders: &HeadersConfig{

			Enabled: true,

			StrictTransportSecurity: "max-age=31536000; includeSubDomains",

			ContentSecurityPolicy: "default-src 'self'",

			XContentTypeOptions: "nosniff",

			XFrameOptions: "DENY",

			XXSSProtection: "1; mode=block",

			ReferrerPolicy: "strict-origin-when-cross-origin",
		},

		CORS: &CORSConfig{

			Enabled: true,

			AllowedOrigins: []string{"*"},

			AllowedMethods: []string{"GET", "POST", "PUT", "DELETE", "OPTIONS"},

			AllowedHeaders: []string{"Content-Type", "Authorization"},

			AllowCredentials: true,

			MaxAge: 3600,
		},
	}

	// Create security middleware.

	middleware, err := NewSecurityMiddleware(secConfig, config.Logger)

	if err != nil {

		return nil, err

	}

	return middleware.CreateMiddlewareChain(), nil

}<|MERGE_RESOLUTION|>--- conflicted
+++ resolved
@@ -37,9 +37,6 @@
 	rateLimiter *RateLimiter
 }
 
-<<<<<<< HEAD
-// SecurityConfig is defined in config.go - using that definition instead of alias
-=======
 // SecurityConfig holds comprehensive security configuration.
 
 type SecurityConfig struct {
@@ -61,7 +58,6 @@
 
 	CSRF *CSRFConfig `json:"csrf"`
 }
->>>>>>> b3529b0b
 
 // HeadersConfig holds security headers configuration.
 
@@ -416,10 +412,6 @@
 				slog.String("request_id", reqCtx.RequestID),
 
 				slog.String("path", r.URL.Path),
-<<<<<<< HEAD
-				"error", err)
-=======
->>>>>>> b3529b0b
 
 				slog.String("error", err.Error()))
 
@@ -516,12 +508,8 @@
 				slog.String("resource", resource),
 
 				slog.String("action", action),
-<<<<<<< HEAD
-				"error", err)
-=======
 
 				slog.String("error", err.Error()))
->>>>>>> b3529b0b
 
 			sm.sendErrorResponse(w, http.StatusInternalServerError, "Authorization check failed")
 
@@ -580,12 +568,8 @@
 			sm.logger.Error("rate limit check failed",
 
 				slog.String("request_id", reqCtx.RequestID),
-<<<<<<< HEAD
-				"error", err)
-=======
 
 				slog.String("error", err.Error()))
->>>>>>> b3529b0b
 
 			sm.sendErrorResponse(w, http.StatusInternalServerError, "Rate limit check failed")
 
@@ -655,12 +639,8 @@
 				sm.logger.Error("failed to parse request body",
 
 					slog.String("request_id", reqCtx.RequestID),
-<<<<<<< HEAD
-					"error", err)
-=======
 
 					slog.String("error", err.Error()))
->>>>>>> b3529b0b
 
 				sm.sendErrorResponse(w, http.StatusBadRequest, "Invalid request body")
 
@@ -677,10 +657,6 @@
 				sm.logger.Error("input sanitization failed",
 
 					slog.String("request_id", reqCtx.RequestID),
-<<<<<<< HEAD
-					"error", err)
-=======
->>>>>>> b3529b0b
 
 					slog.String("error", err.Error()))
 
