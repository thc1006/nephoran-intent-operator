--- conflicted
+++ resolved
@@ -713,13 +713,9 @@
 		signature, err := al.signer.Sign(event)
 
 		if err != nil {
-<<<<<<< HEAD
+
 			al.logger.Error("failed to sign audit event", "error", err)
-=======
-
-			al.logger.Error("failed to sign audit event", "error", err)
-
->>>>>>> b3529b0b
+
 		} else {
 
 			event.Signature = signature
@@ -735,13 +731,9 @@
 		encryptedEvent, err := al.encryptor.Encrypt(event)
 
 		if err != nil {
-<<<<<<< HEAD
+
 			al.logger.Error("failed to encrypt audit event", "error", err)
-=======
-
-			al.logger.Error("failed to encrypt audit event", "error", err)
-
->>>>>>> b3529b0b
+
 		} else {
 
 			event = encryptedEvent
@@ -1040,16 +1032,11 @@
 		if err := dest.Write(ctx, events); err != nil {
 
 			al.logger.Error("failed to write audit events",
-<<<<<<< HEAD
+
 				"error", err,
+
 				"event_count", len(events))
-=======
-
-				"error", err,
-
-				"event_count", len(events))
-
->>>>>>> b3529b0b
+
 			al.stats.mu.Lock()
 
 			al.stats.FailedWrites++
@@ -1247,13 +1234,9 @@
 	for _, dest := range al.destinations {
 
 		if err := dest.Close(); err != nil {
-<<<<<<< HEAD
+
 			al.logger.Error("failed to close audit destination", "error", err)
-=======
-
-			al.logger.Error("failed to close audit destination", "error", err)
-
->>>>>>> b3529b0b
+
 		}
 
 	}
