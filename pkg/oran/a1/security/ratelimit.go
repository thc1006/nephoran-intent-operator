package security

import (
	"context"
	"errors"
	"fmt"
	"log/slog"
	"net"
	"net/http"
	"strings"
	"sync"
	"time"

	"github.com/redis/go-redis/v9"
<<<<<<< HEAD
	"github.com/thc1006/nephoran-intent-operator/pkg/logging"
=======
>>>>>>> b3529b0b
	"golang.org/x/time/rate"

	"github.com/nephio-project/nephoran-intent-operator/pkg/logging"
)

// RateLimitConfig holds rate limiting configuration.

type RateLimitConfig struct {
	Enabled bool `json:"enabled"`

	Type RateLimitType `json:"type"`

	DefaultLimits *RateLimitPolicy `json:"default_limits"`

	PolicyLimits map[string]*RateLimitPolicy `json:"policy_limits"`

	UserLimits map[string]*RateLimitPolicy `json:"user_limits"`

	IPLimits map[string]*RateLimitPolicy `json:"ip_limits"`

	EndpointLimits map[string]*RateLimitPolicy `json:"endpoint_limits"`

	GlobalLimit *RateLimitPolicy `json:"global_limit"`

	BurstMultiplier float64 `json:"burst_multiplier"`

	WindowType WindowType `json:"window_type"`

	DistributedConfig *DistributedConfig `json:"distributed_config"`

	AdaptiveConfig *AdaptiveConfig `json:"adaptive_config"`

	WhitelistEnabled bool `json:"whitelist_enabled"`

	Whitelist []string `json:"whitelist"`

	BlacklistEnabled bool `json:"blacklist_enabled"`

	Blacklist []string `json:"blacklist"`

	BypassHeaders []string `json:"bypass_headers"`

	ResponseHeaders bool `json:"response_headers"`

	DDoSProtection *DDoSProtectionConfig `json:"ddos_protection"`
}

// RateLimitType represents the type of rate limiting.

type RateLimitType string

const (

	// RateLimitTypeLocal holds ratelimittypelocal value.

	RateLimitTypeLocal RateLimitType = "local"

	// RateLimitTypeDistributed holds ratelimittypedistributed value.

	RateLimitTypeDistributed RateLimitType = "distributed"

	// RateLimitTypeHybrid holds ratelimittypehybrid value.

	RateLimitTypeHybrid RateLimitType = "hybrid"
)

// WindowType represents the rate limit window type.

type WindowType string

const (

	// WindowTypeFixed holds windowtypefixed value.

	WindowTypeFixed WindowType = "fixed"

	// WindowTypeSliding holds windowtypesliding value.

	WindowTypeSliding WindowType = "sliding"

	// WindowTypeToken holds windowtypetoken value.

	WindowTypeToken WindowType = "token"

	// WindowTypeLeaky holds windowtypeleaky value.

	WindowTypeLeaky WindowType = "leaky"
)

// RateLimitPolicy defines a rate limit policy.

type RateLimitPolicy struct {
	Name string `json:"name"`

	RequestsPerMin int `json:"requests_per_min"`

	RequestsPerHour int `json:"requests_per_hour"`

	RequestsPerDay int `json:"requests_per_day"`

	BurstSize int `json:"burst_size"`

	WindowSize time.Duration `json:"window_size"`

	Priority int `json:"priority"`

	CostPerRequest int `json:"cost_per_request"`

	MaxConcurrent int `json:"max_concurrent"`

	QueueSize int `json:"queue_size"`

	QueueTimeout time.Duration `json:"queue_timeout"`

	BackoffFactor float64 `json:"backoff_factor"`

	BackoffMax time.Duration `json:"backoff_max"`

	ThrottleResponse *ThrottleResponse `json:"throttle_response"`
}

// DistributedConfig holds distributed rate limiting configuration.

type DistributedConfig struct {
	Backend DistributedBackend `json:"backend"`

	RedisConfig *RedisConfig `json:"redis_config"`

	SyncInterval time.Duration `json:"sync_interval"`

	FailoverMode FailoverMode `json:"failover_mode"`

	ConsistencyLevel ConsistencyLevel `json:"consistency_level"`

	Sharding bool `json:"sharding"`

	ShardCount int `json:"shard_count"`
}

// DistributedBackend represents the backend for distributed rate limiting.

type DistributedBackend string

const (

	// BackendRedis holds backendredis value.

	BackendRedis DistributedBackend = "redis"

	// BackendMemcached holds backendmemcached value.

	BackendMemcached DistributedBackend = "memcached"

	// BackendEtcd holds backendetcd value.

	BackendEtcd DistributedBackend = "etcd"

	// BackendConsul holds backendconsul value.

	BackendConsul DistributedBackend = "consul"
)

// RedisConfig holds Redis configuration.

type RedisConfig struct {
	Addresses []string `json:"addresses"`

	Password string `json:"password"`

	DB int `json:"db"`

	MaxRetries int `json:"max_retries"`

	PoolSize int `json:"pool_size"`

	ReadTimeout time.Duration `json:"read_timeout"`

	WriteTimeout time.Duration `json:"write_timeout"`

	ClusterMode bool `json:"cluster_mode"`

	SentinelMaster string `json:"sentinel_master"`
}

// FailoverMode represents the failover mode for distributed limiting.

type FailoverMode string

const (

	// FailoverLocal holds failoverlocal value.

	FailoverLocal FailoverMode = "local"

	// FailoverReject holds failoverreject value.

	FailoverReject FailoverMode = "reject"

	// FailoverDegrade holds failoverdegrade value.

	FailoverDegrade FailoverMode = "degrade"
)

// ConsistencyLevel represents the consistency level.

type ConsistencyLevel string

const (

	// ConsistencyStrong holds consistencystrong value.

	ConsistencyStrong ConsistencyLevel = "strong"

	// ConsistencyEventual holds consistencyeventual value.

	ConsistencyEventual ConsistencyLevel = "eventual"

	// ConsistencyWeak holds consistencyweak value.

	ConsistencyWeak ConsistencyLevel = "weak"
)

// AdaptiveConfig holds adaptive rate limiting configuration.

type AdaptiveConfig struct {
	Enabled bool `json:"enabled"`

	TargetLatency time.Duration `json:"target_latency"`

	TargetErrorRate float64 `json:"target_error_rate"`

	AdjustmentFactor float64 `json:"adjustment_factor"`

	MinLimit int `json:"min_limit"`

	MaxLimit int `json:"max_limit"`

	SampleWindow time.Duration `json:"sample_window"`

	AdjustInterval time.Duration `json:"adjust_interval"`
}

// DDoSProtectionConfig holds DDoS protection configuration.

type DDoSProtectionConfig struct {
	Enabled bool `json:"enabled"`

	ThresholdMultiplier float64 `json:"threshold_multiplier"`

	DetectionWindow time.Duration `json:"detection_window"`

	BlockDuration time.Duration `json:"block_duration"`

	SynFloodProtection bool `json:"syn_flood_protection"`

	UDPFloodProtection bool `json:"udp_flood_protection"`

	HTTPFloodProtection bool `json:"http_flood_protection"`

	ChallengeEnabled bool `json:"challenge_enabled"`

	ChallengeType ChallengeType `json:"challenge_type"`
}

// ChallengeType represents the type of challenge for DDoS protection.

type ChallengeType string

const (

	// ChallengeCaptcha holds challengecaptcha value.

	ChallengeCaptcha ChallengeType = "captcha"

	// ChallengeProofOfWork holds challengeproofofwork value.

	ChallengeProofOfWork ChallengeType = "proof_of_work"

	// ChallengeJavaScript holds challengejavascript value.

	ChallengeJavaScript ChallengeType = "javascript"
)

// ThrottleResponse defines how to respond when rate limited.

type ThrottleResponse struct {
	StatusCode int `json:"status_code"`

	Message string `json:"message"`

	Headers map[string]string `json:"headers"`

	RetryAfter bool `json:"retry_after"`

	IncludeDetails bool `json:"include_details"`
}

// RateLimiter manages rate limiting.

type RateLimiter struct {
	config *RateLimitConfig

	logger *logging.StructuredLogger

	localLimiters map[string]*rate.Limiter

	distributedStore DistributedStore

	adaptiveManager *AdaptiveManager

	ddosProtector *DDoSProtector

	mu sync.RWMutex

	stats *RateLimitStats

	whitelist map[string]bool

	blacklist map[string]bool
}

// DistributedStore interface for distributed rate limiting.

type DistributedStore interface {
	Increment(ctx context.Context, key string, window time.Duration) (int64, error)

	Get(ctx context.Context, key string) (int64, error)

	Reset(ctx context.Context, key string) error

	SetWithExpiry(ctx context.Context, key string, value int64, expiry time.Duration) error

	Close() error
}

// AdaptiveManager manages adaptive rate limiting.

type AdaptiveManager struct {
	config *AdaptiveConfig

	logger *logging.StructuredLogger

	metrics *AdaptiveMetrics

	adjustTicker *time.Ticker

	mu sync.RWMutex
}

// AdaptiveMetrics tracks metrics for adaptive rate limiting.

type AdaptiveMetrics struct {
	mu sync.RWMutex

	RequestCount int64

	ErrorCount int64

	TotalLatency time.Duration

	CurrentLimit int

	LastAdjustment time.Time
}

// DDoSProtector provides DDoS protection.

type DDoSProtector struct {
	config *DDoSProtectionConfig

	logger *logging.StructuredLogger

	blockedIPs map[string]time.Time

	requestCounts map[string]*RequestCounter

	mu sync.RWMutex
}

// RequestCounter tracks request counts for DDoS detection.

type RequestCounter struct {
	Count int64

	FirstSeen time.Time

	LastSeen time.Time

	Suspicious bool
}

// RateLimitStats tracks rate limiting statistics.

type RateLimitStats struct {
	mu sync.RWMutex

	TotalRequests int64

	AllowedRequests int64

	ThrottledRequests int64

	BlockedRequests int64

	CurrentActive int64

	ThrottlesByKey map[string]int64

	LastReset time.Time
}

// RateLimitResult represents the result of rate limit check.

type RateLimitResult struct {
	Allowed bool `json:"allowed"`

	Reason string `json:"reason,omitempty"`

	Limit int `json:"limit"`

	Remaining int `json:"remaining"`

	Reset time.Time `json:"reset"`

	RetryAfter time.Duration `json:"retry_after,omitempty"`

	Key string `json:"key"`

	Cost int `json:"cost"`
}

// NewRateLimiter creates a new rate limiter.

func NewRateLimiter(config *RateLimitConfig, logger *logging.StructuredLogger) (*RateLimiter, error) {

	if config == nil {

		return nil, errors.New("rate limit config is required")

	}

	rl := &RateLimiter{

		config: config,

		logger: logger,

		localLimiters: make(map[string]*rate.Limiter),

		whitelist: make(map[string]bool),

		blacklist: make(map[string]bool),

		stats: &RateLimitStats{

			ThrottlesByKey: make(map[string]int64),

			LastReset: time.Now(),
		},
	}

	// Initialize distributed store if configured.

	if config.Type == RateLimitTypeDistributed || config.Type == RateLimitTypeHybrid {

		if err := rl.initializeDistributedStore(); err != nil {

			return nil, fmt.Errorf("failed to initialize distributed store: %w", err)

		}

	}

	// Initialize adaptive manager if configured.

	if config.AdaptiveConfig != nil && config.AdaptiveConfig.Enabled {

		rl.adaptiveManager = NewAdaptiveManager(config.AdaptiveConfig, logger)

		rl.adaptiveManager.Start()

	}

	// Initialize DDoS protector if configured.

	if config.DDoSProtection != nil && config.DDoSProtection.Enabled {

		rl.ddosProtector = NewDDoSProtector(config.DDoSProtection, logger)

		go rl.ddosProtector.Start()

	}

	// Load whitelist and blacklist.

	rl.loadLists()

	// Start statistics reset timer.

	go rl.periodicStatsReset()

	return rl, nil

}

// initializeDistributedStore initializes the distributed store.

func (rl *RateLimiter) initializeDistributedStore() error {

	if rl.config.DistributedConfig == nil {

		return errors.New("distributed config is required")

	}

	switch rl.config.DistributedConfig.Backend {

	case BackendRedis:

		store, err := NewRedisStore(rl.config.DistributedConfig.RedisConfig)

		if err != nil {

			return err

		}

		rl.distributedStore = store

	default:

		return fmt.Errorf("unsupported backend: %s", rl.config.DistributedConfig.Backend)

	}

	return nil

}

// loadLists loads whitelist and blacklist.

func (rl *RateLimiter) loadLists() {

	// Load whitelist.

	if rl.config.WhitelistEnabled {

		for _, entry := range rl.config.Whitelist {

			rl.whitelist[entry] = true

		}

	}

	// Load blacklist.

	if rl.config.BlacklistEnabled {

		for _, entry := range rl.config.Blacklist {

			rl.blacklist[entry] = true

		}

	}

}

// CheckLimit checks if a request should be rate limited.

func (rl *RateLimiter) CheckLimit(ctx context.Context, r *http.Request) (*RateLimitResult, error) {

	// Extract client identifier.

	clientID := rl.getClientID(r)

	// Check blacklist.

	if rl.isBlacklisted(clientID) {

		rl.stats.mu.Lock()

		rl.stats.BlockedRequests++

		rl.stats.mu.Unlock()

		return &RateLimitResult{

			Allowed: false,

			Reason: "blacklisted",

			Key: clientID,
		}, nil

	}

	// Check whitelist.

	if rl.isWhitelisted(clientID) {

		rl.stats.mu.Lock()

		rl.stats.AllowedRequests++

		rl.stats.mu.Unlock()

		return &RateLimitResult{

			Allowed: true,

			Key: clientID,
		}, nil

	}

	// Check bypass headers.

	if rl.hasBypassHeader(r) {

		return &RateLimitResult{

			Allowed: true,

			Key: clientID,
		}, nil

	}

	// Check DDoS protection.

	if rl.ddosProtector != nil {

		if blocked := rl.ddosProtector.IsBlocked(clientID); blocked {

			return &RateLimitResult{

				Allowed: false,

				Reason: "ddos_protection",

				Key: clientID,
			}, nil

		}

	}

	// Get appropriate policy.

	policy := rl.getPolicy(r, clientID)

	if policy == nil {

		policy = rl.config.DefaultLimits

	}

	// Check rate limit based on type.

	switch rl.config.Type {

	case RateLimitTypeLocal:

		return rl.checkLocalLimit(clientID, policy)

	case RateLimitTypeDistributed:

		return rl.checkDistributedLimit(ctx, clientID, policy)

	case RateLimitTypeHybrid:

		return rl.checkHybridLimit(ctx, clientID, policy)

	default:

		return rl.checkLocalLimit(clientID, policy)

	}

}

// checkLocalLimit checks rate limit using local limiter.

func (rl *RateLimiter) checkLocalLimit(key string, policy *RateLimitPolicy) (*RateLimitResult, error) {

	rl.mu.Lock()

	limiter, exists := rl.localLimiters[key]

	if !exists {

		// Create new limiter.

		rateLimit := rate.Limit(float64(policy.RequestsPerMin) / 60.0)

		burst := policy.BurstSize

		if burst == 0 {

			burst = int(float64(policy.RequestsPerMin) * rl.config.BurstMultiplier)

		}

		limiter = rate.NewLimiter(rateLimit, burst)

		rl.localLimiters[key] = limiter

	}

	rl.mu.Unlock()

	// Check if request is allowed.

	allowed := limiter.Allow()

	// Update statistics.

	rl.stats.mu.Lock()

	rl.stats.TotalRequests++

	if allowed {

		rl.stats.AllowedRequests++

	} else {

		rl.stats.ThrottledRequests++

		rl.stats.ThrottlesByKey[key]++

	}

	rl.stats.mu.Unlock()

	result := &RateLimitResult{

		Allowed: allowed,

		Key: key,

		Limit: policy.RequestsPerMin,

		Remaining: int(limiter.Tokens()),

		Cost: policy.CostPerRequest,
	}

	if !allowed {

		result.Reason = "rate_limit_exceeded"

		result.RetryAfter = time.Second / time.Duration(policy.RequestsPerMin/60)

	}

	return result, nil

}

// checkDistributedLimit checks rate limit using distributed store.

func (rl *RateLimiter) checkDistributedLimit(ctx context.Context, key string, policy *RateLimitPolicy) (*RateLimitResult, error) {

	if rl.distributedStore == nil {

		// Fallback to local if distributed store is unavailable.

		if rl.config.DistributedConfig.FailoverMode == FailoverLocal {

			return rl.checkLocalLimit(key, policy)

		}

		return &RateLimitResult{

			Allowed: false,

			Reason: "distributed_store_unavailable",

			Key: key,
		}, errors.New("distributed store unavailable")

	}

	// Increment counter in distributed store.

	count, err := rl.distributedStore.Increment(ctx, key, policy.WindowSize)

	if err != nil {

		rl.logger.Error("failed to increment distributed counter",
<<<<<<< HEAD
			"key", key,
			"error", err)
=======

			slog.String("key", key),
>>>>>>> b3529b0b

			slog.String("error", err.Error()))

		// Handle failover.

		switch rl.config.DistributedConfig.FailoverMode {

		case FailoverLocal:

			return rl.checkLocalLimit(key, policy)

		case FailoverReject:

			return &RateLimitResult{

				Allowed: false,

				Reason: "distributed_store_error",

				Key: key,
			}, err

		default:

			// Degrade - allow with reduced limits.

			degradedPolicy := *policy

			degradedPolicy.RequestsPerMin = policy.RequestsPerMin / 2

			return rl.checkLocalLimit(key, &degradedPolicy)

		}

	}

	allowed := count <= int64(policy.RequestsPerMin)

	// Update statistics.

	rl.stats.mu.Lock()

	rl.stats.TotalRequests++

	if allowed {

		rl.stats.AllowedRequests++

	} else {

		rl.stats.ThrottledRequests++

		rl.stats.ThrottlesByKey[key]++

	}

	rl.stats.mu.Unlock()

	result := &RateLimitResult{

		Allowed: allowed,

		Key: key,

		Limit: policy.RequestsPerMin,

		Remaining: maxInt(0, policy.RequestsPerMin-int(count)),

		Cost: policy.CostPerRequest,
	}

	if !allowed {

		result.Reason = "rate_limit_exceeded"

		result.RetryAfter = policy.WindowSize

	}

	return result, nil

}

// checkHybridLimit checks rate limit using both local and distributed.

func (rl *RateLimiter) checkHybridLimit(ctx context.Context, key string, policy *RateLimitPolicy) (*RateLimitResult, error) {

	// Check local limit first (fast path).

	localResult, err := rl.checkLocalLimit(key, policy)

	if err != nil || !localResult.Allowed {

		return localResult, err

	}

	// Check distributed limit (authoritative).

	return rl.checkDistributedLimit(ctx, key, policy)

}

// getClientID extracts client identifier from request.

func (rl *RateLimiter) getClientID(r *http.Request) string {

	// Try to get authenticated user ID.

	if userID := r.Context().Value("user_id"); userID != nil {

		return fmt.Sprintf("user:%v", userID)

	}

	// Try to get API key.

	if apiKey := r.Header.Get("X-API-Key"); apiKey != "" {

		return fmt.Sprintf("api:%s", apiKey)

	}

	// Fall back to IP address.

	ip := rl.getClientIP(r)

	return fmt.Sprintf("ip:%s", ip)

}

// getClientIP extracts client IP from request.

func (rl *RateLimiter) getClientIP(r *http.Request) string {

	// Check X-Forwarded-For header.

	if xff := r.Header.Get("X-Forwarded-For"); xff != "" {

		parts := strings.Split(xff, ",")

		if len(parts) > 0 {

			return strings.TrimSpace(parts[0])

		}

	}

	// Check X-Real-IP header.

	if xri := r.Header.Get("X-Real-IP"); xri != "" {

		return xri

	}

	// Fall back to RemoteAddr.

	ip, _, _ := net.SplitHostPort(r.RemoteAddr)

	return ip

}

// getPolicy gets the appropriate rate limit policy.

func (rl *RateLimiter) getPolicy(r *http.Request, clientID string) *RateLimitPolicy {

	// Check endpoint-specific limits.

	endpoint := fmt.Sprintf("%s %s", r.Method, r.URL.Path)

	if policy, ok := rl.config.EndpointLimits[endpoint]; ok {

		return policy

	}

	// Check user-specific limits.

	if strings.HasPrefix(clientID, "user:") {

		userID := strings.TrimPrefix(clientID, "user:")

		if policy, ok := rl.config.UserLimits[userID]; ok {

			return policy

		}

	}

	// Check IP-specific limits.

	if strings.HasPrefix(clientID, "ip:") {

		ip := strings.TrimPrefix(clientID, "ip:")

		if policy, ok := rl.config.IPLimits[ip]; ok {

			return policy

		}

	}

	// Check policy-specific limits.

	if policyID := r.Header.Get("X-Policy-ID"); policyID != "" {

		if policy, ok := rl.config.PolicyLimits[policyID]; ok {

			return policy

		}

	}

	return rl.config.DefaultLimits

}

// isWhitelisted checks if client is whitelisted.

func (rl *RateLimiter) isWhitelisted(clientID string) bool {

	rl.mu.RLock()

	defer rl.mu.RUnlock()

	// Check exact match.

	if rl.whitelist[clientID] {

		return true

	}

	// Check IP range if applicable.

	if strings.HasPrefix(clientID, "ip:") {

		ip := strings.TrimPrefix(clientID, "ip:")

		for entry := range rl.whitelist {

			if strings.Contains(entry, "/") {

				// CIDR notation.

				_, ipnet, err := net.ParseCIDR(entry)

				if err == nil && ipnet.Contains(net.ParseIP(ip)) {

					return true

				}

			}

		}

	}

	return false

}

// isBlacklisted checks if client is blacklisted.

func (rl *RateLimiter) isBlacklisted(clientID string) bool {

	rl.mu.RLock()

	defer rl.mu.RUnlock()

	// Check exact match.

	if rl.blacklist[clientID] {

		return true

	}

	// Check IP range if applicable.

	if strings.HasPrefix(clientID, "ip:") {

		ip := strings.TrimPrefix(clientID, "ip:")

		for entry := range rl.blacklist {

			if strings.Contains(entry, "/") {

				// CIDR notation.

				_, ipnet, err := net.ParseCIDR(entry)

				if err == nil && ipnet.Contains(net.ParseIP(ip)) {

					return true

				}

			}

		}

	}

	return false

}

// hasBypassHeader checks if request has bypass header.

func (rl *RateLimiter) hasBypassHeader(r *http.Request) bool {

	for _, header := range rl.config.BypassHeaders {

		if r.Header.Get(header) != "" {

			return true

		}

	}

	return false

}

// SetResponseHeaders sets rate limit headers in response.

func (rl *RateLimiter) SetResponseHeaders(w http.ResponseWriter, result *RateLimitResult) {

	if !rl.config.ResponseHeaders {

		return

	}

	w.Header().Set("X-RateLimit-Limit", fmt.Sprintf("%d", result.Limit))

	w.Header().Set("X-RateLimit-Remaining", fmt.Sprintf("%d", result.Remaining))

	w.Header().Set("X-RateLimit-Reset", fmt.Sprintf("%d", result.Reset.Unix()))

	if !result.Allowed && result.RetryAfter > 0 {

		w.Header().Set("Retry-After", fmt.Sprintf("%d", int(result.RetryAfter.Seconds())))

	}

}

// periodicStatsReset periodically resets statistics.

func (rl *RateLimiter) periodicStatsReset() {

	ticker := time.NewTicker(24 * time.Hour)

	defer ticker.Stop()

	for range ticker.C {

		rl.stats.mu.Lock()

		rl.stats.TotalRequests = 0

		rl.stats.AllowedRequests = 0

		rl.stats.ThrottledRequests = 0

		rl.stats.BlockedRequests = 0

		rl.stats.ThrottlesByKey = make(map[string]int64)

		rl.stats.LastReset = time.Now()

		rl.stats.mu.Unlock()

	}

}

// GetStats returns rate limiting statistics.

func (rl *RateLimiter) GetStats() *RateLimitStats {

	rl.stats.mu.RLock()

	defer rl.stats.mu.RUnlock()

	// Return a copy of stats.

	return &RateLimitStats{

		TotalRequests: rl.stats.TotalRequests,

		AllowedRequests: rl.stats.AllowedRequests,

		ThrottledRequests: rl.stats.ThrottledRequests,

		BlockedRequests: rl.stats.BlockedRequests,

		CurrentActive: rl.stats.CurrentActive,

		ThrottlesByKey: rl.stats.ThrottlesByKey,

		LastReset: rl.stats.LastReset,
	}

}

// Close closes the rate limiter.

func (rl *RateLimiter) Close() error {

	if rl.distributedStore != nil {

		return rl.distributedStore.Close()

	}

	return nil

}

// Helper implementations.

// NewAdaptiveManager performs newadaptivemanager operation.

func NewAdaptiveManager(config *AdaptiveConfig, logger *logging.StructuredLogger) *AdaptiveManager {

	return &AdaptiveManager{

		config: config,

		logger: logger,

		metrics: &AdaptiveMetrics{

			CurrentLimit: config.MaxLimit,
		},
	}

}

// Start performs start operation.

func (am *AdaptiveManager) Start() {

	am.adjustTicker = time.NewTicker(am.config.AdjustInterval)

	go am.adjustLimits()

}

func (am *AdaptiveManager) adjustLimits() {

	for range am.adjustTicker.C {

		// Adjust limits based on metrics.

		am.mu.Lock()

		// Implementation would adjust limits based on latency and error rate.

		am.mu.Unlock()

	}

}

// NewDDoSProtector performs newddosprotector operation.

func NewDDoSProtector(config *DDoSProtectionConfig, logger *logging.StructuredLogger) *DDoSProtector {

	return &DDoSProtector{

		config: config,

		logger: logger,

		blockedIPs: make(map[string]time.Time),

		requestCounts: make(map[string]*RequestCounter),
	}

}

// Start performs start operation.

func (dp *DDoSProtector) Start() {

	ticker := time.NewTicker(dp.config.DetectionWindow)

	defer ticker.Stop()

	for range ticker.C {

		dp.detectAndBlock()

	}

}

// IsBlocked performs isblocked operation.

func (dp *DDoSProtector) IsBlocked(clientID string) bool {

	dp.mu.RLock()

	defer dp.mu.RUnlock()

	if expiry, ok := dp.blockedIPs[clientID]; ok {

		if time.Now().Before(expiry) {

			return true

		}

		// Remove expired block.

		delete(dp.blockedIPs, clientID)

	}

	return false

}

func (dp *DDoSProtector) detectAndBlock() {

	dp.mu.Lock()

	defer dp.mu.Unlock()

	// Implementation would detect DDoS patterns and block IPs.

}

// Redis store implementation.

// RedisStore represents a redisstore.

type RedisStore struct {
	client *redis.Client
}

// NewRedisStore performs newredisstore operation.

func NewRedisStore(config *RedisConfig) (*RedisStore, error) {

	client := redis.NewClient(&redis.Options{

		Addr: config.Addresses[0],

		Password: config.Password,

		DB: config.DB,

		PoolSize: config.PoolSize,

		MaxRetries: config.MaxRetries,

		ReadTimeout: config.ReadTimeout,

		WriteTimeout: config.WriteTimeout,
	})

	// Test connection.

	ctx, cancel := context.WithTimeout(context.Background(), 5*time.Second)

	defer cancel()

	if err := client.Ping(ctx).Err(); err != nil {

		return nil, fmt.Errorf("failed to connect to Redis: %w", err)

	}

	return &RedisStore{client: client}, nil

}

// Increment performs increment operation.

func (rs *RedisStore) Increment(ctx context.Context, key string, window time.Duration) (int64, error) {

	pipe := rs.client.Pipeline()

	incr := pipe.Incr(ctx, key)

	pipe.Expire(ctx, key, window)

	if _, err := pipe.Exec(ctx); err != nil {

		return 0, err

	}

	return incr.Val(), nil

}

// Get performs get operation.

func (rs *RedisStore) Get(ctx context.Context, key string) (int64, error) {

	val, err := rs.client.Get(ctx, key).Int64()

	if errors.Is(err, redis.Nil) {

		return 0, nil

	}

	return val, err

}

// Reset performs reset operation.

func (rs *RedisStore) Reset(ctx context.Context, key string) error {

	return rs.client.Del(ctx, key).Err()

}

// SetWithExpiry performs setwithexpiry operation.

func (rs *RedisStore) SetWithExpiry(ctx context.Context, key string, value int64, expiry time.Duration) error {

	return rs.client.Set(ctx, key, value, expiry).Err()

}

// Close performs close operation.

func (rs *RedisStore) Close() error {

	return rs.client.Close()

}

// Helper function.

func maxInt(a, b int) int {

	if a > b {

		return a

	}

	return b

}<|MERGE_RESOLUTION|>--- conflicted
+++ resolved
@@ -12,10 +12,6 @@
 	"time"
 
 	"github.com/redis/go-redis/v9"
-<<<<<<< HEAD
-	"github.com/thc1006/nephoran-intent-operator/pkg/logging"
-=======
->>>>>>> b3529b0b
 	"golang.org/x/time/rate"
 
 	"github.com/nephio-project/nephoran-intent-operator/pkg/logging"
@@ -810,13 +806,8 @@
 	if err != nil {
 
 		rl.logger.Error("failed to increment distributed counter",
-<<<<<<< HEAD
-			"key", key,
-			"error", err)
-=======
 
 			slog.String("key", key),
->>>>>>> b3529b0b
 
 			slog.String("error", err.Error()))
 
