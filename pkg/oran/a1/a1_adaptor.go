--- conflicted
+++ resolved
@@ -18,16 +18,9 @@
 
 	"sigs.k8s.io/controller-runtime/pkg/log"
 
-<<<<<<< HEAD
-	nephoranv1 "github.com/thc1006/nephoran-intent-operator/api/v1"
-	"github.com/thc1006/nephoran-intent-operator/pkg/llm"
-	"github.com/thc1006/nephoran-intent-operator/pkg/oran"
-	"github.com/thc1006/nephoran-intent-operator/pkg/shared"
-=======
 	nephoranv1 "github.com/nephio-project/nephoran-intent-operator/api/v1"
 	"github.com/nephio-project/nephoran-intent-operator/pkg/llm"
 	"github.com/nephio-project/nephoran-intent-operator/pkg/oran"
->>>>>>> b3529b0b
 )
 
 // A1PolicyType represents an A1 policy type.
@@ -165,48 +158,8 @@
 	RetryConfig *RetryConfig
 }
 
-<<<<<<< HEAD
-// convertLLMToSharedCircuitBreakerConfig converts llm.CircuitBreakerConfig to shared.CircuitBreakerConfig
-// This uses Go 1.24+ compatible type conversion patterns for maximum compatibility
-func convertLLMToSharedCircuitBreakerConfig(config *llm.CircuitBreakerConfig) *shared.CircuitBreakerConfig {
-	if config == nil {
-		return &shared.CircuitBreakerConfig{
-			FailureThreshold:    5,
-			FailureRate:         0.5,
-			MinimumRequestCount: 10,
-			Timeout:             30 * time.Second,
-			HalfOpenTimeout:     60 * time.Second,
-			SuccessThreshold:    3,
-			HalfOpenMaxRequests: 1,
-			ResetTimeout:        60 * time.Second,
-			SlidingWindowSize:   100,
-			EnableHealthCheck:   false,
-			HealthCheckInterval: 30 * time.Second,
-			HealthCheckTimeout:  10 * time.Second,
-		}
-	}
-	
-	return &shared.CircuitBreakerConfig{
-		FailureThreshold:    config.FailureThreshold,
-		FailureRate:         config.FailureRate,
-		MinimumRequestCount: config.MinimumRequestCount,
-		Timeout:             config.Timeout,
-		HalfOpenTimeout:     config.HalfOpenTimeout,
-		SuccessThreshold:    config.SuccessThreshold,
-		HalfOpenMaxRequests: config.HalfOpenMaxRequests,
-		ResetTimeout:        config.ResetTimeout,
-		SlidingWindowSize:   config.SlidingWindowSize,
-		EnableHealthCheck:   config.EnableHealthCheck,
-		HealthCheckInterval: config.HealthCheckInterval,
-		HealthCheckTimeout:  config.HealthCheckTimeout,
-	}
-}
-
-// SMOServiceRegistry represents the SMO service registry integration
-=======
 // SMOServiceRegistry represents the SMO service registry integration.
 
->>>>>>> b3529b0b
 type SMOServiceRegistry struct {
 	URL string
 
@@ -445,15 +398,9 @@
 
 	}
 
-<<<<<<< HEAD
-	// Create circuit breaker with Go 1.24+ type conversion
-	sharedConfig := convertLLMToSharedCircuitBreakerConfig(config.CircuitBreakerConfig)
-	circuitBreaker := llm.NewCircuitBreaker("a1-adaptor", sharedConfig)
-=======
 	// Create circuit breaker.
 
 	circuitBreaker := llm.NewCircuitBreaker("a1-adaptor", config.CircuitBreakerConfig)
->>>>>>> b3529b0b
 
 	return &A1Adaptor{
 
