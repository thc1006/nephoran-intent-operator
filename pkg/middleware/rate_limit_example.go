// Example usage of the rate limiter middleware.

// This file demonstrates how to use the IP-based rate limiter.

package middleware

import (
	"log/slog"
	"net/http"
	"os"
	"time"

	"github.com/gorilla/mux"
)

// ExampleRateLimiterUsage performs exampleratelimiterusage operation.

func ExampleRateLimiterUsage() {

	// Create logger.

	logger := slog.New(slog.NewJSONHandler(os.Stdout, &slog.HandlerOptions{Level: slog.LevelInfo}))

	// Configure rate limiter.

	config := RateLimiterConfig{

		QPS: 20, // Allow 20 requests per second per IP

		Burst: 40, // Allow burst of 40 requests

		CleanupInterval: 10 * time.Minute, // Clean up old IP entries every 10 minutes

		IPTimeout: 1 * time.Hour, // Remove IP entries after 1 hour of inactivity

	}

<<<<<<< HEAD
	// Create rate limiter
	rateLimiter := NewRateLimiter(&config, logger)
=======
	// Create rate limiter.

	rateLimiter := NewRateLimiter(config, logger)

>>>>>>> b3529b0b
	defer rateLimiter.Stop()

	// Create HTTP handler.

	handler := http.HandlerFunc(func(w http.ResponseWriter, r *http.Request) {

		w.WriteHeader(http.StatusOK)

		if _, err := w.Write([]byte("Hello, World!")); err != nil {

			logger.Error("Failed to write response", "error", err)

		}

	})

	// Apply rate limiting middleware.

	limitedHandler := rateLimiter.Middleware(handler)

	// Create router and add the rate-limited handler.

	router := mux.NewRouter()

	router.Handle("/api", limitedHandler).Methods("GET", "POST")

	// Security fix: Create HTTP server with proper timeouts (G114)
	server := &http.Server{
		Addr:         ":8080",
		Handler:      router,
		ReadTimeout:  15 * time.Second,
		WriteTimeout: 15 * time.Second,
		IdleTimeout:  60 * time.Second,
	}

	// Start server.

	if err := server.ListenAndServe(); err != nil {

		logger.Error("Server failed", "error", err)

	}

}

// ExamplePostOnlyRateLimiterUsage performs examplepostonlyratelimiterusage operation.

func ExamplePostOnlyRateLimiterUsage() {

	// Create logger.

	logger := slog.New(slog.NewJSONHandler(os.Stdout, &slog.HandlerOptions{Level: slog.LevelInfo}))

	// Configure rate limiter for POST requests only.

	config := RateLimiterConfig{

		QPS: 10, // Allow 10 POST requests per second per IP

		Burst: 20, // Allow burst of 20 POST requests

		CleanupInterval: 10 * time.Minute, // Clean up old IP entries every 10 minutes

		IPTimeout: 1 * time.Hour, // Remove IP entries after 1 hour of inactivity

	}

	// Create POST-only rate limiter.

	postRateLimiter := NewPostOnlyRateLimiter(config, logger)

	defer postRateLimiter.Stop()

	// Create HTTP handlers.

	postHandler := http.HandlerFunc(func(w http.ResponseWriter, r *http.Request) {

		w.WriteHeader(http.StatusOK)

		if _, err := w.Write([]byte("POST request processed")); err != nil {

			logger.Error("Failed to write POST response", "error", err)

		}

	})

	getHandler := http.HandlerFunc(func(w http.ResponseWriter, r *http.Request) {

		w.WriteHeader(http.StatusOK)

		if _, err := w.Write([]byte("GET request processed")); err != nil {

			logger.Error("Failed to write GET response", "error", err)

		}

	})

	// Create router.

	router := mux.NewRouter()

	// Apply POST-only rate limiting middleware to the entire router.

	router.Use(postRateLimiter.Middleware)

	// Add handlers - only POST requests will be rate limited.

	router.Handle("/api/data", postHandler).Methods("POST")

	router.Handle("/api/data", getHandler).Methods("GET")

	// Security fix: Create HTTP server with proper timeouts (G114)
	server := &http.Server{
		Addr:         ":8080",
		Handler:      router,
		ReadTimeout:  15 * time.Second,
		WriteTimeout: 15 * time.Second,
		IdleTimeout:  60 * time.Second,
	}

	// Start server.

	if err := server.ListenAndServe(); err != nil {

		logger.Error("Server failed", "error", err)

	}

}

/*

Rate Limiter Features:



1. IP-based Rate Limiting:

   - Each client IP address has its own rate limit bucket

   - Uses token bucket algorithm with configurable QPS and burst capacity



2. Memory Management:

   - Automatic cleanup of inactive IP entries to prevent memory leaks

   - Configurable cleanup interval and IP timeout



3. HTTP Headers:

   - Sets X-RateLimit-Limit header with the QPS limit

   - Sets X-RateLimit-Remaining header with approximate remaining tokens

   - Sets Retry-After header when rate limit is exceeded



4. Proxy Support:

   - Supports X-Forwarded-For header for load balancers

   - Supports X-Real-IP header for proxies

   - Supports CF-Connecting-IP header for Cloudflare

   - Falls back to RemoteAddr for direct connections



5. POST-only Filtering:

   - PostOnlyRateLimiter applies rate limiting only to POST requests

   - GET, HEAD, OPTIONS and other methods are not rate limited

   - Useful for protecting write operations while allowing read operations



6. Production Ready:

   - Thread-safe implementation using sync.Map

   - Comprehensive logging with structured logging (slog)

   - Graceful shutdown support

   - Statistics and monitoring support



Environment Variables (when integrated with LLM processor):

- RATE_LIMIT_ENABLED: Enable/disable rate limiting (default: true)

- RATE_LIMIT_QPS: Queries per second per IP (default: 20)

- RATE_LIMIT_BURST_TOKENS: Burst capacity per IP (default: 40)



Example Response Headers:

- X-RateLimit-Limit: 20

- X-RateLimit-Remaining: 15

- Retry-After: 1 (when rate limited)



HTTP Status Codes:

- 200: Request allowed

- 429: Too Many Requests (rate limited)

*/<|MERGE_RESOLUTION|>--- conflicted
+++ resolved
@@ -35,15 +35,10 @@
 
 	}
 
-<<<<<<< HEAD
-	// Create rate limiter
-	rateLimiter := NewRateLimiter(&config, logger)
-=======
 	// Create rate limiter.
 
 	rateLimiter := NewRateLimiter(config, logger)
 
->>>>>>> b3529b0b
 	defer rateLimiter.Stop()
 
 	// Create HTTP handler.
