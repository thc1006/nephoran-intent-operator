package testing

import (
	"context"
	"encoding/json"
	"fmt"
	"os"
	"path/filepath"
	"runtime"
	"strings"
	"sync"
	"testing"
	"time"

	"github.com/stretchr/testify/assert"
	"github.com/stretchr/testify/suite"
)

// Go124TestFramework provides enhanced testing capabilities using Go 1.24+ features.

type Go124TestFramework struct {
	t *testing.T

	suite *TestSuiteBase

	benchResults map[string]*BenchmarkResult

	testMetrics *TestMetrics

	configuration *TestConfiguration

	cleanup []func()

	mu sync.RWMutex
}

// TestSuiteBase provides a base test suite with Go 1.24+ enhancements.

type TestSuiteBase struct {
	suite.Suite

	Framework *Go124TestFramework

	// Performance tracking.

	startTime time.Time

	setupDuration time.Duration

	teardownDuration time.Duration

	// Resource management.

	tempDirs []string

	testContainers []TestContainer

	networkPorts []int

	// Test isolation.

	isolationLevel IsolationLevel

	resourceLimits *ResourceLimits

	// Enhanced assertions.

	assertionCount int

	failureReasons []string

	// Context management.

	rootContext context.Context

	testContexts map[string]context.Context

	mu sync.RWMutex
}

// BenchmarkResult stores comprehensive benchmark results.

type BenchmarkResult struct {
	Name string `json:"name"`

	Iterations int `json:"iterations"`

	NanosPerOp int64 `json:"nanos_per_op"`

	BytesPerOp int64 `json:"bytes_per_op"`

	AllocsPerOp int64 `json:"allocs_per_op"`

	MemoryUsage int64 `json:"memory_usage"`

	CPUTime time.Duration `json:"cpu_time"`

	WallTime time.Duration `json:"wall_time"`

	GoroutineCount int `json:"goroutine_count"`

	GCPauses []time.Duration `json:"gc_pauses"`

	CustomMetrics map[string]float64 `json:"custom_metrics"`

	Timestamp time.Time `json:"timestamp"`

	GoVersion string `json:"go_version"`

	OS string `json:"os"`

	Architecture string `json:"architecture"`
}

// TestMetrics tracks comprehensive test execution metrics.

type TestMetrics struct {
	TotalTests int `json:"total_tests"`

	PassedTests int `json:"passed_tests"`

	FailedTests int `json:"failed_tests"`

	SkippedTests int `json:"skipped_tests"`

	TotalDuration time.Duration `json:"total_duration"`

	AverageDuration time.Duration `json:"average_duration"`

	CoveragePercentage float64 `json:"coverage_percentage"`

	TestResults map[string]*TestResult `json:"test_results"`

	BenchmarkResults map[string]*BenchmarkResult `json:"benchmark_results"`

	MemoryProfile *MemoryProfile `json:"memory_profile"`

	CPUProfile *CPUProfile `json:"cpu_profile"`

	StartTime time.Time `json:"start_time"`

	EndTime time.Time `json:"end_time"`
}

// TestResult represents individual test execution results.

type TestResult struct {
	Name string `json:"name"`

	Status TestStatus `json:"status"`

	Duration time.Duration `json:"duration"`

	ErrorMessage string `json:"error_message,omitempty"`

	StackTrace string `json:"stack_trace,omitempty"`

	AssertionCount int `json:"assertion_count"`

	MemoryUsed int64 `json:"memory_used"`

	GoroutineCount int `json:"goroutine_count"`

	Timestamp time.Time `json:"timestamp"`
}

// TestConfiguration defines test execution parameters.

type TestConfiguration struct {
	Parallel bool `json:"parallel"`

	Timeout time.Duration `json:"timeout"`

	RetryCount int `json:"retry_count"`

	IsolationLevel IsolationLevel `json:"isolation_level"`

	ResourceLimits *ResourceLimits `json:"resource_limits"`

	EnableProfiling bool `json:"enable_profiling"`

	EnableCoverage bool `json:"enable_coverage"`

	ReportFormat ReportFormat `json:"report_format"`

	OutputDirectory string `json:"output_directory"`

	CustomTags map[string]string `json:"custom_tags"`
}

// TestStatus represents the status of a test.

type TestStatus string

const (

	// TestStatusPassed holds teststatuspassed value.

	TestStatusPassed TestStatus = "passed"

	// TestStatusFailed holds teststatusfailed value.

	TestStatusFailed TestStatus = "failed"

	// TestStatusSkipped holds teststatusskipped value.

	TestStatusSkipped TestStatus = "skipped"

	// TestStatusRunning holds teststatusrunning value.

	TestStatusRunning TestStatus = "running"
)

// IsolationLevel defines test isolation levels.

type IsolationLevel string

const (

	// IsolationNone holds isolationnone value.

	IsolationNone IsolationLevel = "none"

	// IsolationProcess holds isolationprocess value.

	IsolationProcess IsolationLevel = "process"

	// IsolationContainer holds isolationcontainer value.

	IsolationContainer IsolationLevel = "container"

	// IsolationNamespace holds isolationnamespace value.

	IsolationNamespace IsolationLevel = "namespace"
)

// ReportFormat defines output report formats.

type ReportFormat string

const (

	// ReportJSON holds reportjson value.

	ReportJSON ReportFormat = "json"

	// ReportXML holds reportxml value.

	ReportXML ReportFormat = "xml"

	// ReportHTML holds reporthtml value.

	ReportHTML ReportFormat = "html"

	// ReportMarkdown holds reportmarkdown value.

	ReportMarkdown ReportFormat = "markdown"
)

// ResourceLimits defines resource constraints for tests.

type ResourceLimits struct {
	MaxMemoryMB int64 `json:"max_memory_mb"`

	MaxCPUPercent float64 `json:"max_cpu_percent"`

	MaxDuration time.Duration `json:"max_duration"`

	MaxGoroutines int `json:"max_goroutines"`

	MaxFileHandles int `json:"max_file_handles"`
}

// MemoryProfile captures memory usage information.

type MemoryProfile struct {
	HeapAlloc uint64 `json:"heap_alloc"`

	HeapSys uint64 `json:"heap_sys"`

	HeapIdle uint64 `json:"heap_idle"`

	HeapInuse uint64 `json:"heap_inuse"`

	HeapReleased uint64 `json:"heap_released"`

	StackInuse uint64 `json:"stack_inuse"`

	StackSys uint64 `json:"stack_sys"`

	NumGC uint32 `json:"num_gc"`

	GCCPUFraction float64 `json:"gc_cpu_fraction"`

	LastGC time.Time `json:"last_gc"`
}

// CPUProfile captures CPU usage information.

type CPUProfile struct {
	UserTime time.Duration `json:"user_time"`

	SystemTime time.Duration `json:"system_time"`

	IdleTime time.Duration `json:"idle_time"`

	CPUPercent float64 `json:"cpu_percent"`

	NumCPU int `json:"num_cpu"`
}

// TestContainer represents a test container instance.

type TestContainer struct {
	ID string `json:"id"`

	Image string `json:"image"`

	Ports map[int]int `json:"ports"`

	Environment map[string]string `json:"environment"`

	Status string `json:"status"`

	StartTime time.Time `json:"start_time"`
}

// NewGo124TestFramework creates a new enhanced testing framework.

func NewGo124TestFramework(t *testing.T) *Go124TestFramework {

	framework := &Go124TestFramework{

		t: t,

		benchResults: make(map[string]*BenchmarkResult),

		testMetrics: &TestMetrics{

			TestResults: make(map[string]*TestResult),

			BenchmarkResults: make(map[string]*BenchmarkResult),

			StartTime: time.Now(),
		},

		configuration: &TestConfiguration{

			Parallel: false,

			Timeout: 5 * time.Minute,

			RetryCount: 0,

			IsolationLevel: IsolationNone,

			EnableProfiling: false,

			EnableCoverage: true,

			ReportFormat: ReportJSON,

			OutputDirectory: "./test-results",

			CustomTags: make(map[string]string),
		},

		cleanup: make([]func(), 0),
	}

	// Setup automatic cleanup.

	t.Cleanup(func() {

		framework.performCleanup()

	})

	return framework

}

// SetupSuite initializes the test suite with Go 1.24+ enhancements.

func (ts *TestSuiteBase) SetupSuite() {

	ts.startTime = time.Now()

	ts.tempDirs = make([]string, 0)

	ts.testContainers = make([]TestContainer, 0)

	ts.networkPorts = make([]int, 0)

	ts.testContexts = make(map[string]context.Context)

	ts.rootContext = context.Background()

	// Initialize framework.

	if ts.Framework == nil {

		ts.Framework = NewGo124TestFramework(ts.T())

	}

	// Setup resource monitoring.

	ts.Framework.startResourceMonitoring()

	setupStart := time.Now()
<<<<<<< HEAD
	// Note: suite.Suite doesn't have SetupSuite method, this is handled by TestSuiteBase
=======

	// Call the embedded suite's SetupSuite if it exists.

	if ts.Suite.T() != nil {

		// Use reflection to check if SetupSuite method exists and call it.

		// For now, just track the setup duration.

	}

>>>>>>> b3529b0b
	ts.setupDuration = time.Since(setupStart)

}

// TearDownSuite cleans up after test suite completion.

func (ts *TestSuiteBase) TearDownSuite() {

	teardownStart := time.Now()

	// Cleanup containers.

	for _, container := range ts.testContainers {

		ts.cleanupContainer(container)

	}

	// Cleanup temp directories.

	for _, dir := range ts.tempDirs {

		os.RemoveAll(dir)

	}

	// Release network ports.

	for _, port := range ts.networkPorts {

		ts.releasePort(port)

	}

	// Call the embedded suite's TearDownSuite if it exists.

	if ts.Suite.T() != nil {

		// Use reflection to check if TearDownSuite method exists and call it.

		// For now, just track the teardown duration.

	}

<<<<<<< HEAD
	// Note: suite.Suite doesn't have TearDownSuite method, this is handled by TestSuiteBase
=======
>>>>>>> b3529b0b
	ts.teardownDuration = time.Since(teardownStart)

	// Generate test report.

	if ts.Framework != nil {

		ts.Framework.generateReport()

	}

}

// EnhancedAssert provides enhanced assertion capabilities.

type EnhancedAssert struct {
	t *testing.T

	context string

	tags map[string]string
}

// NewEnhancedAssert creates an enhanced assertion helper.

func (fw *Go124TestFramework) NewEnhancedAssert(context string) *EnhancedAssert {

	return &EnhancedAssert{

		t: fw.t,

		context: context,

		tags: make(map[string]string),
	}

}

// WithTag adds a tag to the assertion.

func (ea *EnhancedAssert) WithTag(key, value string) *EnhancedAssert {

	ea.tags[key] = value

	return ea

}

// Equal performs enhanced equality assertion with detailed reporting.

func (ea *EnhancedAssert) Equal(expected, actual interface{}, msgAndArgs ...interface{}) bool {

	if !assert.Equal(ea.t, expected, actual, msgAndArgs...) {

		ea.t.Logf("Enhanced Assertion Failed in context: %s", ea.context)

		ea.t.Logf("Expected: %+v", expected)

		ea.t.Logf("Actual: %+v", actual)

		ea.t.Logf("Tags: %+v", ea.tags)

		return false

	}

	return true

}

// EventuallyWithContext performs assertion with timeout and context.

func (ea *EnhancedAssert) EventuallyWithContext(ctx context.Context, condition func() bool, timeout, tick time.Duration, msgAndArgs ...interface{}) bool {

	timer := time.NewTimer(timeout)

	defer timer.Stop()

	ticker := time.NewTicker(tick)

	defer ticker.Stop()

	for {

		select {

		case <-ctx.Done():

			ea.t.Logf("Context cancelled during EventuallyWithContext: %v", ctx.Err())

			return false

		case <-timer.C:

			ea.t.Logf("Timeout reached in EventuallyWithContext after %v", timeout)

			return false

		case <-ticker.C:

			if condition() {

				return true

			}

		}

	}

}

// BenchmarkWithMetrics performs enhanced benchmarking with detailed metrics.

func (fw *Go124TestFramework) BenchmarkWithMetrics(name string, benchFunc func(*testing.B)) *BenchmarkResult {

	// Capture initial state.

	var memStatsBefore runtime.MemStats

	runtime.GC()

	runtime.ReadMemStats(&memStatsBefore)

	goroutinesBefore := runtime.NumGoroutine()

	startTime := time.Now()

	// Run benchmark.

	result := testing.Benchmark(benchFunc)

	// Capture final state.

	endTime := time.Now()

	var memStatsAfter runtime.MemStats

	runtime.ReadMemStats(&memStatsAfter)

	goroutinesAfter := runtime.NumGoroutine()

	// Create enhanced result.

	benchResult := &BenchmarkResult{

		Name: name,

		Iterations: result.N,

		NanosPerOp: result.NsPerOp(),

		BytesPerOp: result.AllocedBytesPerOp(),

		AllocsPerOp: result.AllocsPerOp(),

		MemoryUsage: int64(memStatsAfter.HeapAlloc - memStatsBefore.HeapAlloc),

		WallTime: endTime.Sub(startTime),

		GoroutineCount: goroutinesAfter - goroutinesBefore,

		CustomMetrics: make(map[string]float64),

		Timestamp: startTime,

		GoVersion: runtime.Version(),

		OS: runtime.GOOS,

		Architecture: runtime.GOARCH,
	}

	// Store result.

	fw.mu.Lock()

	fw.benchResults[name] = benchResult

	fw.testMetrics.BenchmarkResults[name] = benchResult

	fw.mu.Unlock()

	return benchResult

}

// ParallelTest runs tests in parallel with enhanced coordination.

func (fw *Go124TestFramework) ParallelTest(testFunc func(*testing.T)) {

	fw.t.Parallel()

<<<<<<< HEAD
	// Setup parallel test context for potential future use
	_ = context.WithValue(
		context.WithValue(context.Background(), "test_parallel", true),
		"test_id", fw.generateTestID())
=======
	// Setup parallel test context (for potential future use).
	// Currently not used, but reserved for test coordination
	_ = context.WithValue(context.Background(), "test_parallel", true)
	_ = fw.generateTestID() // Generate test ID for tracking

	// Track parallel execution.
>>>>>>> b3529b0b

	fw.mu.Lock()

	fw.testMetrics.TotalTests++

	fw.mu.Unlock()

	start := time.Now()

	defer func() {

		duration := time.Since(start)

		fw.recordTestResult(fw.t.Name(), TestStatusPassed, duration, "")

	}()

	// Run test with enhanced error handling.

	func() {

		defer func() {

			if r := recover(); r != nil {

				fw.t.Errorf("Panic in parallel test: %v", r)

				fw.recordTestResult(fw.t.Name(), TestStatusFailed, time.Since(start), fmt.Sprintf("Panic: %v", r))

			}

		}()

		testFunc(fw.t)

	}()

}

// SubTest creates enhanced subtests with better isolation.

func (fw *Go124TestFramework) SubTest(name string, testFunc func(*testing.T)) bool {

	return fw.t.Run(name, func(subT *testing.T) {

		// Create sub-framework.

		subFramework := NewGo124TestFramework(subT)

		// Copy configuration.

		subFramework.configuration = fw.configuration

<<<<<<< HEAD
		// Setup subtest context for potential future use
		_ = context.WithValue(
			context.WithValue(context.Background(), "parent_test", fw.t.Name()),
			"subtest_name", name)
=======
		// Setup subtest context (for potential future use).
		// Currently not used, but reserved for test coordination
		_ = context.WithValue(context.Background(), "parent_test", fw.t.Name())
		_ = name // Acknowledge name parameter
>>>>>>> b3529b0b

		start := time.Now()

		defer func() {

			duration := time.Since(start)

			subFramework.recordTestResult(name, TestStatusPassed, duration, "")

		}()

		// Run subtest with enhanced error handling.

		func() {

			defer func() {

				if r := recover(); r != nil {

					subT.Errorf("Panic in subtest %s: %v", name, r)

					subFramework.recordTestResult(name, TestStatusFailed, time.Since(start), fmt.Sprintf("Panic: %v", r))

				}

			}()

			testFunc(subT)

		}()

	})

}

// TableTest performs table-driven testing with enhanced reporting.

func (fw *Go124TestFramework) TableTest(name string, testCases []TestCase, testFunc func(*testing.T, TestCase)) {

	for i, tc := range testCases {

		testName := fmt.Sprintf("%s/%d-%s", name, i, tc.Name)

		fw.SubTest(testName, func(t *testing.T) {

			start := time.Now()

			defer func() {

				if r := recover(); r != nil {

					t.Errorf("Panic in table test case %s: %v", tc.Name, r)

					fw.recordTestResult(testName, TestStatusFailed, time.Since(start), fmt.Sprintf("Panic: %v", r))

				}

			}()

			testFunc(t, tc)

		})

	}

}

// TestCase represents a table-driven test case.

type TestCase struct {
	Name string `json:"name"`

	Input interface{} `json:"input"`

	Expected interface{} `json:"expected"`

	ShouldError bool `json:"should_error"`

	Tags map[string]string `json:"tags"`

	Setup func(*testing.T) `json:"-"`

	Teardown func(*testing.T) `json:"-"`

	Metadata map[string]interface{} `json:"metadata"`
}

// Helper methods for resource management.

// CreateTempDir performs createtempdir operation.

func (fw *Go124TestFramework) CreateTempDir(prefix string) (string, error) {

	dir, err := os.MkdirTemp("", prefix)

	if err != nil {

		return "", err

	}

	fw.mu.Lock()

	fw.cleanup = append(fw.cleanup, func() { os.RemoveAll(dir) })

	fw.mu.Unlock()

	return dir, nil

}

// WriteTestFile performs writetestfile operation.

func (fw *Go124TestFramework) WriteTestFile(dir, filename string, content []byte) error {

	filePath := filepath.Join(dir, filename)

	return os.WriteFile(filePath, content, 0o640)

}

func (fw *Go124TestFramework) startResourceMonitoring() {

	go func() {

		ticker := time.NewTicker(1 * time.Second)

		defer ticker.Stop()

		for {

			select {

			case <-ticker.C:

				fw.collectMetrics()
<<<<<<< HEAD
			case <-func() <-chan time.Time {
				if deadline, ok := fw.t.Deadline(); ok {
					return time.After(time.Until(deadline))
				}
				return make(chan time.Time) // never fires if no deadline
			}():
				return
=======

			default:

				// Check if test deadline is approaching.

				if deadline, ok := fw.t.Deadline(); ok && time.Until(deadline) < 5*time.Second {

					return

				}

				time.Sleep(100 * time.Millisecond)

>>>>>>> b3529b0b
			}

		}

	}()

}

func (fw *Go124TestFramework) collectMetrics() {

	var memStats runtime.MemStats

	runtime.ReadMemStats(&memStats)

	fw.mu.Lock()

	defer fw.mu.Unlock()

	if fw.testMetrics.MemoryProfile == nil {

		fw.testMetrics.MemoryProfile = &MemoryProfile{}

	}

	fw.testMetrics.MemoryProfile.HeapAlloc = memStats.HeapAlloc

	fw.testMetrics.MemoryProfile.HeapSys = memStats.HeapSys

	fw.testMetrics.MemoryProfile.HeapIdle = memStats.HeapIdle

	fw.testMetrics.MemoryProfile.HeapInuse = memStats.HeapInuse

	fw.testMetrics.MemoryProfile.NumGC = memStats.NumGC

	fw.testMetrics.MemoryProfile.GCCPUFraction = memStats.GCCPUFraction

	fw.testMetrics.MemoryProfile.LastGC = time.Unix(0, int64(memStats.LastGC))

}

func (fw *Go124TestFramework) recordTestResult(name string, status TestStatus, duration time.Duration, errorMsg string) {

	fw.mu.Lock()

	defer fw.mu.Unlock()

	result := &TestResult{

		Name: name,

		Status: status,

		Duration: duration,

		ErrorMessage: errorMsg,

		AssertionCount: 0, // Could be tracked if needed

		MemoryUsed: 0, // Could be calculated

		GoroutineCount: runtime.NumGoroutine(),

		Timestamp: time.Now(),
	}

	fw.testMetrics.TestResults[name] = result

	switch status {

	case TestStatusPassed:

		fw.testMetrics.PassedTests++

	case TestStatusFailed:

		fw.testMetrics.FailedTests++

	case TestStatusSkipped:

		fw.testMetrics.SkippedTests++

	}

}

func (fw *Go124TestFramework) generateTestID() string {

	return fmt.Sprintf("test_%d_%d", time.Now().UnixNano(), runtime.NumGoroutine())

}

func (fw *Go124TestFramework) performCleanup() {

	fw.mu.Lock()

	cleanup := fw.cleanup

	fw.mu.Unlock()

	for _, cleanupFunc := range cleanup {

		func() {

			defer func() {

				if r := recover(); r != nil {

					fw.t.Logf("Panic during cleanup: %v", r)

				}

			}()

			cleanupFunc()

		}()

	}

}

func (fw *Go124TestFramework) generateReport() {

	fw.mu.Lock()

	defer fw.mu.Unlock()

	fw.testMetrics.EndTime = time.Now()

	fw.testMetrics.TotalDuration = fw.testMetrics.EndTime.Sub(fw.testMetrics.StartTime)

	if fw.testMetrics.TotalTests > 0 {

		fw.testMetrics.AverageDuration = fw.testMetrics.TotalDuration / time.Duration(fw.testMetrics.TotalTests)

	}

	// Create output directory.

	if err := os.MkdirAll(fw.configuration.OutputDirectory, 0o755); err != nil {

		fw.t.Logf("Failed to create output directory: %v", err)

		return

	}

	// Generate report based on format.

	switch fw.configuration.ReportFormat {

	case ReportJSON:

		fw.generateJSONReport()

	case ReportHTML:

		fw.generateHTMLReport()

	case ReportMarkdown:

		fw.generateMarkdownReport()

	}

}

func (fw *Go124TestFramework) generateJSONReport() {

	reportPath := filepath.Join(fw.configuration.OutputDirectory, "test-report.json")

	data, err := json.MarshalIndent(fw.testMetrics, "", "  ")

	if err != nil {

		fw.t.Logf("Failed to marshal test metrics: %v", err)

		return

	}

	if err := os.WriteFile(reportPath, data, 0o640); err != nil {

		fw.t.Logf("Failed to write JSON report: %v", err)

		return

	}

	fw.t.Logf("Test report generated: %s", reportPath)

}

func (fw *Go124TestFramework) generateHTMLReport() {

	// HTML report generation would go here.

	fw.t.Logf("HTML report generation not implemented yet")

}

func (fw *Go124TestFramework) generateMarkdownReport() {

	reportPath := filepath.Join(fw.configuration.OutputDirectory, "test-report.md")

	var sb strings.Builder

	sb.WriteString("# Test Report\n\n")

	sb.WriteString(fmt.Sprintf("**Generated:** %s\n", time.Now().Format(time.RFC3339)))

	sb.WriteString(fmt.Sprintf("**Go Version:** %s\n", runtime.Version()))

	sb.WriteString(fmt.Sprintf("**OS/Arch:** %s/%s\n\n", runtime.GOOS, runtime.GOARCH))

	sb.WriteString("## Summary\n\n")

	sb.WriteString(fmt.Sprintf("- **Total Tests:** %d\n", fw.testMetrics.TotalTests))

	sb.WriteString(fmt.Sprintf("- **Passed:** %d\n", fw.testMetrics.PassedTests))

	sb.WriteString(fmt.Sprintf("- **Failed:** %d\n", fw.testMetrics.FailedTests))

	sb.WriteString(fmt.Sprintf("- **Skipped:** %d\n", fw.testMetrics.SkippedTests))

	sb.WriteString(fmt.Sprintf("- **Total Duration:** %v\n", fw.testMetrics.TotalDuration))

	sb.WriteString(fmt.Sprintf("- **Average Duration:** %v\n\n", fw.testMetrics.AverageDuration))

	if len(fw.testMetrics.BenchmarkResults) > 0 {

		sb.WriteString("## Benchmark Results\n\n")

		sb.WriteString("| Test | Iterations | ns/op | B/op | allocs/op |\n")

		sb.WriteString("|------|------------|-------|------|----------|\n")

		for name, result := range fw.testMetrics.BenchmarkResults {

			sb.WriteString(fmt.Sprintf("| %s | %d | %d | %d | %d |\n",

				name, result.Iterations, result.NanosPerOp, result.BytesPerOp, result.AllocsPerOp))

		}

		sb.WriteString("\n")

	}

	if err := os.WriteFile(reportPath, []byte(sb.String()), 0o640); err != nil {

		fw.t.Logf("Failed to write Markdown report: %v", err)

		return

	}

	fw.t.Logf("Test report generated: %s", reportPath)

}

// Helper methods for test suite.

func (ts *TestSuiteBase) cleanupContainer(container TestContainer) {

	// Container cleanup logic would go here.

	ts.T().Logf("Cleaning up container: %s", container.ID)

}

func (ts *TestSuiteBase) releasePort(port int) {

	// Port release logic would go here.

	ts.T().Logf("Releasing port: %d", port)

}<|MERGE_RESOLUTION|>--- conflicted
+++ resolved
@@ -409,9 +409,6 @@
 	ts.Framework.startResourceMonitoring()
 
 	setupStart := time.Now()
-<<<<<<< HEAD
-	// Note: suite.Suite doesn't have SetupSuite method, this is handled by TestSuiteBase
-=======
 
 	// Call the embedded suite's SetupSuite if it exists.
 
@@ -423,7 +420,6 @@
 
 	}
 
->>>>>>> b3529b0b
 	ts.setupDuration = time.Since(setupStart)
 
 }
@@ -468,10 +464,6 @@
 
 	}
 
-<<<<<<< HEAD
-	// Note: suite.Suite doesn't have TearDownSuite method, this is handled by TestSuiteBase
-=======
->>>>>>> b3529b0b
 	ts.teardownDuration = time.Since(teardownStart)
 
 	// Generate test report.
@@ -664,19 +656,12 @@
 
 	fw.t.Parallel()
 
-<<<<<<< HEAD
-	// Setup parallel test context for potential future use
-	_ = context.WithValue(
-		context.WithValue(context.Background(), "test_parallel", true),
-		"test_id", fw.generateTestID())
-=======
 	// Setup parallel test context (for potential future use).
 	// Currently not used, but reserved for test coordination
 	_ = context.WithValue(context.Background(), "test_parallel", true)
 	_ = fw.generateTestID() // Generate test ID for tracking
 
 	// Track parallel execution.
->>>>>>> b3529b0b
 
 	fw.mu.Lock()
 
@@ -730,17 +715,10 @@
 
 		subFramework.configuration = fw.configuration
 
-<<<<<<< HEAD
-		// Setup subtest context for potential future use
-		_ = context.WithValue(
-			context.WithValue(context.Background(), "parent_test", fw.t.Name()),
-			"subtest_name", name)
-=======
 		// Setup subtest context (for potential future use).
 		// Currently not used, but reserved for test coordination
 		_ = context.WithValue(context.Background(), "parent_test", fw.t.Name())
 		_ = name // Acknowledge name parameter
->>>>>>> b3529b0b
 
 		start := time.Now()
 
@@ -877,290 +855,280 @@
 			case <-ticker.C:
 
 				fw.collectMetrics()
-<<<<<<< HEAD
-			case <-func() <-chan time.Time {
-				if deadline, ok := fw.t.Deadline(); ok {
-					return time.After(time.Until(deadline))
+
+			default:
+
+				// Check if test deadline is approaching.
+
+				if deadline, ok := fw.t.Deadline(); ok && time.Until(deadline) < 5*time.Second {
+
+					return
+
 				}
-				return make(chan time.Time) // never fires if no deadline
-			}():
-				return
-=======
-
-			default:
-
-				// Check if test deadline is approaching.
-
-				if deadline, ok := fw.t.Deadline(); ok && time.Until(deadline) < 5*time.Second {
-
-					return
+
+				time.Sleep(100 * time.Millisecond)
+
+			}
+
+		}
+
+	}()
+
+}
+
+func (fw *Go124TestFramework) collectMetrics() {
+
+	var memStats runtime.MemStats
+
+	runtime.ReadMemStats(&memStats)
+
+	fw.mu.Lock()
+
+	defer fw.mu.Unlock()
+
+	if fw.testMetrics.MemoryProfile == nil {
+
+		fw.testMetrics.MemoryProfile = &MemoryProfile{}
+
+	}
+
+	fw.testMetrics.MemoryProfile.HeapAlloc = memStats.HeapAlloc
+
+	fw.testMetrics.MemoryProfile.HeapSys = memStats.HeapSys
+
+	fw.testMetrics.MemoryProfile.HeapIdle = memStats.HeapIdle
+
+	fw.testMetrics.MemoryProfile.HeapInuse = memStats.HeapInuse
+
+	fw.testMetrics.MemoryProfile.NumGC = memStats.NumGC
+
+	fw.testMetrics.MemoryProfile.GCCPUFraction = memStats.GCCPUFraction
+
+	fw.testMetrics.MemoryProfile.LastGC = time.Unix(0, int64(memStats.LastGC))
+
+}
+
+func (fw *Go124TestFramework) recordTestResult(name string, status TestStatus, duration time.Duration, errorMsg string) {
+
+	fw.mu.Lock()
+
+	defer fw.mu.Unlock()
+
+	result := &TestResult{
+
+		Name: name,
+
+		Status: status,
+
+		Duration: duration,
+
+		ErrorMessage: errorMsg,
+
+		AssertionCount: 0, // Could be tracked if needed
+
+		MemoryUsed: 0, // Could be calculated
+
+		GoroutineCount: runtime.NumGoroutine(),
+
+		Timestamp: time.Now(),
+	}
+
+	fw.testMetrics.TestResults[name] = result
+
+	switch status {
+
+	case TestStatusPassed:
+
+		fw.testMetrics.PassedTests++
+
+	case TestStatusFailed:
+
+		fw.testMetrics.FailedTests++
+
+	case TestStatusSkipped:
+
+		fw.testMetrics.SkippedTests++
+
+	}
+
+}
+
+func (fw *Go124TestFramework) generateTestID() string {
+
+	return fmt.Sprintf("test_%d_%d", time.Now().UnixNano(), runtime.NumGoroutine())
+
+}
+
+func (fw *Go124TestFramework) performCleanup() {
+
+	fw.mu.Lock()
+
+	cleanup := fw.cleanup
+
+	fw.mu.Unlock()
+
+	for _, cleanupFunc := range cleanup {
+
+		func() {
+
+			defer func() {
+
+				if r := recover(); r != nil {
+
+					fw.t.Logf("Panic during cleanup: %v", r)
 
 				}
 
-				time.Sleep(100 * time.Millisecond)
-
->>>>>>> b3529b0b
-			}
+			}()
+
+			cleanupFunc()
+
+		}()
+
+	}
+
+}
+
+func (fw *Go124TestFramework) generateReport() {
+
+	fw.mu.Lock()
+
+	defer fw.mu.Unlock()
+
+	fw.testMetrics.EndTime = time.Now()
+
+	fw.testMetrics.TotalDuration = fw.testMetrics.EndTime.Sub(fw.testMetrics.StartTime)
+
+	if fw.testMetrics.TotalTests > 0 {
+
+		fw.testMetrics.AverageDuration = fw.testMetrics.TotalDuration / time.Duration(fw.testMetrics.TotalTests)
+
+	}
+
+	// Create output directory.
+
+	if err := os.MkdirAll(fw.configuration.OutputDirectory, 0o755); err != nil {
+
+		fw.t.Logf("Failed to create output directory: %v", err)
+
+		return
+
+	}
+
+	// Generate report based on format.
+
+	switch fw.configuration.ReportFormat {
+
+	case ReportJSON:
+
+		fw.generateJSONReport()
+
+	case ReportHTML:
+
+		fw.generateHTMLReport()
+
+	case ReportMarkdown:
+
+		fw.generateMarkdownReport()
+
+	}
+
+}
+
+func (fw *Go124TestFramework) generateJSONReport() {
+
+	reportPath := filepath.Join(fw.configuration.OutputDirectory, "test-report.json")
+
+	data, err := json.MarshalIndent(fw.testMetrics, "", "  ")
+
+	if err != nil {
+
+		fw.t.Logf("Failed to marshal test metrics: %v", err)
+
+		return
+
+	}
+
+	if err := os.WriteFile(reportPath, data, 0o640); err != nil {
+
+		fw.t.Logf("Failed to write JSON report: %v", err)
+
+		return
+
+	}
+
+	fw.t.Logf("Test report generated: %s", reportPath)
+
+}
+
+func (fw *Go124TestFramework) generateHTMLReport() {
+
+	// HTML report generation would go here.
+
+	fw.t.Logf("HTML report generation not implemented yet")
+
+}
+
+func (fw *Go124TestFramework) generateMarkdownReport() {
+
+	reportPath := filepath.Join(fw.configuration.OutputDirectory, "test-report.md")
+
+	var sb strings.Builder
+
+	sb.WriteString("# Test Report\n\n")
+
+	sb.WriteString(fmt.Sprintf("**Generated:** %s\n", time.Now().Format(time.RFC3339)))
+
+	sb.WriteString(fmt.Sprintf("**Go Version:** %s\n", runtime.Version()))
+
+	sb.WriteString(fmt.Sprintf("**OS/Arch:** %s/%s\n\n", runtime.GOOS, runtime.GOARCH))
+
+	sb.WriteString("## Summary\n\n")
+
+	sb.WriteString(fmt.Sprintf("- **Total Tests:** %d\n", fw.testMetrics.TotalTests))
+
+	sb.WriteString(fmt.Sprintf("- **Passed:** %d\n", fw.testMetrics.PassedTests))
+
+	sb.WriteString(fmt.Sprintf("- **Failed:** %d\n", fw.testMetrics.FailedTests))
+
+	sb.WriteString(fmt.Sprintf("- **Skipped:** %d\n", fw.testMetrics.SkippedTests))
+
+	sb.WriteString(fmt.Sprintf("- **Total Duration:** %v\n", fw.testMetrics.TotalDuration))
+
+	sb.WriteString(fmt.Sprintf("- **Average Duration:** %v\n\n", fw.testMetrics.AverageDuration))
+
+	if len(fw.testMetrics.BenchmarkResults) > 0 {
+
+		sb.WriteString("## Benchmark Results\n\n")
+
+		sb.WriteString("| Test | Iterations | ns/op | B/op | allocs/op |\n")
+
+		sb.WriteString("|------|------------|-------|------|----------|\n")
+
+		for name, result := range fw.testMetrics.BenchmarkResults {
+
+			sb.WriteString(fmt.Sprintf("| %s | %d | %d | %d | %d |\n",
+
+				name, result.Iterations, result.NanosPerOp, result.BytesPerOp, result.AllocsPerOp))
 
 		}
 
-	}()
-
-}
-
-func (fw *Go124TestFramework) collectMetrics() {
-
-	var memStats runtime.MemStats
-
-	runtime.ReadMemStats(&memStats)
-
-	fw.mu.Lock()
-
-	defer fw.mu.Unlock()
-
-	if fw.testMetrics.MemoryProfile == nil {
-
-		fw.testMetrics.MemoryProfile = &MemoryProfile{}
-
-	}
-
-	fw.testMetrics.MemoryProfile.HeapAlloc = memStats.HeapAlloc
-
-	fw.testMetrics.MemoryProfile.HeapSys = memStats.HeapSys
-
-	fw.testMetrics.MemoryProfile.HeapIdle = memStats.HeapIdle
-
-	fw.testMetrics.MemoryProfile.HeapInuse = memStats.HeapInuse
-
-	fw.testMetrics.MemoryProfile.NumGC = memStats.NumGC
-
-	fw.testMetrics.MemoryProfile.GCCPUFraction = memStats.GCCPUFraction
-
-	fw.testMetrics.MemoryProfile.LastGC = time.Unix(0, int64(memStats.LastGC))
-
-}
-
-func (fw *Go124TestFramework) recordTestResult(name string, status TestStatus, duration time.Duration, errorMsg string) {
-
-	fw.mu.Lock()
-
-	defer fw.mu.Unlock()
-
-	result := &TestResult{
-
-		Name: name,
-
-		Status: status,
-
-		Duration: duration,
-
-		ErrorMessage: errorMsg,
-
-		AssertionCount: 0, // Could be tracked if needed
-
-		MemoryUsed: 0, // Could be calculated
-
-		GoroutineCount: runtime.NumGoroutine(),
-
-		Timestamp: time.Now(),
-	}
-
-	fw.testMetrics.TestResults[name] = result
-
-	switch status {
-
-	case TestStatusPassed:
-
-		fw.testMetrics.PassedTests++
-
-	case TestStatusFailed:
-
-		fw.testMetrics.FailedTests++
-
-	case TestStatusSkipped:
-
-		fw.testMetrics.SkippedTests++
-
-	}
-
-}
-
-func (fw *Go124TestFramework) generateTestID() string {
-
-	return fmt.Sprintf("test_%d_%d", time.Now().UnixNano(), runtime.NumGoroutine())
-
-}
-
-func (fw *Go124TestFramework) performCleanup() {
-
-	fw.mu.Lock()
-
-	cleanup := fw.cleanup
-
-	fw.mu.Unlock()
-
-	for _, cleanupFunc := range cleanup {
-
-		func() {
-
-			defer func() {
-
-				if r := recover(); r != nil {
-
-					fw.t.Logf("Panic during cleanup: %v", r)
-
-				}
-
-			}()
-
-			cleanupFunc()
-
-		}()
-
-	}
-
-}
-
-func (fw *Go124TestFramework) generateReport() {
-
-	fw.mu.Lock()
-
-	defer fw.mu.Unlock()
-
-	fw.testMetrics.EndTime = time.Now()
-
-	fw.testMetrics.TotalDuration = fw.testMetrics.EndTime.Sub(fw.testMetrics.StartTime)
-
-	if fw.testMetrics.TotalTests > 0 {
-
-		fw.testMetrics.AverageDuration = fw.testMetrics.TotalDuration / time.Duration(fw.testMetrics.TotalTests)
-
-	}
-
-	// Create output directory.
-
-	if err := os.MkdirAll(fw.configuration.OutputDirectory, 0o755); err != nil {
-
-		fw.t.Logf("Failed to create output directory: %v", err)
+		sb.WriteString("\n")
+
+	}
+
+	if err := os.WriteFile(reportPath, []byte(sb.String()), 0o640); err != nil {
+
+		fw.t.Logf("Failed to write Markdown report: %v", err)
 
 		return
 
 	}
 
-	// Generate report based on format.
-
-	switch fw.configuration.ReportFormat {
-
-	case ReportJSON:
-
-		fw.generateJSONReport()
-
-	case ReportHTML:
-
-		fw.generateHTMLReport()
-
-	case ReportMarkdown:
-
-		fw.generateMarkdownReport()
-
-	}
-
-}
-
-func (fw *Go124TestFramework) generateJSONReport() {
-
-	reportPath := filepath.Join(fw.configuration.OutputDirectory, "test-report.json")
-
-	data, err := json.MarshalIndent(fw.testMetrics, "", "  ")
-
-	if err != nil {
-
-		fw.t.Logf("Failed to marshal test metrics: %v", err)
-
-		return
-
-	}
-
-	if err := os.WriteFile(reportPath, data, 0o640); err != nil {
-
-		fw.t.Logf("Failed to write JSON report: %v", err)
-
-		return
-
-	}
-
 	fw.t.Logf("Test report generated: %s", reportPath)
 
 }
 
-func (fw *Go124TestFramework) generateHTMLReport() {
-
-	// HTML report generation would go here.
-
-	fw.t.Logf("HTML report generation not implemented yet")
-
-}
-
-func (fw *Go124TestFramework) generateMarkdownReport() {
-
-	reportPath := filepath.Join(fw.configuration.OutputDirectory, "test-report.md")
-
-	var sb strings.Builder
-
-	sb.WriteString("# Test Report\n\n")
-
-	sb.WriteString(fmt.Sprintf("**Generated:** %s\n", time.Now().Format(time.RFC3339)))
-
-	sb.WriteString(fmt.Sprintf("**Go Version:** %s\n", runtime.Version()))
-
-	sb.WriteString(fmt.Sprintf("**OS/Arch:** %s/%s\n\n", runtime.GOOS, runtime.GOARCH))
-
-	sb.WriteString("## Summary\n\n")
-
-	sb.WriteString(fmt.Sprintf("- **Total Tests:** %d\n", fw.testMetrics.TotalTests))
-
-	sb.WriteString(fmt.Sprintf("- **Passed:** %d\n", fw.testMetrics.PassedTests))
-
-	sb.WriteString(fmt.Sprintf("- **Failed:** %d\n", fw.testMetrics.FailedTests))
-
-	sb.WriteString(fmt.Sprintf("- **Skipped:** %d\n", fw.testMetrics.SkippedTests))
-
-	sb.WriteString(fmt.Sprintf("- **Total Duration:** %v\n", fw.testMetrics.TotalDuration))
-
-	sb.WriteString(fmt.Sprintf("- **Average Duration:** %v\n\n", fw.testMetrics.AverageDuration))
-
-	if len(fw.testMetrics.BenchmarkResults) > 0 {
-
-		sb.WriteString("## Benchmark Results\n\n")
-
-		sb.WriteString("| Test | Iterations | ns/op | B/op | allocs/op |\n")
-
-		sb.WriteString("|------|------------|-------|------|----------|\n")
-
-		for name, result := range fw.testMetrics.BenchmarkResults {
-
-			sb.WriteString(fmt.Sprintf("| %s | %d | %d | %d | %d |\n",
-
-				name, result.Iterations, result.NanosPerOp, result.BytesPerOp, result.AllocsPerOp))
-
-		}
-
-		sb.WriteString("\n")
-
-	}
-
-	if err := os.WriteFile(reportPath, []byte(sb.String()), 0o640); err != nil {
-
-		fw.t.Logf("Failed to write Markdown report: %v", err)
-
-		return
-
-	}
-
-	fw.t.Logf("Test report generated: %s", reportPath)
-
-}
-
 // Helper methods for test suite.
 
 func (ts *TestSuiteBase) cleanupContainer(container TestContainer) {
