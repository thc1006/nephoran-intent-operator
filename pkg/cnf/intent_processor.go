--- conflicted
+++ resolved
@@ -45,25 +45,13 @@
 	"sigs.k8s.io/controller-runtime/pkg/client"
 	"sigs.k8s.io/controller-runtime/pkg/log"
 
-<<<<<<< HEAD
-	nephoranv1 "github.com/thc1006/nephoran-intent-operator/api/v1"
-	"github.com/thc1006/nephoran-intent-operator/pkg/llm"
-	"github.com/thc1006/nephoran-intent-operator/pkg/rag"
-=======
 	nephoranv1 "github.com/nephio-project/nephoran-intent-operator/api/v1"
 	"github.com/nephio-project/nephoran-intent-operator/pkg/llm"
->>>>>>> b3529b0b
 )
 
 // CNFIntentProcessor processes natural language intents for CNF deployment.
 
 type CNFIntentProcessor struct {
-<<<<<<< HEAD
-	Client           client.Client
-	LLMProcessor     llm.Processor
-	RAGService       rag.Service
-	KnowledgeBase    *CNFKnowledgeBase
-=======
 	Client client.Client
 
 	LLMProcessor llm.Processor
@@ -72,7 +60,6 @@
 
 	KnowledgeBase *CNFKnowledgeBase
 
->>>>>>> b3529b0b
 	TemplateRegistry *CNFTemplateRegistry
 
 	Config *CNFIntentProcessorConfig
@@ -241,14 +228,6 @@
 // CNFIntentContext holds context information for intent processing.
 
 type CNFIntentContext struct {
-<<<<<<< HEAD
-	Intent              string
-	RequestID           string
-	UserID              string
-	Namespace           string
-	TargetCluster       string
-	Priority            nephoranv1.NetworkPriority
-=======
 	Intent string
 
 	RequestID string
@@ -261,7 +240,6 @@
 
 	Priority nephoranv1.Priority
 
->>>>>>> b3529b0b
 	ProcessingStartTime time.Time
 
 	RAGContext map[string]interface{}
@@ -291,10 +269,6 @@
 	UseHybridSearch bool
 }
 
-<<<<<<< HEAD
-// NewCNFIntentProcessor creates a new CNF intent processor
-func NewCNFIntentProcessor(client client.Client, llmProcessor llm.Processor, ragService rag.Service) *CNFIntentProcessor {
-=======
 // RAGResponse represents a response from the RAG service.
 
 type RAGResponse struct {
@@ -318,7 +292,6 @@
 
 func NewCNFIntentProcessor(client client.Client, llmProcessor llm.Processor, ragService *RAGService) *CNFIntentProcessor {
 
->>>>>>> b3529b0b
 	processor := &CNFIntentProcessor{
 
 		Client: client,
@@ -338,18 +311,12 @@
 			EnableCostEstimation: true,
 
 			EnableTimelineEstimation: true,
-<<<<<<< HEAD
-			DefaultStrategy:          "Helm",
-			EnableValidation:         true,
-			MaxRetries:               3,
-=======
 
 			DefaultStrategy: nephoranv1.DeploymentStrategyHelm,
 
 			EnableValidation: true,
 
 			MaxRetries: 3,
->>>>>>> b3529b0b
 		},
 	}
 
@@ -764,12 +731,87 @@
 func (p *CNFIntentProcessor) extractCNFDeploymentSpecs(ctx context.Context, intentContext *CNFIntentContext) (*nephoranv1.CNFIntentProcessingResult, error) {
 
 	result := &nephoranv1.CNFIntentProcessingResult{
-<<<<<<< HEAD
+
 		DetectedFunctions: []nephoranv1.CNFFunction{},
-		CNFDeployments:    []nephoranv1.CNFDeploymentIntent{},
-		Warnings:          []string{},
-		Errors:            []string{},
-=======
+
+		CNFDeployments: []nephoranv1.CNFDeploymentIntent{},
+
+		EstimatedResources: runtime.RawExtension{},
+
+		Warnings: []string{},
+
+		Errors: []string{},
+	}
+
+	if intentContext.LLMResponse == nil {
+
+		return result, fmt.Errorf("no LLM response available")
+
+	}
+
+	// Parse LLM response.
+
+	var llmResult map[string]interface{}
+
+	if err := json.Unmarshal([]byte(intentContext.LLMResponse.ProcessedParameters), &llmResult); err != nil {
+
+		// Fallback to pattern matching if JSON parsing fails.
+
+		return p.extractUsingPatterns(intentContext.Intent), nil
+
+	}
+
+	// Extract CNF functions.
+
+	if functions, ok := llmResult["cnf_functions"].([]interface{}); ok {
+
+		for _, f := range functions {
+
+			if funcStr, ok := f.(string); ok {
+
+				if cnfFunc := p.mapToCNFFunction(funcStr); cnfFunc != "" {
+
+					result.DetectedFunctions = append(result.DetectedFunctions, cnfFunc)
+
+				}
+
+			}
+
+		}
+
+	}
+
+	// Extract deployment specifications for each function.
+
+	for _, function := range result.DetectedFunctions {
+
+		cnfDeployment := p.createCNFDeploymentIntent(function, llmResult, intentContext)
+
+		result.CNFDeployments = append(result.CNFDeployments, cnfDeployment)
+
+	}
+
+	// Extract recommended strategy.
+
+	if strategy, ok := llmResult["deployment_strategy"].(string); ok {
+
+		result.RecommendedStrategy = p.mapToDeploymentStrategy(strategy)
+
+	} else {
+
+		result.RecommendedStrategy = p.Config.DefaultStrategy
+
+	}
+
+	return result, nil
+
+}
+
+// extractUsingPatterns extracts CNF specs using pattern matching (fallback).
+
+func (p *CNFIntentProcessor) extractUsingPatterns(intent string) *nephoranv1.CNFIntentProcessingResult {
+
+	result := &nephoranv1.CNFIntentProcessingResult{
 
 		DetectedFunctions: []nephoranv1.CNFFunction{},
 
@@ -777,93 +819,6 @@
 
 		EstimatedResources: runtime.RawExtension{},
 
-		Warnings: []string{},
-
-		Errors: []string{},
->>>>>>> b3529b0b
-	}
-
-	if intentContext.LLMResponse == nil {
-
-		return result, fmt.Errorf("no LLM response available")
-
-	}
-
-	// Parse LLM response.
-
-	var llmResult map[string]interface{}
-
-	if err := json.Unmarshal([]byte(intentContext.LLMResponse.ProcessedParameters), &llmResult); err != nil {
-
-		// Fallback to pattern matching if JSON parsing fails.
-
-		return p.extractUsingPatterns(intentContext.Intent), nil
-
-	}
-
-	// Extract CNF functions.
-
-	if functions, ok := llmResult["cnf_functions"].([]interface{}); ok {
-
-		for _, f := range functions {
-
-			if funcStr, ok := f.(string); ok {
-
-				if cnfFunc := p.mapToCNFFunction(funcStr); cnfFunc != "" {
-
-					result.DetectedFunctions = append(result.DetectedFunctions, cnfFunc)
-
-				}
-
-			}
-
-		}
-
-	}
-
-	// Extract deployment specifications for each function.
-
-	for _, function := range result.DetectedFunctions {
-
-		cnfDeployment := p.createCNFDeploymentIntent(function, llmResult, intentContext)
-
-		result.CNFDeployments = append(result.CNFDeployments, cnfDeployment)
-
-	}
-
-	// Extract recommended strategy.
-
-	if strategy, ok := llmResult["deployment_strategy"].(string); ok {
-
-		result.RecommendedStrategy = p.mapToDeploymentStrategy(strategy)
-
-	} else {
-
-		result.RecommendedStrategy = p.Config.DefaultStrategy
-
-	}
-
-	return result, nil
-
-}
-
-// extractUsingPatterns extracts CNF specs using pattern matching (fallback).
-
-func (p *CNFIntentProcessor) extractUsingPatterns(intent string) *nephoranv1.CNFIntentProcessingResult {
-
-	result := &nephoranv1.CNFIntentProcessingResult{
-<<<<<<< HEAD
-		DetectedFunctions:   []nephoranv1.CNFFunction{},
-		CNFDeployments:      []nephoranv1.CNFDeploymentIntent{},
-=======
-
-		DetectedFunctions: []nephoranv1.CNFFunction{},
-
-		CNFDeployments: []nephoranv1.CNFDeploymentIntent{},
-
-		EstimatedResources: runtime.RawExtension{},
-
->>>>>>> b3529b0b
 		RecommendedStrategy: p.Config.DefaultStrategy,
 
 		ConfidenceScore: 0.5, // Lower confidence for pattern matching
@@ -984,12 +939,6 @@
 func (p *CNFIntentProcessor) mapToDeploymentStrategy(strategy string) nephoranv1.DeploymentStrategy {
 
 	mappings := map[string]nephoranv1.DeploymentStrategy{
-<<<<<<< HEAD
-		"helm":     "Helm",
-		"operator": "Operator",
-		"direct":   "Direct",
-		"gitops":   "GitOps",
-=======
 
 		"helm": nephoranv1.DeploymentStrategyHelm,
 
@@ -998,7 +947,6 @@
 		"direct": nephoranv1.DeploymentStrategyDirect,
 
 		"gitops": nephoranv1.DeploymentStrategyGitOps,
->>>>>>> b3529b0b
 	}
 
 	if strategy, exists := mappings[strings.ToLower(strategy)]; exists {
@@ -1426,15 +1374,6 @@
 
 	}
 
-<<<<<<< HEAD
-	// Convert map to RawExtension
-	resourcesBytes, _ := json.Marshal(map[string]interface{}{
-		"total_cpu":              totalCPU,
-		"total_memory":           totalMemory,
-		"estimated_monthly_cost": totalCost,
-	})
-	result.EstimatedResources = runtime.RawExtension{Raw: resourcesBytes}
-=======
 	resourceData := map[string]interface{}{
 
 		"total_cpu": totalCPU,
@@ -1452,7 +1391,6 @@
 
 	result.EstimatedResources = runtime.RawExtension{Raw: resourceDataBytes}
 
->>>>>>> b3529b0b
 	result.EstimatedCost = totalCost
 
 }
