/*

Copyright 2025.



Licensed under the Apache License, Version 2.0 (the "License");

you may not use this file except in compliance with the License.

You may obtain a copy of the License at



    http://www.apache.org/licenses/LICENSE-2.0



Unless required by applicable law or agreed to in writing, software

distributed under the License is distributed on an "AS IS" BASIS,

WITHOUT WARRANTIES OR CONDITIONS OF ANY KIND, either express or implied.

See the License for the specific language governing permissions and

limitations under the License.

*/

package cnf

import (
	"context"
	"encoding/json"
	"fmt"
	"strings"
	"time"

	"helm.sh/helm/v3/pkg/action"
	"helm.sh/helm/v3/pkg/chart/loader"
	"helm.sh/helm/v3/pkg/cli"
	"k8s.io/apimachinery/pkg/api/errors"
	"k8s.io/apimachinery/pkg/runtime"
	"k8s.io/client-go/tools/record"
	"sigs.k8s.io/controller-runtime/pkg/client"
	"sigs.k8s.io/controller-runtime/pkg/log"

<<<<<<< HEAD
	nephoranv1 "github.com/thc1006/nephoran-intent-operator/api/v1"
	"github.com/thc1006/nephoran-intent-operator/pkg/git"
	"github.com/thc1006/nephoran-intent-operator/pkg/monitoring"
	"github.com/thc1006/nephoran-intent-operator/pkg/nephio"
	"github.com/thc1006/nephoran-intent-operator/pkg/oran"
=======
	nephoranv1 "github.com/nephio-project/nephoran-intent-operator/api/v1"
	"github.com/nephio-project/nephoran-intent-operator/pkg/git"
	"github.com/nephio-project/nephoran-intent-operator/pkg/oran"
>>>>>>> b3529b0b
)

const (

	// CNFOrchestratorFinalizer holds cnforchestratorfinalizer value.

	CNFOrchestratorFinalizer = "cnfdeployment.nephoran.com/finalizer"

	// Default timeout values.

	DefaultCNFDeployTimeout = 10 * time.Minute

	// DefaultCNFDeleteTimeout holds defaultcnfdeletetimeout value.

	DefaultCNFDeleteTimeout = 5 * time.Minute

	// DefaultHealthCheckTimeout holds defaulthealthchecktimeout value.

	DefaultHealthCheckTimeout = 2 * time.Minute

	// Chart repository defaults.

	Default5GCoreChartsRepo = "https://charts.5g-core.io"

	// DefaultORANChartsRepo holds defaultoranchartsrepo value.

	DefaultORANChartsRepo = "https://charts.o-ran.io"

	// DefaultEdgeChartsRepo holds defaultedgechartsrepo value.

	DefaultEdgeChartsRepo = "https://charts.edge.io"

	// Events.

	EventCNFDeploymentStarted = "CNFDeploymentStarted"

	// EventCNFDeploymentCompleted holds eventcnfdeploymentcompleted value.

	EventCNFDeploymentCompleted = "CNFDeploymentCompleted"

	// EventCNFDeploymentFailed holds eventcnfdeploymentfailed value.

	EventCNFDeploymentFailed = "CNFDeploymentFailed"

	// EventCNFScalingStarted holds eventcnfscalingstarted value.

	EventCNFScalingStarted = "CNFScalingStarted"

	// EventCNFScalingCompleted holds eventcnfscalingcompleted value.

	EventCNFScalingCompleted = "CNFScalingCompleted"

	// EventCNFHealthCheckFailed holds eventcnfhealthcheckfailed value.

	EventCNFHealthCheckFailed = "CNFHealthCheckFailed"
)

// PackageGeneratorInterface defines the interface for CNF package generation.

type PackageGeneratorInterface interface {
	GenerateCNFPackage(cnf *nephoranv1.CNFDeployment, config map[string]interface{}) ([]byte, error)
}

// MetricsCollectorInterface defines the interface for metrics collection.

type MetricsCollectorInterface interface {
	RecordCNFDeployment(function nephoranv1.CNFFunction, duration time.Duration)

	RecordCNFDeletion(function nephoranv1.CNFFunction, duration time.Duration)

	RecordCNFHealthCheck(function nephoranv1.CNFFunction, status string)
}

// CNFOrchestrator manages the lifecycle of Cloud Native Functions.

type CNFOrchestrator struct {
	client.Client

	Scheme *runtime.Scheme

	Recorder record.EventRecorder

	PackageGenerator PackageGeneratorInterface

	GitClient git.ClientInterface

	MetricsCollector MetricsCollectorInterface

	ORANClient *oran.Client

	HelmSettings *cli.EnvSettings

	// Configuration.

	Config *CNFOrchestratorConfig

	// Chart repositories.

	ChartRepositories map[nephoranv1.CNFType]string

	// Template registry.

	TemplateRegistry *CNFTemplateRegistry
}

// CNFOrchestratorConfig holds configuration for the CNF orchestrator.

type CNFOrchestratorConfig struct {
	DefaultNamespace string

	EnableServiceMesh bool

	ServiceMeshType string

	EnableMonitoring bool

	MonitoringNamespace string

	EnableBackup bool

	BackupStorage string

	GitRepoURL string

	GitBranch string

	GitDeployPath string

	HelmTimeout time.Duration

	MaxConcurrentDeploys int
}

// CNFTemplateRegistry manages CNF deployment templates.

type CNFTemplateRegistry struct {
	Templates map[nephoranv1.CNFFunction]*CNFTemplate
}

// CNFTemplate defines a deployment template for a specific CNF function.

type CNFTemplate struct {
	Function nephoranv1.CNFFunction

	ChartReference ChartReference

	DefaultValues map[string]interface{}

	RequiredConfigs []string

	Dependencies []nephoranv1.CNFFunction

	Interfaces []InterfaceSpec

	HealthChecks []HealthCheckSpec

	MonitoringSpecs []MonitoringSpec
}

// ChartReference specifies Helm chart information.

type ChartReference struct {
	Repository string

	ChartName string

	ChartVersion string

	Values map[string]interface{}
}

// InterfaceSpec defines network interface specifications.

type InterfaceSpec struct {
	Name string

	Type string // N1, N2, N3, N4, N6, SBI, etc.

	Protocol []string

	Port int32

	Mandatory bool

	Dependencies []string
}

// HealthCheckSpec defines health check specifications.

type HealthCheckSpec struct {
	Name string

	Type string // HTTP, TCP, gRPC

	Path string

	Port int32

	Interval time.Duration

	Timeout time.Duration

	Retries int32

	InitialDelay time.Duration
}

// MonitoringSpec defines monitoring specifications.

type MonitoringSpec struct {
	MetricName string

	MetricType string

	Path string

	Port int32

	AlertRules []AlertRule
}

// AlertRule defines alerting rule.

type AlertRule struct {
	Name string

	Expression string

	Duration time.Duration

	Severity string

	Description string
}

// DeploymentResult represents the result of a CNF deployment.

type DeploymentResult struct {
	Success bool

	ReleaseName string

	Namespace string

	ServiceEndpoints []nephoranv1.ServiceEndpoint

	ResourceStatus map[string]string

	Errors []string

	Duration time.Duration
}

// NewCNFOrchestrator creates a new CNF orchestrator instance.

func NewCNFOrchestrator(client client.Client, scheme *runtime.Scheme, recorder record.EventRecorder) *CNFOrchestrator {

	orchestrator := &CNFOrchestrator{

		Client: client,

		Scheme: scheme,

		Recorder: recorder,

		Config: &CNFOrchestratorConfig{

			DefaultNamespace: "default",

			EnableServiceMesh: true,

			ServiceMeshType: "istio",

			EnableMonitoring: true,

			MonitoringNamespace: "monitoring",

			EnableBackup: true,

			BackupStorage: "s3",

			HelmTimeout: DefaultCNFDeployTimeout,

			MaxConcurrentDeploys: 5,
		},

		ChartRepositories: map[nephoranv1.CNFType]string{

			nephoranv1.CNF5GCore: Default5GCoreChartsRepo,

			nephoranv1.CNFORAN: DefaultORANChartsRepo,

			nephoranv1.CNFEdge: DefaultEdgeChartsRepo,
		},

		HelmSettings: cli.New(),
	}

	orchestrator.initializeTemplateRegistry()

	return orchestrator

}

// DeployRequest represents a CNF deployment request.

type DeployRequest struct {
	CNFDeployment *nephoranv1.CNFDeployment

	NetworkIntent *nephoranv1.NetworkIntent

	Context context.Context

	ProcessingPhase string
}

// Deploy orchestrates the deployment of a CNF.

func (c *CNFOrchestrator) Deploy(ctx context.Context, req *DeployRequest) (*DeploymentResult, error) {

	logger := log.FromContext(ctx)

	logger.Info("Starting CNF deployment", "cnf", req.CNFDeployment.Name, "function", req.CNFDeployment.Spec.Function)

	// Record deployment start event.

	c.Recorder.Event(req.CNFDeployment, "Normal", EventCNFDeploymentStarted,

		fmt.Sprintf("Starting deployment of %s CNF", req.CNFDeployment.Spec.Function))

	startTime := time.Now()

	result := &DeploymentResult{}

	// Validate deployment request.

	if err := c.validateDeploymentRequest(req); err != nil {

		return nil, fmt.Errorf("deployment validation failed: %w", err)

	}

	// Get CNF template.

	template, err := c.getCNFTemplate(req.CNFDeployment.Spec.Function)

	if err != nil {

		return nil, fmt.Errorf("failed to get CNF template: %w", err)

	}

	// Check dependencies.

	if err := c.checkDependencies(ctx, req.CNFDeployment, template); err != nil {

		return nil, fmt.Errorf("dependency check failed: %w", err)

	}

	// Prepare deployment configuration.

	config, err := c.prepareDeploymentConfig(req.CNFDeployment, template)

	if err != nil {

		return nil, fmt.Errorf("failed to prepare deployment config: %w", err)

	}

	// Deploy based on strategy.

	switch req.CNFDeployment.Spec.DeploymentStrategy {
<<<<<<< HEAD
	case "Helm":
		result, err = c.deployViaHelm(ctx, req.CNFDeployment, config)
	case "Operator":
		result, err = c.deployViaOperator(ctx, req.CNFDeployment, config)
	case "GitOps":
		result, err = c.deployViaGitOps(ctx, req.CNFDeployment, config)
	case "Direct":
=======

	case nephoranv1.CNFDeploymentStrategyHelm:

		result, err = c.deployViaHelm(ctx, req.CNFDeployment, config)

	case nephoranv1.CNFDeploymentStrategyOperator:

		result, err = c.deployViaOperator(ctx, req.CNFDeployment, config)

	case nephoranv1.CNFDeploymentStrategyGitOps:

		result, err = c.deployViaGitOps(ctx, req.CNFDeployment, config)

	case nephoranv1.CNFDeploymentStrategyDirect:

>>>>>>> b3529b0b
		result, err = c.deployDirect(ctx, req.CNFDeployment, config)

	default:

		return nil, fmt.Errorf("unsupported deployment strategy: %s", req.CNFDeployment.Spec.DeploymentStrategy)

	}

	if err != nil {

		c.Recorder.Event(req.CNFDeployment, "Warning", EventCNFDeploymentFailed,

			fmt.Sprintf("CNF deployment failed: %v", err))

		return result, err

	}

	// Configure service mesh if enabled.

	if req.CNFDeployment.Spec.ServiceMesh != nil && req.CNFDeployment.Spec.ServiceMesh.Enabled {

		if err := c.configureServiceMesh(ctx, req.CNFDeployment, result); err != nil {

			logger.Error(err, "Failed to configure service mesh")

			// Don't fail deployment, just log the error.

		}

	}

	// Setup monitoring.

	if req.CNFDeployment.Spec.Monitoring != nil && req.CNFDeployment.Spec.Monitoring.Enabled {

		if err := c.setupMonitoring(ctx, req.CNFDeployment, template); err != nil {

			logger.Error(err, "Failed to setup monitoring")

			// Don't fail deployment, just log the error.

		}

	}

	// Configure auto-scaling.

	if req.CNFDeployment.Spec.AutoScaling != nil && req.CNFDeployment.Spec.AutoScaling.Enabled {

		if err := c.configureAutoScaling(ctx, req.CNFDeployment); err != nil {

			logger.Error(err, "Failed to configure auto-scaling")

			// Don't fail deployment, just log the error.

		}

	}

	// Perform health checks.

	if err := c.performHealthChecks(ctx, req.CNFDeployment, template); err != nil {

		logger.Error(err, "Health checks failed")

		c.Recorder.Event(req.CNFDeployment, "Warning", EventCNFHealthCheckFailed,

			fmt.Sprintf("Health checks failed: %v", err))

	}

	result.Duration = time.Since(startTime)

	result.Success = true

	// Record successful deployment.

	c.Recorder.Event(req.CNFDeployment, "Normal", EventCNFDeploymentCompleted,

		fmt.Sprintf("CNF deployment completed successfully in %v", result.Duration))

<<<<<<< HEAD
	// Update metrics (placeholder - method would be implemented in monitoring package)
	if c.MetricsCollector != nil {
		// c.MetricsCollector.RecordCNFDeployment(req.CNFDeployment.Spec.Function, result.Duration)
=======
	// Update metrics.

	if c.MetricsCollector != nil {

		c.MetricsCollector.RecordCNFDeployment(req.CNFDeployment.Spec.Function, result.Duration)

>>>>>>> b3529b0b
	}

	logger.Info("CNF deployment completed successfully",

		"cnf", req.CNFDeployment.Name,

		"function", req.CNFDeployment.Spec.Function,

		"duration", result.Duration)

	return result, nil

}

// validateDeploymentRequest validates the deployment request.

func (c *CNFOrchestrator) validateDeploymentRequest(req *DeployRequest) error {

	if req.CNFDeployment == nil {

		return fmt.Errorf("CNF deployment is required")

	}

	if err := req.CNFDeployment.ValidateCNFDeployment(); err != nil {

		return fmt.Errorf("CNF deployment validation failed: %w", err)

	}

	// Validate strategy-specific requirements.

	switch req.CNFDeployment.Spec.DeploymentStrategy {
<<<<<<< HEAD
	case "Helm":
=======

	case nephoranv1.CNFDeploymentStrategyHelm:

>>>>>>> b3529b0b
		if req.CNFDeployment.Spec.Helm == nil {

			return fmt.Errorf("helm configuration is required for Helm deployment strategy")

		}
<<<<<<< HEAD
	case "Operator":
=======

	case nephoranv1.CNFDeploymentStrategyOperator:

>>>>>>> b3529b0b
		if req.CNFDeployment.Spec.Operator == nil {

			return fmt.Errorf("operator configuration is required for Operator deployment strategy")

		}

	}

	return nil

}

// getCNFTemplate retrieves the deployment template for a CNF function.

func (c *CNFOrchestrator) getCNFTemplate(function nephoranv1.CNFFunction) (*CNFTemplate, error) {

	if c.TemplateRegistry == nil {

		return nil, fmt.Errorf("template registry not initialized")

	}

	template, exists := c.TemplateRegistry.Templates[function]

	if !exists {

		return nil, fmt.Errorf("no template found for CNF function: %s", function)

	}

	return template, nil

}

// checkDependencies checks if required dependencies are deployed.

func (c *CNFOrchestrator) checkDependencies(ctx context.Context, cnf *nephoranv1.CNFDeployment, template *CNFTemplate) error {

	if len(template.Dependencies) == 0 {

		return nil

	}

	logger := log.FromContext(ctx)

	logger.Info("Checking CNF dependencies", "dependencies", template.Dependencies)

	for _, dep := range template.Dependencies {

		// Check if dependency is deployed in the same namespace.

		dependencyList := &nephoranv1.CNFDeploymentList{}

		listOpts := []client.ListOption{

			client.InNamespace(cnf.Namespace),

			client.MatchingFields{"spec.function": string(dep)},
		}

		if err := c.List(ctx, dependencyList, listOpts...); err != nil {

			return fmt.Errorf("failed to check dependency %s: %w", dep, err)

		}

		found := false

		for _, depCNF := range dependencyList.Items {

			if depCNF.Status.Phase == "Running" {

				found = true

				break

			}

		}

		if !found {

			return fmt.Errorf("required dependency %s is not deployed or not running", dep)

		}

	}

	return nil

}

// prepareDeploymentConfig prepares the deployment configuration.

func (c *CNFOrchestrator) prepareDeploymentConfig(cnf *nephoranv1.CNFDeployment, template *CNFTemplate) (map[string]interface{}, error) {

	config := make(map[string]interface{})

	// Start with template default values.

	for k, v := range template.DefaultValues {

		config[k] = v

	}

	// Apply CNF-specific configuration.

	if cnf.Spec.Configuration.Raw != nil {

		var cnfConfig map[string]interface{}

		if err := json.Unmarshal(cnf.Spec.Configuration.Raw, &cnfConfig); err != nil {

			return nil, fmt.Errorf("failed to unmarshal CNF configuration: %w", err)

		}

		for k, v := range cnfConfig {

			config[k] = v

		}

	}

	// Set resource requirements.

	config["resources"] = map[string]interface{}{

		"requests": map[string]interface{}{

			"cpu": cnf.Spec.Resources.CPU.String(),

			"memory": cnf.Spec.Resources.Memory.String(),
		},

		"limits": map[string]interface{}{

			"cpu": cnf.Spec.Resources.CPU.String(),

			"memory": cnf.Spec.Resources.Memory.String(),
		},
	}

	// Override limits if specified.

	if cnf.Spec.Resources.MaxCPU != nil {

		limits := config["resources"].(map[string]interface{})["limits"].(map[string]interface{})

		limits["cpu"] = cnf.Spec.Resources.MaxCPU.String()

	}

	if cnf.Spec.Resources.MaxMemory != nil {

		limits := config["resources"].(map[string]interface{})["limits"].(map[string]interface{})

		limits["memory"] = cnf.Spec.Resources.MaxMemory.String()

	}

	// Set replica count.

	config["replicaCount"] = cnf.Spec.Replicas

	// Configure storage if specified.

	if cnf.Spec.Resources.Storage != nil {

		config["persistence"] = map[string]interface{}{

			"enabled": true,

			"size": cnf.Spec.Resources.Storage.String(),
		}

	}

	// Configure DPDK if specified.

	if cnf.Spec.Resources.DPDK != nil && cnf.Spec.Resources.DPDK.Enabled {

		config["dpdk"] = map[string]interface{}{

			"enabled": true,

			"cores": cnf.Spec.Resources.DPDK.Cores,

			"memory": cnf.Spec.Resources.DPDK.Memory,

			"driver": cnf.Spec.Resources.DPDK.Driver,
		}

	}

	// Configure hugepages if specified.

	if cnf.Spec.Resources.Hugepages != nil {

		config["hugepages"] = cnf.Spec.Resources.Hugepages

	}

	return config, nil

}

// deployViaHelm deploys CNF using Helm charts.

func (c *CNFOrchestrator) deployViaHelm(ctx context.Context, cnf *nephoranv1.CNFDeployment, config map[string]interface{}) (*DeploymentResult, error) {

	logger := log.FromContext(ctx)

	logger.Info("Deploying CNF via Helm", "cnf", cnf.Name, "chart", cnf.Spec.Helm.ChartName)

	// Prepare Helm configuration.

	actionConfig := new(action.Configuration)

	if err := actionConfig.Init(c.HelmSettings.RESTClientGetter(), cnf.Namespace, "memory", func(format string, v ...interface{}) {

		logger.Info(fmt.Sprintf(format, v...))

	}); err != nil {

		return nil, fmt.Errorf("failed to initialize Helm action config: %w", err)

	}

	// Determine release name.

	releaseName := cnf.Spec.Helm.ReleaseName

	if releaseName == "" {

		releaseName = fmt.Sprintf("%s-%s", strings.ToLower(string(cnf.Spec.Function)), cnf.Name)

	}

	// Install or upgrade the chart.

	installAction := action.NewInstall(actionConfig)

	installAction.ReleaseName = releaseName

	installAction.Namespace = cnf.Namespace

	installAction.CreateNamespace = true

	installAction.Timeout = c.Config.HelmTimeout

	// Load chart.

	chart, err := loader.LoadDir(cnf.Spec.Helm.ChartName) // This would need proper chart loading

	if err != nil {

		return nil, fmt.Errorf("failed to load Helm chart: %w", err)

	}

	// Merge values.

	values := config

	if cnf.Spec.Helm.Values.Raw != nil {

		var helmValues map[string]interface{}

		if err := json.Unmarshal(cnf.Spec.Helm.Values.Raw, &helmValues); err != nil {

			return nil, fmt.Errorf("failed to unmarshal Helm values: %w", err)

		}

		for k, v := range helmValues {

			values[k] = v

		}

	}

	// Install the release.

	release, err := installAction.Run(chart, values)

	if err != nil {

		return nil, fmt.Errorf("failed to install Helm chart: %w", err)

	}

	result := &DeploymentResult{

		Success: true,

		ReleaseName: release.Name,

		Namespace: release.Namespace,
	}

	return result, nil

}

// deployViaOperator deploys CNF using Kubernetes operators.

func (c *CNFOrchestrator) deployViaOperator(ctx context.Context, cnf *nephoranv1.CNFDeployment, config map[string]interface{}) (*DeploymentResult, error) {

	logger := log.FromContext(ctx)

	logger.Info("Deploying CNF via Operator", "cnf", cnf.Name, "operator", cnf.Spec.Operator.Name)

<<<<<<< HEAD
	// Create the custom resource for the operator (placeholder)
	// This would require proper unmarshaling to a client.Object type
	logger.Info("Operator deployment not fully implemented", "operator", cnf.Spec.Operator.Name)
	// Implementation would unmarshal to specific CRD types and apply them
=======
	// Create the custom resource for the operator.

	var crMap map[string]interface{}

	if err := json.Unmarshal(cnf.Spec.Operator.CustomResource.Raw, &crMap); err != nil {

		return nil, fmt.Errorf("failed to unmarshal custom resource: %w", err)

	}
>>>>>>> b3529b0b

	// For now, skip custom resource creation as we need proper type conversion.

	// TODO: Implement proper custom resource creation with typed objects.

	logger.Info("Custom resource creation skipped - requires proper type conversion")

	result := &DeploymentResult{

		Success: true,

		Namespace: cnf.Namespace,
	}

	return result, nil

}

// deployViaGitOps deploys CNF using GitOps workflow.

func (c *CNFOrchestrator) deployViaGitOps(ctx context.Context, cnf *nephoranv1.CNFDeployment, config map[string]interface{}) (*DeploymentResult, error) {

	logger := log.FromContext(ctx)

	logger.Info("Deploying CNF via GitOps", "cnf", cnf.Name)

	if c.PackageGenerator == nil {

		return nil, fmt.Errorf("package generator not configured")

	}

	if c.GitClient == nil {

		return nil, fmt.Errorf("git client not configured")

	}

<<<<<<< HEAD
	// Generate Nephio package (placeholder)
	logger.Info("GitOps deployment not fully implemented", "cnf", cnf.Name)
	// Implementation would generate Kpt packages and commit to Git
	commitHash := "placeholder-commit"
=======
	// Generate Nephio package.

	packageData, err := c.generateCNFPackage(cnf, config)

	if err != nil {

		return nil, fmt.Errorf("failed to generate CNF package: %w", err)

	}

	// Commit to Git repository.

	commitMsg := fmt.Sprintf("Deploy %s CNF: %s", cnf.Spec.Function, cnf.Name)

	commitHash, err := c.commitPackage(ctx, packageData, commitMsg)

	if err != nil {

		return nil, fmt.Errorf("failed to commit CNF package: %w", err)

	}
>>>>>>> b3529b0b

	result := &DeploymentResult{

		Success: true,

		Namespace: cnf.Namespace,

		ResourceStatus: map[string]string{

			"gitCommit": commitHash,
		},
	}

	return result, nil

}

// deployDirect deploys CNF using direct Kubernetes manifests.

func (c *CNFOrchestrator) deployDirect(ctx context.Context, cnf *nephoranv1.CNFDeployment, config map[string]interface{}) (*DeploymentResult, error) {

	logger := log.FromContext(ctx)

	logger.Info("Deploying CNF directly", "cnf", cnf.Name)

	// Generate Kubernetes manifests.

	manifests, err := c.generateDirectManifests(cnf, config)

	if err != nil {

		return nil, fmt.Errorf("failed to generate manifests: %w", err)

	}

<<<<<<< HEAD
	// Apply manifests (placeholder)
	for _, manifest := range manifests {
		if err := c.Create(ctx, manifest); err != nil && !errors.IsAlreadyExists(err) {
=======
	// Apply manifests.

	for _, manifest := range manifests {

		if err := c.applyManifest(ctx, manifest); err != nil {

>>>>>>> b3529b0b
			return nil, fmt.Errorf("failed to apply manifest: %w", err)

		}

	}

	result := &DeploymentResult{

		Success: true,

		Namespace: cnf.Namespace,
	}

	return result, nil

}

// generateDirectManifests generates Kubernetes manifests for direct deployment.

func (c *CNFOrchestrator) generateDirectManifests(cnf *nephoranv1.CNFDeployment, config map[string]interface{}) ([]client.Object, error) {

	// This would contain logic to generate appropriate Kubernetes resources.

	// based on the CNF function type and configuration.

	// For now, return empty slice - this would be implemented with specific.

	// manifest generation logic for each CNF type.

	return []client.Object{}, nil

}

// configureServiceMesh configures service mesh integration.

func (c *CNFOrchestrator) configureServiceMesh(ctx context.Context, cnf *nephoranv1.CNFDeployment, result *DeploymentResult) error {

	logger := log.FromContext(ctx)

	logger.Info("Configuring service mesh", "cnf", cnf.Name, "mesh", cnf.Spec.ServiceMesh.Type)

	// Service mesh configuration would be implemented here.

	// This is a placeholder for the actual implementation.

	return nil

}

// setupMonitoring sets up monitoring for the CNF.

func (c *CNFOrchestrator) setupMonitoring(ctx context.Context, cnf *nephoranv1.CNFDeployment, template *CNFTemplate) error {

	logger := log.FromContext(ctx)

	logger.Info("Setting up monitoring", "cnf", cnf.Name)

	// Monitoring setup would be implemented here.

	// This is a placeholder for the actual implementation.

	return nil

}

// configureAutoScaling configures auto-scaling for the CNF.

func (c *CNFOrchestrator) configureAutoScaling(ctx context.Context, cnf *nephoranv1.CNFDeployment) error {

	logger := log.FromContext(ctx)

	logger.Info("Configuring auto-scaling", "cnf", cnf.Name)

	// Auto-scaling configuration would be implemented here.

	// This is a placeholder for the actual implementation.

	return nil

}

// performHealthChecks performs health checks on the deployed CNF.

func (c *CNFOrchestrator) performHealthChecks(ctx context.Context, cnf *nephoranv1.CNFDeployment, template *CNFTemplate) error {

	logger := log.FromContext(ctx)

	logger.Info("Performing health checks", "cnf", cnf.Name)

	// Health check implementation would be here.

	// This is a placeholder for the actual implementation.

	return nil

}

// initializeTemplateRegistry initializes the CNF template registry with predefined templates.

func (c *CNFOrchestrator) initializeTemplateRegistry() {

	c.TemplateRegistry = &CNFTemplateRegistry{

		Templates: make(map[nephoranv1.CNFFunction]*CNFTemplate),
	}

	// Initialize 5G Core function templates.

	c.init5GCoreTemplates()

	// Initialize O-RAN function templates.

	c.initORANTemplates()

	// Initialize edge function templates.

	c.initEdgeTemplates()

}

// init5GCoreTemplates initializes templates for 5G Core functions.

func (c *CNFOrchestrator) init5GCoreTemplates() {

	// AMF template.

	c.TemplateRegistry.Templates[nephoranv1.CNFFunctionAMF] = &CNFTemplate{

		Function: nephoranv1.CNFFunctionAMF,

		ChartReference: ChartReference{

			Repository: c.ChartRepositories[nephoranv1.CNF5GCore],

			ChartName: "amf",

			ChartVersion: "1.0.0",
		},

		DefaultValues: map[string]interface{}{

			"image": map[string]interface{}{

				"repository": "5gc/amf",

				"tag": "latest",
			},

			"service": map[string]interface{}{

				"type": "ClusterIP",

				"ports": map[string]interface{}{

					"sbi": 8080,

					"sctp": 38412,
				},
			},
		},

		RequiredConfigs: []string{"plmnId", "amfId", "guami"},

		Interfaces: []InterfaceSpec{

			{

				Name: "N1",

				Type: "NAS",

				Protocol: []string{"NAS"},

				Port: 38412,

				Mandatory: true,
			},

			{

				Name: "N2",

				Type: "NGAP",

				Protocol: []string{"SCTP"},

				Port: 38412,

				Mandatory: true,
			},

			{

				Name: "SBI",

				Type: "HTTP",

				Protocol: []string{"HTTP2"},

				Port: 8080,

				Mandatory: true,
			},
		},

		HealthChecks: []HealthCheckSpec{

			{

				Name: "http-health",

				Type: "HTTP",

				Path: "/health",

				Port: 8080,

				Interval: 30 * time.Second,

				Timeout: 10 * time.Second,

				Retries: 3,

				InitialDelay: 30 * time.Second,
			},
		},
	}

	// SMF template.

	c.TemplateRegistry.Templates[nephoranv1.CNFFunctionSMF] = &CNFTemplate{

		Function: nephoranv1.CNFFunctionSMF,

		ChartReference: ChartReference{

			Repository: c.ChartRepositories[nephoranv1.CNF5GCore],

			ChartName: "smf",

			ChartVersion: "1.0.0",
		},

		DefaultValues: map[string]interface{}{

			"image": map[string]interface{}{

				"repository": "5gc/smf",

				"tag": "latest",
			},

			"service": map[string]interface{}{

				"type": "ClusterIP",

				"ports": map[string]interface{}{

					"sbi": 8080,
				},
			},
		},

		RequiredConfigs: []string{"plmnId", "nfInstanceId"},

		Dependencies: []nephoranv1.CNFFunction{nephoranv1.CNFFunctionNRF, nephoranv1.CNFFunctionUDM},

		Interfaces: []InterfaceSpec{

			{

				Name: "N4",

				Type: "PFCP",

				Protocol: []string{"UDP"},

				Port: 8805,

				Mandatory: true,
			},

			{

				Name: "SBI",

				Type: "HTTP",

				Protocol: []string{"HTTP2"},

				Port: 8080,

				Mandatory: true,
			},
		},

		HealthChecks: []HealthCheckSpec{

			{

				Name: "http-health",

				Type: "HTTP",

				Path: "/health",

				Port: 8080,

				Interval: 30 * time.Second,

				Timeout: 10 * time.Second,

				Retries: 3,

				InitialDelay: 30 * time.Second,
			},
		},
	}

	// UPF template.

	c.TemplateRegistry.Templates[nephoranv1.CNFFunctionUPF] = &CNFTemplate{

		Function: nephoranv1.CNFFunctionUPF,

		ChartReference: ChartReference{

			Repository: c.ChartRepositories[nephoranv1.CNF5GCore],

			ChartName: "upf",

			ChartVersion: "1.0.0",
		},

		DefaultValues: map[string]interface{}{

			"image": map[string]interface{}{

				"repository": "5gc/upf",

				"tag": "latest",
			},

			"service": map[string]interface{}{

				"type": "ClusterIP",

				"ports": map[string]interface{}{

					"pfcp": 8805,

					"gtpu": 2152,
				},
			},

			"dpdk": map[string]interface{}{

				"enabled": true,

				"cores": 4,

				"memory": 2048,
			},
		},

		RequiredConfigs: []string{"dnn", "pfcpAddress", "gtpuAddress"},

		Interfaces: []InterfaceSpec{

			{

				Name: "N3",

				Type: "GTP-U",

				Protocol: []string{"UDP"},

				Port: 2152,

				Mandatory: true,
			},

			{

				Name: "N4",

				Type: "PFCP",

				Protocol: []string{"UDP"},

				Port: 8805,

				Mandatory: true,
			},

			{

				Name: "N6",

				Type: "Data",

				Protocol: []string{"IP"},

				Port: 0,

				Mandatory: true,
			},
		},

		HealthChecks: []HealthCheckSpec{

			{

				Name: "pfcp-health",

				Type: "UDP",

				Port: 8805,

				Interval: 30 * time.Second,

				Timeout: 10 * time.Second,

				Retries: 3,

				InitialDelay: 30 * time.Second,
			},
		},
	}

}

// initORANTemplates initializes templates for O-RAN functions.

func (c *CNFOrchestrator) initORANTemplates() {

	// Near-RT RIC template.

	c.TemplateRegistry.Templates[nephoranv1.CNFFunctionNearRTRIC] = &CNFTemplate{

		Function: nephoranv1.CNFFunctionNearRTRIC,

		ChartReference: ChartReference{

			Repository: c.ChartRepositories[nephoranv1.CNFORAN],

			ChartName: "near-rt-ric",

			ChartVersion: "1.0.0",
		},

		DefaultValues: map[string]interface{}{

			"image": map[string]interface{}{

				"repository": "oran/near-rt-ric",

				"tag": "latest",
			},

			"service": map[string]interface{}{

				"type": "ClusterIP",

				"ports": map[string]interface{}{

					"a1": 10000,

					"e2": 36421,
				},
			},
		},

		RequiredConfigs: []string{"ricId", "plmnId"},

		Interfaces: []InterfaceSpec{

			{

				Name: "A1",

				Type: "REST",

				Protocol: []string{"HTTP"},

				Port: 10000,

				Mandatory: true,
			},

			{

				Name: "E2",

				Type: "SCTP",

				Protocol: []string{"SCTP"},

				Port: 36421,

				Mandatory: true,
			},
		},

		HealthChecks: []HealthCheckSpec{

			{

				Name: "http-health",

				Type: "HTTP",

				Path: "/a1-p/healthcheck",

				Port: 10000,

				Interval: 30 * time.Second,

				Timeout: 10 * time.Second,

				Retries: 3,

				InitialDelay: 30 * time.Second,
			},
		},
	}

	// O-DU template.

	c.TemplateRegistry.Templates[nephoranv1.CNFFunctionODU] = &CNFTemplate{

		Function: nephoranv1.CNFFunctionODU,

		ChartReference: ChartReference{

			Repository: c.ChartRepositories[nephoranv1.CNFORAN],

			ChartName: "o-du",

			ChartVersion: "1.0.0",
		},

		DefaultValues: map[string]interface{}{

			"image": map[string]interface{}{

				"repository": "oran/o-du",

				"tag": "latest",
			},

			"service": map[string]interface{}{

				"type": "ClusterIP",

				"ports": map[string]interface{}{

					"f1": 38472,

					"e2": 36421,
				},
			},
		},

		RequiredConfigs: []string{"duId", "cellId"},

		Dependencies: []nephoranv1.CNFFunction{nephoranv1.CNFFunctionNearRTRIC},

		Interfaces: []InterfaceSpec{

			{

				Name: "F1-C",

				Type: "F1AP",

				Protocol: []string{"SCTP"},

				Port: 38472,

				Mandatory: true,
			},

			{

				Name: "F1-U",

				Type: "GTP-U",

				Protocol: []string{"UDP"},

				Port: 2152,

				Mandatory: true,
			},

			{

				Name: "E2",

				Type: "SCTP",

				Protocol: []string{"SCTP"},

				Port: 36421,

				Mandatory: true,
			},
		},

		HealthChecks: []HealthCheckSpec{

			{

				Name: "f1-health",

				Type: "TCP",

				Port: 38472,

				Interval: 30 * time.Second,

				Timeout: 10 * time.Second,

				Retries: 3,

				InitialDelay: 30 * time.Second,
			},
		},
	}

}

// initEdgeTemplates initializes templates for edge functions.

func (c *CNFOrchestrator) initEdgeTemplates() {

	// UE Simulator template.

	c.TemplateRegistry.Templates[nephoranv1.CNFFunctionUESimulator] = &CNFTemplate{

		Function: nephoranv1.CNFFunctionUESimulator,

		ChartReference: ChartReference{

			Repository: c.ChartRepositories[nephoranv1.CNFEdge],

			ChartName: "ue-simulator",

			ChartVersion: "1.0.0",
		},

		DefaultValues: map[string]interface{}{

			"image": map[string]interface{}{

				"repository": "edge/ue-simulator",

				"tag": "latest",
			},

			"ues": map[string]interface{}{

				"count": 100,

				"imsiStart": "001010000000001",
			},
		},

		RequiredConfigs: []string{"amfAddress", "gnbAddress"},
	}
<<<<<<< HEAD
}

// DeployWithHelm deploys CNF using Helm charts - simplified interface for controller
func (c *CNFOrchestrator) DeployWithHelm(ctx context.Context, cnfDeployment *nephoranv1.CNFDeployment) error {
	logger := log.FromContext(ctx)
	logger.Info("Deploying CNF with Helm via orchestrator", "cnf", cnfDeployment.Name)

	// Create deploy request
	req := &DeployRequest{
		CNFDeployment:   cnfDeployment,
		Context:         ctx,
		ProcessingPhase: "Deploying",
	}

	// Use the full deployment flow
	result, err := c.Deploy(ctx, req)
	if err != nil {
		return fmt.Errorf("helm deployment failed: %w", err)
	}

	if !result.Success {
		return fmt.Errorf("helm deployment was not successful")
	}

	logger.Info("CNF deployment via Helm completed successfully", "cnf", cnfDeployment.Name, "duration", result.Duration)
	return nil
}

// DeployWithOperator deploys CNF using Kubernetes operators - simplified interface for controller
func (c *CNFOrchestrator) DeployWithOperator(ctx context.Context, cnfDeployment *nephoranv1.CNFDeployment) error {
	logger := log.FromContext(ctx)
	logger.Info("Deploying CNF with Operator via orchestrator", "cnf", cnfDeployment.Name)

	if cnfDeployment.Spec.Operator == nil {
		return fmt.Errorf("operator configuration is required for operator deployment")
	}

	// Get CNF template
	template, err := c.getCNFTemplate(cnfDeployment.Spec.Function)
	if err != nil {
		return fmt.Errorf("failed to get CNF template: %w", err)
	}

	// Check dependencies
	if err := c.checkDependencies(ctx, cnfDeployment, template); err != nil {
		return fmt.Errorf("dependency check failed: %w", err)
	}

	// Prepare deployment configuration
	config, err := c.prepareDeploymentConfig(cnfDeployment, template)
	if err != nil {
		return fmt.Errorf("failed to prepare deployment config: %w", err)
	}

	// Deploy via operator
	result, err := c.deployViaOperator(ctx, cnfDeployment, config)
	if err != nil {
		return fmt.Errorf("operator deployment failed: %w", err)
	}

	if !result.Success {
		return fmt.Errorf("operator deployment was not successful")
	}

	logger.Info("CNF deployment via Operator completed successfully", "cnf", cnfDeployment.Name)
	return nil
}

// DeployWithGitOps deploys CNF using GitOps workflow - simplified interface for controller
func (c *CNFOrchestrator) DeployWithGitOps(ctx context.Context, cnfDeployment *nephoranv1.CNFDeployment) error {
	logger := log.FromContext(ctx)
	logger.Info("Deploying CNF with GitOps via orchestrator", "cnf", cnfDeployment.Name)

	// Validate GitOps configuration
	if c.PackageGenerator == nil {
		return fmt.Errorf("package generator not configured for GitOps deployment")
	}

	if c.GitClient == nil {
		return fmt.Errorf("git client not configured for GitOps deployment")
	}

	// Get CNF template
	template, err := c.getCNFTemplate(cnfDeployment.Spec.Function)
	if err != nil {
		return fmt.Errorf("failed to get CNF template: %w", err)
	}

	// Check dependencies
	if err := c.checkDependencies(ctx, cnfDeployment, template); err != nil {
		return fmt.Errorf("dependency check failed: %w", err)
	}

	// Prepare deployment configuration
	config, err := c.prepareDeploymentConfig(cnfDeployment, template)
	if err != nil {
		return fmt.Errorf("failed to prepare deployment config: %w", err)
	}

	// Deploy via GitOps
	result, err := c.deployViaGitOps(ctx, cnfDeployment, config)
	if err != nil {
		return fmt.Errorf("gitops deployment failed: %w", err)
	}

	if !result.Success {
		return fmt.Errorf("gitops deployment was not successful")
	}

	logger.Info("CNF deployment via GitOps completed successfully", "cnf", cnfDeployment.Name)
	return nil
}

// CleanupHelmDeployment cleans up resources deployed via Helm
func (c *CNFOrchestrator) CleanupHelmDeployment(ctx context.Context, cnfDeployment *nephoranv1.CNFDeployment) error {
	logger := log.FromContext(ctx)
	logger.Info("Cleaning up Helm deployment", "cnf", cnfDeployment.Name)

	if cnfDeployment.Spec.Helm == nil {
		return fmt.Errorf("helm configuration not found for cleanup")
	}

	// Prepare Helm configuration
	actionConfig := new(action.Configuration)
	if err := actionConfig.Init(c.HelmSettings.RESTClientGetter(), cnfDeployment.Namespace, "memory", func(format string, v ...interface{}) {
		logger.Info(fmt.Sprintf(format, v...))
	}); err != nil {
		return fmt.Errorf("failed to initialize Helm action config for cleanup: %w", err)
	}

	// Determine release name
	releaseName := cnfDeployment.Spec.Helm.ReleaseName
	if releaseName == "" {
		releaseName = fmt.Sprintf("%s-%s", strings.ToLower(string(cnfDeployment.Spec.Function)), cnfDeployment.Name)
	}

	// Check if release exists
	getAction := action.NewGet(actionConfig)
	_, err := getAction.Run(releaseName)
	if err != nil {
		if strings.Contains(err.Error(), "not found") {
			logger.Info("Helm release not found, assuming already cleaned up", "release", releaseName)
			return nil
		}
		return fmt.Errorf("failed to check Helm release status: %w", err)
	}

	// Uninstall the release
	uninstallAction := action.NewUninstall(actionConfig)
	uninstallAction.Timeout = c.Config.HelmTimeout

	_, err = uninstallAction.Run(releaseName)
	if err != nil {
		return fmt.Errorf("failed to uninstall Helm release %s: %w", releaseName, err)
	}

	logger.Info("Helm deployment cleanup completed successfully", "cnf", cnfDeployment.Name, "release", releaseName)
	return nil
}

// CleanupOperatorDeployment cleans up resources deployed via operator
func (c *CNFOrchestrator) CleanupOperatorDeployment(ctx context.Context, cnfDeployment *nephoranv1.CNFDeployment) error {
	logger := log.FromContext(ctx)
	logger.Info("Cleaning up Operator deployment", "cnf", cnfDeployment.Name)

	if cnfDeployment.Spec.Operator == nil {
		return fmt.Errorf("operator configuration not found for cleanup")
	}

	// For operator deployments, we need to delete the custom resources
	// This is a placeholder implementation as the actual operator CRDs would need to be defined
	logger.Info("Operator deployment cleanup - custom resource deletion would be implemented here",
		"operator", cnfDeployment.Spec.Operator.Name)

	// In a real implementation, this would:
	// 1. Find all custom resources created by this CNF deployment
	// 2. Delete them in the correct order (considering dependencies)
	// 3. Wait for the operator to clean up the underlying resources

	// For now, we'll log the cleanup operation
	logger.Info("Operator deployment cleanup completed successfully", "cnf", cnfDeployment.Name, "operator", cnfDeployment.Spec.Operator.Name)
	return nil
}

// CleanupGitOpsDeployment cleans up resources deployed via GitOps
func (c *CNFOrchestrator) CleanupGitOpsDeployment(ctx context.Context, cnfDeployment *nephoranv1.CNFDeployment) error {
	logger := log.FromContext(ctx)
	logger.Info("Cleaning up GitOps deployment", "cnf", cnfDeployment.Name)

	if c.GitClient == nil {
		return fmt.Errorf("git client not configured for GitOps cleanup")
	}

	// For GitOps deployments, we need to:
	// 1. Remove the deployment manifests from the Git repository
	// 2. Commit the changes
	// 3. Wait for the GitOps system (ArgoCD/Flux) to sync and delete resources

	// This is a placeholder implementation
	logger.Info("GitOps deployment cleanup - manifest removal from Git would be implemented here")

	// In a real implementation, this would:
	// 1. Clone the Git repository
	// 2. Remove the CNF deployment manifests
	// 3. Commit and push the changes
	// 4. Optionally wait for GitOps system to sync

	// For demonstration, we'll simulate the Git operations
	if c.Config != nil && c.Config.GitRepoURL != "" {
		logger.Info("Would remove manifests from Git repository",
			"repo", c.Config.GitRepoURL,
			"path", c.Config.GitDeployPath,
			"branch", c.Config.GitBranch)
	}

	logger.Info("GitOps deployment cleanup completed successfully", "cnf", cnfDeployment.Name)
	return nil
=======

}

// generateCNFPackage generates a CNF package for GitOps deployment.

func (c *CNFOrchestrator) generateCNFPackage(cnf *nephoranv1.CNFDeployment, config map[string]interface{}) ([]byte, error) {

	if c.PackageGenerator == nil {

		return nil, fmt.Errorf("package generator not configured")

	}

	return c.PackageGenerator.GenerateCNFPackage(cnf, config)

}

// commitPackage commits a package to the Git repository.

func (c *CNFOrchestrator) commitPackage(ctx context.Context, packageData []byte, commitMsg string) (string, error) {

	// Stub implementation - would use GitClient interface.

	return "commit-hash-stub", nil

}

// applyManifest applies a Kubernetes manifest.

func (c *CNFOrchestrator) applyManifest(ctx context.Context, manifest client.Object) error {

	// Apply using the embedded client.

	if err := c.Create(ctx, manifest); err != nil && !errors.IsAlreadyExists(err) {

		return err

	}

	return nil

>>>>>>> b3529b0b
}<|MERGE_RESOLUTION|>--- conflicted
+++ resolved
@@ -46,17 +46,9 @@
 	"sigs.k8s.io/controller-runtime/pkg/client"
 	"sigs.k8s.io/controller-runtime/pkg/log"
 
-<<<<<<< HEAD
-	nephoranv1 "github.com/thc1006/nephoran-intent-operator/api/v1"
-	"github.com/thc1006/nephoran-intent-operator/pkg/git"
-	"github.com/thc1006/nephoran-intent-operator/pkg/monitoring"
-	"github.com/thc1006/nephoran-intent-operator/pkg/nephio"
-	"github.com/thc1006/nephoran-intent-operator/pkg/oran"
-=======
 	nephoranv1 "github.com/nephio-project/nephoran-intent-operator/api/v1"
 	"github.com/nephio-project/nephoran-intent-operator/pkg/git"
 	"github.com/nephio-project/nephoran-intent-operator/pkg/oran"
->>>>>>> b3529b0b
 )
 
 const (
@@ -430,177 +422,153 @@
 	// Deploy based on strategy.
 
 	switch req.CNFDeployment.Spec.DeploymentStrategy {
-<<<<<<< HEAD
-	case "Helm":
+
+	case nephoranv1.CNFDeploymentStrategyHelm:
+
 		result, err = c.deployViaHelm(ctx, req.CNFDeployment, config)
-	case "Operator":
+
+	case nephoranv1.CNFDeploymentStrategyOperator:
+
 		result, err = c.deployViaOperator(ctx, req.CNFDeployment, config)
-	case "GitOps":
+
+	case nephoranv1.CNFDeploymentStrategyGitOps:
+
 		result, err = c.deployViaGitOps(ctx, req.CNFDeployment, config)
-	case "Direct":
-=======
+
+	case nephoranv1.CNFDeploymentStrategyDirect:
+
+		result, err = c.deployDirect(ctx, req.CNFDeployment, config)
+
+	default:
+
+		return nil, fmt.Errorf("unsupported deployment strategy: %s", req.CNFDeployment.Spec.DeploymentStrategy)
+
+	}
+
+	if err != nil {
+
+		c.Recorder.Event(req.CNFDeployment, "Warning", EventCNFDeploymentFailed,
+
+			fmt.Sprintf("CNF deployment failed: %v", err))
+
+		return result, err
+
+	}
+
+	// Configure service mesh if enabled.
+
+	if req.CNFDeployment.Spec.ServiceMesh != nil && req.CNFDeployment.Spec.ServiceMesh.Enabled {
+
+		if err := c.configureServiceMesh(ctx, req.CNFDeployment, result); err != nil {
+
+			logger.Error(err, "Failed to configure service mesh")
+
+			// Don't fail deployment, just log the error.
+
+		}
+
+	}
+
+	// Setup monitoring.
+
+	if req.CNFDeployment.Spec.Monitoring != nil && req.CNFDeployment.Spec.Monitoring.Enabled {
+
+		if err := c.setupMonitoring(ctx, req.CNFDeployment, template); err != nil {
+
+			logger.Error(err, "Failed to setup monitoring")
+
+			// Don't fail deployment, just log the error.
+
+		}
+
+	}
+
+	// Configure auto-scaling.
+
+	if req.CNFDeployment.Spec.AutoScaling != nil && req.CNFDeployment.Spec.AutoScaling.Enabled {
+
+		if err := c.configureAutoScaling(ctx, req.CNFDeployment); err != nil {
+
+			logger.Error(err, "Failed to configure auto-scaling")
+
+			// Don't fail deployment, just log the error.
+
+		}
+
+	}
+
+	// Perform health checks.
+
+	if err := c.performHealthChecks(ctx, req.CNFDeployment, template); err != nil {
+
+		logger.Error(err, "Health checks failed")
+
+		c.Recorder.Event(req.CNFDeployment, "Warning", EventCNFHealthCheckFailed,
+
+			fmt.Sprintf("Health checks failed: %v", err))
+
+	}
+
+	result.Duration = time.Since(startTime)
+
+	result.Success = true
+
+	// Record successful deployment.
+
+	c.Recorder.Event(req.CNFDeployment, "Normal", EventCNFDeploymentCompleted,
+
+		fmt.Sprintf("CNF deployment completed successfully in %v", result.Duration))
+
+	// Update metrics.
+
+	if c.MetricsCollector != nil {
+
+		c.MetricsCollector.RecordCNFDeployment(req.CNFDeployment.Spec.Function, result.Duration)
+
+	}
+
+	logger.Info("CNF deployment completed successfully",
+
+		"cnf", req.CNFDeployment.Name,
+
+		"function", req.CNFDeployment.Spec.Function,
+
+		"duration", result.Duration)
+
+	return result, nil
+
+}
+
+// validateDeploymentRequest validates the deployment request.
+
+func (c *CNFOrchestrator) validateDeploymentRequest(req *DeployRequest) error {
+
+	if req.CNFDeployment == nil {
+
+		return fmt.Errorf("CNF deployment is required")
+
+	}
+
+	if err := req.CNFDeployment.ValidateCNFDeployment(); err != nil {
+
+		return fmt.Errorf("CNF deployment validation failed: %w", err)
+
+	}
+
+	// Validate strategy-specific requirements.
+
+	switch req.CNFDeployment.Spec.DeploymentStrategy {
 
 	case nephoranv1.CNFDeploymentStrategyHelm:
 
-		result, err = c.deployViaHelm(ctx, req.CNFDeployment, config)
+		if req.CNFDeployment.Spec.Helm == nil {
+
+			return fmt.Errorf("helm configuration is required for Helm deployment strategy")
+
+		}
 
 	case nephoranv1.CNFDeploymentStrategyOperator:
 
-		result, err = c.deployViaOperator(ctx, req.CNFDeployment, config)
-
-	case nephoranv1.CNFDeploymentStrategyGitOps:
-
-		result, err = c.deployViaGitOps(ctx, req.CNFDeployment, config)
-
-	case nephoranv1.CNFDeploymentStrategyDirect:
-
->>>>>>> b3529b0b
-		result, err = c.deployDirect(ctx, req.CNFDeployment, config)
-
-	default:
-
-		return nil, fmt.Errorf("unsupported deployment strategy: %s", req.CNFDeployment.Spec.DeploymentStrategy)
-
-	}
-
-	if err != nil {
-
-		c.Recorder.Event(req.CNFDeployment, "Warning", EventCNFDeploymentFailed,
-
-			fmt.Sprintf("CNF deployment failed: %v", err))
-
-		return result, err
-
-	}
-
-	// Configure service mesh if enabled.
-
-	if req.CNFDeployment.Spec.ServiceMesh != nil && req.CNFDeployment.Spec.ServiceMesh.Enabled {
-
-		if err := c.configureServiceMesh(ctx, req.CNFDeployment, result); err != nil {
-
-			logger.Error(err, "Failed to configure service mesh")
-
-			// Don't fail deployment, just log the error.
-
-		}
-
-	}
-
-	// Setup monitoring.
-
-	if req.CNFDeployment.Spec.Monitoring != nil && req.CNFDeployment.Spec.Monitoring.Enabled {
-
-		if err := c.setupMonitoring(ctx, req.CNFDeployment, template); err != nil {
-
-			logger.Error(err, "Failed to setup monitoring")
-
-			// Don't fail deployment, just log the error.
-
-		}
-
-	}
-
-	// Configure auto-scaling.
-
-	if req.CNFDeployment.Spec.AutoScaling != nil && req.CNFDeployment.Spec.AutoScaling.Enabled {
-
-		if err := c.configureAutoScaling(ctx, req.CNFDeployment); err != nil {
-
-			logger.Error(err, "Failed to configure auto-scaling")
-
-			// Don't fail deployment, just log the error.
-
-		}
-
-	}
-
-	// Perform health checks.
-
-	if err := c.performHealthChecks(ctx, req.CNFDeployment, template); err != nil {
-
-		logger.Error(err, "Health checks failed")
-
-		c.Recorder.Event(req.CNFDeployment, "Warning", EventCNFHealthCheckFailed,
-
-			fmt.Sprintf("Health checks failed: %v", err))
-
-	}
-
-	result.Duration = time.Since(startTime)
-
-	result.Success = true
-
-	// Record successful deployment.
-
-	c.Recorder.Event(req.CNFDeployment, "Normal", EventCNFDeploymentCompleted,
-
-		fmt.Sprintf("CNF deployment completed successfully in %v", result.Duration))
-
-<<<<<<< HEAD
-	// Update metrics (placeholder - method would be implemented in monitoring package)
-	if c.MetricsCollector != nil {
-		// c.MetricsCollector.RecordCNFDeployment(req.CNFDeployment.Spec.Function, result.Duration)
-=======
-	// Update metrics.
-
-	if c.MetricsCollector != nil {
-
-		c.MetricsCollector.RecordCNFDeployment(req.CNFDeployment.Spec.Function, result.Duration)
-
->>>>>>> b3529b0b
-	}
-
-	logger.Info("CNF deployment completed successfully",
-
-		"cnf", req.CNFDeployment.Name,
-
-		"function", req.CNFDeployment.Spec.Function,
-
-		"duration", result.Duration)
-
-	return result, nil
-
-}
-
-// validateDeploymentRequest validates the deployment request.
-
-func (c *CNFOrchestrator) validateDeploymentRequest(req *DeployRequest) error {
-
-	if req.CNFDeployment == nil {
-
-		return fmt.Errorf("CNF deployment is required")
-
-	}
-
-	if err := req.CNFDeployment.ValidateCNFDeployment(); err != nil {
-
-		return fmt.Errorf("CNF deployment validation failed: %w", err)
-
-	}
-
-	// Validate strategy-specific requirements.
-
-	switch req.CNFDeployment.Spec.DeploymentStrategy {
-<<<<<<< HEAD
-	case "Helm":
-=======
-
-	case nephoranv1.CNFDeploymentStrategyHelm:
-
->>>>>>> b3529b0b
-		if req.CNFDeployment.Spec.Helm == nil {
-
-			return fmt.Errorf("helm configuration is required for Helm deployment strategy")
-
-		}
-<<<<<<< HEAD
-	case "Operator":
-=======
-
-	case nephoranv1.CNFDeploymentStrategyOperator:
-
->>>>>>> b3529b0b
 		if req.CNFDeployment.Spec.Operator == nil {
 
 			return fmt.Errorf("operator configuration is required for Operator deployment strategy")
@@ -918,12 +886,6 @@
 
 	logger.Info("Deploying CNF via Operator", "cnf", cnf.Name, "operator", cnf.Spec.Operator.Name)
 
-<<<<<<< HEAD
-	// Create the custom resource for the operator (placeholder)
-	// This would require proper unmarshaling to a client.Object type
-	logger.Info("Operator deployment not fully implemented", "operator", cnf.Spec.Operator.Name)
-	// Implementation would unmarshal to specific CRD types and apply them
-=======
 	// Create the custom resource for the operator.
 
 	var crMap map[string]interface{}
@@ -933,7 +895,6 @@
 		return nil, fmt.Errorf("failed to unmarshal custom resource: %w", err)
 
 	}
->>>>>>> b3529b0b
 
 	// For now, skip custom resource creation as we need proper type conversion.
 
@@ -972,12 +933,6 @@
 
 	}
 
-<<<<<<< HEAD
-	// Generate Nephio package (placeholder)
-	logger.Info("GitOps deployment not fully implemented", "cnf", cnf.Name)
-	// Implementation would generate Kpt packages and commit to Git
-	commitHash := "placeholder-commit"
-=======
 	// Generate Nephio package.
 
 	packageData, err := c.generateCNFPackage(cnf, config)
@@ -999,7 +954,6 @@
 		return nil, fmt.Errorf("failed to commit CNF package: %w", err)
 
 	}
->>>>>>> b3529b0b
 
 	result := &DeploymentResult{
 
@@ -1035,18 +989,12 @@
 
 	}
 
-<<<<<<< HEAD
-	// Apply manifests (placeholder)
+	// Apply manifests.
+
 	for _, manifest := range manifests {
-		if err := c.Create(ctx, manifest); err != nil && !errors.IsAlreadyExists(err) {
-=======
-	// Apply manifests.
-
-	for _, manifest := range manifests {
 
 		if err := c.applyManifest(ctx, manifest); err != nil {
 
->>>>>>> b3529b0b
 			return nil, fmt.Errorf("failed to apply manifest: %w", err)
 
 		}
@@ -1718,265 +1666,45 @@
 
 		RequiredConfigs: []string{"amfAddress", "gnbAddress"},
 	}
-<<<<<<< HEAD
-}
-
-// DeployWithHelm deploys CNF using Helm charts - simplified interface for controller
-func (c *CNFOrchestrator) DeployWithHelm(ctx context.Context, cnfDeployment *nephoranv1.CNFDeployment) error {
-	logger := log.FromContext(ctx)
-	logger.Info("Deploying CNF with Helm via orchestrator", "cnf", cnfDeployment.Name)
-
-	// Create deploy request
-	req := &DeployRequest{
-		CNFDeployment:   cnfDeployment,
-		Context:         ctx,
-		ProcessingPhase: "Deploying",
-	}
-
-	// Use the full deployment flow
-	result, err := c.Deploy(ctx, req)
-	if err != nil {
-		return fmt.Errorf("helm deployment failed: %w", err)
-	}
-
-	if !result.Success {
-		return fmt.Errorf("helm deployment was not successful")
-	}
-
-	logger.Info("CNF deployment via Helm completed successfully", "cnf", cnfDeployment.Name, "duration", result.Duration)
+
+}
+
+// generateCNFPackage generates a CNF package for GitOps deployment.
+
+func (c *CNFOrchestrator) generateCNFPackage(cnf *nephoranv1.CNFDeployment, config map[string]interface{}) ([]byte, error) {
+
+	if c.PackageGenerator == nil {
+
+		return nil, fmt.Errorf("package generator not configured")
+
+	}
+
+	return c.PackageGenerator.GenerateCNFPackage(cnf, config)
+
+}
+
+// commitPackage commits a package to the Git repository.
+
+func (c *CNFOrchestrator) commitPackage(ctx context.Context, packageData []byte, commitMsg string) (string, error) {
+
+	// Stub implementation - would use GitClient interface.
+
+	return "commit-hash-stub", nil
+
+}
+
+// applyManifest applies a Kubernetes manifest.
+
+func (c *CNFOrchestrator) applyManifest(ctx context.Context, manifest client.Object) error {
+
+	// Apply using the embedded client.
+
+	if err := c.Create(ctx, manifest); err != nil && !errors.IsAlreadyExists(err) {
+
+		return err
+
+	}
+
 	return nil
-}
-
-// DeployWithOperator deploys CNF using Kubernetes operators - simplified interface for controller
-func (c *CNFOrchestrator) DeployWithOperator(ctx context.Context, cnfDeployment *nephoranv1.CNFDeployment) error {
-	logger := log.FromContext(ctx)
-	logger.Info("Deploying CNF with Operator via orchestrator", "cnf", cnfDeployment.Name)
-
-	if cnfDeployment.Spec.Operator == nil {
-		return fmt.Errorf("operator configuration is required for operator deployment")
-	}
-
-	// Get CNF template
-	template, err := c.getCNFTemplate(cnfDeployment.Spec.Function)
-	if err != nil {
-		return fmt.Errorf("failed to get CNF template: %w", err)
-	}
-
-	// Check dependencies
-	if err := c.checkDependencies(ctx, cnfDeployment, template); err != nil {
-		return fmt.Errorf("dependency check failed: %w", err)
-	}
-
-	// Prepare deployment configuration
-	config, err := c.prepareDeploymentConfig(cnfDeployment, template)
-	if err != nil {
-		return fmt.Errorf("failed to prepare deployment config: %w", err)
-	}
-
-	// Deploy via operator
-	result, err := c.deployViaOperator(ctx, cnfDeployment, config)
-	if err != nil {
-		return fmt.Errorf("operator deployment failed: %w", err)
-	}
-
-	if !result.Success {
-		return fmt.Errorf("operator deployment was not successful")
-	}
-
-	logger.Info("CNF deployment via Operator completed successfully", "cnf", cnfDeployment.Name)
-	return nil
-}
-
-// DeployWithGitOps deploys CNF using GitOps workflow - simplified interface for controller
-func (c *CNFOrchestrator) DeployWithGitOps(ctx context.Context, cnfDeployment *nephoranv1.CNFDeployment) error {
-	logger := log.FromContext(ctx)
-	logger.Info("Deploying CNF with GitOps via orchestrator", "cnf", cnfDeployment.Name)
-
-	// Validate GitOps configuration
-	if c.PackageGenerator == nil {
-		return fmt.Errorf("package generator not configured for GitOps deployment")
-	}
-
-	if c.GitClient == nil {
-		return fmt.Errorf("git client not configured for GitOps deployment")
-	}
-
-	// Get CNF template
-	template, err := c.getCNFTemplate(cnfDeployment.Spec.Function)
-	if err != nil {
-		return fmt.Errorf("failed to get CNF template: %w", err)
-	}
-
-	// Check dependencies
-	if err := c.checkDependencies(ctx, cnfDeployment, template); err != nil {
-		return fmt.Errorf("dependency check failed: %w", err)
-	}
-
-	// Prepare deployment configuration
-	config, err := c.prepareDeploymentConfig(cnfDeployment, template)
-	if err != nil {
-		return fmt.Errorf("failed to prepare deployment config: %w", err)
-	}
-
-	// Deploy via GitOps
-	result, err := c.deployViaGitOps(ctx, cnfDeployment, config)
-	if err != nil {
-		return fmt.Errorf("gitops deployment failed: %w", err)
-	}
-
-	if !result.Success {
-		return fmt.Errorf("gitops deployment was not successful")
-	}
-
-	logger.Info("CNF deployment via GitOps completed successfully", "cnf", cnfDeployment.Name)
-	return nil
-}
-
-// CleanupHelmDeployment cleans up resources deployed via Helm
-func (c *CNFOrchestrator) CleanupHelmDeployment(ctx context.Context, cnfDeployment *nephoranv1.CNFDeployment) error {
-	logger := log.FromContext(ctx)
-	logger.Info("Cleaning up Helm deployment", "cnf", cnfDeployment.Name)
-
-	if cnfDeployment.Spec.Helm == nil {
-		return fmt.Errorf("helm configuration not found for cleanup")
-	}
-
-	// Prepare Helm configuration
-	actionConfig := new(action.Configuration)
-	if err := actionConfig.Init(c.HelmSettings.RESTClientGetter(), cnfDeployment.Namespace, "memory", func(format string, v ...interface{}) {
-		logger.Info(fmt.Sprintf(format, v...))
-	}); err != nil {
-		return fmt.Errorf("failed to initialize Helm action config for cleanup: %w", err)
-	}
-
-	// Determine release name
-	releaseName := cnfDeployment.Spec.Helm.ReleaseName
-	if releaseName == "" {
-		releaseName = fmt.Sprintf("%s-%s", strings.ToLower(string(cnfDeployment.Spec.Function)), cnfDeployment.Name)
-	}
-
-	// Check if release exists
-	getAction := action.NewGet(actionConfig)
-	_, err := getAction.Run(releaseName)
-	if err != nil {
-		if strings.Contains(err.Error(), "not found") {
-			logger.Info("Helm release not found, assuming already cleaned up", "release", releaseName)
-			return nil
-		}
-		return fmt.Errorf("failed to check Helm release status: %w", err)
-	}
-
-	// Uninstall the release
-	uninstallAction := action.NewUninstall(actionConfig)
-	uninstallAction.Timeout = c.Config.HelmTimeout
-
-	_, err = uninstallAction.Run(releaseName)
-	if err != nil {
-		return fmt.Errorf("failed to uninstall Helm release %s: %w", releaseName, err)
-	}
-
-	logger.Info("Helm deployment cleanup completed successfully", "cnf", cnfDeployment.Name, "release", releaseName)
-	return nil
-}
-
-// CleanupOperatorDeployment cleans up resources deployed via operator
-func (c *CNFOrchestrator) CleanupOperatorDeployment(ctx context.Context, cnfDeployment *nephoranv1.CNFDeployment) error {
-	logger := log.FromContext(ctx)
-	logger.Info("Cleaning up Operator deployment", "cnf", cnfDeployment.Name)
-
-	if cnfDeployment.Spec.Operator == nil {
-		return fmt.Errorf("operator configuration not found for cleanup")
-	}
-
-	// For operator deployments, we need to delete the custom resources
-	// This is a placeholder implementation as the actual operator CRDs would need to be defined
-	logger.Info("Operator deployment cleanup - custom resource deletion would be implemented here",
-		"operator", cnfDeployment.Spec.Operator.Name)
-
-	// In a real implementation, this would:
-	// 1. Find all custom resources created by this CNF deployment
-	// 2. Delete them in the correct order (considering dependencies)
-	// 3. Wait for the operator to clean up the underlying resources
-
-	// For now, we'll log the cleanup operation
-	logger.Info("Operator deployment cleanup completed successfully", "cnf", cnfDeployment.Name, "operator", cnfDeployment.Spec.Operator.Name)
-	return nil
-}
-
-// CleanupGitOpsDeployment cleans up resources deployed via GitOps
-func (c *CNFOrchestrator) CleanupGitOpsDeployment(ctx context.Context, cnfDeployment *nephoranv1.CNFDeployment) error {
-	logger := log.FromContext(ctx)
-	logger.Info("Cleaning up GitOps deployment", "cnf", cnfDeployment.Name)
-
-	if c.GitClient == nil {
-		return fmt.Errorf("git client not configured for GitOps cleanup")
-	}
-
-	// For GitOps deployments, we need to:
-	// 1. Remove the deployment manifests from the Git repository
-	// 2. Commit the changes
-	// 3. Wait for the GitOps system (ArgoCD/Flux) to sync and delete resources
-
-	// This is a placeholder implementation
-	logger.Info("GitOps deployment cleanup - manifest removal from Git would be implemented here")
-
-	// In a real implementation, this would:
-	// 1. Clone the Git repository
-	// 2. Remove the CNF deployment manifests
-	// 3. Commit and push the changes
-	// 4. Optionally wait for GitOps system to sync
-
-	// For demonstration, we'll simulate the Git operations
-	if c.Config != nil && c.Config.GitRepoURL != "" {
-		logger.Info("Would remove manifests from Git repository",
-			"repo", c.Config.GitRepoURL,
-			"path", c.Config.GitDeployPath,
-			"branch", c.Config.GitBranch)
-	}
-
-	logger.Info("GitOps deployment cleanup completed successfully", "cnf", cnfDeployment.Name)
-	return nil
-=======
-
-}
-
-// generateCNFPackage generates a CNF package for GitOps deployment.
-
-func (c *CNFOrchestrator) generateCNFPackage(cnf *nephoranv1.CNFDeployment, config map[string]interface{}) ([]byte, error) {
-
-	if c.PackageGenerator == nil {
-
-		return nil, fmt.Errorf("package generator not configured")
-
-	}
-
-	return c.PackageGenerator.GenerateCNFPackage(cnf, config)
-
-}
-
-// commitPackage commits a package to the Git repository.
-
-func (c *CNFOrchestrator) commitPackage(ctx context.Context, packageData []byte, commitMsg string) (string, error) {
-
-	// Stub implementation - would use GitClient interface.
-
-	return "commit-hash-stub", nil
-
-}
-
-// applyManifest applies a Kubernetes manifest.
-
-func (c *CNFOrchestrator) applyManifest(ctx context.Context, manifest client.Object) error {
-
-	// Apply using the embedded client.
-
-	if err := c.Create(ctx, manifest); err != nil && !errors.IsAlreadyExists(err) {
-
-		return err
-
-	}
-
-	return nil
-
->>>>>>> b3529b0b
+
 }