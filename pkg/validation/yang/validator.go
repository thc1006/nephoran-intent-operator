/*

Copyright 2025.



Licensed under the Apache License, Version 2.0 (the "License");

you may not use this file except in compliance with the License.

You may obtain a copy of the License at



    http://www.apache.org/licenses/LICENSE-2.0



Unless required by applicable law or agreed to in writing, software

distributed under the License is distributed on an "AS IS" BASIS,

WITHOUT WARRANTIES OR CONDITIONS OF ANY KIND, either express or implied.

See the License for the specific language governing permissions and

limitations under the License.

*/

package yang

import (
	"context"
	"time"

	"github.com/prometheus/client_golang/prometheus"

	"github.com/nephio-project/nephoran-intent-operator/pkg/nephio/porch"
)

// ValidatorConfig holds configuration for YANG validation.

type ValidatorConfig struct {

	// Validation options.

	EnableConstraintValidation bool `yaml:"enableConstraintValidation"`

	EnableDataTypeValidation bool `yaml:"enableDataTypeValidation"`

	EnableMandatoryCheck bool `yaml:"enableMandatoryCheck"`

<<<<<<< HEAD
// yangValidator implements comprehensive YANG model validation
type yangValidator struct {
	// Core dependencies
	logger  logr.Logger
	metrics *ValidationMetrics
=======
	ValidationTimeout time.Duration `yaml:"validationTimeout"`
>>>>>>> b3529b0b

	MaxValidationDepth int `yaml:"maxValidationDepth"`

	// Model support.

	EnableO_RANModels bool `yaml:"enableORANModels"`

	Enable3GPPModels bool `yaml:"enable3GPPModels"`

	EnableCustomModels bool `yaml:"enableCustomModels"`

	ModelSearchPaths []string `yaml:"modelSearchPaths"`

	// Performance options.

	EnableCaching bool `yaml:"enableCaching"`

	CacheSize int `yaml:"cacheSize"`

	CacheTTL time.Duration `yaml:"cacheTTL"`

	MaxConcurrentValidations int `yaml:"maxConcurrentValidations"`

	// Metrics and monitoring.

	EnableMetrics bool `yaml:"enableMetrics"`

	MetricsNamespace string `yaml:"metricsNamespace"`

	// Error handling.

	StrictMode bool `yaml:"strictMode"`

	FailOnWarnings bool `yaml:"failOnWarnings"`

	MaxValidationErrors int `yaml:"maxValidationErrors"`
}

// DefaultValidatorConfig returns a default ValidatorConfig.

func DefaultValidatorConfig() *ValidatorConfig {

	return &ValidatorConfig{

		EnableConstraintValidation: true,

		EnableDataTypeValidation: true,

		EnableMandatoryCheck: true,

		ValidationTimeout: 30 * time.Second,

		MaxValidationDepth: 100,

		EnableO_RANModels: true,

		Enable3GPPModels: true,

		EnableCustomModels: false,

		ModelSearchPaths: []string{"/etc/yang/models", "/usr/local/share/yang/models"},

		EnableCaching: true,

		CacheSize: 1000,

		CacheTTL: 60 * time.Minute,

		MaxConcurrentValidations: 10,

		EnableMetrics: true,

		MetricsNamespace: "yang_validator",

		StrictMode: false,

		FailOnWarnings: false,

		MaxValidationErrors: 50,
	}

}

// YANGValidator defines the interface for YANG model validation.

type YANGValidator interface {

	// ValidatePackageRevision validates a package revision against YANG models.

	ValidatePackageRevision(ctx context.Context, pkg *porch.PackageRevision) (*ValidationResult, error)

	// GetValidatorHealth returns the health status of the validator.

	GetValidatorHealth(ctx context.Context) (*ValidatorHealth, error)

	// Close gracefully shuts down the validator.

	Close() error
}

// ValidatorHealth represents the health status of the YANG validator.

type ValidatorHealth struct {
	Status string `json:"status"` // healthy, degraded, unhealthy

	LastCheck time.Time `json:"lastCheck"`

	LoadedModels int `json:"loadedModels"`

	CacheHitRate float64 `json:"cacheHitRate"`

	ActiveValidations int `json:"activeValidations"`

	Errors []string `json:"errors,omitempty"`

	Warnings []string `json:"warnings,omitempty"`

	Uptime time.Duration `json:"uptime"`

	Version string `json:"version,omitempty"`
}

// ValidatorMetrics implements metrics tracking for YANG validation processes.

type ValidatorMetrics struct {
	ValidationsTotal prometheus.Counter

	ValidationDuration prometheus.Histogram

	ValidationErrors *prometheus.CounterVec

	ModelsLoaded prometheus.Gauge

	CacheHitRate prometheus.Gauge

	ActiveValidations prometheus.Gauge
}

// Create a new ValidatorMetrics instance.

func newValidatorMetrics() *ValidatorMetrics {

	return &ValidatorMetrics{

		ValidationsTotal: prometheus.NewCounter(prometheus.CounterOpts{

			Name: "yang_validations_total",

			Help: "Total number of YANG validations performed",
		}),

		ValidationDuration: prometheus.NewHistogram(prometheus.HistogramOpts{

			Name: "yang_validation_duration_seconds",

			Help: "Duration of YANG validation processes",

			Buckets: prometheus.DefBuckets,
		}),

		ValidationErrors: prometheus.NewCounterVec(

			prometheus.CounterOpts{

				Name: "yang_validation_errors_total",

				Help: "Total number of YANG validation errors",
			},

			[]string{"type"},
		),

		ModelsLoaded: prometheus.NewGauge(prometheus.GaugeOpts{

			Name: "yang_models_loaded",

			Help: "Number of YANG models currently loaded",
		}),

		CacheHitRate: prometheus.NewGauge(prometheus.GaugeOpts{

			Name: "yang_cache_hit_rate",

			Help: "Cache hit rate for YANG model validations",
		}),

		ActiveValidations: prometheus.NewGauge(prometheus.GaugeOpts{

			Name: "yang_active_validations",

			Help: "Number of currently active YANG validations",
		}),
	}

}

// Custom type for package revision resource.

type PackageResource struct {
	Kind string

	Data interface{}
}

// Structure definitions.

type ValidationResult struct {
	Valid bool

	ModelName string

	ValidationTime time.Time

	Errors []*ValidationError
}

// ValidationError represents a validationerror.

type ValidationError struct {
	Code string

	Message string
}

// yangValidator implements the YANGValidator interface.

type yangValidator struct {
	config *ValidatorConfig

	metrics *ValidatorMetrics

	startTime time.Time
}

// NewYANGValidator creates a new YANG validator.

func NewYANGValidator(config *ValidatorConfig) (YANGValidator, error) {

	if config == nil {

		config = DefaultValidatorConfig()

	}

	return &yangValidator{

		config: config,

		metrics: newValidatorMetrics(),

		startTime: time.Now(),
	}, nil

}

// Additional modifications for resource validation.

func (v *yangValidator) ValidatePackageRevision(ctx context.Context, pkg *porch.PackageRevision) (*ValidationResult, error) {

	result := &ValidationResult{

		ModelName: pkg.ObjectMeta.Name,

		ValidationTime: time.Now(),
	}

	configData := make(map[string]interface{})

	for _, resource := range pkg.Spec.Resources {

		// Process different resource types.

		var res PackageResource

		switch r := resource.(type) {

		case PackageResource:

			res = r

		case map[string]interface{}:

			if kind, exists := r["kind"]; exists {

				if kindStr, ok := kind.(string); ok {

					res = PackageResource{

						Kind: kindStr,

						Data: r["data"],
					}

				} else {

					result.Errors = append(result.Errors, &ValidationError{

						Code: "INVALID_KIND_TYPE",

						Message: "Resource kind is not a string",
					})

					continue

				}

			} else {

				result.Errors = append(result.Errors, &ValidationError{

					Code: "MISSING_KIND",

					Message: "Resource missing kind field",
				})

				continue

			}

		default:

			result.Errors = append(result.Errors, &ValidationError{

				Code: "INVALID_RESOURCE_TYPE",

				Message: "Unable to parse resource type",
			})

			continue

		}

		if res.Kind == "ConfigMap" {

<<<<<<< HEAD
	err := v.RegisterModel(ctx, model)
	if err != nil {
		return nil, err
	}
	return model, nil
}
=======
			dataMap, ok := res.Data.(map[string]interface{})
>>>>>>> b3529b0b

			if !ok {

				result.Errors = append(result.Errors, &ValidationError{

					Code: "INVALID_CONFIGMAP_DATA",

					Message: "ConfigMap data is not a map",
				})

				continue

			}

			config, exists := dataMap["config"]

			if !exists {

				continue

			}

			configMapData, ok := config.(map[string]interface{})

			if !ok {

				result.Errors = append(result.Errors, &ValidationError{

					Code: "INVALID_CONFIG_DATA",

					Message: "ConfigMap config is not a map",
				})

				continue

			}

			for k, v := range configMapData {

				configData[k] = v

			}

		}

	}

	// Mark result as valid if no errors.

	result.Valid = len(result.Errors) == 0

	return result, nil

}

// GetValidatorHealth returns the health status of the validator.

func (v *yangValidator) GetValidatorHealth(ctx context.Context) (*ValidatorHealth, error) {

	return &ValidatorHealth{

		Status: "healthy",

		LastCheck: time.Now(),

		Uptime: time.Since(v.startTime),

		LoadedModels: 0, // This would be populated based on actual loaded models

		CacheHitRate: 0.0, // This would be calculated from actual cache metrics

		ActiveValidations: 0, // This would be tracked during validation

		Version: "1.0.0",
	}, nil

}

// Close gracefully shuts down the validator.

func (v *yangValidator) Close() error {

	// Cleanup resources.

	return nil

}<|MERGE_RESOLUTION|>--- conflicted
+++ resolved
@@ -51,15 +51,7 @@
 
 	EnableMandatoryCheck bool `yaml:"enableMandatoryCheck"`
 
-<<<<<<< HEAD
-// yangValidator implements comprehensive YANG model validation
-type yangValidator struct {
-	// Core dependencies
-	logger  logr.Logger
-	metrics *ValidationMetrics
-=======
 	ValidationTimeout time.Duration `yaml:"validationTimeout"`
->>>>>>> b3529b0b
 
 	MaxValidationDepth int `yaml:"maxValidationDepth"`
 
@@ -394,16 +386,7 @@
 
 		if res.Kind == "ConfigMap" {
 
-<<<<<<< HEAD
-	err := v.RegisterModel(ctx, model)
-	if err != nil {
-		return nil, err
-	}
-	return model, nil
-}
-=======
 			dataMap, ok := res.Data.(map[string]interface{})
->>>>>>> b3529b0b
 
 			if !ok {
 
