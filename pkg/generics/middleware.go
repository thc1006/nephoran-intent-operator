//go:build go1.24

package generics

import (
	"context"
	"encoding/json"
	"fmt"
	"strings"
	"sync"
	"time"
)

// Handler represents a generic handler function.

type Handler[TRequest, TResponse any] func(context.Context, TRequest) Result[TResponse, error]

// Middleware represents a generic middleware function.

type Middleware[TRequest, TResponse any] func(Handler[TRequest, TResponse]) Handler[TRequest, TResponse]

// MiddlewareChain manages a chain of middlewares with type safety.

type MiddlewareChain[TRequest, TResponse any] struct {
	middlewares []Middleware[TRequest, TResponse]
}

// NewMiddlewareChain creates a new middleware chain.

func NewMiddlewareChain[TRequest, TResponse any]() *MiddlewareChain[TRequest, TResponse] {

	return &MiddlewareChain[TRequest, TResponse]{

		middlewares: make([]Middleware[TRequest, TResponse], 0),
	}

}

// Add adds a middleware to the chain.

func (mc *MiddlewareChain[TRequest, TResponse]) Add(middleware Middleware[TRequest, TResponse]) *MiddlewareChain[TRequest, TResponse] {

	mc.middlewares = append(mc.middlewares, middleware)

	return mc

}

// Build builds the final handler with all middlewares applied.

func (mc *MiddlewareChain[TRequest, TResponse]) Build(finalHandler Handler[TRequest, TResponse]) Handler[TRequest, TResponse] {

	// Apply middlewares in reverse order (last middleware wraps first).

	handler := finalHandler

	for i := len(mc.middlewares) - 1; i >= 0; i-- {

		handler = mc.middlewares[i](handler)

	}

	return handler

}

// Execute executes the middleware chain with the given request.

func (mc *MiddlewareChain[TRequest, TResponse]) Execute(ctx context.Context, request TRequest, finalHandler Handler[TRequest, TResponse]) Result[TResponse, error] {

	handler := mc.Build(finalHandler)

	return handler(ctx, request)

}

// HTTP Middleware implementations.

// HTTPRequest represents a generic HTTP request.

type HTTPRequest[T any] struct {
	Method string

	URL string

	Headers map[string]string

	Body T
}

// HTTPResponse represents a generic HTTP response.

type HTTPResponse[T any] struct {
	StatusCode int

	Headers map[string]string

	Body T
}

// CORSMiddleware provides CORS handling for HTTP requests.

func CORSMiddleware[TRequest, TResponse any](config CORSConfig) Middleware[TRequest, TResponse] {

	return func(next Handler[TRequest, TResponse]) Handler[TRequest, TResponse] {

		return func(ctx context.Context, request TRequest) Result[TResponse, error] {

			// Add CORS headers to context for later use.

			ctx = context.WithValue(ctx, "cors_headers", config.Headers())

			return next(ctx, request)

		}

	}

}

// CORSConfig configures CORS middleware.

type CORSConfig struct {
	AllowedOrigins []string

	AllowedMethods []string

	AllowedHeaders []string

	ExposedHeaders []string

	MaxAge time.Duration

	AllowCredentials bool
}

// Headers returns CORS headers.

func (c CORSConfig) Headers() map[string]string {

	headers := make(map[string]string)

	if len(c.AllowedOrigins) > 0 {

		headers["Access-Control-Allow-Origin"] = strings.Join(c.AllowedOrigins, ", ")

	}

	if len(c.AllowedMethods) > 0 {

		headers["Access-Control-Allow-Methods"] = strings.Join(c.AllowedMethods, ", ")

	}

	if len(c.AllowedHeaders) > 0 {

		headers["Access-Control-Allow-Headers"] = strings.Join(c.AllowedHeaders, ", ")

	}

	if len(c.ExposedHeaders) > 0 {

		headers["Access-Control-Expose-Headers"] = strings.Join(c.ExposedHeaders, ", ")

	}

	if c.MaxAge > 0 {

		headers["Access-Control-Max-Age"] = fmt.Sprintf("%.0f", c.MaxAge.Seconds())

	}

	if c.AllowCredentials {

		headers["Access-Control-Allow-Credentials"] = "true"

	}

	return headers

}

// AuthenticationMiddleware provides authentication for requests.

func AuthenticationMiddleware[TRequest, TResponse any](authenticator Authenticator[TRequest]) Middleware[TRequest, TResponse] {

	return func(next Handler[TRequest, TResponse]) Handler[TRequest, TResponse] {

		return func(ctx context.Context, request TRequest) Result[TResponse, error] {

			// Authenticate the request.

			authResult := authenticator.Authenticate(ctx, request)

			if authResult.IsErr() {
<<<<<<< HEAD
=======

>>>>>>> b3529b0b
				return Err[TResponse, error](fmt.Errorf("authentication failed: %w", authResult.Error()))

			}

			// Add user info to context.

			user := authResult.Value()

			ctx = context.WithValue(ctx, "authenticated_user", user)

			return next(ctx, request)

		}

	}

}

// Authenticator defines an interface for authentication.

type Authenticator[TRequest any] interface {
	Authenticate(ctx context.Context, request TRequest) Result[User, error]
}

// User represents an authenticated user.

type User struct {
	ID string

	Username string

	Email string

	Roles []string

	Permissions []string

	Metadata map[string]any
}

// JWTAuthenticator implements JWT-based authentication.

type JWTAuthenticator[TRequest any] struct {
	tokenExtractor func(TRequest) Option[string]

	validator TokenValidator
}

// TokenValidator validates JWT tokens.

type TokenValidator interface {
	Validate(ctx context.Context, token string) Result[User, error]
}

// NewJWTAuthenticator creates a new JWT authenticator.

func NewJWTAuthenticator[TRequest any](

	extractor func(TRequest) Option[string],

	validator TokenValidator,

) *JWTAuthenticator[TRequest] {

	return &JWTAuthenticator[TRequest]{

		tokenExtractor: extractor,

		validator: validator,
	}

}

// Authenticate authenticates using JWT token.

func (ja *JWTAuthenticator[TRequest]) Authenticate(ctx context.Context, request TRequest) Result[User, error] {

	tokenOpt := ja.tokenExtractor(request)

	if tokenOpt.IsNone() {

		return Err[User, error](fmt.Errorf("no token found in request"))

	}

	token := tokenOpt.Value()

	return ja.validator.Validate(ctx, token)

}

// AuthorizationMiddleware provides authorization for requests.

func AuthorizationMiddleware[TRequest, TResponse any](authorizer Authorizer[TRequest]) Middleware[TRequest, TResponse] {

	return func(next Handler[TRequest, TResponse]) Handler[TRequest, TResponse] {

		return func(ctx context.Context, request TRequest) Result[TResponse, error] {

			// Get user from context.

			userVal := ctx.Value("authenticated_user")

			if userVal == nil {
<<<<<<< HEAD
=======

>>>>>>> b3529b0b
				return Err[TResponse, error](fmt.Errorf("no authenticated user found"))

			}

			user, ok := userVal.(User)

			if !ok {
<<<<<<< HEAD
=======

>>>>>>> b3529b0b
				return Err[TResponse, error](fmt.Errorf("invalid user type in context"))

			}

			// Check authorization.

			authResult := authorizer.Authorize(ctx, user, request)

			if authResult.IsErr() {
<<<<<<< HEAD
=======

>>>>>>> b3529b0b
				return Err[TResponse, error](fmt.Errorf("authorization failed: %w", authResult.Error()))

			}

			if !authResult.Value() {
<<<<<<< HEAD
=======

>>>>>>> b3529b0b
				return Err[TResponse, error](fmt.Errorf("access denied"))

			}

			return next(ctx, request)

		}

	}

}

// Authorizer defines an interface for authorization.

type Authorizer[TRequest any] interface {
	Authorize(ctx context.Context, user User, request TRequest) Result[bool, error]
}

// RoleBasedAuthorizer implements role-based authorization.

type RoleBasedAuthorizer[TRequest any] struct {
	requiredRoles []string

	roleExtractor func(TRequest) []string // Extract required roles from request

}

// NewRoleBasedAuthorizer creates a new role-based authorizer.

func NewRoleBasedAuthorizer[TRequest any](

	requiredRoles []string,

	roleExtractor func(TRequest) []string,

) *RoleBasedAuthorizer[TRequest] {

	return &RoleBasedAuthorizer[TRequest]{

		requiredRoles: requiredRoles,

		roleExtractor: roleExtractor,
	}

}

// Authorize checks if user has required roles.

func (rba *RoleBasedAuthorizer[TRequest]) Authorize(ctx context.Context, user User, request TRequest) Result[bool, error] {

	// Get required roles from request if extractor is provided.

	requiredRoles := rba.requiredRoles

	if rba.roleExtractor != nil {

		requiredRoles = rba.roleExtractor(request)

	}

	// Check if user has any of the required roles.

	userRoleSet := NewSet(user.Roles...)

	for _, role := range requiredRoles {

		if userRoleSet.Contains(role) {

			return Ok[bool, error](true)

		}

	}

	return Ok[bool, error](false)

}

// RateLimitingMiddleware provides rate limiting for requests.

func RateLimitingMiddleware[TRequest, TResponse any](limiter RateLimiter[TRequest]) Middleware[TRequest, TResponse] {

	return func(next Handler[TRequest, TResponse]) Handler[TRequest, TResponse] {

		return func(ctx context.Context, request TRequest) Result[TResponse, error] {

			// Check rate limit.

			limitResult := limiter.Allow(ctx, request)

			if limitResult.IsErr() {
<<<<<<< HEAD
=======

>>>>>>> b3529b0b
				return Err[TResponse, error](limitResult.Error())

			}

			if !limitResult.Value() {
<<<<<<< HEAD
=======

>>>>>>> b3529b0b
				return Err[TResponse, error](fmt.Errorf("rate limit exceeded"))

			}

			return next(ctx, request)

		}

	}

}

// RateLimiter defines an interface for rate limiting.

type RateLimiter[TRequest any] interface {
	Allow(ctx context.Context, request TRequest) Result[bool, error]
}

// TokenBucketRateLimiter implements token bucket rate limiting.

type TokenBucketRateLimiter[TRequest any] struct {
	buckets *SafeMap[string, *TokenBucket]

	keyExtractor func(TRequest) string

	capacity int

	refillRate time.Duration
}

// TokenBucket represents a token bucket for rate limiting.

type TokenBucket struct {
	capacity int

	tokens int

	lastRefill time.Time

	refillRate time.Duration

	mu sync.Mutex
}

// NewTokenBucketRateLimiter creates a new token bucket rate limiter.

func NewTokenBucketRateLimiter[TRequest any](

	keyExtractor func(TRequest) string,

	capacity int,

	refillRate time.Duration,

) *TokenBucketRateLimiter[TRequest] {

	return &TokenBucketRateLimiter[TRequest]{

		buckets: NewSafeMap[string, *TokenBucket](),

		keyExtractor: keyExtractor,

		capacity: capacity,

		refillRate: refillRate,
	}

}

// Allow checks if the request is within rate limits.

func (tbrl *TokenBucketRateLimiter[TRequest]) Allow(ctx context.Context, request TRequest) Result[bool, error] {

	key := tbrl.keyExtractor(request)

	// Get or create token bucket.

	bucketOpt := tbrl.buckets.Get(key)

	var bucket *TokenBucket

	if bucketOpt.IsNone() {

		bucket = &TokenBucket{

			capacity: tbrl.capacity,

			tokens: tbrl.capacity,

			lastRefill: time.Now(),

			refillRate: tbrl.refillRate,
		}

		tbrl.buckets.Set(key, bucket)

	} else {

		bucket = bucketOpt.Value()

	}

	return Ok[bool, error](bucket.takeToken())

}

// takeToken attempts to take a token from the bucket.

func (tb *TokenBucket) takeToken() bool {

	tb.mu.Lock()

	defer tb.mu.Unlock()

	now := time.Now()

	elapsed := now.Sub(tb.lastRefill)

	// Refill tokens based on elapsed time.

	tokensToAdd := int(elapsed / tb.refillRate)

	tb.tokens += tokensToAdd

	if tb.tokens > tb.capacity {

		tb.tokens = tb.capacity

	}

	tb.lastRefill = now

	// Check if token is available.

	if tb.tokens > 0 {

		tb.tokens--

		return true

	}

	return false

}

// SafeMap provides a thread-safe generic map wrapper.

type SafeMap[K Comparable, V any] struct {
	data map[K]V

	mu sync.RWMutex
}

// NewSafeMap creates a new thread-safe map.

func NewSafeMap[K Comparable, V any]() *SafeMap[K, V] {

	return &SafeMap[K, V]{

		data: make(map[K]V),
	}

}

// Set sets a key-value pair thread-safely.

func (sm *SafeMap[K, V]) Set(key K, value V) {

	sm.mu.Lock()

	defer sm.mu.Unlock()

	sm.data[key] = value

}

// Get gets a value by key thread-safely.

func (sm *SafeMap[K, V]) Get(key K) Option[V] {

	sm.mu.RLock()

	defer sm.mu.RUnlock()

	if value, exists := sm.data[key]; exists {

		return Some(value)

	}

	return None[V]()

}

// LoggingMiddleware provides logging for requests and responses.

func LoggingMiddleware[TRequest, TResponse any](logger Logger[TRequest, TResponse]) Middleware[TRequest, TResponse] {

	return func(next Handler[TRequest, TResponse]) Handler[TRequest, TResponse] {

		return func(ctx context.Context, request TRequest) Result[TResponse, error] {

			start := time.Now()

			// Log request.

			logger.LogRequest(ctx, request)

			// Process request.

			result := next(ctx, request)

			// Log response.

			duration := time.Since(start)

			if result.IsOk() {

				logger.LogResponse(ctx, request, result.Value(), duration, nil)

			} else {

				logger.LogResponse(ctx, request, *new(TResponse), duration, result.Error())

			}

			return result

		}

	}

}

// Logger defines an interface for logging middleware.

type Logger[TRequest, TResponse any] interface {
	LogRequest(ctx context.Context, request TRequest)

	LogResponse(ctx context.Context, request TRequest, response TResponse, duration time.Duration, err error)
}

// JSONLogger implements logging in JSON format.

type JSONLogger[TRequest, TResponse any] struct {
	writer func(string) // Where to write logs

}

// NewJSONLogger creates a new JSON logger.

func NewJSONLogger[TRequest, TResponse any](writer func(string)) *JSONLogger[TRequest, TResponse] {

	return &JSONLogger[TRequest, TResponse]{

		writer: writer,
	}

}

// LogRequest logs the request.

func (jl *JSONLogger[TRequest, TResponse]) LogRequest(ctx context.Context, request TRequest) {

	logEntry := map[string]any{

		"timestamp": time.Now(),

		"type": "request",

		"request": request,
	}

	if data, err := json.Marshal(logEntry); err == nil {

		jl.writer(string(data))

	}

}

// LogResponse logs the response.

func (jl *JSONLogger[TRequest, TResponse]) LogResponse(ctx context.Context, request TRequest, response TResponse, duration time.Duration, err error) {

	logEntry := map[string]any{

		"timestamp": time.Now(),

		"type": "response",

		"request": request,

		"response": response,

		"duration": duration.String(),
	}

	if err != nil {

		logEntry["error"] = err.Error()

	}

	if data, err := json.Marshal(logEntry); err == nil {

		jl.writer(string(data))

	}

}

// MetricsMiddleware provides metrics collection for requests.

func MetricsMiddleware[TRequest, TResponse any](collector MetricsCollector[TRequest, TResponse]) Middleware[TRequest, TResponse] {

	return func(next Handler[TRequest, TResponse]) Handler[TRequest, TResponse] {

		return func(ctx context.Context, request TRequest) Result[TResponse, error] {

			start := time.Now()

			// Increment request counter.

			collector.IncRequestCounter(ctx, request)

			// Process request.

			result := next(ctx, request)

			// Record metrics.

			duration := time.Since(start)

			collector.RecordLatency(ctx, request, duration)

			if result.IsErr() {

				collector.IncErrorCounter(ctx, request, result.Error())

			}

			return result

		}

	}

}

// MetricsCollector defines an interface for metrics collection.

type MetricsCollector[TRequest, TResponse any] interface {
	IncRequestCounter(ctx context.Context, request TRequest)

	IncErrorCounter(ctx context.Context, request TRequest, err error)

	RecordLatency(ctx context.Context, request TRequest, duration time.Duration)
}

// CircuitBreakerMiddleware provides circuit breaker functionality.

func CircuitBreakerMiddleware[TRequest, TResponse any](breaker CircuitBreaker[TRequest]) Middleware[TRequest, TResponse] {

	return func(next Handler[TRequest, TResponse]) Handler[TRequest, TResponse] {

		return func(ctx context.Context, request TRequest) Result[TResponse, error] {

			// Check if circuit breaker allows the request.

			if !breaker.Allow(ctx, request) {
<<<<<<< HEAD
=======

>>>>>>> b3529b0b
				return Err[TResponse, error](fmt.Errorf("circuit breaker is open"))

			}

			// Process request.

			result := next(ctx, request)

			// Record success or failure.

			if result.IsOk() {

				breaker.RecordSuccess(ctx, request)

			} else {

				breaker.RecordFailure(ctx, request, result.Error())

			}

			return result

		}

	}

}

// CircuitBreaker defines an interface for circuit breaker functionality.

type CircuitBreaker[TRequest any] interface {
	Allow(ctx context.Context, request TRequest) bool

	RecordSuccess(ctx context.Context, request TRequest)

	RecordFailure(ctx context.Context, request TRequest, err error)
}

// TimeoutMiddleware provides timeout functionality for requests.

func TimeoutMiddleware[TRequest, TResponse any](timeout time.Duration) Middleware[TRequest, TResponse] {

	return func(next Handler[TRequest, TResponse]) Handler[TRequest, TResponse] {

		return func(ctx context.Context, request TRequest) Result[TResponse, error] {

			// Create context with timeout.

			timeoutCtx, cancel := context.WithTimeout(ctx, timeout)

			defer cancel()

			// Channel to receive result.

			resultChan := make(chan Result[TResponse, error], 1)

			// Process request in goroutine.

			go func() {

				result := next(timeoutCtx, request)

				resultChan <- result

			}()

			// Wait for result or timeout.

			select {

			case result := <-resultChan:

				return result

			case <-timeoutCtx.Done():
<<<<<<< HEAD
=======

>>>>>>> b3529b0b
				return Err[TResponse, error](fmt.Errorf("request timeout after %v", timeout))

			}

		}

	}

}

// CompressionMiddleware provides compression for responses.

func CompressionMiddleware[TRequest, TResponse any](compressor Compressor[TResponse]) Middleware[TRequest, TResponse] {

	return func(next Handler[TRequest, TResponse]) Handler[TRequest, TResponse] {

		return func(ctx context.Context, request TRequest) Result[TResponse, error] {

			// Process request.

			result := next(ctx, request)

			if result.IsOk() {

				// Compress response.

				compressedResult := compressor.Compress(ctx, result.Value())

				if compressedResult.IsOk() {

					return compressedResult

				}

				// Fall back to original response if compression fails.

			}

			return result

		}

	}

}

// Compressor defines an interface for response compression.

type Compressor[TResponse any] interface {
	Compress(ctx context.Context, response TResponse) Result[TResponse, error]
}

// HTTPSRedirectMiddleware redirects HTTP requests to HTTPS.

func HTTPSRedirectMiddleware[TRequest, TResponse any](port int) Middleware[TRequest, TResponse] {

	return func(next Handler[TRequest, TResponse]) Handler[TRequest, TResponse] {

		return func(ctx context.Context, request TRequest) Result[TResponse, error] {

			// This would typically check if the request is HTTP and redirect.

			// For now, just proceed with the request.

			return next(ctx, request)

		}

	}

}

// SecurityHeadersMiddleware adds security headers to responses.

func SecurityHeadersMiddleware[TRequest, TResponse any](headers map[string]string) Middleware[TRequest, TResponse] {

	defaultHeaders := map[string]string{

		"X-Content-Type-Options": "nosniff",

		"X-Frame-Options": "DENY",

		"X-XSS-Protection": "1; mode=block",

		"Strict-Transport-Security": "max-age=31536000; includeSubDomains",
	}

	// Merge with provided headers.

	for k, v := range headers {

		defaultHeaders[k] = v

	}

	return func(next Handler[TRequest, TResponse]) Handler[TRequest, TResponse] {

		return func(ctx context.Context, request TRequest) Result[TResponse, error] {

			// Add security headers to context for later use.

			ctx = context.WithValue(ctx, "security_headers", defaultHeaders)

			return next(ctx, request)

		}

	}

}

// ConditionalMiddleware applies middleware based on a condition.

func ConditionalMiddleware[TRequest, TResponse any](

	condition func(context.Context, TRequest) bool,

	middleware Middleware[TRequest, TResponse],

) Middleware[TRequest, TResponse] {

	return func(next Handler[TRequest, TResponse]) Handler[TRequest, TResponse] {

		middlewareHandler := middleware(next)

		return func(ctx context.Context, request TRequest) Result[TResponse, error] {

			if condition(ctx, request) {

				return middlewareHandler(ctx, request)

			}

			return next(ctx, request)

		}

	}

}

// MiddlewareGroup provides predefined middleware combinations.

type MiddlewareGroup[TRequest, TResponse any] struct {
	name string

	middlewares []Middleware[TRequest, TResponse]
}

// NewMiddlewareGroup creates a new middleware group.

func NewMiddlewareGroup[TRequest, TResponse any](name string) *MiddlewareGroup[TRequest, TResponse] {

	return &MiddlewareGroup[TRequest, TResponse]{

		name: name,

		middlewares: make([]Middleware[TRequest, TResponse], 0),
	}

}

// Add adds a middleware to the group.

func (mg *MiddlewareGroup[TRequest, TResponse]) Add(middleware Middleware[TRequest, TResponse]) *MiddlewareGroup[TRequest, TResponse] {

	mg.middlewares = append(mg.middlewares, middleware)

	return mg

}

// Build builds a middleware chain from the group.

func (mg *MiddlewareGroup[TRequest, TResponse]) Build() *MiddlewareChain[TRequest, TResponse] {

	chain := NewMiddlewareChain[TRequest, TResponse]()

	for _, middleware := range mg.middlewares {

		chain.Add(middleware)

	}

	return chain

}

// CommonMiddlewareGroups provides common middleware combinations.

// WebAPIGroup provides common middleware for web APIs.

func WebAPIGroup[TRequest, TResponse any]() *MiddlewareGroup[TRequest, TResponse] {

	return NewMiddlewareGroup[TRequest, TResponse]("web-api").
		Add(LoggingMiddleware[TRequest, TResponse](NewJSONLogger[TRequest, TResponse](func(s string) {

			// Default logger implementation.

		}))).
		Add(CORSMiddleware[TRequest, TResponse](CORSConfig{

			AllowedOrigins: []string{"*"},

			AllowedMethods: []string{"GET", "POST", "PUT", "DELETE", "OPTIONS"},

			AllowedHeaders: []string{"*"},
		})).
		Add(SecurityHeadersMiddleware[TRequest, TResponse](nil)).
		Add(TimeoutMiddleware[TRequest, TResponse](30 * time.Second))

}

// SecureAPIGroup provides middleware for secure APIs.

func SecureAPIGroup[TRequest, TResponse any](

	authenticator Authenticator[TRequest],

	authorizer Authorizer[TRequest],

) *MiddlewareGroup[TRequest, TResponse] {

	return NewMiddlewareGroup[TRequest, TResponse]("secure-api").
		Add(LoggingMiddleware[TRequest, TResponse](NewJSONLogger[TRequest, TResponse](func(s string) {

			// Default logger implementation.

		}))).
		Add(SecurityHeadersMiddleware[TRequest, TResponse](nil)).
		Add(AuthenticationMiddleware[TRequest, TResponse](authenticator)).
		Add(AuthorizationMiddleware[TRequest, TResponse](authorizer)).
		Add(TimeoutMiddleware[TRequest, TResponse](30 * time.Second))

}<|MERGE_RESOLUTION|>--- conflicted
+++ resolved
@@ -193,10 +193,7 @@
 			authResult := authenticator.Authenticate(ctx, request)
 
 			if authResult.IsErr() {
-<<<<<<< HEAD
-=======
-
->>>>>>> b3529b0b
+
 				return Err[TResponse, error](fmt.Errorf("authentication failed: %w", authResult.Error()))
 
 			}
@@ -301,10 +298,7 @@
 			userVal := ctx.Value("authenticated_user")
 
 			if userVal == nil {
-<<<<<<< HEAD
-=======
-
->>>>>>> b3529b0b
+
 				return Err[TResponse, error](fmt.Errorf("no authenticated user found"))
 
 			}
@@ -312,10 +306,7 @@
 			user, ok := userVal.(User)
 
 			if !ok {
-<<<<<<< HEAD
-=======
-
->>>>>>> b3529b0b
+
 				return Err[TResponse, error](fmt.Errorf("invalid user type in context"))
 
 			}
@@ -325,19 +316,13 @@
 			authResult := authorizer.Authorize(ctx, user, request)
 
 			if authResult.IsErr() {
-<<<<<<< HEAD
-=======
-
->>>>>>> b3529b0b
+
 				return Err[TResponse, error](fmt.Errorf("authorization failed: %w", authResult.Error()))
 
 			}
 
 			if !authResult.Value() {
-<<<<<<< HEAD
-=======
-
->>>>>>> b3529b0b
+
 				return Err[TResponse, error](fmt.Errorf("access denied"))
 
 			}
@@ -429,19 +414,13 @@
 			limitResult := limiter.Allow(ctx, request)
 
 			if limitResult.IsErr() {
-<<<<<<< HEAD
-=======
-
->>>>>>> b3529b0b
+
 				return Err[TResponse, error](limitResult.Error())
 
 			}
 
 			if !limitResult.Value() {
-<<<<<<< HEAD
-=======
-
->>>>>>> b3529b0b
+
 				return Err[TResponse, error](fmt.Errorf("rate limit exceeded"))
 
 			}
@@ -814,10 +793,7 @@
 			// Check if circuit breaker allows the request.
 
 			if !breaker.Allow(ctx, request) {
-<<<<<<< HEAD
-=======
-
->>>>>>> b3529b0b
+
 				return Err[TResponse, error](fmt.Errorf("circuit breaker is open"))
 
 			}
@@ -893,10 +869,7 @@
 				return result
 
 			case <-timeoutCtx.Done():
-<<<<<<< HEAD
-=======
-
->>>>>>> b3529b0b
+
 				return Err[TResponse, error](fmt.Errorf("request timeout after %v", timeout))
 
 			}
