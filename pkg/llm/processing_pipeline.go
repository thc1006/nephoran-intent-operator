--- conflicted
+++ resolved
@@ -111,8 +111,7 @@
 	Timestamp         time.Time          `json:"timestamp"`
 }
 
-<<<<<<< HEAD
-=======
+
 type PipelineNetworkTopology struct {
 	Region           string            `json:"region"`
 	AvailabilityZone string            `json:"availability_zone"`
@@ -128,7 +127,7 @@
 	Utilization float64 `json:"utilization"`
 }
 
->>>>>>> a523ef4a
+
 type DeploymentContext struct {
 	Environment       string            `json:"environment"` // dev, staging, prod
 	Cluster           string            `json:"cluster"`
@@ -203,20 +202,13 @@
 	Score    float64           `json:"score"`
 }
 
-<<<<<<< HEAD
-// PipelineValidationResult for internal pipeline processing (distinct from security_validator.ValidationResult)
-type PipelineInputValidationResult struct {
-	Valid    bool              `json:"valid"`
-	Score    float64           `json:"score"`
-	Errors   []ValidationError `json:"errors,omitempty"`
-	Warnings []ValidationError `json:"warnings,omitempty"`
-=======
+
 type PipelineValidationError struct {
 	Field    string `json:"field"`
 	Message  string `json:"message"`
 	Code     string `json:"code"`
 	Severity string `json:"severity"`
->>>>>>> a523ef4a
+
 }
 
 // ResponseTransformer modifies and enhances LLM responses
@@ -236,15 +228,7 @@
 type PostprocessingFunc func(map[string]interface{}, *ProcessingContext) (map[string]interface{}, error)
 
 type ProcessingContext struct {
-<<<<<<< HEAD
-	RequestID        string                         `json:"request_id"`
-	Intent           string                         `json:"intent"`
-	Classification   ClassificationResult           `json:"classification"`
-	EnrichmentData   *EnrichmentContext             `json:"enrichment_data"`
-	ValidationResult *PipelineInputValidationResult `json:"validation_result"`
-	ProcessingStart  time.Time                      `json:"processing_start"`
-	Metadata         map[string]interface{}         `json:"metadata"`
-=======
+
 	RequestID        string                 `json:"request_id"`
 	Intent           string                 `json:"intent"`
 	Classification   ClassificationResult   `json:"classification"`
@@ -252,7 +236,7 @@
 	ValidationResult *PipelineValidationResult      `json:"validation_result"`
 	ProcessingStart  time.Time              `json:"processing_start"`
 	Metadata         map[string]interface{} `json:"metadata"`
->>>>>>> a523ef4a
+
 }
 
 // NewProcessingPipeline creates a new processing pipeline
@@ -709,13 +693,10 @@
 }
 
 // Validate performs comprehensive input validation
-<<<<<<< HEAD
-func (iv *InputValidator) Validate(intent string) PipelineInputValidationResult {
-	result := PipelineInputValidationResult{
-=======
+
 func (iv *InputValidator) Validate(intent string) PipelineValidationResult {
 	result := PipelineValidationResult{
->>>>>>> a523ef4a
+
 		Valid: true,
 		Score: 1.0,
 	}
