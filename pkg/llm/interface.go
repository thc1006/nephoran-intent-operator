--- conflicted
+++ resolved
@@ -1,23 +1,11 @@
-package llm
-
-import (
-<<<<<<< HEAD
-=======
-	"context"
-	
->>>>>>> ec283014
-	"github.com/thc1006/nephoran-intent-operator/pkg/shared"
-)
-
-// ClientInterface defines the interface for an LLM client.
-// This interface extends the shared interface to maintain backward compatibility
-type ClientInterface interface {
-	shared.ClientInterface
-}
-
-// Ensure our interface is compatible with the shared interface
-<<<<<<< HEAD
-// Note: This compile-time check is not needed since ClientInterface embeds shared.ClientInterface
-=======
-var _ shared.ClientInterface = (*ClientInterface)(nil)
->>>>>>> ec283014
+package llm
+
+import (
+	"github.com/thc1006/nephoran-intent-operator/pkg/shared"
+)
+
+// ClientInterface defines the interface for an LLM client.
+// This interface extends the shared interface to maintain backward compatibility
+type ClientInterface interface {
+	shared.ClientInterface
+}