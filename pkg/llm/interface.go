//go:build !disable_rag
// +build !disable_rag

package llm

// DEPRECATED: This package's ClientInterface is redundant.
// Use github.com/thc1006/nephoran-intent-operator/pkg/shared.ClientInterface directly.
<<<<<<< HEAD
// This package is kept for backward compatibility but should be phased out.
=======
// This package is kept for backward compatibility but should be phased out.


// IntentRequest and IntentResponse are now defined in interface_consolidated.go

// ProcessIntent is now defined in client_consolidated.go
/*func (c *Client) ProcessIntent(ctx context.Context, req *IntentRequest) (*IntentResponse, error) {
	// Implementation would use the existing client infrastructure
	// This is a simplified interface for the blueprint package
	return &IntentResponse{
		Response:   `{"deployment_config": {"replicas": 3, "image": "nginx:1.20"}}`,
		Confidence: 0.9,
		Tokens:     100,
		Duration:   time.Second,
		Metadata:   make(map[string]interface{}),
	}, nil
}*/

// HealthCheck performs a health check on the LLM client
func (c *Client) HealthCheck(ctx context.Context) bool {
	// Implementation would check LLM service availability
	return true
}
>>>>>>> a523ef4a
<|MERGE_RESOLUTION|>--- conflicted
+++ resolved
@@ -5,10 +5,8 @@
 
 // DEPRECATED: This package's ClientInterface is redundant.
 // Use github.com/thc1006/nephoran-intent-operator/pkg/shared.ClientInterface directly.
-<<<<<<< HEAD
 // This package is kept for backward compatibility but should be phased out.
-=======
-// This package is kept for backward compatibility but should be phased out.
+
 
 
 // IntentRequest and IntentResponse are now defined in interface_consolidated.go
@@ -31,4 +29,4 @@
 	// Implementation would check LLM service availability
 	return true
 }
->>>>>>> a523ef4a
+
