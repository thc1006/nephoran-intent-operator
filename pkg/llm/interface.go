--- conflicted
+++ resolved
@@ -4,13 +4,9 @@
 
 package llm
 
-<<<<<<< HEAD
-import "context"
-=======
 import (
 	"context"
 )
->>>>>>> b3529b0b
 
 // DEPRECATED: This package's ClientInterface is redundant.
 
@@ -20,12 +16,7 @@
 
 // IntentRequest and IntentResponse are now defined in interface_consolidated.go.
 
-<<<<<<< HEAD
-
-// IntentRequest and IntentResponse are now defined in interface_consolidated.go
-=======
 // ProcessIntent is now defined in client_consolidated.go.
->>>>>>> b3529b0b
 
 /*func (c *Client) ProcessIntent(ctx context.Context, req *IntentRequest) (*IntentResponse, error) {
 
@@ -56,10 +47,5 @@
 	// Implementation would check LLM service availability.
 
 	return true
-<<<<<<< HEAD
-}
 
-=======
-
-}
->>>>>>> b3529b0b
+}