--- conflicted
+++ resolved
@@ -243,12 +243,6 @@
 
 	InitialWorkers int32 `json:"initial_workers"`
 
-<<<<<<< HEAD
-	// Queue configuration
-	TaskQueueSize      int              `json:"task_queue_size"`
-	QueueSize          int              `json:"queue_size"` // Alias for TaskQueueSize
-	ResultQueueSize    int              `json:"result_queue_size"`
-=======
 	// Queue configuration.
 
 	TaskQueueSize int `json:"task_queue_size"`
@@ -257,7 +251,6 @@
 
 	ResultQueueSize int `json:"result_queue_size"`
 
->>>>>>> b3529b0b
 	PriorityQueueSizes map[Priority]int `json:"priority_queue_sizes"`
 
 	// Dynamic scaling.
@@ -298,15 +291,8 @@
 
 	TracingEnabled bool `json:"tracing_enabled"`
 
-<<<<<<< HEAD
-	// Monitoring
-	MetricsEnabled      bool          `json:"metrics_enabled"`
-	TracingEnabled      bool          `json:"tracing_enabled"`
-	HealthCheckEnabled  bool          `json:"health_check_enabled"`
-=======
 	HealthCheckEnabled bool `json:"health_check_enabled"`
 
->>>>>>> b3529b0b
 	HealthCheckInterval time.Duration `json:"health_check_interval"`
 }
 
@@ -492,15 +478,10 @@
 
 	pool.scaler.pool = pool
 
-<<<<<<< HEAD
-	// Initialize priority queues
-	for _, priority := range []Priority{PriorityUrgent, HighPriority, NormalPriority, LowPriority} {
-=======
 	// Initialize priority queues.
 
 	for _, priority := range []Priority{PriorityUrgent, PriorityHigh, PriorityNormal, PriorityLow} {
 
->>>>>>> b3529b0b
 		queueSize := config.PriorityQueueSizes[priority]
 
 		if queueSize == 0 {
@@ -560,63 +541,8 @@
 
 }
 
-<<<<<<< HEAD
-// Start starts the worker pool (explicit start method)
-func (wp *WorkerPool) Start(ctx context.Context) error {
-	if wp.getState() != WorkerPoolStateStarting && wp.getState() != WorkerPoolStateRunning {
-		return fmt.Errorf("worker pool is not in a startable state")
-	}
-
-	wp.setState(WorkerPoolStateRunning)
-	wp.logger.Info("Worker pool started")
-	return nil
-}
-
-// Shutdown gracefully shuts down the worker pool
-func (wp *WorkerPool) Shutdown(ctx context.Context) error {
-	wp.shutdownOnce.Do(func() {
-		wp.logger.Info("Shutting down worker pool")
-		wp.setState(WorkerPoolStateShutdown)
-
-		// Signal shutdown to all goroutines
-		close(wp.shutdownCh)
-
-		// Signal all workers to shutdown
-		wp.stateMutex.RLock()
-		for _, worker := range wp.workers {
-			select {
-			case worker.controlChan <- WorkerControlShutdown:
-			default:
-				// Channel might be full, worker will get shutdown signal from shutdownCh
-			}
-		}
-		wp.stateMutex.RUnlock()
-
-		// Wait for all workers to finish with timeout
-		done := make(chan struct{})
-		go func() {
-			wp.workerWG.Wait()
-			close(done)
-		}()
-
-		select {
-		case <-done:
-			wp.logger.Info("All workers shut down gracefully")
-		case <-ctx.Done():
-			wp.logger.Warn("Shutdown timeout exceeded, some workers may not have finished gracefully")
-		case <-time.After(30 * time.Second):
-			wp.logger.Warn("Shutdown timeout exceeded after 30s")
-		}
-	})
-
-	return nil
-}
-
-// Submit submits a task to the worker pool
-=======
 // Submit submits a task to the worker pool.
 
->>>>>>> b3529b0b
 func (wp *WorkerPool) Submit(task *Task) error {
 
 	if wp.getState() != WorkerPoolStateRunning {
@@ -732,15 +658,10 @@
 
 			var found bool
 
-<<<<<<< HEAD
-			// Check priority queues in order
-			for _, priority := range []Priority{PriorityUrgent, HighPriority, NormalPriority, LowPriority} {
-=======
 			// Check priority queues in order.
 
 			for _, priority := range []Priority{PriorityUrgent, PriorityHigh, PriorityNormal, PriorityLow} {
 
->>>>>>> b3529b0b
 				select {
 
 				case task = <-wp.priorityQueues[priority]:
@@ -1336,58 +1257,9 @@
 // Placeholder implementations and type definitions.
 
 func (ds *DynamicScaler) evaluateScaling() {}
-<<<<<<< HEAD
-func (wp *WorkerPool) updateMetrics()      {}
-
-// GetMetrics returns current worker pool metrics
-func (wp *WorkerPool) GetMetrics() *WorkerPoolMetrics {
-	wp.metrics.mutex.RLock()
-	defer wp.metrics.mutex.RUnlock()
-
-	// Return a copy of the metrics
-	return &WorkerPoolMetrics{
-		TasksSubmitted:      wp.metrics.TasksSubmitted,
-		TasksCompleted:      wp.metrics.TasksCompleted,
-		TasksFailed:         wp.metrics.TasksFailed,
-		TasksRetried:        wp.metrics.TasksRetried,
-		TasksDropped:        wp.metrics.TasksDropped,
-		TotalProcessingTime: wp.metrics.TotalProcessingTime,
-		AverageQueueTime:    wp.metrics.AverageQueueTime,
-		AverageProcessTime:  wp.metrics.AverageProcessTime,
-		ActiveWorkers:       wp.metrics.ActiveWorkers,
-		IdleWorkers:         wp.metrics.IdleWorkers,
-		TotalWorkers:        wp.metrics.TotalWorkers,
-		WorkerUtilization:   wp.metrics.WorkerUtilization,
-		QueueLength:         wp.metrics.QueueLength,
-		MaxQueueLength:      wp.metrics.MaxQueueLength,
-		QueueUtilization:    wp.metrics.QueueUtilization,
-		TotalMemoryUsage:    wp.metrics.TotalMemoryUsage,
-		TotalCPUUsage:       wp.metrics.TotalCPUUsage,
-		ThroughputRPS:       wp.metrics.ThroughputRPS,
-		LatencyP95:          wp.metrics.LatencyP95,
-		LatencyP99:          wp.metrics.LatencyP99,
-	}
-}
-
-// GetStatus returns current worker pool status
-func (wp *WorkerPool) GetStatus() string {
-	state := wp.getState()
-	switch state {
-	case WorkerPoolStateRunning:
-		return "running"
-	case WorkerPoolStatePaused:
-		return "paused"
-	case WorkerPoolStateShutdown:
-		return "shutdown"
-	default:
-		return "starting"
-	}
-}
-=======
 
 func (wp *WorkerPool) updateMetrics() {}
 
->>>>>>> b3529b0b
 func (w *Worker) processValidationTask(ctx context.Context, task *Task) (interface{}, error) {
 
 	return nil, nil
@@ -1493,18 +1365,12 @@
 		PriorityQueueSizes: map[Priority]int{
 
 			PriorityUrgent: 100,
-<<<<<<< HEAD
-			HighPriority:   250,
-			NormalPriority: 500,
-			LowPriority:    250,
-=======
 
 			PriorityHigh: 250,
 
 			PriorityNormal: 500,
 
 			PriorityLow: 250,
->>>>>>> b3529b0b
 		},
 	}
 
@@ -1569,19 +1435,7 @@
 
 	ResourceQuota struct{}
 
-<<<<<<< HEAD
-
-// Priority is defined in batch_processor.go
-// type Priority int
-
-type TaskType string
-type WorkerType string
-type WorkerState int
-type WorkerPoolState int
-type WorkerControl int
-=======
 	// ContextPool represents a contextpool.
->>>>>>> b3529b0b
 
 	ContextPool struct{}
 
@@ -1611,12 +1465,6 @@
 )
 
 const (
-<<<<<<< HEAD
-	// PriorityUrgent is defined in types.go as an alias for CriticalPriority
-	// PriorityHigh - defined in types.go
-	// PriorityNormal - defined in types.go  
-	// PriorityLow - defined in types.go
-=======
 
 	// PriorityUrgent is defined in batch_processor.go with value 3.
 
@@ -1627,14 +1475,9 @@
 	// PriorityLow - defined in batch_processor.go.
 
 	// TaskTypeLLMProcessing holds tasktypellmprocessing value.
->>>>>>> b3529b0b
 
 	TaskTypeLLMProcessing TaskType = "llm_processing"
 
-<<<<<<< HEAD
-
-	WorkerTypeLLM     WorkerType = "llm"
-=======
 	// TaskTypeRAGProcessing holds tasktyperagprocessing value.
 
 	TaskTypeRAGProcessing TaskType = "rag_processing"
@@ -1657,7 +1500,6 @@
 
 	// WorkerTypeGeneral holds workertypegeneral value.
 
->>>>>>> b3529b0b
 	WorkerTypeGeneral WorkerType = "general"
 
 	// WorkerStateStarting holds workerstatestarting value.
