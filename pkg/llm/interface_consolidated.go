<<<<<<< HEAD
//go:build disable_rag
// +build disable_rag
=======
//go:build !disable_rag
// +build !disable_rag
>>>>>>> b3529b0b

package llm

import (
	"context"
	"log/slog"
	"strings"
	"sync"
	"time"
)

// CONSOLIDATED INTERFACES - Simplified from over-engineered abstractions.

// LLMProcessor is the main interface for LLM processing.

type LLMProcessor interface {
	ProcessIntent(ctx context.Context, request *ProcessingRequest) (*ProcessingResponse, error)

	GetMetrics() ClientMetrics

	Shutdown()
}

<<<<<<< HEAD
// BatchProcessorInterface handles batch processing of multiple intents
type BatchProcessorInterface interface {
	ProcessBatch(ctx context.Context, requests []*BatchRequest) ([]*ProcessingResult, error)
	GetMetrics() *ProcessingMetrics
}


// StreamingProcessor handles streaming requests (concrete implementation for disable_rag builds)
type StreamingProcessor struct {
	// Stub implementation fields
=======
// Processor is an alias for backward compatibility.

type Processor = LLMProcessor

// BatchProcessor handles batch processing of multiple intents.

type BatchProcessor interface {
	ProcessRequest(ctx context.Context, intent, intentType, modelName string, priority Priority) (*BatchResult, error)

	GetStats() BatchProcessorStats

	Close() error
}

// StreamingProcessor handles streaming requests (concrete implementation for disable_rag builds).

type StreamingProcessor struct {

	// Stub implementation fields.

}

// GetMetrics returns streaming processor metrics (stub implementation).

func (sp *StreamingProcessor) GetMetrics() map[string]interface{} {

	if sp == nil {

		return map[string]interface{}{

			"status": "disabled",
		}

	}

	return map[string]interface{}{

		"active_streams": 0,

		"total_streams": 0,

		"completed_streams": 0,

		"failed_streams": 0,

		"total_bytes_streamed": 0,

		"status": "stub",
	}

}

// Shutdown gracefully shuts down the streaming processor (stub implementation).

func (sp *StreamingProcessor) Shutdown(ctx context.Context) error {

	// Stub implementation - no actual shutdown needed.

	return nil

}

// StreamingProcessorStub is an alias for StreamingProcessor for compatibility.

type StreamingProcessorStub = StreamingProcessor

// NewStreamingProcessor creates a new streaming processor.

func NewStreamingProcessor() *StreamingProcessor {

	return &StreamingProcessor{}

}

// NewRelevanceScorerStub creates a new relevance scorer stub.

func NewRelevanceScorerStub() *RelevanceScorer {

	return &RelevanceScorer{

		config: &RelevanceScorerConfig{},

		logger: nil, // Will be set later if needed

		embeddings: nil, // Stub implementation

		domainKnowledge: nil, // Stub implementation

		metrics: &ScoringMetrics{},
	}

}

// NewContextBuilderStub creates a new context builder stub.

func NewContextBuilderStub() *ContextBuilder {

	return &ContextBuilder{

		weaviatePool: nil,

		config: &ContextBuilderConfig{

			DefaultMaxDocs: 5,

			MaxContextLength: 8192,

			MinConfidenceScore: 0.6,

			QueryTimeout: 30 * time.Second,

			EnableHybridSearch: true,

			HybridAlpha: 0.7,

			QueryExpansionEnabled: true,
		},

		logger: nil, // Will be set later if needed

		metrics: &ContextBuilderMetrics{},
	}
>>>>>>> b3529b0b

}

// CacheProvider provides caching functionality.

type CacheProvider interface {
	Get(key string) (string, bool)

	Set(key, response string)

	Clear()

	Stop()

	GetStats() map[string]interface{}
}

// PromptGenerator generates prompts for different intent types.

type PromptGenerator interface {
	GeneratePrompt(intentType, userIntent string) string

	ExtractParameters(intent string) map[string]interface{}
}

// NOTE: The following types are defined in their respective files:.

<<<<<<< HEAD
// StreamingRequest is defined in types.go

// BatchRequest is defined in types.go

// ProcessingResult is defined in processing.go

// ProcessingMetrics is defined in processing.go

// MetricsCollector is defined in metrics.go
// NewMetricsCollector is defined in metrics.go

// MetricsIntegrator for disable_rag builds
type MetricsIntegrator struct {
	prometheusMetrics *PrometheusMetricsStub
=======
// - ClientMetrics: client_consolidated.go.

// - Priority, BatchResult, BatchProcessorStats: batch_processor.go.

// ProcessingRequest represents a request for LLM processing.

type ProcessingRequest struct {
	ID string `json:"id"`

	Intent string `json:"intent"`

	IntentType string `json:"intent_type,omitempty"`

	Context string `json:"context,omitempty"`

	SystemPrompt string `json:"system_prompt,omitempty"`

	UserPrompt string `json:"user_prompt,omitempty"`

	ModelName string `json:"model_name,omitempty"`

	Model string `json:"model,omitempty"` // Alias for ModelName

	MaxTokens int `json:"max_tokens,omitempty"`

	Temperature float32 `json:"temperature,omitempty"`

	Priority Priority `json:"priority,omitempty"`

	RequestID string `json:"request_id,omitempty"`

	ProcessingTimeout time.Duration `json:"processing_timeout,omitempty"`

	Metadata map[string]interface{} `json:"metadata,omitempty"`
}

// ProcessingResponse represents a response from LLM processing.

type ProcessingResponse struct {
	ID string `json:"id"`

	Response string `json:"response"`

	ProcessedParameters string `json:"processed_parameters,omitempty"` // JSON string of parameters

	Confidence float32 `json:"confidence"`

	TokensUsed int `json:"tokens_used"`

	Cost float64 `json:"cost"`

	ProcessingTime time.Duration `json:"processing_time"`

	ModelUsed string `json:"model_used"`

	CacheHit bool `json:"cache_hit"`

	IntentType string `json:"intent_type,omitempty"`

	ExtractedIntent string `json:"extracted_intent,omitempty"`

	Metadata map[string]interface{} `json:"metadata,omitempty"`
}

// StreamingRequest represents a request for streaming LLM processing.

type StreamingRequest struct {
	Query string `json:"query"`

	Context string `json:"context,omitempty"`

	ModelName string `json:"model_name,omitempty"`

	Stream bool `json:"stream"`

	SessionID string `json:"session_id,omitempty"`

	EnableRAG bool `json:"enable_rag"`

	IntentType string `json:"intent_type,omitempty"`

	MaxTokens int `json:"max_tokens,omitempty"`

	Temperature float32 `json:"temperature,omitempty"`

	ClientID string `json:"client_id,omitempty"`

	Metadata map[string]interface{} `json:"metadata,omitempty"`
}

// WeaviateConnectionPool is a stub type for the connection pool.

type WeaviateConnectionPool struct {

	// Stub implementation - no actual fields needed.

}

// ContextBuilder provides context building functionality for RAG systems.

type ContextBuilder struct {
	weaviatePool *WeaviateConnectionPool // Using our type alias

	config *ContextBuilderConfig

	logger *slog.Logger // Using concrete type instead of interface{}

	metrics *ContextBuilderMetrics

	mutex sync.RWMutex
}

// ContextBuilderConfig holds configuration for context building.

type ContextBuilderConfig struct {
	DefaultMaxDocs int `json:"default_max_docs"`

	MaxContextLength int `json:"max_context_length"`

	MinConfidenceScore float32 `json:"min_confidence_score"`

	QueryTimeout time.Duration `json:"query_timeout"`

	EnableHybridSearch bool `json:"enable_hybrid_search"`

	HybridAlpha float32 `json:"hybrid_alpha"`

	TelecomKeywords []string `json:"telecom_keywords"`

	QueryExpansionEnabled bool `json:"query_expansion_enabled"`
>>>>>>> b3529b0b
}

// ContextBuilderMetrics tracks context building performance.

type ContextBuilderMetrics struct {
	TotalQueries int64 `json:"total_queries"`

<<<<<<< HEAD
// NewMetricsIntegrator stub for disable_rag builds
func NewMetricsIntegrator(collector *MetricsCollector) *MetricsIntegrator {
	return &MetricsIntegrator{
		prometheusMetrics: &PrometheusMetricsStub{},
	}
=======
	SuccessfulQueries int64 `json:"successful_queries"`

	FailedQueries int64 `json:"failed_queries"`

	AverageQueryDuration time.Duration `json:"average_query_duration"`

	AverageDocumentsFound int `json:"average_documents_found"`

	CacheHits int64 `json:"cache_hits"`

	CacheMisses int64 `json:"cache_misses"`

	TotalLatency time.Duration `json:"total_latency"`

	mutex sync.RWMutex
>>>>>>> b3529b0b
}

// RelevanceScorer provides relevance scoring functionality.

type RelevanceScorer struct {
	config *RelevanceScorerConfig

	logger *slog.Logger // Using concrete type instead of interface{}

<<<<<<< HEAD
// TokenManager is defined as interface in types.go
// For disable_rag builds, use basic_token_manager.go implementation

// Stub types for disable_rag builds
type RelevanceScorer struct{}
func (rs *RelevanceScorer) GetMetrics() map[string]interface{} { return map[string]interface{}{} }
=======
	embeddings interface{} // rag.EmbeddingServiceInterface

	domainKnowledge interface{} // *TelecomDomainKnowledge
>>>>>>> b3529b0b

	metrics *ScoringMetrics

	mutex sync.RWMutex
}

<<<<<<< HEAD
// Constructor functions for disable_rag builds
func NewRelevanceScorer() *RelevanceScorer { return &RelevanceScorer{} }
func NewRAGAwarePromptBuilder() *RAGAwarePromptBuilder { return &RAGAwarePromptBuilder{} }
func NewRAGEnhancedProcessor() *RAGEnhancedProcessor { return &RAGEnhancedProcessor{} }
// NewStreamingProcessor is defined in clean_stubs.go or streaming_processor.go
=======
// RelevanceScorerConfig holds configuration for relevance scoring.

type RelevanceScorerConfig struct {

	// Scoring weights.

	SemanticWeight float64 `json:"semantic_weight"`

	AuthorityWeight float64 `json:"authority_weight"`

	RecencyWeight float64 `json:"recency_weight"`

	DomainWeight float64 `json:"domain_weight"`
>>>>>>> b3529b0b

	IntentAlignmentWeight float64 `json:"intent_alignment_weight"`

	// Additional configuration fields.

	MinSemanticSimilarity float64 `json:"min_semantic_similarity"`

	UseEmbeddingDistance bool `json:"use_embedding_distance"`

	AuthorityScores map[string]float64 `json:"authority_scores"`

	StandardsMultiplier float64 `json:"standards_multiplier"`

	RecencyHalfLife time.Duration `json:"recency_half_life"`

	MaxAge time.Duration `json:"max_age"`

	CacheScores bool `json:"cache_scores"`

	ScoreCacheTTL time.Duration `json:"score_cache_ttl"`

	ParallelProcessing bool `json:"parallel_processing"`

	MaxProcessingTime time.Duration `json:"max_processing_time"`
}

// ScoringMetrics tracks scoring performance.

type ScoringMetrics struct {
	TotalScores int64 `json:"total_scores"`

	AverageScoringTime time.Duration `json:"average_scoring_time"`

	CacheHitRate float64 `json:"cache_hit_rate"`

	SemanticScores int64 `json:"semantic_scores"`

	AuthorityScores int64 `json:"authority_scores"`

	RecencyScores int64 `json:"recency_scores"`

	DomainScores int64 `json:"domain_scores"`

	IntentScores int64 `json:"intent_scores"`

	LastUpdated time.Time `json:"last_updated"`

	mutex sync.RWMutex
}

// SimpleRelevanceScorer provides a simple relevance scoring implementation.

type SimpleRelevanceScorer struct {
	embeddingService interface{} // rag.EmbeddingServiceInterface

	legacyEmbedding interface{} // *rag.EmbeddingService

	logger *slog.Logger

	metrics *SimpleRelevanceScorerMetrics

	mutex sync.RWMutex
}

<<<<<<< HEAD
// ClientMetrics is defined in common_types.go

// SimpleTokenTracker is defined in common_types.go
=======
// SimpleRelevanceScorerMetrics tracks simple scoring performance.

type SimpleRelevanceScorerMetrics struct {
	TotalScores int64 `json:"total_scores"`

	SuccessfulScores int64 `json:"successful_scores"`

	FailedScores int64 `json:"failed_scores"`

	AverageLatency time.Duration `json:"average_latency"`

	EmbeddingCalls int64 `json:"embedding_calls"`

	FallbackUses int64 `json:"fallback_uses"`

	LastUpdated time.Time `json:"last_updated"`

	mutex sync.RWMutex
}

// Additional types needed by various components.

// SimpleTokenTracker tracks token usage statistics.

type SimpleTokenTracker struct {
	totalTokens int64

	totalCost float64

	requestCount int64

	mutex sync.RWMutex
}

// NewSimpleTokenTracker creates a new token tracker.

func NewSimpleTokenTracker() *SimpleTokenTracker {

	return &SimpleTokenTracker{}

}

// RecordUsage records token usage.

func (tt *SimpleTokenTracker) RecordUsage(tokens int) {

	tt.mutex.Lock()

	defer tt.mutex.Unlock()

	tt.totalTokens += int64(tokens)

	tt.requestCount++

	// Simple cost calculation (adjust based on model pricing).

	costPerToken := 0.0001 // Example: $0.0001 per token

	tt.totalCost += float64(tokens) * costPerToken

}

// GetStats returns usage statistics.

func (tt *SimpleTokenTracker) GetStats() map[string]interface{} {

	tt.mutex.RLock()

	defer tt.mutex.RUnlock()

	avgTokensPerRequest := float64(0)

	if tt.requestCount > 0 {

		avgTokensPerRequest = float64(tt.totalTokens) / float64(tt.requestCount)

	}

	return map[string]interface{}{

		"total_tokens": tt.totalTokens,

		"total_cost": tt.totalCost,

		"request_count": tt.requestCount,

		"avg_tokens_per_request": avgTokensPerRequest,
	}

}
>>>>>>> b3529b0b

// RequestContext contains context for LLM requests.

type RequestContext struct {
	ID string // Unique identifier for this context

	RequestID string // Request ID

	UserID string // User identifier

	SessionID string // Session identifier

	Priority int // Request priority

	Intent string // User intent

	Metadata map[string]interface{} // Additional metadata

	StartTime time.Time // Request start time

	Deadline time.Time // Request deadline

}

// HealthChecker performs health checks on endpoints.

type HealthChecker interface {
	CheckHealth(ctx context.Context, endpoint string) error
}

// EndpointPool manages a pool of service endpoints.

type EndpointPool interface {
	GetHealthyEndpoint() (string, error)

	ReportError(endpoint string, err error)

	GetAllEndpoints() []string
}

<<<<<<< HEAD

// STUB IMPLEMENTATIONS - Consolidated from stubs.go
// These provide default implementations for components not yet fully implemented

// ContextBuilder is defined in clean_stubs.go
=======
// BatchProcessorConfig contains batch processor configuration.

type BatchProcessorConfig struct {
	MaxBatchSize int

	MaxWaitTime time.Duration

	MaxWorkers int

	QueueSize int

	RetryAttempts int

	RetryDelay time.Duration

	Priority int

	ProcessingTimeout time.Duration
}

// TokenManager manages token counting and limits.

type TokenManager struct {
	maxTokens int

	tokensPerWord float64

	mutex sync.RWMutex
}

// NewTokenManager creates a new token manager.

func NewTokenManager() *TokenManager {

	return &TokenManager{

		maxTokens: 8192,

		tokensPerWord: 1.3, // Average tokens per word

	}

}

// CountTokens estimates token count from text.

func (tm *TokenManager) CountTokens(text string) int {

	// Simple approximation: count words and multiply by average tokens per word.

	words := len(strings.Fields(text))

	return int(float64(words) * tm.tokensPerWord)

}

// EstimateTokensForModel estimates tokens for a specific model.

func (tm *TokenManager) EstimateTokensForModel(text, model string) int {

	// For now, use the same estimation for all models.

	return tm.CountTokens(text)

}
>>>>>>> b3529b0b

// SupportsSystemPrompt checks if model supports system prompts.

func (tm *TokenManager) SupportsSystemPrompt(model string) bool {

	// Most modern models support system prompts.

	return true

}

// SupportsChatFormat checks if model supports chat format.

func (tm *TokenManager) SupportsChatFormat(model string) bool {

	// Most modern models support chat format.

	return true

}

// TruncateToFit truncates text to fit within token limit.

func (tm *TokenManager) TruncateToFit(text string, maxTokens int, model string) string {

	// Model parameter is for compatibility, using same logic for all models.

	tokens := tm.CountTokens(text)

	if tokens <= maxTokens {

		return text

<<<<<<< HEAD

// isValidKubernetesName validates Kubernetes resource names
func isValidKubernetesName(name string) bool {
	if len(name) == 0 || len(name) > 253 {
		return false
=======
>>>>>>> b3529b0b
	}

	// Simple truncation by character ratio.

	ratio := float64(maxTokens) / float64(tokens)

	targetLen := int(float64(len(text)) * ratio * 0.95) // 95% to ensure we're under limit

	if targetLen > len(text) {

		return text

	}

	return text[:targetLen] + "..."

}

// SupportsStreaming checks if model supports streaming.

func (tm *TokenManager) SupportsStreaming(model string) bool {

	// Most modern models support streaming.

	return true

}

// GetSupportedModels returns list of supported models.

func (tm *TokenManager) GetSupportedModels() []string {

	return []string{

		"gpt-3.5-turbo",

		"gpt-4",

		"claude-2",

		"claude-3",

		"llama2",

		"mistral",
	}

}

// StreamingContextManager manages streaming context.

type StreamingContextManager struct {
	contexts map[string]interface{}

	mutex sync.RWMutex
}

// NewStreamingContextManager creates a new streaming context manager.

func NewStreamingContextManager(tokenManager *TokenManager, contextOverhead time.Duration) *StreamingContextManager {

	// Parameters are for compatibility but not used in stub implementation.

	return &StreamingContextManager{

		contexts: make(map[string]interface{}),
	}

}

// Close closes the streaming context manager.

func (scm *StreamingContextManager) Close() {

	// No resources to clean up in stub implementation.

}

// GetMetrics returns metrics for the ContextBuilder.

func (cb *ContextBuilder) GetMetrics() map[string]interface{} {

	if cb == nil || cb.metrics == nil {

		return map[string]interface{}{

			"status": "disabled",
		}

	}

	cb.metrics.mutex.RLock()

	defer cb.metrics.mutex.RUnlock()

	return map[string]interface{}{

		"total_queries": cb.metrics.TotalQueries,

		"successful_queries": cb.metrics.SuccessfulQueries,

		"failed_queries": cb.metrics.FailedQueries,

		"average_query_duration": cb.metrics.AverageQueryDuration.String(),

		"average_documents_found": cb.metrics.AverageDocumentsFound,

		"cache_hits": cb.metrics.CacheHits,

		"cache_misses": cb.metrics.CacheMisses,

		"total_latency": cb.metrics.TotalLatency.String(),
	}

}

// Document represents a document for context building.

type Document struct {
	ID string `json:"id"`

	Title string `json:"title"`

	Content string `json:"content"`

	Source string `json:"source"`

	Metadata map[string]interface{} `json:"metadata,omitempty"`
}

// GetMetrics returns metrics for the RelevanceScorer.

func (rs *RelevanceScorer) GetMetrics() map[string]interface{} {

	if rs == nil || rs.metrics == nil {

		return map[string]interface{}{

			"status": "disabled",
		}

	}

	rs.metrics.mutex.RLock()

	defer rs.metrics.mutex.RUnlock()

	return map[string]interface{}{

		"total_scores": rs.metrics.TotalScores,

		"average_scoring_time": rs.metrics.AverageScoringTime.String(),

		"cache_hit_rate": rs.metrics.CacheHitRate,

		"semantic_scores": rs.metrics.SemanticScores,

		"authority_scores": rs.metrics.AuthorityScores,

		"recency_scores": rs.metrics.RecencyScores,

		"domain_scores": rs.metrics.DomainScores,

		"intent_scores": rs.metrics.IntentScores,

		"last_updated": rs.metrics.LastUpdated.Format("2006-01-02T15:04:05Z07:00"),
	}

}

// IntentRequest represents a legacy request structure (backward compatibility).

type IntentRequest = ProcessingRequest

// IntentResponse represents a legacy response structure (backward compatibility).

type IntentResponse = ProcessingResponse<|MERGE_RESOLUTION|>--- conflicted
+++ resolved
@@ -1,10 +1,5 @@
-<<<<<<< HEAD
-//go:build disable_rag
-// +build disable_rag
-=======
 //go:build !disable_rag
 // +build !disable_rag
->>>>>>> b3529b0b
 
 package llm
 
@@ -28,18 +23,6 @@
 	Shutdown()
 }
 
-<<<<<<< HEAD
-// BatchProcessorInterface handles batch processing of multiple intents
-type BatchProcessorInterface interface {
-	ProcessBatch(ctx context.Context, requests []*BatchRequest) ([]*ProcessingResult, error)
-	GetMetrics() *ProcessingMetrics
-}
-
-
-// StreamingProcessor handles streaming requests (concrete implementation for disable_rag builds)
-type StreamingProcessor struct {
-	// Stub implementation fields
-=======
 // Processor is an alias for backward compatibility.
 
 type Processor = LLMProcessor
@@ -162,7 +145,6 @@
 
 		metrics: &ContextBuilderMetrics{},
 	}
->>>>>>> b3529b0b
 
 }
 
@@ -190,22 +172,6 @@
 
 // NOTE: The following types are defined in their respective files:.
 
-<<<<<<< HEAD
-// StreamingRequest is defined in types.go
-
-// BatchRequest is defined in types.go
-
-// ProcessingResult is defined in processing.go
-
-// ProcessingMetrics is defined in processing.go
-
-// MetricsCollector is defined in metrics.go
-// NewMetricsCollector is defined in metrics.go
-
-// MetricsIntegrator for disable_rag builds
-type MetricsIntegrator struct {
-	prometheusMetrics *PrometheusMetricsStub
-=======
 // - ClientMetrics: client_consolidated.go.
 
 // - Priority, BatchResult, BatchProcessorStats: batch_processor.go.
@@ -336,7 +302,6 @@
 	TelecomKeywords []string `json:"telecom_keywords"`
 
 	QueryExpansionEnabled bool `json:"query_expansion_enabled"`
->>>>>>> b3529b0b
 }
 
 // ContextBuilderMetrics tracks context building performance.
@@ -344,13 +309,6 @@
 type ContextBuilderMetrics struct {
 	TotalQueries int64 `json:"total_queries"`
 
-<<<<<<< HEAD
-// NewMetricsIntegrator stub for disable_rag builds
-func NewMetricsIntegrator(collector *MetricsCollector) *MetricsIntegrator {
-	return &MetricsIntegrator{
-		prometheusMetrics: &PrometheusMetricsStub{},
-	}
-=======
 	SuccessfulQueries int64 `json:"successful_queries"`
 
 	FailedQueries int64 `json:"failed_queries"`
@@ -366,7 +324,6 @@
 	TotalLatency time.Duration `json:"total_latency"`
 
 	mutex sync.RWMutex
->>>>>>> b3529b0b
 }
 
 // RelevanceScorer provides relevance scoring functionality.
@@ -376,31 +333,15 @@
 
 	logger *slog.Logger // Using concrete type instead of interface{}
 
-<<<<<<< HEAD
-// TokenManager is defined as interface in types.go
-// For disable_rag builds, use basic_token_manager.go implementation
-
-// Stub types for disable_rag builds
-type RelevanceScorer struct{}
-func (rs *RelevanceScorer) GetMetrics() map[string]interface{} { return map[string]interface{}{} }
-=======
 	embeddings interface{} // rag.EmbeddingServiceInterface
 
 	domainKnowledge interface{} // *TelecomDomainKnowledge
->>>>>>> b3529b0b
 
 	metrics *ScoringMetrics
 
 	mutex sync.RWMutex
 }
 
-<<<<<<< HEAD
-// Constructor functions for disable_rag builds
-func NewRelevanceScorer() *RelevanceScorer { return &RelevanceScorer{} }
-func NewRAGAwarePromptBuilder() *RAGAwarePromptBuilder { return &RAGAwarePromptBuilder{} }
-func NewRAGEnhancedProcessor() *RAGEnhancedProcessor { return &RAGEnhancedProcessor{} }
-// NewStreamingProcessor is defined in clean_stubs.go or streaming_processor.go
-=======
 // RelevanceScorerConfig holds configuration for relevance scoring.
 
 type RelevanceScorerConfig struct {
@@ -414,7 +355,6 @@
 	RecencyWeight float64 `json:"recency_weight"`
 
 	DomainWeight float64 `json:"domain_weight"`
->>>>>>> b3529b0b
 
 	IntentAlignmentWeight float64 `json:"intent_alignment_weight"`
 
@@ -479,11 +419,6 @@
 	mutex sync.RWMutex
 }
 
-<<<<<<< HEAD
-// ClientMetrics is defined in common_types.go
-
-// SimpleTokenTracker is defined in common_types.go
-=======
 // SimpleRelevanceScorerMetrics tracks simple scoring performance.
 
 type SimpleRelevanceScorerMetrics struct {
@@ -574,7 +509,6 @@
 	}
 
 }
->>>>>>> b3529b0b
 
 // RequestContext contains context for LLM requests.
 
@@ -615,13 +549,6 @@
 	GetAllEndpoints() []string
 }
 
-<<<<<<< HEAD
-
-// STUB IMPLEMENTATIONS - Consolidated from stubs.go
-// These provide default implementations for components not yet fully implemented
-
-// ContextBuilder is defined in clean_stubs.go
-=======
 // BatchProcessorConfig contains batch processor configuration.
 
 type BatchProcessorConfig struct {
@@ -687,7 +614,6 @@
 	return tm.CountTokens(text)
 
 }
->>>>>>> b3529b0b
 
 // SupportsSystemPrompt checks if model supports system prompts.
 
@@ -721,14 +647,6 @@
 
 		return text
 
-<<<<<<< HEAD
-
-// isValidKubernetesName validates Kubernetes resource names
-func isValidKubernetesName(name string) bool {
-	if len(name) == 0 || len(name) > 253 {
-		return false
-=======
->>>>>>> b3529b0b
 	}
 
 	// Simple truncation by character ratio.
