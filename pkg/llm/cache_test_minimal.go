//go:build ignore
// +build ignore

// This is a standalone test file to verify ResponseCache Stop() functionality.

// Run with: go run cache_test_minimal.go llm.go prompt_engine.go.

package main

import (
	"fmt"
	"runtime"
	"sync"
	"sync/atomic"
	"time"

	"github.com/thc1006/nephoran-intent-operator/pkg/shared/types"
)

<<<<<<< HEAD
// Copy of the essential types from llm.go for testing
// CacheEntry is now defined in pkg/shared/types/common_types.go
=======
// Copy of the essential types from llm.go for testing.

type CacheEntry struct {
	Response string

	Timestamp time.Time

	HitCount int64
}
>>>>>>> b3529b0b

// ResponseCache represents a responsecache.

type ResponseCache struct {
<<<<<<< HEAD
	entries  map[string]*types.CacheEntry
	mutex    sync.RWMutex
	ttl      time.Duration
	maxSize  int
	stopCh   chan struct{}
=======
	entries map[string]*CacheEntry

	mutex sync.RWMutex

	ttl time.Duration

	maxSize int

	stopCh chan struct{}

>>>>>>> b3529b0b
	stopOnce sync.Once

	stopped bool
}

// NewResponseCacheTest performs newresponsecachetest operation.

func NewResponseCacheTest(ttl time.Duration, maxSize int) *ResponseCache {

	cache := &ResponseCache{
<<<<<<< HEAD
		entries: make(map[string]*types.CacheEntry),
		ttl:     ttl,
=======

		entries: make(map[string]*CacheEntry),

		ttl: ttl,

>>>>>>> b3529b0b
		maxSize: maxSize,

		stopCh: make(chan struct{}),

		stopped: false,
	}

	// Start cleanup routine.

	go cache.cleanup()

	return cache

}

func (c *ResponseCache) cleanup() {

	ticker := time.NewTicker(time.Minute)

	defer ticker.Stop()

	for {

		select {

		case <-c.stopCh:

			return

		case <-ticker.C:

			c.mutex.Lock()

			now := time.Now()

			for key, entry := range c.entries {

				if now.Sub(entry.Timestamp) > c.ttl {

					delete(c.entries, key)

				}

			}

			c.mutex.Unlock()

		}

	}

}

// Stop performs stop operation.

func (c *ResponseCache) Stop() {

	c.stopOnce.Do(func() {

		c.mutex.Lock()

		c.stopped = true

		c.mutex.Unlock()

		close(c.stopCh)

	})

}

// Get performs get operation.

func (c *ResponseCache) Get(key string) (string, bool) {

	c.mutex.RLock()

	defer c.mutex.RUnlock()

	if c.stopped {

		return "", false

	}

	entry, exists := c.entries[key]

	if !exists {

		return "", false

	}

	if time.Since(entry.Timestamp) > c.ttl {

		return "", false

	}

	entry.HitCount++

	return entry.Response, true

}

// Set performs set operation.

func (c *ResponseCache) Set(key, response string) {

	c.mutex.Lock()

	defer c.mutex.Unlock()

	if c.stopped {

		return

	}

	if len(c.entries) >= c.maxSize {

		oldest := time.Now()

		oldestKey := ""

		for k, v := range c.entries {

			if v.Timestamp.Before(oldest) {

				oldest = v.Timestamp

				oldestKey = k

			}

		}

		if oldestKey != "" {

			delete(c.entries, oldestKey)

		}

	}

<<<<<<< HEAD
	c.entries[key] = &types.CacheEntry{
		Response:  response,
=======
	c.entries[key] = &CacheEntry{

		Response: response,

>>>>>>> b3529b0b
		Timestamp: time.Now(),

		HitCount: 0,
	}

}

// Test functions.

func testBasicStopFunctionality() {

	fmt.Println("Test 1: Basic Stop functionality")

	cache := NewResponseCacheTest(5*time.Minute, 10)

	// Test initial state.

	stopped := cache.IsStopped()

	if stopped {

		fmt.Println("FAIL: Cache should not be stopped initially")

		return

	}

	// Stop the cache.

	cache.Stop()

	// Check stopped state.

	cache.mutex.RLock()

	stopped = cache.stopped

	cache.mutex.RUnlock()

	if !stopped {

		fmt.Println("FAIL: Cache should be stopped after calling Stop()")

		return

	}

	// Check channel is closed.

	select {

	case <-cache.stopCh:

		fmt.Println("PASS: stopCh channel is closed")

	case <-time.After(100 * time.Millisecond):

		fmt.Println("FAIL: stopCh channel should be closed")

		return

	}

	fmt.Println("PASS: Basic Stop functionality works")

}

func testMultipleStopCalls() {

	fmt.Println("Test 2: Multiple Stop calls safety")

	cache := NewResponseCacheTest(5*time.Minute, 10)

	// Multiple sequential calls should not panic.

	cache.Stop()

	cache.Stop()

	cache.Stop()

	// Concurrent calls should not panic.

	var wg sync.WaitGroup

	for range 10 {

		wg.Add(1)

		go func() {

			defer wg.Done()

			cache.Stop()

		}()

	}

	wg.Wait()

	stopped := cache.IsStopped()

	if !stopped {

		fmt.Println("FAIL: Cache should be stopped")

		return

	}

	fmt.Println("PASS: Multiple Stop calls handled safely")

}

func testCacheFunctionalityBeforeStop() {

	fmt.Println("Test 3: Cache functionality before Stop")

	cache := NewResponseCacheTest(5*time.Minute, 10)

	defer cache.Stop()

	key := "test-key"

	value := "test-value"

	// Store value.

	cache.Set(key, value)

	// Retrieve value.

	retrieved, found := cache.Get(key)

	if !found {

		fmt.Println("FAIL: Value should be found in cache")

		return

	}

	if retrieved != value {

		fmt.Printf("FAIL: Expected value %s, got %s\n", value, retrieved)

		return

	}

	fmt.Println("PASS: Cache functionality works before Stop")

}

func testCacheFunctionalityAfterStop() {

	fmt.Println("Test 4: Cache functionality after Stop")

	cache := NewResponseCacheTest(5*time.Minute, 10)

	key := "test-key"

	value := "test-value"

	// Store value before stop.

	cache.Set(key, value)

	// Verify it's retrievable.

	retrieved, found := cache.Get(key)

	if !found || retrieved != value {

		fmt.Println("FAIL: Value should be retrievable before Stop")

		return

	}

	// Stop the cache.

	cache.Stop()

	// Should not be retrievable after stop.

	retrieved, found = cache.Get(key)

	if found {

		fmt.Println("FAIL: Get should return false after Stop()")

		return

	}

	if retrieved != "" {

		fmt.Println("FAIL: Retrieved value should be empty after Stop()")

		return

	}

	fmt.Println("PASS: Cache functionality correctly blocked after Stop")

}

func testGoroutineTermination() {

	fmt.Println("Test 5: Goroutine termination")

	initialGoroutines := runtime.NumGoroutine()

	cache := NewResponseCacheTest(100*time.Millisecond, 10)

	// Wait for goroutine to start.

	time.Sleep(50 * time.Millisecond)

	afterCreateGoroutines := runtime.NumGoroutine()

	if afterCreateGoroutines <= initialGoroutines {

		fmt.Printf("INFO: Goroutine count did not increase detectably (initial: %d, after create: %d)\n",

			initialGoroutines, afterCreateGoroutines)

	}

	// Stop the cache.

	cache.Stop()

	// Wait for goroutine to terminate.

	for range 100 {

		runtime.GC()

		runtime.Gosched()

		time.Sleep(10 * time.Millisecond)

		if runtime.NumGoroutine() <= afterCreateGoroutines {

			break

		}

	}

	finalGoroutines := runtime.NumGoroutine()

	fmt.Printf("INFO: Goroutine counts - Initial: %d, After create: %d, Final: %d\n",

		initialGoroutines, afterCreateGoroutines, finalGoroutines)

	fmt.Println("PASS: Goroutine termination test completed")

}

func testConcurrentAccess() {

	fmt.Println("Test 6: Concurrent access scenarios")

	cache := NewResponseCacheTest(5*time.Minute, 100)

	var wg sync.WaitGroup

	numWorkers := 10

	numOperations := 20

	// Start concurrent workers.

	for i := 0; i < numWorkers; i++ {

		wg.Add(1)

		go func(workerID int) {

			defer wg.Done()

			for j := 0; j < numOperations; j++ {

				key := fmt.Sprintf("worker-%d-key-%d", workerID, j)

				value := fmt.Sprintf("worker-%d-value-%d", workerID, j)

				cache.Set(key, value)

				cache.Get(key)

			}

		}(i)

	}

	// Stop during concurrent operations.

	stopCalled := int32(0)

	go func() {

		time.Sleep(10 * time.Millisecond)

		if atomic.CompareAndSwapInt32(&stopCalled, 0, 1) {

			cache.Stop()

		}

	}()

	wg.Wait()

	// Ensure stop was called.

	if atomic.LoadInt32(&stopCalled) == 0 {

		cache.Stop()

	}

	stopped := cache.IsStopped()

	if !stopped {

		fmt.Println("FAIL: Cache should be stopped")

		return

	}

	fmt.Println("PASS: Concurrent access handled safely")

}

func testTTLFunctionality() {

	fmt.Println("Test 7: TTL functionality")

	cache := NewResponseCacheTest(50*time.Millisecond, 10)

	defer cache.Stop()

	key := "ttl-test"

	value := "ttl-value"

	// Store value.

	cache.Set(key, value)

	// Should be retrievable immediately.

	retrieved, found := cache.Get(key)

	if !found || retrieved != value {

		fmt.Println("FAIL: Value should be retrievable immediately")

		return

	}

	// Wait for TTL to expire.

	time.Sleep(100 * time.Millisecond)

	// Should no longer be retrievable.

	retrieved, found = cache.Get(key)

	if found {

		fmt.Println("FAIL: Value should not be retrievable after TTL expiry")

		return

	}

	fmt.Println("PASS: TTL functionality works correctly")

}

func testMaxSizeEnforcement() {

	fmt.Println("Test 8: Max size enforcement")

	cache := NewResponseCacheTest(5*time.Minute, 2)

	defer cache.Stop()

	// Add entries up to limit.

	cache.Set("key1", "value1")

	time.Sleep(1 * time.Millisecond) // Ensure different timestamps

	cache.Set("key2", "value2")

	// Both should be present.

	_, found1 := cache.Get("key1")

	_, found2 := cache.Get("key2")

	if !found1 || !found2 {

		fmt.Println("FAIL: Both initial entries should be present")

		return

	}

	// Small delay to ensure timestamp difference.

	time.Sleep(1 * time.Millisecond)

	// Add third entry - should evict oldest (key1).

	cache.Set("key3", "value3")

	// key3 should be present.

	_, found3 := cache.Get("key3")

	if !found3 {

		fmt.Println("FAIL: New entry should be present")

		return

	}

	// Check what's in the cache.

	_, found1After := cache.Get("key1")

	_, found2After := cache.Get("key2")

	cache.mutex.RLock()

	cacheSize := len(cache.entries)

	cache.mutex.RUnlock()

	if cacheSize > 2 {

		fmt.Printf("FAIL: Cache size should be <= 2, got %d\n", cacheSize)

		return

	}

	if found1After && found2After {

		fmt.Println("FAIL: At least one original entry should have been evicted")

		return

	}

	fmt.Println("PASS: Max size enforcement works correctly")

}

func main() {

	fmt.Println("Running ResponseCache Stop() method comprehensive tests")

	fmt.Println("============================================================")

	testBasicStopFunctionality()

	testMultipleStopCalls()

	testCacheFunctionalityBeforeStop()

	testCacheFunctionalityAfterStop()

	testGoroutineTermination()

	testConcurrentAccess()

	testTTLFunctionality()

	testMaxSizeEnforcement()

	fmt.Println("============================================================")

	fmt.Println("All tests completed successfully!")

}

// IsStopped returns whether the cache is stopped.

func (c *ResponseCache) IsStopped() bool {

	c.mutex.RLock()

	defer c.mutex.RUnlock()

	return c.stopped

}<|MERGE_RESOLUTION|>--- conflicted
+++ resolved
@@ -13,14 +13,8 @@
 	"sync"
 	"sync/atomic"
 	"time"
-
-	"github.com/thc1006/nephoran-intent-operator/pkg/shared/types"
 )
 
-<<<<<<< HEAD
-// Copy of the essential types from llm.go for testing
-// CacheEntry is now defined in pkg/shared/types/common_types.go
-=======
 // Copy of the essential types from llm.go for testing.
 
 type CacheEntry struct {
@@ -30,18 +24,10 @@
 
 	HitCount int64
 }
->>>>>>> b3529b0b
 
 // ResponseCache represents a responsecache.
 
 type ResponseCache struct {
-<<<<<<< HEAD
-	entries  map[string]*types.CacheEntry
-	mutex    sync.RWMutex
-	ttl      time.Duration
-	maxSize  int
-	stopCh   chan struct{}
-=======
 	entries map[string]*CacheEntry
 
 	mutex sync.RWMutex
@@ -52,7 +38,6 @@
 
 	stopCh chan struct{}
 
->>>>>>> b3529b0b
 	stopOnce sync.Once
 
 	stopped bool
@@ -63,16 +48,11 @@
 func NewResponseCacheTest(ttl time.Duration, maxSize int) *ResponseCache {
 
 	cache := &ResponseCache{
-<<<<<<< HEAD
-		entries: make(map[string]*types.CacheEntry),
-		ttl:     ttl,
-=======
 
 		entries: make(map[string]*CacheEntry),
 
 		ttl: ttl,
 
->>>>>>> b3529b0b
 		maxSize: maxSize,
 
 		stopCh: make(chan struct{}),
@@ -218,15 +198,10 @@
 
 	}
 
-<<<<<<< HEAD
-	c.entries[key] = &types.CacheEntry{
-		Response:  response,
-=======
 	c.entries[key] = &CacheEntry{
 
 		Response: response,
 
->>>>>>> b3529b0b
 		Timestamp: time.Now(),
 
 		HitCount: 0,
