//go:build !disable_rag
// +build !disable_rag

package llm

import (
	"context"
	"fmt"
	"log/slog"
	"math"
	"math/rand"
	"strings"
	"sync"
	"time"

	"go.opentelemetry.io/otel"
	"go.opentelemetry.io/otel/attribute"
	"go.opentelemetry.io/otel/trace"
)

// RetryEngine provides advanced retry capabilities with multiple strategies.

type RetryEngine struct {
	config RetryEngineConfig

	logger *slog.Logger

	tracer trace.Tracer

	metrics *RetryMetrics

	// Retry strategies.

	strategies map[string]RetryStrategy

	// Adaptive retry parameters.

	adaptiveConfig AdaptiveRetryConfig

	// Circuit breaker integration.

	circuitBreaker *AdvancedCircuitBreaker
}

// RetryEngineConfig holds configuration for the retry engine.

type RetryEngineConfig struct {
	DefaultStrategy string `json:"default_strategy"`

	MaxRetries int `json:"max_retries"`

	BaseDelay time.Duration `json:"base_delay"`

	MaxDelay time.Duration `json:"max_delay"`

	JitterEnabled bool `json:"jitter_enabled"`

	BackoffMultiplier float64 `json:"backoff_multiplier"`

	EnableAdaptive bool `json:"enable_adaptive"`

	TimeoutMultiplier float64 `json:"timeout_multiplier"`

	EnableClassification bool `json:"enable_classification"`
}

// AdaptiveRetryConfig holds configuration for adaptive retry behavior.

type AdaptiveRetryConfig struct {
	LearningRate float64 `json:"learning_rate"`

	SuccessThreshold float64 `json:"success_threshold"`

	FailureThreshold float64 `json:"failure_threshold"`

	WindowSize int `json:"window_size"`

	MinRetries int `json:"min_retries"`

	MaxRetries int `json:"max_retries"`
}

// RetryStrategy defines a retry strategy interface.

type RetryStrategy interface {
	GetDelay(attempt int, lastError error) time.Duration

	ShouldRetry(attempt int, err error) bool

	GetName() string
}

// RetryMetrics tracks retry-related metrics.

type RetryMetrics struct {
	totalRetries int64

	successfulRetries int64

	failedRetries int64

	adaptiveAdjustments int64

	strategyUsage map[string]int64

	errorClassification map[string]int64

	mutex sync.RWMutex
}

// RetryContext holds context for a retry operation.

type RetryContext struct {
	OperationID string

	StartTime time.Time

	LastAttemptTime time.Time

	Attempts int

	Errors []error

	Strategy string

	Metadata map[string]interface{}
}

// RetryResult holds the result of a retry operation.

type RetryResult struct {
	Success bool

	FinalError error

	TotalAttempts int

	TotalDuration time.Duration

	Strategy string

	AdaptiveAdjustments int
}

// Error classification types.

type ErrorClass string

const (

	// ErrorClassTransient holds errorclasstransient value.

	ErrorClassTransient ErrorClass = "transient"

	// ErrorClassPermanent holds errorclasspermanent value.

	ErrorClassPermanent ErrorClass = "permanent"

	// ErrorClassThrottling holds errorclassthrottling value.

	ErrorClassThrottling ErrorClass = "throttling"

	// ErrorClassTimeout holds errorclasstimeout value.

	ErrorClassTimeout ErrorClass = "timeout"

	// ErrorClassNetworking holds errorclassnetworking value.

	ErrorClassNetworking ErrorClass = "networking"

	// ErrorClassAuthentication holds errorclassauthentication value.

	ErrorClassAuthentication ErrorClass = "authentication"

	// ErrorClassRateLimit holds errorclassratelimit value.

	ErrorClassRateLimit ErrorClass = "rate_limit"

	// ErrorClassUnknown holds errorclassunknown value.

	ErrorClassUnknown ErrorClass = "unknown"
)

// Retry strategies.

type ExponentialBackoffStrategy struct {
	baseDelay time.Duration

	maxDelay time.Duration

	multiplier float64

	maxRetries int

	jitterEnabled bool
}

// LinearBackoffStrategy represents a linearbackoffstrategy.

type LinearBackoffStrategy struct {
	baseDelay time.Duration

	maxDelay time.Duration

	increment time.Duration

	maxRetries int
}

// FixedDelayStrategy represents a fixeddelaystrategy.

type FixedDelayStrategy struct {
	delay time.Duration

	maxRetries int
}

// AdaptiveStrategy represents a adaptivestrategy.

type AdaptiveStrategy struct {
	engine *RetryEngine

	baseDelay time.Duration

	maxDelay time.Duration

	maxRetries int

	successHistory []bool

	mutex sync.RWMutex
}

// NewRetryEngine creates a new retry engine.

func NewRetryEngine(config RetryEngineConfig, circuitBreaker *AdvancedCircuitBreaker) *RetryEngine {

	if config.DefaultStrategy == "" {

		config.DefaultStrategy = "exponential"

	}

	engine := &RetryEngine{

		config: config,

		logger: slog.Default().With("component", "retry-engine"),

		tracer: otel.Tracer("nephoran-intent-operator/retry"),

		circuitBreaker: circuitBreaker,

		strategies: make(map[string]RetryStrategy),

		metrics: &RetryMetrics{

			strategyUsage: make(map[string]int64),

			errorClassification: make(map[string]int64),
		},

		adaptiveConfig: AdaptiveRetryConfig{

			LearningRate: 0.1,

			SuccessThreshold: 0.8,

			FailureThreshold: 0.3,

			WindowSize: 100,

			MinRetries: 1,

			MaxRetries: 10,
		},
	}

	// Initialize retry strategies.

	engine.initializeStrategies()

	return engine

}

// initializeStrategies sets up the available retry strategies.

func (re *RetryEngine) initializeStrategies() {

	// Exponential backoff strategy.

	re.strategies["exponential"] = &ExponentialBackoffStrategy{

		baseDelay: re.config.BaseDelay,

		maxDelay: re.config.MaxDelay,

		multiplier: re.config.BackoffMultiplier,

		maxRetries: re.config.MaxRetries,

		jitterEnabled: re.config.JitterEnabled,
	}

	// Linear backoff strategy.

	re.strategies["linear"] = &LinearBackoffStrategy{

		baseDelay: re.config.BaseDelay,

		maxDelay: re.config.MaxDelay,

		increment: re.config.BaseDelay,

		maxRetries: re.config.MaxRetries,
	}

	// Fixed delay strategy.

	re.strategies["fixed"] = &FixedDelayStrategy{

		delay: re.config.BaseDelay,

		maxRetries: re.config.MaxRetries,
	}

	// Adaptive strategy.

	if re.config.EnableAdaptive {

		re.strategies["adaptive"] = &AdaptiveStrategy{

			engine: re,

			baseDelay: re.config.BaseDelay,

			maxDelay: re.config.MaxDelay,

			maxRetries: re.config.MaxRetries,

			successHistory: make([]bool, 0, re.adaptiveConfig.WindowSize),
		}

	}

}

// ExecuteWithRetry executes an operation with retry logic.

func (re *RetryEngine) ExecuteWithRetry(ctx context.Context, operation func() error) (*RetryResult, error) {

	return re.ExecuteWithRetryAndStrategy(ctx, operation, re.config.DefaultStrategy)

}

// ExecuteWithRetryAndStrategy executes an operation with a specific retry strategy.

func (re *RetryEngine) ExecuteWithRetryAndStrategy(ctx context.Context, operation func() error, strategyName string) (*RetryResult, error) {

	ctx, span := re.tracer.Start(ctx, "retry_engine.execute")

	defer span.End()

	strategy, exists := re.strategies[strategyName]

	if !exists {

		return nil, fmt.Errorf("unknown retry strategy: %s", strategyName)

	}

	retryCtx := &RetryContext{

		OperationID: generateOperationID(),

		StartTime: time.Now(),

		Strategy: strategyName,

		Metadata: make(map[string]interface{}),
	}

	span.SetAttributes(

		attribute.String("retry.strategy", strategyName),

		attribute.String("retry.operation_id", retryCtx.OperationID),
	)

	re.logger.Debug("Starting retry operation",

		"operation_id", retryCtx.OperationID,

		"strategy", strategyName,
	)

	var lastError error

	adaptiveAdjustments := 0

	for attempt := 0; attempt <= re.config.MaxRetries; attempt++ {

		retryCtx.Attempts = attempt + 1

		retryCtx.LastAttemptTime = time.Now()

		// Check if circuit breaker allows the request.

		if re.circuitBreaker != nil && !re.circuitBreaker.IsRequestAllowed() {

			lastError = &CircuitBreakerError{
<<<<<<< HEAD
				State:   CircuitState(re.circuitBreaker.GetState()),
=======

				State: re.circuitBreaker.GetState(),

>>>>>>> b3529b0b
				Message: "circuit breaker is open",
			}

			break

		}

		// Execute the operation.

		err := operation()

		retryCtx.Errors = append(retryCtx.Errors, err)

		if err == nil {

			// Success.

			re.updateMetrics(strategyName, true, attempt, adaptiveAdjustments)

			result := &RetryResult{

				Success: true,

				TotalAttempts: attempt + 1,

				TotalDuration: time.Since(retryCtx.StartTime),

				Strategy: strategyName,

				AdaptiveAdjustments: adaptiveAdjustments,
			}

			span.SetAttributes(

				attribute.Bool("retry.success", true),

				attribute.Int("retry.attempts", attempt+1),
			)

			re.logger.Info("Retry operation succeeded",

				"operation_id", retryCtx.OperationID,

				"attempts", attempt+1,

				"duration", result.TotalDuration,
			)

			return result, nil

		}

		lastError = err

		// Classify the error.

		errorClass := re.classifyError(err)

		re.updateErrorClassification(errorClass)

		span.SetAttributes(

			attribute.String("retry.error_class", string(errorClass)),

			attribute.String("retry.last_error", err.Error()),
		)

		// Check if we should retry.

		if !strategy.ShouldRetry(attempt, err) {

			re.logger.Debug("Strategy determined no retry should be attempted",

				"operation_id", retryCtx.OperationID,

				"attempt", attempt+1,

				"error", err.Error(),
			)

			break

		}

		// Don't wait after the last attempt.

		if attempt >= re.config.MaxRetries {

			break

		}

		// Calculate delay.

		delay := strategy.GetDelay(attempt, err)

		// Apply adaptive adjustments.

		if re.config.EnableAdaptive && strategyName == "adaptive" {

			originalDelay := delay

			delay = re.applyAdaptiveAdjustment(delay, errorClass, retryCtx)

			if delay != originalDelay {

				adaptiveAdjustments++

			}

		}

		re.logger.Debug("Retrying operation",

			"operation_id", retryCtx.OperationID,

			"attempt", attempt+1,

			"delay", delay,

			"error", err.Error(),
		)

		// Wait for the delay.

		select {

		case <-ctx.Done():

			return &RetryResult{

				Success: false,

				FinalError: ctx.Err(),

				TotalAttempts: attempt + 1,

				TotalDuration: time.Since(retryCtx.StartTime),

				Strategy: strategyName,
			}, ctx.Err()

		case <-time.After(delay):

			// Continue to next attempt.

		}

	}

	// All retries exhausted.

	re.updateMetrics(strategyName, false, retryCtx.Attempts, adaptiveAdjustments)

	result := &RetryResult{

		Success: false,

		FinalError: lastError,

		TotalAttempts: retryCtx.Attempts,

		TotalDuration: time.Since(retryCtx.StartTime),

		Strategy: strategyName,

		AdaptiveAdjustments: adaptiveAdjustments,
	}

	span.SetAttributes(

		attribute.Bool("retry.success", false),

		attribute.Int("retry.attempts", retryCtx.Attempts),
	)

	re.logger.Warn("Retry operation failed after all attempts",

		"operation_id", retryCtx.OperationID,

		"attempts", retryCtx.Attempts,

		"duration", result.TotalDuration,

		"final_error", lastError.Error(),
	)

	return result, lastError

}

// classifyError classifies an error for retry decision making.

func (re *RetryEngine) classifyError(err error) ErrorClass {

	if err == nil {

		return ErrorClassUnknown

	}

	errorStr := strings.ToLower(err.Error())

	// Check for specific error patterns.

	switch {

	case strings.Contains(errorStr, "timeout") || strings.Contains(errorStr, "deadline exceeded"):

		return ErrorClassTimeout

	case strings.Contains(errorStr, "rate limit") || strings.Contains(errorStr, "too many requests"):

		return ErrorClassRateLimit

	case strings.Contains(errorStr, "throttle") || strings.Contains(errorStr, "throttling"):

		return ErrorClassThrottling

	case strings.Contains(errorStr, "connection") || strings.Contains(errorStr, "network") || strings.Contains(errorStr, "dns"):

		return ErrorClassNetworking

	case strings.Contains(errorStr, "unauthorized") || strings.Contains(errorStr, "authentication") || strings.Contains(errorStr, "token"):

		return ErrorClassAuthentication

	case strings.Contains(errorStr, "temporary") || strings.Contains(errorStr, "service unavailable") || strings.Contains(errorStr, "bad gateway"):

		return ErrorClassTransient

	case strings.Contains(errorStr, "invalid") || strings.Contains(errorStr, "bad request") || strings.Contains(errorStr, "malformed"):

		return ErrorClassPermanent

	default:

		return ErrorClassUnknown

	}

}

// applyAdaptiveAdjustment applies adaptive adjustment to the delay.

func (re *RetryEngine) applyAdaptiveAdjustment(baseDelay time.Duration, errorClass ErrorClass, ctx *RetryContext) time.Duration {

	// Adjust delay based on error class.

	multiplier := 1.0

	switch errorClass {

	case ErrorClassRateLimit, ErrorClassThrottling:

		multiplier = 2.0 // Longer delays for rate limiting

	case ErrorClassNetworking, ErrorClassTimeout:

		multiplier = 1.5 // Moderate delays for network issues

	case ErrorClassAuthentication, ErrorClassPermanent:

		multiplier = 0.5 // Shorter delays for likely permanent issues

	case ErrorClassTransient:

		multiplier = 1.0 // Normal delays for transient issues

	}

	adjustedDelay := time.Duration(float64(baseDelay) * multiplier)

	// Ensure bounds.

	if adjustedDelay > re.config.MaxDelay {

		adjustedDelay = re.config.MaxDelay

	}

	if adjustedDelay < time.Millisecond {

		adjustedDelay = time.Millisecond

	}

	return adjustedDelay

}

// updateMetrics updates retry metrics.

func (re *RetryEngine) updateMetrics(strategy string, success bool, attempts, adaptiveAdjustments int) {

	re.metrics.mutex.Lock()

	defer re.metrics.mutex.Unlock()

	re.metrics.totalRetries += int64(attempts - 1) // Don't count the initial attempt

	re.metrics.strategyUsage[strategy]++

	re.metrics.adaptiveAdjustments += int64(adaptiveAdjustments)

	if success {

		re.metrics.successfulRetries++

	} else {

		re.metrics.failedRetries++

	}

}

// updateErrorClassification updates error classification metrics.

func (re *RetryEngine) updateErrorClassification(errorClass ErrorClass) {

	re.metrics.mutex.Lock()

	defer re.metrics.mutex.Unlock()

	re.metrics.errorClassification[string(errorClass)]++

}

// GetMetrics returns current retry metrics.

func (re *RetryEngine) GetMetrics() RetryEngineMetrics {

	re.metrics.mutex.RLock()

	defer re.metrics.mutex.RUnlock()

	strategyUsage := make(map[string]int64)

	for k, v := range re.metrics.strategyUsage {

		strategyUsage[k] = v

	}

	errorClassification := make(map[string]int64)

	for k, v := range re.metrics.errorClassification {

		errorClassification[k] = v

	}

	return RetryEngineMetrics{

		TotalRetries: re.metrics.totalRetries,

		SuccessfulRetries: re.metrics.successfulRetries,

		FailedRetries: re.metrics.failedRetries,

		AdaptiveAdjustments: re.metrics.adaptiveAdjustments,

		StrategyUsage: strategyUsage,

		ErrorClassification: errorClassification,
	}

}

// RetryEngineMetrics holds retry engine metrics.

type RetryEngineMetrics struct {
	TotalRetries int64 `json:"total_retries"`

	SuccessfulRetries int64 `json:"successful_retries"`

	FailedRetries int64 `json:"failed_retries"`

	AdaptiveAdjustments int64 `json:"adaptive_adjustments"`

	StrategyUsage map[string]int64 `json:"strategy_usage"`

	ErrorClassification map[string]int64 `json:"error_classification"`
}

// Strategy implementations.

// ExponentialBackoffStrategy implementation.

func (s *ExponentialBackoffStrategy) GetDelay(attempt int, lastError error) time.Duration {

	delay := time.Duration(float64(s.baseDelay) * math.Pow(s.multiplier, float64(attempt)))

	if s.jitterEnabled {

		// Add jitter (±25% of delay).

		jitter := time.Duration(float64(delay) * 0.25 * (2.0*rand.Float64() - 1.0))

		delay += jitter

	}

	if delay > s.maxDelay {

		delay = s.maxDelay

	}

	return delay

}

// ShouldRetry performs shouldretry operation.

func (s *ExponentialBackoffStrategy) ShouldRetry(attempt int, err error) bool {

	return attempt < s.maxRetries

}

// GetName performs getname operation.

func (s *ExponentialBackoffStrategy) GetName() string {

	return "exponential"

}

// LinearBackoffStrategy implementation.

func (s *LinearBackoffStrategy) GetDelay(attempt int, lastError error) time.Duration {

	delay := s.baseDelay + time.Duration(attempt)*s.increment

	if delay > s.maxDelay {

		delay = s.maxDelay

	}

	return delay

}

// ShouldRetry performs shouldretry operation.

func (s *LinearBackoffStrategy) ShouldRetry(attempt int, err error) bool {

	return attempt < s.maxRetries

}

// GetName performs getname operation.

func (s *LinearBackoffStrategy) GetName() string {

	return "linear"

}

// FixedDelayStrategy implementation.

func (s *FixedDelayStrategy) GetDelay(attempt int, lastError error) time.Duration {

	return s.delay

}

// ShouldRetry performs shouldretry operation.

func (s *FixedDelayStrategy) ShouldRetry(attempt int, err error) bool {

	return attempt < s.maxRetries

}

// GetName performs getname operation.

func (s *FixedDelayStrategy) GetName() string {

	return "fixed"

}

// AdaptiveStrategy implementation.

func (s *AdaptiveStrategy) GetDelay(attempt int, lastError error) time.Duration {

	s.mutex.RLock()

	defer s.mutex.RUnlock()

	// Calculate success rate from recent history.

	successRate := s.calculateSuccessRate()

	// Adjust delay based on success rate.

	multiplier := 1.0

	if successRate < s.engine.adaptiveConfig.FailureThreshold {

		// High failure rate - increase delay.

		multiplier = 2.0

	} else if successRate > s.engine.adaptiveConfig.SuccessThreshold {

		// High success rate - decrease delay.

		multiplier = 0.5

	}

	delay := time.Duration(float64(s.baseDelay) * math.Pow(multiplier, float64(attempt)))

	if delay > s.maxDelay {

		delay = s.maxDelay

	}

	return delay

}

// ShouldRetry performs shouldretry operation.

func (s *AdaptiveStrategy) ShouldRetry(attempt int, err error) bool {

	return attempt < s.maxRetries

}

// GetName performs getname operation.

func (s *AdaptiveStrategy) GetName() string {

	return "adaptive"

}

func (s *AdaptiveStrategy) calculateSuccessRate() float64 {

	if len(s.successHistory) == 0 {

		return 0.5 // Neutral assumption

	}

	successes := 0

	for _, success := range s.successHistory {

		if success {

			successes++

		}

	}

	return float64(successes) / float64(len(s.successHistory))

}

func (s *AdaptiveStrategy) recordResult(success bool) {

	s.mutex.Lock()

	defer s.mutex.Unlock()

	s.successHistory = append(s.successHistory, success)

	// Maintain window size.

	if len(s.successHistory) > s.engine.adaptiveConfig.WindowSize {

		s.successHistory = s.successHistory[1:]

	}

}

// Helper functions.

func generateOperationID() string {

	return fmt.Sprintf("op_%d", time.Now().UnixNano())

}<|MERGE_RESOLUTION|>--- conflicted
+++ resolved
@@ -410,13 +410,9 @@
 		if re.circuitBreaker != nil && !re.circuitBreaker.IsRequestAllowed() {
 
 			lastError = &CircuitBreakerError{
-<<<<<<< HEAD
-				State:   CircuitState(re.circuitBreaker.GetState()),
-=======
 
 				State: re.circuitBreaker.GetState(),
 
->>>>>>> b3529b0b
 				Message: "circuit breaker is open",
 			}
 
