--- conflicted
+++ resolved
@@ -154,10 +154,9 @@
 	HeavyCompression
 )
 
-<<<<<<< HEAD
-=======
-
->>>>>>> a523ef4a
+
+
+
 // TokenEstimator provides token estimation for different models
 type TokenEstimator struct {
 	modelTokenRatios map[string]float64
