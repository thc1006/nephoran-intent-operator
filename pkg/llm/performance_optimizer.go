//go:build !disable_rag
// +build !disable_rag

package llm

import (
	"context"
	"fmt"
	"log/slog"
	"sort"
	"sync"
	"time"

	"github.com/prometheus/client_golang/prometheus"
	"github.com/prometheus/client_golang/prometheus/promauto"
	"go.opentelemetry.io/otel"
	"go.opentelemetry.io/otel/attribute"
	"go.opentelemetry.io/otel/metric"
	"go.opentelemetry.io/otel/trace"

	"github.com/thc1006/nephoran-intent-operator/pkg/shared"
)

// PerformanceOptimizer provides comprehensive performance monitoring and optimization
type PerformanceOptimizer struct {
	logger *slog.Logger
	tracer trace.Tracer
	meter  metric.Meter

	// Latency tracking
	latencyBuffer []LatencyDataPoint
	bufferMutex   sync.RWMutex
	maxBufferSize int

	// Performance metrics
	metrics *PerformanceMetrics

	// Circuit breaker integration
	circuitBreaker *AdvancedCircuitBreaker

	// Batch processor
	batchProcessor *BatchProcessor

	// Configuration
	config *PerformanceConfig
}

// LatencyDataPoint represents a single latency measurement
type LatencyDataPoint struct {
	Timestamp    time.Time
	Duration     time.Duration
	IntentType   string
	ModelName    string
	TokenCount   int
	Success      bool
	ErrorType    string
	RequestSize  int
	ResponseSize int
	CacheHit     bool
	CircuitState string
	RetryCount   int
}

// PerformanceMetrics holds all performance-related metrics
type PerformanceMetrics struct {
	// Prometheus metrics
	requestLatencyHistogram  prometheus.HistogramVec
	tokenUsageCounter        prometheus.CounterVec
	tokenCostGauge           prometheus.GaugeVec
	circuitBreakerStateGauge prometheus.GaugeVec
	batchProcessingHistogram prometheus.HistogramVec
	requestThroughputCounter prometheus.CounterVec
	errorRateCounter         prometheus.CounterVec
	cacheHitRateGauge        prometheus.GaugeVec

	// OpenTelemetry metrics
	requestLatencyHistogramOTel metric.Float64Histogram
	tokenUsageCounterOTel       metric.Int64Counter
	circuitBreakerCounterOTel   metric.Int64Counter
	batchSizeHistogramOTel      metric.Int64Histogram
}

// PerformanceConfig holds configuration for performance optimization
type PerformanceConfig struct {
<<<<<<< HEAD
	LatencyBufferSize     int                             `json:"latency_buffer_size"`
	OptimizationInterval  time.Duration                   `json:"optimization_interval"`
	CircuitBreakerConfig  PerformanceCircuitBreakerConfig `json:"circuit_breaker"`
	BatchProcessingConfig BatchConfig                     `json:"batch_processing"`
	MetricsExportInterval time.Duration                   `json:"metrics_export_interval"`
	EnableTracing         bool                            `json:"enable_tracing"`
	TraceSamplingRatio    float64                         `json:"trace_sampling_ratio"`
}

// PerformanceCircuitBreakerConfig holds advanced circuit breaker configuration for performance optimizer
type PerformanceCircuitBreakerConfig struct {
=======
	LatencyBufferSize     int                  `json:"latency_buffer_size"`
	OptimizationInterval  time.Duration        `json:"optimization_interval"`
	CircuitBreakerConfig  OptimizerCircuitBreakerConfig `json:"circuit_breaker"`
	BatchProcessingConfig BatchConfig          `json:"batch_processing"`
	MetricsExportInterval time.Duration        `json:"metrics_export_interval"`
	EnableTracing         bool                 `json:"enable_tracing"`
	TraceSamplingRatio    float64              `json:"trace_sampling_ratio"`
}

// OptimizerCircuitBreakerConfig holds advanced circuit breaker configuration
type OptimizerCircuitBreakerConfig struct {
>>>>>>> a523ef4a
	FailureThreshold      int           `json:"failure_threshold"`
	SuccessThreshold      int           `json:"success_threshold"`
	Timeout               time.Duration `json:"timeout"`
	MaxConcurrentRequests int           `json:"max_concurrent_requests"`
	EnableAdaptiveTimeout bool          `json:"enable_adaptive_timeout"`
}

// BatchConfig holds batch processing configuration
type BatchConfig struct {
	MaxBatchSize         int           `json:"max_batch_size"`
	BatchTimeout         time.Duration `json:"batch_timeout"`
	ConcurrentBatches    int           `json:"concurrent_batches"`
	EnablePrioritization bool          `json:"enable_prioritization"`
}

// NewPerformanceOptimizer creates a new performance optimizer
func NewPerformanceOptimizer(config *PerformanceConfig) *PerformanceOptimizer {
	if config == nil {
		config = getDefaultPerformanceConfig()
	}

	logger := slog.Default().With("component", "performance-optimizer")
	tracer := otel.Tracer("nephoran-intent-operator/llm")
	meter := otel.Meter("nephoran-intent-operator/llm")

	po := &PerformanceOptimizer{
		logger:        logger,
		tracer:        tracer,
		meter:         meter,
		latencyBuffer: make([]LatencyDataPoint, 0, config.LatencyBufferSize),
		maxBufferSize: config.LatencyBufferSize,
		config:        config,
	}

	// Initialize metrics
	po.initializeMetrics()

	// Initialize circuit breaker
	// Convert to regular CircuitBreakerConfig for the circuit breaker
	cbConfig := &shared.CircuitBreakerConfig{
		FailureThreshold:      int64(config.CircuitBreakerConfig.FailureThreshold),
		SuccessThreshold:      int64(config.CircuitBreakerConfig.SuccessThreshold),
		Timeout:               config.CircuitBreakerConfig.Timeout,
		MaxConcurrentRequests: config.CircuitBreakerConfig.MaxConcurrentRequests,
	}
	po.circuitBreaker = NewAdvancedCircuitBreaker(*cbConfig)

	// Initialize batch processor
	po.batchProcessor = NewBatchProcessor(config.BatchProcessingConfig)

	// Start background optimization routine
	go po.optimizationRoutine()

	return po
}

// getDefaultPerformanceConfig returns default performance configuration
func getDefaultPerformanceConfig() *PerformanceConfig {
	return &PerformanceConfig{
		LatencyBufferSize:     10000,
		OptimizationInterval:  time.Minute,
		MetricsExportInterval: 30 * time.Second,
		EnableTracing:         true,
		TraceSamplingRatio:    0.1,
<<<<<<< HEAD
		CircuitBreakerConfig: PerformanceCircuitBreakerConfig{
=======
		CircuitBreakerConfig: OptimizerCircuitBreakerConfig{
>>>>>>> a523ef4a
			FailureThreshold:      5,
			SuccessThreshold:      3,
			Timeout:               30 * time.Second,
			MaxConcurrentRequests: 100,
			EnableAdaptiveTimeout: true,
		},
		BatchProcessingConfig: BatchConfig{
			MaxBatchSize:         10,
			BatchTimeout:         100 * time.Millisecond,
			ConcurrentBatches:    5,
			EnablePrioritization: true,
		},
	}
}

// initializeMetrics sets up Prometheus and OpenTelemetry metrics
func (po *PerformanceOptimizer) initializeMetrics() {
	// Prometheus metrics
	po.metrics = &PerformanceMetrics{
		requestLatencyHistogram: *promauto.NewHistogramVec(prometheus.HistogramOpts{
			Name:    "llm_request_duration_seconds",
			Help:    "Duration of LLM requests in seconds",
			Buckets: []float64{0.001, 0.005, 0.01, 0.025, 0.05, 0.1, 0.25, 0.5, 1, 2.5, 5, 10},
		}, []string{"intent_type", "model_name", "success", "cache_hit"}),

		tokenUsageCounter: *promauto.NewCounterVec(prometheus.CounterOpts{
			Name: "llm_tokens_total",
			Help: "Total number of tokens processed",
		}, []string{"model_name", "token_type", "intent_type"}),

		tokenCostGauge: *promauto.NewGaugeVec(prometheus.GaugeOpts{
			Name: "llm_token_cost_usd",
			Help: "Cost of token usage in USD",
		}, []string{"model_name", "token_type"}),

		circuitBreakerStateGauge: *promauto.NewGaugeVec(prometheus.GaugeOpts{
			Name: "llm_circuit_breaker_state",
			Help: "Circuit breaker state (0=closed, 1=open, 2=half-open)",
		}, []string{"backend"}),

		batchProcessingHistogram: *promauto.NewHistogramVec(prometheus.HistogramOpts{
			Name:    "llm_batch_processing_duration_seconds",
			Help:    "Duration of batch processing operations",
			Buckets: []float64{0.01, 0.05, 0.1, 0.25, 0.5, 1, 2.5, 5},
		}, []string{"batch_size_range"}),

		requestThroughputCounter: *promauto.NewCounterVec(prometheus.CounterOpts{
			Name: "llm_requests_per_second_total",
			Help: "Request throughput per second",
		}, []string{"intent_type", "model_name"}),

		errorRateCounter: *promauto.NewCounterVec(prometheus.CounterOpts{
			Name: "llm_errors_total",
			Help: "Total number of LLM request errors",
		}, []string{"error_type", "model_name"}),

		cacheHitRateGauge: *promauto.NewGaugeVec(prometheus.GaugeOpts{
			Name: "llm_cache_hit_rate",
			Help: "Cache hit rate percentage",
		}, []string{"cache_type"}),
	}

	// OpenTelemetry metrics
	var err error
	po.metrics.requestLatencyHistogramOTel, err = po.meter.Float64Histogram(
		"llm.request.duration",
		metric.WithDescription("Duration of LLM requests"),
		metric.WithUnit("s"),
	)
	if err != nil {
		po.logger.Error("Failed to create OpenTelemetry latency histogram", "error", err)
	}

	po.metrics.tokenUsageCounterOTel, err = po.meter.Int64Counter(
		"llm.tokens.total",
		metric.WithDescription("Total number of tokens processed"),
	)
	if err != nil {
		po.logger.Error("Failed to create OpenTelemetry token counter", "error", err)
	}

	po.metrics.circuitBreakerCounterOTel, err = po.meter.Int64Counter(
		"llm.circuit_breaker.state_changes",
		metric.WithDescription("Circuit breaker state changes"),
	)
	if err != nil {
		po.logger.Error("Failed to create OpenTelemetry circuit breaker counter", "error", err)
	}

	po.metrics.batchSizeHistogramOTel, err = po.meter.Int64Histogram(
		"llm.batch.size",
		metric.WithDescription("Batch size distribution"),
	)
	if err != nil {
		po.logger.Error("Failed to create OpenTelemetry batch size histogram", "error", err)
	}
}

// RecordLatency records a latency data point
func (po *PerformanceOptimizer) RecordLatency(dataPoint LatencyDataPoint) {
	po.bufferMutex.Lock()
	defer po.bufferMutex.Unlock()

	// Add to buffer
	po.latencyBuffer = append(po.latencyBuffer, dataPoint)

	// Maintain buffer size
	if len(po.latencyBuffer) > po.maxBufferSize {
		// Remove oldest entries
		copy(po.latencyBuffer, po.latencyBuffer[len(po.latencyBuffer)-po.maxBufferSize:])
		po.latencyBuffer = po.latencyBuffer[:po.maxBufferSize]
	}

	// Update metrics
	po.updateMetrics(dataPoint)
}

// updateMetrics updates Prometheus and OpenTelemetry metrics
func (po *PerformanceOptimizer) updateMetrics(dataPoint LatencyDataPoint) {
	// Prometheus metrics
	labels := prometheus.Labels{
		"intent_type": dataPoint.IntentType,
		"model_name":  dataPoint.ModelName,
		"success":     fmt.Sprintf("%t", dataPoint.Success),
		"cache_hit":   fmt.Sprintf("%t", dataPoint.CacheHit),
	}
	po.metrics.requestLatencyHistogram.With(labels).Observe(dataPoint.Duration.Seconds())

	// Token usage
	if dataPoint.TokenCount > 0 {
		tokenLabels := prometheus.Labels{
			"model_name":  dataPoint.ModelName,
			"token_type":  "total",
			"intent_type": dataPoint.IntentType,
		}
		po.metrics.tokenUsageCounter.With(tokenLabels).Add(float64(dataPoint.TokenCount))
	}

	// Error tracking
	if !dataPoint.Success && dataPoint.ErrorType != "" {
		errorLabels := prometheus.Labels{
			"error_type": dataPoint.ErrorType,
			"model_name": dataPoint.ModelName,
		}
		po.metrics.errorRateCounter.With(errorLabels).Inc()
	}

	// OpenTelemetry metrics
	otelLabels := []attribute.KeyValue{
		attribute.String("intent_type", dataPoint.IntentType),
		attribute.String("model_name", dataPoint.ModelName),
		attribute.Bool("success", dataPoint.Success),
		attribute.Bool("cache_hit", dataPoint.CacheHit),
	}

	po.metrics.requestLatencyHistogramOTel.Record(context.Background(), dataPoint.Duration.Seconds(), metric.WithAttributes(otelLabels...))

	if dataPoint.TokenCount > 0 {
		po.metrics.tokenUsageCounterOTel.Add(context.Background(), int64(dataPoint.TokenCount), metric.WithAttributes(otelLabels...))
	}
}

// GetLatencyProfile returns a comprehensive latency profile
func (po *PerformanceOptimizer) GetLatencyProfile() *LatencyProfile {
	po.bufferMutex.RLock()
	defer po.bufferMutex.RUnlock()

	if len(po.latencyBuffer) == 0 {
		return &LatencyProfile{}
	}

	// Create a copy for analysis
	data := make([]LatencyDataPoint, len(po.latencyBuffer))
	copy(data, po.latencyBuffer)

	// Sort by duration
	sort.Slice(data, func(i, j int) bool {
		return data[i].Duration < data[j].Duration
	})

	profile := &LatencyProfile{
		TotalRequests: len(data),
		Percentiles:   calculatePercentiles(data),
		ByIntentType:  make(map[string]*IntentTypeProfile),
		ByModelName:   make(map[string]*ModelProfile),
		TimeRange: TimeRange{
			Start: data[0].Timestamp,
			End:   data[len(data)-1].Timestamp,
		},
	}

	// Calculate success rate
	successCount := 0
	for _, dp := range data {
		if dp.Success {
			successCount++
		}
	}
	profile.SuccessRate = float64(successCount) / float64(len(data))

	// Group by intent type
	intentGroups := make(map[string][]LatencyDataPoint)
	for _, dp := range data {
		intentGroups[dp.IntentType] = append(intentGroups[dp.IntentType], dp)
	}

	for intentType, group := range intentGroups {
		profile.ByIntentType[intentType] = &IntentTypeProfile{
			Count:       len(group),
			Percentiles: calculatePercentiles(group),
			SuccessRate: calculateSuccessRate(group),
		}
	}

	// Group by model
	modelGroups := make(map[string][]LatencyDataPoint)
	for _, dp := range data {
		modelGroups[dp.ModelName] = append(modelGroups[dp.ModelName], dp)
	}

	for modelName, group := range modelGroups {
		profile.ByModelName[modelName] = &ModelProfile{
			Count:         len(group),
			Percentiles:   calculatePercentiles(group),
			SuccessRate:   calculateSuccessRate(group),
			AvgTokenCount: calculateAvgTokenCount(group),
		}
	}

	return profile
}

// LatencyProfile represents a comprehensive latency analysis
type LatencyProfile struct {
	TotalRequests int                           `json:"total_requests"`
	SuccessRate   float64                       `json:"success_rate"`
	Percentiles   LatencyPercentiles            `json:"percentiles"`
	ByIntentType  map[string]*IntentTypeProfile `json:"by_intent_type"`
	ByModelName   map[string]*ModelProfile      `json:"by_model_name"`
	TimeRange     TimeRange                     `json:"time_range"`
}

// LatencyPercentiles holds percentile data
type LatencyPercentiles struct {
	P50 time.Duration `json:"p50"`
	P75 time.Duration `json:"p75"`
	P90 time.Duration `json:"p90"`
	P95 time.Duration `json:"p95"`
	P99 time.Duration `json:"p99"`
}

// IntentTypeProfile holds metrics for a specific intent type
type IntentTypeProfile struct {
	Count       int                `json:"count"`
	Percentiles LatencyPercentiles `json:"percentiles"`
	SuccessRate float64            `json:"success_rate"`
}

// ModelProfile holds metrics for a specific model
type ModelProfile struct {
	Count         int                `json:"count"`
	Percentiles   LatencyPercentiles `json:"percentiles"`
	SuccessRate   float64            `json:"success_rate"`
	AvgTokenCount float64            `json:"avg_token_count"`
}

// TimeRange represents a time range
type TimeRange struct {
	Start time.Time `json:"start"`
	End   time.Time `json:"end"`
}

// optimizationRoutine runs background optimization tasks
func (po *PerformanceOptimizer) optimizationRoutine() {
	ticker := time.NewTicker(po.config.OptimizationInterval)
	defer ticker.Stop()

	for range ticker.C {
		po.performOptimization()
	}
}

// performOptimization analyzes performance data and makes optimizations
func (po *PerformanceOptimizer) performOptimization() {
	profile := po.GetLatencyProfile()

	// Log performance insights
	po.logger.Info("Performance optimization analysis",
		"total_requests", profile.TotalRequests,
		"success_rate", profile.SuccessRate,
		"p50_latency", profile.Percentiles.P50,
		"p95_latency", profile.Percentiles.P95,
		"p99_latency", profile.Percentiles.P99,
	)

	// Adaptive circuit breaker tuning
	if po.config.CircuitBreakerConfig.EnableAdaptiveTimeout {
		po.adaptCircuitBreakerTimeout(profile)
	}

	// Update cache hit rate metrics
	po.updateCacheMetrics()
}

// adaptCircuitBreakerTimeout adjusts circuit breaker timeout based on latency patterns
func (po *PerformanceOptimizer) adaptCircuitBreakerTimeout(profile *LatencyProfile) {
	// Use P95 latency + buffer as the new timeout
	adaptiveTimeout := profile.Percentiles.P95 + (profile.Percentiles.P95 / 2)

	// Ensure reasonable bounds
	minTimeout := 5 * time.Second
	maxTimeout := 60 * time.Second

	if adaptiveTimeout < minTimeout {
		adaptiveTimeout = minTimeout
	} else if adaptiveTimeout > maxTimeout {
		adaptiveTimeout = maxTimeout
	}

	// Update circuit breaker configuration
	po.circuitBreaker.UpdateTimeout(adaptiveTimeout)

	po.logger.Debug("Adapted circuit breaker timeout",
		"new_timeout", adaptiveTimeout,
		"p95_latency", profile.Percentiles.P95,
	)
}

// updateCacheMetrics updates cache-related metrics
func (po *PerformanceOptimizer) updateCacheMetrics() {
	po.bufferMutex.RLock()
	defer po.bufferMutex.RUnlock()

	if len(po.latencyBuffer) == 0 {
		return
	}

	cacheHits := 0
	for _, dp := range po.latencyBuffer {
		if dp.CacheHit {
			cacheHits++
		}
	}

	hitRate := float64(cacheHits) / float64(len(po.latencyBuffer)) * 100
	po.metrics.cacheHitRateGauge.WithLabelValues("response").Set(hitRate)
}

// Helper functions
func calculatePercentiles(data []LatencyDataPoint) LatencyPercentiles {
	if len(data) == 0 {
		return LatencyPercentiles{}
	}

	return LatencyPercentiles{
		P50: data[int(float64(len(data))*0.50)].Duration,
		P75: data[int(float64(len(data))*0.75)].Duration,
		P90: data[int(float64(len(data))*0.90)].Duration,
		P95: data[int(float64(len(data))*0.95)].Duration,
		P99: data[int(float64(len(data))*0.99)].Duration,
	}
}

func calculateSuccessRate(data []LatencyDataPoint) float64 {
	if len(data) == 0 {
		return 0
	}

	successCount := 0
	for _, dp := range data {
		if dp.Success {
			successCount++
		}
	}

	return float64(successCount) / float64(len(data))
}

func calculateAvgTokenCount(data []LatencyDataPoint) float64 {
	if len(data) == 0 {
		return 0
	}

	totalTokens := 0
	for _, dp := range data {
		totalTokens += dp.TokenCount
	}

	return float64(totalTokens) / float64(len(data))
}

// GetMetrics returns the current metrics
func (po *PerformanceOptimizer) GetMetrics() *PerformanceMetrics {
	return po.metrics
}

// GetCircuitBreaker returns the circuit breaker instance
func (po *PerformanceOptimizer) GetCircuitBreaker() *AdvancedCircuitBreaker {
	return po.circuitBreaker
}

// GetBatchProcessor returns the batch processor instance
func (po *PerformanceOptimizer) GetBatchProcessor() *BatchProcessor {
	return po.batchProcessor
}

// Close gracefully shuts down the performance optimizer
func (po *PerformanceOptimizer) Close() error {
	po.logger.Info("Shutting down performance optimizer")

	if po.batchProcessor != nil {
		po.batchProcessor.Close()
	}

	return nil
}<|MERGE_RESOLUTION|>--- conflicted
+++ resolved
@@ -82,19 +82,7 @@
 
 // PerformanceConfig holds configuration for performance optimization
 type PerformanceConfig struct {
-<<<<<<< HEAD
-	LatencyBufferSize     int                             `json:"latency_buffer_size"`
-	OptimizationInterval  time.Duration                   `json:"optimization_interval"`
-	CircuitBreakerConfig  PerformanceCircuitBreakerConfig `json:"circuit_breaker"`
-	BatchProcessingConfig BatchConfig                     `json:"batch_processing"`
-	MetricsExportInterval time.Duration                   `json:"metrics_export_interval"`
-	EnableTracing         bool                            `json:"enable_tracing"`
-	TraceSamplingRatio    float64                         `json:"trace_sampling_ratio"`
-}
-
-// PerformanceCircuitBreakerConfig holds advanced circuit breaker configuration for performance optimizer
-type PerformanceCircuitBreakerConfig struct {
-=======
+
 	LatencyBufferSize     int                  `json:"latency_buffer_size"`
 	OptimizationInterval  time.Duration        `json:"optimization_interval"`
 	CircuitBreakerConfig  OptimizerCircuitBreakerConfig `json:"circuit_breaker"`
@@ -106,7 +94,7 @@
 
 // OptimizerCircuitBreakerConfig holds advanced circuit breaker configuration
 type OptimizerCircuitBreakerConfig struct {
->>>>>>> a523ef4a
+
 	FailureThreshold      int           `json:"failure_threshold"`
 	SuccessThreshold      int           `json:"success_threshold"`
 	Timeout               time.Duration `json:"timeout"`
@@ -171,11 +159,9 @@
 		MetricsExportInterval: 30 * time.Second,
 		EnableTracing:         true,
 		TraceSamplingRatio:    0.1,
-<<<<<<< HEAD
-		CircuitBreakerConfig: PerformanceCircuitBreakerConfig{
-=======
+
 		CircuitBreakerConfig: OptimizerCircuitBreakerConfig{
->>>>>>> a523ef4a
+
 			FailureThreshold:      5,
 			SuccessThreshold:      3,
 			Timeout:               30 * time.Second,
