package examples

import (
	"context"
	"log/slog"
	"time"

	"github.com/nephio-project/nephoran-intent-operator/pkg/llm"
)

// SmartEndpointUsageExample demonstrates proper usage of the updated client integration.

// with smart URL handling logic to fix 404 errors.

func SmartEndpointUsageExample() error {

	logger := slog.Default()

	// Example 1: Legacy URL pattern (backward compatibility).

	legacyClient := llm.NewClientWithConfig("http://rag-api:5001/process_intent", llm.ClientConfig{

		BackendType: "rag",

		Timeout: 30 * time.Second,
	})

	// Example 2: New URL pattern (preferred).

	newClient := llm.NewClientWithConfig("http://rag-api:5001/process", llm.ClientConfig{

		BackendType: "rag",

		Timeout: 30 * time.Second,
	})

	// Example 3: Base URL pattern (auto-detects to /process).

	autoDetectClient := llm.NewClientWithConfig("http://rag-api:5001", llm.ClientConfig{

		BackendType: "rag",

		Timeout: 30 * time.Second,
	})

	// Example 4: ProcessingEngine with smart endpoint configuration.

	processingConfig := &llm.ProcessingConfig{
<<<<<<< HEAD
		EnableRAG:       true,
		RAGAPIURL:       "http://rag-api:5001", // Base URL - will auto-detect to /process
		QueryTimeout:    30 * time.Second,
		FallbackToBase:  true,
=======

		EnableRAG: true,

		RAGAPIURL: "http://rag-api:5001", // Base URL - will auto-detect to /process

		RAGConfidenceThreshold: 0.7,

		QueryTimeout: 30 * time.Second,

		FallbackToBase: true,

>>>>>>> b3529b0b
		EnableStreaming: true,

		StreamTimeout: 5 * time.Minute,

		EnableBatching: true,
	}

	processingEngine := llm.NewProcessingEngine(autoDetectClient, processingConfig)

	defer processingEngine.Shutdown(context.Background())

	// Example 5: StreamingProcessor with endpoint configuration.

	// Note: Using struct literal for stub implementation.

	_ = &llm.StreamingProcessor{}

	ctx := context.Background()

	// Test the configurations.

	logger.Info("Testing smart endpoint configurations...")

	// Test cases for different URL patterns.

	testCases := []struct {
		name string

		client *llm.Client

		url string
	}{

		{"Legacy URL Pattern", legacyClient, "http://rag-api:5001/process_intent"},

		{"New URL Pattern", newClient, "http://rag-api:5001/process"},

		{"Auto-detect Pattern", autoDetectClient, "http://rag-api:5001 (auto-detects to /process)"},
	}

	for _, tc := range testCases {

		logger.Info("Testing configuration",

			slog.String("name", tc.name),

			slog.String("url", tc.url),
		)

		// Each client will automatically use the correct endpoint.

		result, err := tc.client.ProcessIntent(ctx, "Deploy a high-availability AMF instance")

		if err != nil {

			logger.Error("Client test failed",

				slog.String("name", tc.name),

				slog.String("error", err.Error()),
			)

			continue

		}

		logger.Info("Client test successful",

			slog.String("name", tc.name),

			slog.String("result_preview", truncate(result, 100)),
		)

	}

	// Test ProcessingEngine.

	logger.Info("Testing ProcessingEngine with smart endpoints...")

	processingResult, err := processingEngine.ProcessIntent(ctx, "Configure UPF for edge deployment")

	if err != nil {

		logger.Error("ProcessingEngine test failed", slog.String("error", err.Error()))

	} else {

		logger.Info("ProcessingEngine test successful",

			slog.String("result_preview", truncate(processingResult.Content, 100)),

			slog.Duration("processing_time", processingResult.ProcessingTime),

			slog.Bool("cache_hit", processingResult.CacheHit),
		)

	}

	// StreamingProcessor stub - basic functionality demonstration.

	logger.Info("StreamingProcessor created",

		slog.String("type", "stub_implementation"),
	)

	return nil

}

// ConfigurationFromEnvironmentExample shows how to configure endpoints from environment variables.

func ConfigurationFromEnvironmentExample() error {

	logger := slog.Default()

	// Load configuration from environment.

	// This demonstrates how the LLMProcessorConfig integrates with smart endpoints.

	// Example environment variables:.

	// RAG_API_URL=http://rag-api:5001                    # Auto-detects to /process.

	// RAG_API_URL=http://rag-api:5001/process_intent     # Uses legacy endpoint.

	// RAG_API_URL=http://rag-api:5001/process            # Uses new endpoint.

	// RAG_PREFER_PROCESS_ENDPOINT=true                   # Prefers /process over /process_intent.

	// RAG_ENDPOINT_PATH=/custom_endpoint                 # Custom endpoint override.

	logger.Info("Smart endpoint configuration patterns:")

	logger.Info("1. Base URL (http://rag-api:5001) -> Auto-detects to /process")

	logger.Info("2. Legacy URL (http://rag-api:5001/process_intent) -> Uses as configured")

	logger.Info("3. New URL (http://rag-api:5001/process) -> Uses as configured")

	logger.Info("4. Custom path via RAG_ENDPOINT_PATH -> Uses custom endpoint")

	// The configuration system handles all these patterns automatically.

	logger.Info("All patterns ensure backward compatibility while supporting new endpoints")

	return nil

}

// TroubleshootingExample shows common issues and solutions.

func TroubleshootingExample() error {

	logger := slog.Default()

	logger.Info("Common endpoint configuration issues and solutions:")

	// Issue 1: 404 errors with hardcoded endpoints.

	logger.Info("FIXED: 404 errors from hardcoded /process endpoints")

	logger.Info("Solution: Smart endpoint detection automatically uses correct URLs")

	// Issue 2: Legacy vs new endpoint confusion.

	logger.Info("FIXED: Confusion between /process_intent and /process endpoints")

	logger.Info("Solution: Auto-detection based on URL pattern, backward compatible")

	// Issue 3: Streaming endpoint mismatches.

	logger.Info("FIXED: Streaming endpoints not matching process endpoints")

	logger.Info("Solution: Consistent endpoint derivation for all operations")

	// Issue 4: Configuration complexity.

	logger.Info("FIXED: Complex endpoint configuration requirements")

	logger.Info("Solution: Sensible defaults with explicit override options")

	return nil

}

// BestPracticesExample demonstrates best practices for endpoint configuration.

func BestPracticesExample() error {

	logger := slog.Default()

	logger.Info("Best practices for endpoint configuration:")

	// Best Practice 1: Use base URLs for new deployments.

	logger.Info("✅ Use base URLs (http://rag-api:5001) for new deployments")

	logger.Info("   - Auto-detects to preferred /process endpoint")

	logger.Info("   - Simplifies configuration")

	logger.Info("   - Future-proof")

	// Best Practice 2: Keep existing URLs for legacy systems.

	logger.Info("✅ Keep full URLs for existing systems")

	logger.Info("   - Maintains backward compatibility")

	logger.Info("   - No breaking changes required")

	logger.Info("   - Smooth migration path")

	// Best Practice 3: Use environment variables for configuration.

	logger.Info("✅ Use environment variables for flexibility")

	logger.Info("   - RAG_API_URL for the main endpoint")

	logger.Info("   - RAG_PREFER_PROCESS_ENDPOINT for preference")

	logger.Info("   - RAG_ENDPOINT_PATH for custom overrides")

	// Best Practice 4: Monitor endpoint usage.

	logger.Info("✅ Monitor endpoint usage and errors")

	logger.Info("   - Check logs for endpoint resolution")

	logger.Info("   - Verify correct URLs are being used")

	logger.Info("   - Monitor for 404 errors")

	return nil

}

// Helper function to truncate long strings.

func truncate(s string, maxLen int) string {

	if len(s) <= maxLen {

		return s

	}

	return s[:maxLen] + "..."

}<|MERGE_RESOLUTION|>--- conflicted
+++ resolved
@@ -46,12 +46,6 @@
 	// Example 4: ProcessingEngine with smart endpoint configuration.
 
 	processingConfig := &llm.ProcessingConfig{
-<<<<<<< HEAD
-		EnableRAG:       true,
-		RAGAPIURL:       "http://rag-api:5001", // Base URL - will auto-detect to /process
-		QueryTimeout:    30 * time.Second,
-		FallbackToBase:  true,
-=======
 
 		EnableRAG: true,
 
@@ -63,7 +57,6 @@
 
 		FallbackToBase: true,
 
->>>>>>> b3529b0b
 		EnableStreaming: true,
 
 		StreamTimeout: 5 * time.Minute,
