--- conflicted
+++ resolved
@@ -10,7 +10,6 @@
 	"sync"
 	"time"
 
-	"github.com/thc1006/nephoran-intent-operator/pkg/shared"
 	"github.com/prometheus/client_golang/prometheus"
 	"github.com/prometheus/client_golang/prometheus/promauto"
 	"go.opentelemetry.io/otel"
@@ -29,16 +28,11 @@
 	baseClient *Client
 
 	performanceOpt *PerformanceOptimizer
-<<<<<<< HEAD
-	retryEngine    *RetryEngine
+
+	retryEngine *RetryEngine
+
 	batchProcessor BatchProcessor
-=======
-
-	retryEngine *RetryEngine
-
-	batchProcessor BatchProcessor
-
->>>>>>> b3529b0b
+
 	circuitBreaker *AdvancedCircuitBreaker
 
 	// Configuration.
@@ -100,14 +94,9 @@
 
 	BatchConfig BatchConfig
 
-<<<<<<< HEAD
-	// Circuit breaker config
-	CircuitBreakerConfig shared.CircuitBreakerConfig
-=======
 	// Circuit breaker config.
 
 	CircuitBreakerConfig CircuitBreakerConfig
->>>>>>> b3529b0b
 
 	// Observability config.
 
@@ -175,65 +164,41 @@
 // EnhancedPrometheusMetrics holds all Prometheus metrics.
 
 type EnhancedPrometheusMetrics struct {
-<<<<<<< HEAD
-	// Request metrics
-	requestDuration  *prometheus.HistogramVec
-	requestsTotal    *prometheus.CounterVec
+
+	// Request metrics.
+
+	requestDuration *prometheus.HistogramVec
+
+	requestsTotal *prometheus.CounterVec
+
 	requestsInFlight *prometheus.GaugeVec
 
-	// Token and cost metrics
-	tokensUsed        *prometheus.CounterVec
-	tokenCosts        *prometheus.CounterVec
+	// Token and cost metrics.
+
+	tokensUsed *prometheus.CounterVec
+
+	tokenCosts *prometheus.CounterVec
+
 	budgetUtilization *prometheus.GaugeVec
 
-	// Performance metrics
-	cacheHitRate    *prometheus.GaugeVec
+	// Performance metrics.
+
+	cacheHitRate *prometheus.GaugeVec
+
 	batchEfficiency *prometheus.HistogramVec
-	retryRate       *prometheus.GaugeVec
-
-	// Circuit breaker metrics
+
+	retryRate *prometheus.GaugeVec
+
+	// Circuit breaker metrics.
+
 	circuitBreakerState *prometheus.GaugeVec
+
 	circuitBreakerTrips *prometheus.CounterVec
 
-	// Error metrics
-	errorRate    *prometheus.GaugeVec
-=======
-
-	// Request metrics.
-
-	requestDuration *prometheus.HistogramVec
-
-	requestsTotal *prometheus.CounterVec
-
-	requestsInFlight *prometheus.GaugeVec
-
-	// Token and cost metrics.
-
-	tokensUsed *prometheus.CounterVec
-
-	tokenCosts *prometheus.CounterVec
-
-	budgetUtilization *prometheus.GaugeVec
-
-	// Performance metrics.
-
-	cacheHitRate *prometheus.GaugeVec
-
-	batchEfficiency *prometheus.HistogramVec
-
-	retryRate *prometheus.GaugeVec
-
-	// Circuit breaker metrics.
-
-	circuitBreakerState *prometheus.GaugeVec
-
-	circuitBreakerTrips *prometheus.CounterVec
-
 	// Error metrics.
 
 	errorRate *prometheus.GaugeVec
 
->>>>>>> b3529b0b
 	errorsByType *prometheus.CounterVec
 }
 
@@ -263,14 +228,8 @@
 	tokensByModel map[string]int64
 
 	tokensByIntent map[string]int64
-<<<<<<< HEAD
-	requestCount   int64   // Added missing field
-	totalCost      float64 // Added missing field
-	mutex          sync.RWMutex
-=======
 
 	mutex sync.RWMutex
->>>>>>> b3529b0b
 }
 
 // CostCalculator calculates and tracks costs.
@@ -303,23 +262,9 @@
 
 	baseClient := NewClientWithConfig("", config.BaseConfig)
 
-<<<<<<< HEAD
-	// Create circuit breaker - convert local config to shared config
-	sharedCBConfig := shared.CircuitBreakerConfig{
-		FailureThreshold:    config.CircuitBreakerConfig.FailureThreshold,
-		SuccessThreshold:    config.CircuitBreakerConfig.SuccessThreshold,
-		Timeout:             config.CircuitBreakerConfig.Timeout,
-		HalfOpenTimeout:     config.CircuitBreakerConfig.HalfOpenTimeout,
-		ResetTimeout:        config.CircuitBreakerConfig.ResetTimeout,
-		FailureRate:         config.CircuitBreakerConfig.FailureRate,
-		MinimumRequestCount: config.CircuitBreakerConfig.MinimumRequestCount,
-	}
-	circuitBreaker := NewAdvancedCircuitBreaker(sharedCBConfig)
-=======
 	// Create circuit breaker.
 
 	circuitBreaker := NewAdvancedCircuitBreaker(config.CircuitBreakerConfig)
->>>>>>> b3529b0b
 
 	// Create performance optimizer.
 
@@ -451,12 +396,6 @@
 
 			EnablePrioritization: true,
 		},
-<<<<<<< HEAD
-		CircuitBreakerConfig: shared.CircuitBreakerConfig{
-			FailureThreshold:      5,
-			SuccessThreshold:      3,
-			Timeout:               30 * time.Second,
-=======
 
 		CircuitBreakerConfig: CircuitBreakerConfig{
 
@@ -466,7 +405,6 @@
 
 			Timeout: 30 * time.Second,
 
->>>>>>> b3529b0b
 			MaxConcurrentRequests: 100,
 
 			EnableAdaptiveTimeout: true,
@@ -532,142 +470,97 @@
 	// Initialize Prometheus metrics.
 
 	c.prometheusMetrics = &EnhancedPrometheusMetrics{
-<<<<<<< HEAD
+
 		requestDuration: promauto.NewHistogramVec(prometheus.HistogramOpts{
-			Name:    "llm_request_duration_seconds",
-			Help:    "Duration of LLM requests",
-=======
-
-		requestDuration: promauto.NewHistogramVec(prometheus.HistogramOpts{
 
 			Name: "llm_request_duration_seconds",
 
 			Help: "Duration of LLM requests",
 
->>>>>>> b3529b0b
 			Buckets: c.config.MetricsConfig.HistogramBuckets,
 		}, []string{"model", "intent_type", "success", "cache_hit", "batch"}),
 
 		requestsTotal: promauto.NewCounterVec(prometheus.CounterOpts{
-<<<<<<< HEAD
-=======
-
->>>>>>> b3529b0b
+
 			Name: "llm_requests_total",
 
 			Help: "Total number of LLM requests",
 		}, []string{"model", "intent_type", "status"}),
 
 		requestsInFlight: promauto.NewGaugeVec(prometheus.GaugeOpts{
-<<<<<<< HEAD
-=======
-
->>>>>>> b3529b0b
+
 			Name: "llm_requests_in_flight",
 
 			Help: "Current number of in-flight LLM requests",
 		}, []string{"model"}),
 
 		tokensUsed: promauto.NewCounterVec(prometheus.CounterOpts{
-<<<<<<< HEAD
+
 			Name: "llm_tokens_used_total",
-=======
-
-			Name: "llm_tokens_used_total",
-
->>>>>>> b3529b0b
+
 			Help: "Total number of tokens used",
 		}, []string{"model", "token_type", "intent_type"}),
 
 		tokenCosts: promauto.NewCounterVec(prometheus.CounterOpts{
-<<<<<<< HEAD
-=======
-
->>>>>>> b3529b0b
+
 			Name: "llm_token_costs_usd_total",
 
 			Help: "Total cost of token usage in USD",
 		}, []string{"model", "intent_type"}),
 
 		budgetUtilization: promauto.NewGaugeVec(prometheus.GaugeOpts{
-<<<<<<< HEAD
-=======
-
->>>>>>> b3529b0b
+
 			Name: "llm_budget_utilization_percent",
 
 			Help: "Current budget utilization percentage",
 		}, []string{}),
 
 		cacheHitRate: promauto.NewGaugeVec(prometheus.GaugeOpts{
-<<<<<<< HEAD
-=======
-
->>>>>>> b3529b0b
+
 			Name: "llm_cache_hit_rate_percent",
 
 			Help: "Cache hit rate percentage",
 		}, []string{"cache_type"}),
 
 		batchEfficiency: promauto.NewHistogramVec(prometheus.HistogramOpts{
-<<<<<<< HEAD
-			Name:    "llm_batch_efficiency_ratio",
-			Help:    "Batch processing efficiency ratio",
-=======
 
 			Name: "llm_batch_efficiency_ratio",
 
 			Help: "Batch processing efficiency ratio",
 
->>>>>>> b3529b0b
 			Buckets: []float64{0.1, 0.2, 0.3, 0.4, 0.5, 0.6, 0.7, 0.8, 0.9, 1.0},
 		}, []string{"batch_size_range"}),
 
 		retryRate: promauto.NewGaugeVec(prometheus.GaugeOpts{
-<<<<<<< HEAD
-=======
-
->>>>>>> b3529b0b
+
 			Name: "llm_retry_rate_percent",
 
 			Help: "Retry rate percentage",
 		}, []string{"strategy"}),
 
 		circuitBreakerState: promauto.NewGaugeVec(prometheus.GaugeOpts{
-<<<<<<< HEAD
-=======
-
->>>>>>> b3529b0b
+
 			Name: "llm_circuit_breaker_state",
 
 			Help: "Circuit breaker state (0=closed, 1=open, 2=half-open)",
 		}, []string{"backend"}),
 
 		circuitBreakerTrips: promauto.NewCounterVec(prometheus.CounterOpts{
-<<<<<<< HEAD
-=======
-
->>>>>>> b3529b0b
+
 			Name: "llm_circuit_breaker_trips_total",
 
 			Help: "Total number of circuit breaker trips",
 		}, []string{"backend", "reason"}),
 
 		errorRate: promauto.NewGaugeVec(prometheus.GaugeOpts{
-<<<<<<< HEAD
-=======
-
->>>>>>> b3529b0b
+
 			Name: "llm_error_rate_percent",
 
 			Help: "Error rate percentage",
 		}, []string{"model", "error_class"}),
 
 		errorsByType: promauto.NewCounterVec(prometheus.CounterOpts{
-<<<<<<< HEAD
-=======
-
->>>>>>> b3529b0b
+
 			Name: "llm_errors_by_type_total",
 
 			Help: "Total errors by type",
@@ -784,12 +677,6 @@
 func (c *EnhancedPerformanceClient) ProcessIntent(ctx context.Context, intent string) (string, error) {
 
 	return c.ProcessIntentWithOptions(ctx, &IntentProcessingOptions{
-<<<<<<< HEAD
-		Intent:     intent,
-		Priority:   NormalPriority,
-		UseBatch:   true,
-		UseCache:   true,
-=======
 
 		Intent: intent,
 
@@ -799,7 +686,6 @@
 
 		UseCache: true,
 
->>>>>>> b3529b0b
 		IntentType: "NetworkFunctionDeployment", // Default
 
 		ModelName: c.config.BaseConfig.ModelName,
@@ -1278,10 +1164,7 @@
 }
 
 func (c *EnhancedPerformanceClient) onCircuitBreakerStateChange(oldState, newState CircuitState, reason string) {
-<<<<<<< HEAD
-=======
-
->>>>>>> b3529b0b
+
 	c.prometheusMetrics.circuitBreakerState.WithLabelValues(c.config.BaseConfig.BackendType).Set(float64(newState))
 
 	c.prometheusMetrics.circuitBreakerTrips.WithLabelValues(c.config.BaseConfig.BackendType, reason).Inc()
