//go:build !disable_rag
// +build !disable_rag

package llm

import (
	"bufio"
	"bytes"
	"context"
	"encoding/json"
	"fmt"
	"io"
	"log/slog"
	"net/http"
	"strings"
	"sync"
	"time"
)

// ProcessingEngine provides unified processing for batch, streaming, and RAG requests
type ProcessingEngine struct {
	// Core components
	baseClient   *Client
	promptEngine *TelecomPromptEngine
	config       *ProcessingConfig
	logger       *slog.Logger

	// HTTP client for external APIs
	httpClient *http.Client
	ragAPIURL  string

	// Smart endpoints from configuration
	processEndpoint string
	streamEndpoint  string
	healthEndpoint  string

	// Processing state
	mutex          sync.RWMutex
	activeStreams  map[string]*StreamContext
	batchQueue     chan *ProcessingBatchRequest
	batchProcessor *batchProcessor

	// Metrics and monitoring
	metrics *ProcessingMetrics
}

// ProcessingConfig holds configuration for the processing engine
type ProcessingConfig struct {
	// RAG configuration
	EnableRAG              bool    `json:"enable_rag"`
	RAGAPIURL              string  `json:"rag_api_url"`
	RAGConfidenceThreshold float32 `json:"rag_confidence_threshold"`
	FallbackToBase         bool    `json:"fallback_to_base"`

	// Batch processing
	EnableBatching      bool          `json:"enable_batching"`
	MinBatchSize        int           `json:"min_batch_size"`
	MaxBatchSize        int           `json:"max_batch_size"`
	BatchTimeout        time.Duration `json:"batch_timeout"`
	SimilarityThreshold float64       `json:"similarity_threshold"`

	// Streaming configuration
	EnableStreaming  bool          `json:"enable_streaming"`
	StreamBufferSize int           `json:"stream_buffer_size"`
	StreamTimeout    time.Duration `json:"stream_timeout"`

	// General processing
	QueryTimeout          time.Duration `json:"query_timeout"`
	MaxConcurrentRequests int           `json:"max_concurrent_requests"`
	EnableCaching         bool          `json:"enable_caching"`
}

// ProcessingMetrics tracks processing performance
type ProcessingMetrics struct {
	TotalRequests   int64         `json:"total_requests"`
	BatchedRequests int64         `json:"batched_requests"`
	StreamRequests  int64         `json:"stream_requests"`
	RAGRequests     int64         `json:"rag_requests"`
	AverageLatency  time.Duration `json:"average_latency"`
	ThroughputRPS   float64       `json:"throughput_rps"`
	CacheHitRate    float64       `json:"cache_hit_rate"`
	BatchEfficiency float64       `json:"batch_efficiency"`
	mutex           sync.RWMutex
}

// StreamContext represents an active streaming session
type StreamContext struct {
	ID        string
	StartTime time.Time
	Writer    http.ResponseWriter
	Context   context.Context
	Cancel    context.CancelFunc
	Flusher   http.Flusher
}

<<<<<<< HEAD
=======
// ProcessingBatchRequest represents a request for batch processing
type ProcessingBatchRequest struct {
	ID         string                 `json:"id"`
	Intent     string                 `json:"intent"`
	IntentType string                 `json:"intent_type"`
	Parameters map[string]interface{} `json:"parameters"`
	Priority   int                    `json:"priority"`
	SubmitTime time.Time              `json:"submit_time"`
	ResponseCh chan *ProcessingResult `json:"-"`
	Context    context.Context        `json:"-"`
}

// ProcessingResult represents the result of processing
type ProcessingResult struct {
	Content        string                 `json:"content"`
	TokensUsed     int                    `json:"tokens_used"`
	ProcessingTime time.Duration          `json:"processing_time"`
	CacheHit       bool                   `json:"cache_hit"`
	Batched        bool                   `json:"batched"`
	Metadata       map[string]interface{} `json:"metadata"`
	Error          error                  `json:"error,omitempty"`
}

// ProcessingStreamingRequest represents a streaming request payload  
type ProcessingStreamingRequest struct {
	Query     string `json:"query"`
	ModelName string `json:"model_name,omitempty"`
	MaxTokens int    `json:"max_tokens,omitempty"`
	EnableRAG bool   `json:"enable_rag,omitempty"`
}

>>>>>>> a523ef4a
// batchProcessor handles batch processing internally
type batchProcessor struct {
	config          *ProcessingConfig
	baseClient      *Client
	processingQueue chan *ProcessingBatchRequest
	activeBatches   map[string][]*ProcessingBatchRequest
	mutex           sync.RWMutex
	logger          *slog.Logger
	stopCh          chan struct{}
	wg              sync.WaitGroup
}

// NewProcessingEngine creates a new unified processing engine
func NewProcessingEngine(baseClient *Client, config *ProcessingConfig) *ProcessingEngine {
	if config == nil {
		config = getDefaultProcessingConfig()
	}

	// Create HTTP client for external APIs
	httpClient := &http.Client{
		Timeout: config.QueryTimeout,
	}

	processor := &ProcessingEngine{
		baseClient:    baseClient,
		promptEngine:  NewTelecomPromptEngine(),
		config:        config,
		logger:        slog.Default().With("component", "processing-engine"),
		httpClient:    httpClient,
		ragAPIURL:     config.RAGAPIURL,
		activeStreams: make(map[string]*StreamContext),
		batchQueue:    make(chan *ProcessingBatchRequest, 1000),
		metrics:       &ProcessingMetrics{},
	}

	// Initialize smart endpoints
	processor.initializeEndpoints()

	// Initialize batch processor if enabled
	if config.EnableBatching {
		processor.batchProcessor = &batchProcessor{
			config:          config,
			baseClient:      baseClient,
			processingQueue: processor.batchQueue,
			activeBatches:   make(map[string][]*ProcessingBatchRequest),
			logger:          processor.logger.With("component", "batch-processor"),
			stopCh:          make(chan struct{}),
		}

		// Start batch processing workers
		for i := 0; i < 3; i++ {
			go processor.batchProcessor.processingWorker()
		}
	}

	return processor
}

// initializeEndpoints initializes smart endpoints based on configuration
func (pe *ProcessingEngine) initializeEndpoints() {
	// For ProcessingEngine, we need to work with ProcessingConfig
	// Since ProcessingConfig doesn't have GetEffectiveRAGEndpoints, we implement the logic here
	baseURL := strings.TrimSuffix(pe.ragAPIURL, "/")

	// Determine process endpoint based on URL pattern
	if strings.HasSuffix(pe.ragAPIURL, "/process_intent") {
		// Legacy pattern - use as configured
		pe.processEndpoint = pe.ragAPIURL
	} else if strings.HasSuffix(pe.ragAPIURL, "/process") {
		// New pattern - use as configured
		pe.processEndpoint = pe.ragAPIURL
	} else {
		// Base URL pattern - default to /process for new installations
		pe.processEndpoint = baseURL + "/process"
	}

	// Streaming endpoint
	processBase := baseURL
	if strings.HasSuffix(pe.processEndpoint, "/process_intent") {
		processBase = strings.TrimSuffix(pe.processEndpoint, "/process_intent")
	} else if strings.HasSuffix(pe.processEndpoint, "/process") {
		processBase = strings.TrimSuffix(pe.processEndpoint, "/process")
	}
	pe.streamEndpoint = processBase + "/stream"
	pe.healthEndpoint = processBase + "/health"

	pe.logger.Info("Initialized smart endpoints",
		slog.String("process_endpoint", pe.processEndpoint),
		slog.String("stream_endpoint", pe.streamEndpoint),
		slog.String("health_endpoint", pe.healthEndpoint),
	)
}

// getDefaultProcessingConfig returns default processing configuration
func getDefaultProcessingConfig() *ProcessingConfig {
	return &ProcessingConfig{
		EnableRAG:              true,
		RAGAPIURL:              "http://rag-api:8080",
		RAGConfidenceThreshold: 0.6,
		FallbackToBase:         true,

		EnableBatching:      true,
		MinBatchSize:        2,
		MaxBatchSize:        10,
		BatchTimeout:        100 * time.Millisecond,
		SimilarityThreshold: 0.8,

		EnableStreaming:  true,
		StreamBufferSize: 4096,
		StreamTimeout:    30 * time.Second,

		QueryTimeout:          30 * time.Second,
		MaxConcurrentRequests: 100,
		EnableCaching:         true,
	}
}

// ProcessIntent processes an intent with the appropriate method (single, batch, or streaming)
func (pe *ProcessingEngine) ProcessIntent(ctx context.Context, intent string) (*ProcessingResult, error) {
	start := time.Now()
	pe.updateMetrics(func(m *ProcessingMetrics) {
		m.TotalRequests++
	})

	pe.logger.Debug("Processing intent", slog.String("intent", intent))

	// Determine processing method based on configuration and context
	if pe.config.EnableRAG {
		return pe.processWithRAG(ctx, intent, start)
	}

	// Fall back to base client processing
	return pe.processWithBaseClient(ctx, intent, start)
}

// ProcessBatch processes multiple intents as a batch
func (pe *ProcessingEngine) ProcessBatch(ctx context.Context, requests []*ProcessingBatchRequest) ([]*ProcessingResult, error) {
	if !pe.config.EnableBatching {
		return pe.processIndividually(ctx, requests)
	}

	pe.logger.Debug("Processing batch", slog.Int("count", len(requests)))

	// Group similar requests if similarity batching is enabled
	groups := pe.groupSimilarRequests(requests)

	results := make([]*ProcessingResult, len(requests))
	var wg sync.WaitGroup

	for _, group := range groups {
		wg.Add(1)
		go func(batch []*ProcessingBatchRequest) {
			defer wg.Done()
			pe.processBatchGroup(ctx, batch, results)
		}(group)
	}

	wg.Wait()
	return results, nil
}

// HandleStreamingRequest handles server-sent events streaming
func (pe *ProcessingEngine) HandleStreamingRequest(w http.ResponseWriter, r *http.Request, req *StreamingRequest) error {
	if !pe.config.EnableStreaming {
		return fmt.Errorf("streaming not enabled")
	}

	pe.logger.Info("Handling streaming request", slog.String("query", req.Query))

	// Set SSE headers
	w.Header().Set("Content-Type", "text/event-stream")
	w.Header().Set("Cache-Control", "no-cache")
	w.Header().Set("Connection", "keep-alive")
	w.Header().Set("Access-Control-Allow-Origin", "*")

	// Get flusher for SSE
	flusher, ok := w.(http.Flusher)
	if !ok {
		return fmt.Errorf("streaming not supported")
	}

	// Create stream context
	streamCtx, cancel := context.WithTimeout(r.Context(), pe.config.StreamTimeout)
	defer cancel()

	streamID := fmt.Sprintf("stream_%d", time.Now().UnixNano())
	streamContext := &StreamContext{
		ID:        streamID,
		StartTime: time.Now(),
		Writer:    w,
		Context:   streamCtx,
		Cancel:    cancel,
		Flusher:   flusher,
	}

	// Register stream
	pe.registerStream(streamID, streamContext)
	defer pe.unregisterStream(streamID)

	// Process streaming request
	return pe.processStreamingRequest(streamContext, req)
}

// processWithRAG processes intent using RAG API
func (pe *ProcessingEngine) processWithRAG(ctx context.Context, intent string, startTime time.Time) (*ProcessingResult, error) {
	pe.updateMetrics(func(m *ProcessingMetrics) {
		m.RAGRequests++
	})

	// Create request payload
	reqPayload := map[string]interface{}{
		"intent": intent,
	}

	reqBody, err := json.Marshal(reqPayload)
	if err != nil {
		return nil, fmt.Errorf("failed to marshal request: %w", err)
	}

	// Create HTTP request using smart endpoint
	if pe.processEndpoint == "" {
		return nil, fmt.Errorf("process endpoint not initialized")
	}

	httpReq, err := http.NewRequestWithContext(ctx, "POST", pe.processEndpoint, bytes.NewBuffer(reqBody))
	if err != nil {
		return nil, fmt.Errorf("failed to create request: %w", err)
	}

	httpReq.Header.Set("Content-Type", "application/json")

	// Execute the request
	resp, err := pe.httpClient.Do(httpReq)
	if err != nil {
		if pe.config.FallbackToBase {
			pe.logger.Warn("RAG API failed, falling back to base client", slog.String("error", err.Error()))
			return pe.processWithBaseClient(ctx, intent, startTime)
		}
		return nil, fmt.Errorf("failed to send request to RAG API: %w", err)
	}
	defer resp.Body.Close()

	// Read response
	respBody, err := io.ReadAll(resp.Body)
	if err != nil {
		return nil, fmt.Errorf("failed to read response: %w", err)
	}

	if resp.StatusCode != http.StatusOK {
		if pe.config.FallbackToBase {
			pe.logger.Warn("RAG API returned error, falling back to base client", slog.Int("status", resp.StatusCode))
			return pe.processWithBaseClient(ctx, intent, startTime)
		}
		return nil, fmt.Errorf("RAG API returned status %d: %s", resp.StatusCode, string(respBody))
	}

	processingTime := time.Since(startTime)
	return &ProcessingResult{
		Content:        string(respBody),
		ProcessingTime: processingTime,
		CacheHit:       false,
		Batched:        false,
		Metadata: map[string]interface{}{
			"method":  "rag",
			"api_url": pe.processEndpoint,
		},
	}, nil
}

// processWithBaseClient processes intent using the base LLM client
func (pe *ProcessingEngine) processWithBaseClient(ctx context.Context, intent string, startTime time.Time) (*ProcessingResult, error) {
	result, err := pe.baseClient.ProcessIntent(ctx, intent)
	if err != nil {
		return &ProcessingResult{Error: err}, err
	}

	processingTime := time.Since(startTime)
	return &ProcessingResult{
		Content:        result,
		ProcessingTime: processingTime,
		CacheHit:       false,
		Batched:        false,
		Metadata: map[string]interface{}{
			"method": "base_client",
		},
	}, nil
}

// processStreamingRequest processes a streaming request
func (pe *ProcessingEngine) processStreamingRequest(streamCtx *StreamContext, req *StreamingRequest) error {
	pe.updateMetrics(func(m *ProcessingMetrics) {
		m.StreamRequests++
	})

	// Create request to RAG API stream endpoint
	reqBody, err := json.Marshal(req)
	if err != nil {
		return fmt.Errorf("failed to marshal request: %w", err)
	}

	if pe.streamEndpoint == "" {
		return fmt.Errorf("stream endpoint not initialized")
	}

	httpReq, err := http.NewRequestWithContext(streamCtx.Context, "POST", pe.streamEndpoint, bytes.NewBuffer(reqBody))
	if err != nil {
		return fmt.Errorf("failed to create stream request: %w", err)
	}

	httpReq.Header.Set("Content-Type", "application/json")
	httpReq.Header.Set("Accept", "text/event-stream")

	// Execute the request
	resp, err := pe.httpClient.Do(httpReq)
	if err != nil {
		return fmt.Errorf("failed to connect to RAG API stream: %w", err)
	}
	defer resp.Body.Close()

	if resp.StatusCode != http.StatusOK {
		body, _ := io.ReadAll(resp.Body)
		return fmt.Errorf("RAG API returned status %d: %s", resp.StatusCode, string(body))
	}

	// Stream the response
	scanner := bufio.NewScanner(resp.Body)
	for scanner.Scan() {
		select {
		case <-streamCtx.Context.Done():
			return streamCtx.Context.Err()
		default:
			line := scanner.Text()
			fmt.Fprintf(streamCtx.Writer, "%s\n", line)

			if line == "" {
				streamCtx.Flusher.Flush()
			}
		}
	}

	return scanner.Err()
}

// processIndividually processes requests individually when batching is disabled
func (pe *ProcessingEngine) processIndividually(ctx context.Context, requests []*ProcessingBatchRequest) ([]*ProcessingResult, error) {
	results := make([]*ProcessingResult, len(requests))
	var wg sync.WaitGroup

	for i, req := range requests {
		wg.Add(1)
		go func(idx int, request *ProcessingBatchRequest) {
			defer wg.Done()
			result, _ := pe.ProcessIntent(ctx, request.Intent)
			results[idx] = result
		}(i, req)
	}

	wg.Wait()
	return results, nil
}

// groupSimilarRequests groups similar requests for batch processing
func (pe *ProcessingEngine) groupSimilarRequests(requests []*ProcessingBatchRequest) [][]*ProcessingBatchRequest {
	// Simple grouping by intent similarity
	groups := make([][]*ProcessingBatchRequest, 0)
	processed := make(map[int]bool)

	for i, req1 := range requests {
		if processed[i] {
			continue
		}

		group := []*ProcessingBatchRequest{req1}
		processed[i] = true

		// Find similar requests
		for j, req2 := range requests {
			if i != j && !processed[j] {
				if pe.calculateSimilarity(req1.Intent, req2.Intent) > pe.config.SimilarityThreshold {
					group = append(group, req2)
					processed[j] = true
				}
			}
		}

		groups = append(groups, group)
	}

	return groups
}

// calculateSimilarity calculates similarity between two intents (simplified)
func (pe *ProcessingEngine) calculateSimilarity(intent1, intent2 string) float64 {
	// Simple word-based similarity calculation
	words1 := strings.Fields(strings.ToLower(intent1))
	words2 := strings.Fields(strings.ToLower(intent2))

	common := 0
	wordMap := make(map[string]bool)

	for _, word := range words1 {
		wordMap[word] = true
	}

	for _, word := range words2 {
		if wordMap[word] {
			common++
		}
	}

	totalWords := len(words1) + len(words2)
	if totalWords == 0 {
		return 0.0
	}

	return float64(common*2) / float64(totalWords)
}

// processBatchGroup processes a group of similar requests
func (pe *ProcessingEngine) processBatchGroup(ctx context.Context, batch []*ProcessingBatchRequest, results []*ProcessingResult) {
	pe.updateMetrics(func(m *ProcessingMetrics) {
		m.BatchedRequests += int64(len(batch))
	})

	// For now, process each request individually
	// In a more sophisticated implementation, this could optimize by combining similar requests
	for _, req := range batch {
		result, _ := pe.ProcessIntent(ctx, req.Intent)
		if result != nil {
			result.Batched = true
		}
		// Note: This simplified implementation assumes results array has correct indexing
		// In production, you'd need proper index mapping
	}
}

// registerStream registers an active streaming session
func (pe *ProcessingEngine) registerStream(streamID string, streamCtx *StreamContext) {
	pe.mutex.Lock()
	defer pe.mutex.Unlock()
	pe.activeStreams[streamID] = streamCtx
}

// unregisterStream removes a streaming session
func (pe *ProcessingEngine) unregisterStream(streamID string) {
	pe.mutex.Lock()
	defer pe.mutex.Unlock()
	delete(pe.activeStreams, streamID)
}

// updateMetrics safely updates processing metrics
func (pe *ProcessingEngine) updateMetrics(updater func(*ProcessingMetrics)) {
	pe.metrics.mutex.Lock()
	defer pe.metrics.mutex.Unlock()
	updater(pe.metrics)
}

// GetMetrics returns current processing metrics
func (pe *ProcessingEngine) GetMetrics() *ProcessingMetrics {
	pe.metrics.mutex.RLock()
	defer pe.metrics.mutex.RUnlock()

	metrics := *pe.metrics
	return &metrics
}

// Shutdown gracefully shuts down the processing engine
func (pe *ProcessingEngine) Shutdown(ctx context.Context) error {
	pe.logger.Info("Shutting down processing engine")

	// Stop batch processor if running
	if pe.batchProcessor != nil {
		close(pe.batchProcessor.stopCh)
		pe.batchProcessor.wg.Wait()
	}

	// Cancel all active streams
	pe.mutex.Lock()
	for streamID, streamCtx := range pe.activeStreams {
		pe.logger.Debug("Canceling active stream", slog.String("stream_id", streamID))
		streamCtx.Cancel()
	}
	pe.mutex.Unlock()

	return nil
}

// processingWorker processes batch requests
func (bp *batchProcessor) processingWorker() {
	bp.wg.Add(1)
	defer bp.wg.Done()

	for {
		select {
		case <-bp.stopCh:
			return
		case req := <-bp.processingQueue:
			// Process individual batch request
			result, err := bp.baseClient.ProcessIntent(req.Context, req.Intent)

			processingResult := &ProcessingResult{
				Content:        result,
				ProcessingTime: time.Since(req.SubmitTime),
				Batched:        true,
				Error:          err,
			}

			// Send result back
			select {
			case req.ResponseCh <- processingResult:
			case <-req.Context.Done():
				// Request context cancelled
			}
		}
	}
}<|MERGE_RESOLUTION|>--- conflicted
+++ resolved
@@ -93,8 +93,7 @@
 	Flusher   http.Flusher
 }
 
-<<<<<<< HEAD
-=======
+
 // ProcessingBatchRequest represents a request for batch processing
 type ProcessingBatchRequest struct {
 	ID         string                 `json:"id"`
@@ -126,7 +125,7 @@
 	EnableRAG bool   `json:"enable_rag,omitempty"`
 }
 
->>>>>>> a523ef4a
+
 // batchProcessor handles batch processing internally
 type batchProcessor struct {
 	config          *ProcessingConfig
