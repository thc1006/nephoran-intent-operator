--- conflicted
+++ resolved
@@ -141,13 +141,8 @@
 	Flusher http.Flusher
 }
 
-<<<<<<< HEAD
-
-// ProcessingBatchRequest represents a request for batch processing
-=======
 // ProcessingBatchRequest represents a request for batch processing.
 
->>>>>>> b3529b0b
 type ProcessingBatchRequest struct {
 	ID string `json:"id"`
 
@@ -166,9 +161,6 @@
 	Context context.Context `json:"-"`
 }
 
-<<<<<<< HEAD
-// ProcessingResult is defined in types.go
-=======
 // ProcessingResult represents the result of processing.
 
 type ProcessingResult struct {
@@ -186,7 +178,6 @@
 
 	Error error `json:"error,omitempty"`
 }
->>>>>>> b3529b0b
 
 // ProcessingStreamingRequest represents a streaming request payload.
 
@@ -200,13 +191,8 @@
 	EnableRAG bool `json:"enable_rag,omitempty"`
 }
 
-<<<<<<< HEAD
-
-// batchProcessor handles batch processing internally
-=======
 // batchProcessor handles batch processing internally.
 
->>>>>>> b3529b0b
 type batchProcessor struct {
 	config *ProcessingConfig
 
