package llm

import (
	"bytes"
	"context"
	"crypto/tls"
	"encoding/json"
	"fmt"
	"io"
	"log/slog"
	"net"
	"net/http"
	"os"
	"strings"
	"sync"
	"time"

	"github.com/thc1006/nephoran-intent-operator/pkg/shared"
)

// Client is the unified LLM client with all performance optimizations built-in
type Client struct {
	// HTTP client with optimization
	httpClient *http.Client
	transport  *http.Transport

	// Core configuration
	url         string
	apiKey      string
	modelName   string
	maxTokens   int
	backendType string

	// Smart endpoints for RAG backend
	processEndpoint string
	healthEndpoint  string

	// Performance components
	cache          *ResponseCache
	circuitBreaker *CircuitBreaker
	retryConfig    RetryConfig

	// Observability
	logger            *slog.Logger
	metrics           *ClientMetrics
	metricsIntegrator *MetricsIntegrator

	// Concurrency control
	mutex        sync.RWMutex
	fallbackURLs []string

	// Token and cost tracking
	tokenTracker *SimpleTokenTracker
}

// ClientConfig holds unified configuration
type ClientConfig struct {
	APIKey              string        `json:"api_key"`
	ModelName           string        `json:"model_name"`
	MaxTokens           int           `json:"max_tokens"`
	BackendType         string        `json:"backend_type"`
	Timeout             time.Duration `json:"timeout"`
	SkipTLSVerification bool          `json:"skip_tls_verification"`

	// Performance settings
	MaxConnsPerHost  int           `json:"max_conns_per_host"`
	MaxIdleConns     int           `json:"max_idle_conns"`
	IdleConnTimeout  time.Duration `json:"idle_conn_timeout"`
	KeepAliveTimeout time.Duration `json:"keep_alive_timeout"`

	// Cache settings
	CacheTTL     time.Duration `json:"cache_ttl"`
	CacheMaxSize int           `json:"cache_max_size"`

	// Circuit breaker settings
	CircuitBreakerConfig *shared.CircuitBreakerConfig `json:"circuit_breaker_config"`
}

// RetryConfig defines retry behavior
type RetryConfig struct {
	MaxRetries    int           `json:"max_retries"`
	BaseDelay     time.Duration `json:"base_delay"`
	MaxDelay      time.Duration `json:"max_delay"`
	JitterEnabled bool          `json:"jitter_enabled"`
	BackoffFactor float64       `json:"backoff_factor"`
}

<<<<<<< HEAD
// CircuitState, CircuitBreaker and related types are defined in circuit_breaker.go

// CircuitBreaker methods are implemented in circuit_breaker.go
=======
// Use CircuitState and constants from circuit_breaker.go to avoid duplicates

// Use CircuitBreaker from circuit_breaker.go to avoid duplicates

// Use NewCircuitBreaker from circuit_breaker.go to avoid duplicates

// Use Execute method from circuit_breaker.go to avoid duplicates

// Use shouldTrip method from circuit_breaker.go to avoid duplicates

// Use Reset method from circuit_breaker.go to avoid duplicates

// Use ForceOpen method from circuit_breaker.go to avoid duplicates
>>>>>>> a523ef4a

// NewClientMetrics creates new client metrics
func NewClientMetrics() *ClientMetrics {
	return &ClientMetrics{}
}

// NewClient creates a new LLM client with default configuration
func NewClient(url string) *Client {
	return NewUnifiedClient(url)
}

// NewUnifiedClient creates a new unified LLM client
func NewUnifiedClient(url string) *Client {
	return NewClientWithConfig(url, ClientConfig{
		ModelName:   "gpt-4o-mini",
		MaxTokens:   2048,
		BackendType: "openai",
		Timeout:     60 * time.Second,

		// Performance defaults
		MaxConnsPerHost:  100,
		MaxIdleConns:     50,
		IdleConnTimeout:  90 * time.Second,
		KeepAliveTimeout: 30 * time.Second,

		// Cache defaults
		CacheTTL:     5 * time.Minute,
		CacheMaxSize: 1000,
	})
}

// NewClientWithConfig creates a client with specific configuration
func NewClientWithConfig(url string, config ClientConfig) *Client {
	logger := slog.Default().With("component", "llm-client")

	// CRITICAL SECURITY FIX: Enterprise-grade TLS configuration with TLS 1.3 enforcement
	tlsConfig := &tls.Config{
		// O-RAN WG11 Compliance: TLS 1.3 minimum required
		MinVersion: tls.VersionTLS13,
		MaxVersion: tls.VersionTLS13,

		// TLS 1.3 AEAD cipher suites (strongest available)
		CipherSuites: []uint16{
			tls.TLS_AES_256_GCM_SHA384,       // Primary choice - strongest AEAD
			tls.TLS_CHACHA20_POLY1305_SHA256, // Alternative for performance
		},

		// Security hardening
		PreferServerCipherSuites: true,
		SessionTicketsDisabled:   true, // Perfect forward secrecy
		Renegotiation:            tls.RenegotiateNever,
		NextProtos:               []string{"h2", "http/1.1"},

		// SECURITY: Never skip verification in production
		InsecureSkipVerify: false,
	}

	// SECURITY ENFORCEMENT: TLS verification cannot be disabled
	if config.SkipTLSVerification {
		logger.Error("SECURITY VIOLATION: Attempted to disable TLS verification - BLOCKED",
			slog.String("url", url),
			slog.String("caller", "llm.NewClientWithConfig"))
		return nil // Return nil instead of creating insecure client
	}

	// Create optimized HTTP transport
	transport := &http.Transport{
		DialContext: (&net.Dialer{
			Timeout:   10 * time.Second,
			KeepAlive: config.KeepAliveTimeout,
		}).DialContext,
		MaxIdleConns:          config.MaxIdleConns,
		MaxIdleConnsPerHost:   config.MaxConnsPerHost,
		IdleConnTimeout:       config.IdleConnTimeout,
		TLSHandshakeTimeout:   10 * time.Second,
		ExpectContinueTimeout: 1 * time.Second,
		TLSClientConfig:       tlsConfig,

		// Performance optimizations
		WriteBufferSize:   32 * 1024, // 32KB
		ReadBufferSize:    32 * 1024, // 32KB
		ForceAttemptHTTP2: true,
	}

	httpClient := &http.Client{
		Timeout:   config.Timeout,
		Transport: transport,
	}

	// Create circuit breaker with config or defaults
	cbConfig := config.CircuitBreakerConfig
	if cbConfig == nil {
		cbConfig = getDefaultCircuitBreakerConfig()
	}
	circuitBreaker := NewCircuitBreaker("llm-client", cbConfig)

	client := &Client{
		httpClient:     httpClient,
		transport:      transport,
		url:            url,
		apiKey:         config.APIKey,
		modelName:      config.ModelName,
		maxTokens:      config.MaxTokens,
		backendType:    config.BackendType,
		logger:         logger,
		metrics:        NewClientMetrics(),
		cache:          NewResponseCache(config.CacheTTL, config.CacheMaxSize),
		circuitBreaker: circuitBreaker,
		retryConfig: RetryConfig{
			MaxRetries:    3,
			BaseDelay:     time.Second,
			MaxDelay:      30 * time.Second,
			JitterEnabled: true,
			BackoffFactor: 2.0,
		},
		tokenTracker: NewSimpleTokenTracker(),
	}

	// Initialize metrics integrator for Prometheus support
	metricsCollector := NewMetricsCollector()
	client.metricsIntegrator = NewMetricsIntegrator(metricsCollector)

	// Initialize smart endpoints for RAG backend
	if config.BackendType == "rag" {
		client.initializeRAGEndpoints()
	}

	return client
}

// initializeRAGEndpoints initializes smart endpoints for RAG backend
func (c *Client) initializeRAGEndpoints() {
	baseURL := strings.TrimSuffix(c.url, "/")

	// Determine process endpoint based on URL pattern
	if strings.HasSuffix(c.url, "/process_intent") {
		// Legacy pattern - use as configured
		c.processEndpoint = c.url
	} else if strings.HasSuffix(c.url, "/process") {
		// New pattern - use as configured
		c.processEndpoint = c.url
	} else {
		// Base URL pattern - default to /process for new installations
		c.processEndpoint = baseURL + "/process"
	}

	// Health endpoint
	processBase := baseURL
	if strings.HasSuffix(c.processEndpoint, "/process_intent") {
		processBase = strings.TrimSuffix(c.processEndpoint, "/process_intent")
	} else if strings.HasSuffix(c.processEndpoint, "/process") {
		processBase = strings.TrimSuffix(c.processEndpoint, "/process")
	}
	c.healthEndpoint = processBase + "/health"

	c.logger.Info("Initialized RAG client endpoints",
		slog.String("process_endpoint", c.processEndpoint),
		slog.String("health_endpoint", c.healthEndpoint),
	)
}

// ProcessIntent processes an intent with all optimizations
func (c *Client) ProcessIntent(ctx context.Context, intent string) (string, error) {
	start := time.Now()
	var success bool
	var cacheHit bool
	var retryCount int
	var processingError error

	defer func() {
		c.updateMetrics(success, time.Since(start), cacheHit, retryCount)
		// Record specific error types for Prometheus metrics
		if processingError != nil && c.metricsIntegrator != nil {
			errorType := c.categorizeError(processingError)
			c.metricsIntegrator.prometheusMetrics.RecordError(c.modelName, errorType)
		}
	}()

	c.logger.Debug("Processing intent", slog.String("intent", intent))

	// Check cache first
	cacheKey := c.generateCacheKey(intent)
	if cached, found := c.cache.Get(cacheKey); found {
		cacheHit = true
		success = true
		return cached, nil
	}

	// Process with circuit breaker protection
	result, err := c.circuitBreaker.Execute(ctx, func(ctx context.Context) (interface{}, error) {
		return c.processWithRetry(ctx, intent, &retryCount)
	})

	if err != nil {
		processingError = err
		// Check if this is a circuit breaker error
		if strings.Contains(err.Error(), "circuit breaker is open") && c.metricsIntegrator != nil {
			c.metricsIntegrator.RecordCircuitBreakerEvent("llm-client", "rejected", c.modelName)
		}
		return "", err
	}

	response := result.(string)

	// Cache successful response
	c.cache.Set(cacheKey, response)
	success = true

	return response, nil
}

// processWithRetry handles retry logic
func (c *Client) processWithRetry(ctx context.Context, intent string, retryCount *int) (string, error) {
	var lastErr error
	delay := c.retryConfig.BaseDelay

	for attempt := 0; attempt <= c.retryConfig.MaxRetries; attempt++ {
		if attempt > 0 {
			select {
			case <-ctx.Done():
				return "", ctx.Err()
			case <-time.After(delay):
				// Exponential backoff with jitter
				delay = time.Duration(float64(delay) * c.retryConfig.BackoffFactor)
				if c.retryConfig.JitterEnabled {
					jitter := time.Duration(float64(delay) * 0.25 * (2.0*float64(time.Now().UnixNano()%1000)/1000.0 - 1.0))
					delay += jitter
				}
				if delay > c.retryConfig.MaxDelay {
					delay = c.retryConfig.MaxDelay
				}
			}
		}

		*retryCount = attempt

		result, err := c.processWithBackend(ctx, intent)
		if err == nil {
			return result, nil
		}

		lastErr = err
		if !c.isRetryableError(err) {
			return "", err
		}
	}

	return "", fmt.Errorf("operation failed after %d retries: %w", c.retryConfig.MaxRetries, lastErr)
}

// processWithBackend handles different LLM backends
func (c *Client) processWithBackend(ctx context.Context, intent string) (string, error) {
	switch c.backendType {
	case "openai", "mistral":
		return c.processWithChatCompletion(ctx, intent)
	case "rag":
		return c.processWithRAGAPI(ctx, intent)
	default:
		return c.processWithChatCompletion(ctx, intent)
	}
}

// processWithChatCompletion handles OpenAI/Mistral-style APIs
func (c *Client) processWithChatCompletion(ctx context.Context, intent string) (string, error) {
	requestBody := map[string]interface{}{
		"model": c.modelName,
		"messages": []map[string]string{
			{"role": "system", "content": "You are a telecommunications network expert."},
			{"role": "user", "content": intent},
		},
		"max_tokens":      c.maxTokens,
		"temperature":     0.0,
		"response_format": map[string]string{"type": "json_object"},
	}

	reqBody, err := json.Marshal(requestBody)
	if err != nil {
		return "", fmt.Errorf("failed to marshal request: %w", err)
	}

	req, err := http.NewRequestWithContext(ctx, "POST", c.url, bytes.NewBuffer(reqBody))
	if err != nil {
		return "", fmt.Errorf("failed to create request: %w", err)
	}

	req.Header.Set("Content-Type", "application/json")
	req.Header.Set("User-Agent", "nephoran-intent-operator/v1.0.0")
	if c.apiKey != "" {
		req.Header.Set("Authorization", "Bearer "+c.apiKey)
	}

	resp, err := c.httpClient.Do(req)
	if err != nil {
		return "", fmt.Errorf("failed to send request: %w", err)
	}
	defer resp.Body.Close()

	respBody, err := io.ReadAll(resp.Body)
	if err != nil {
		return "", fmt.Errorf("failed to read response: %w", err)
	}

	if resp.StatusCode != http.StatusOK {
		return "", fmt.Errorf("LLM API returned status %d: %s", resp.StatusCode, string(respBody))
	}

	// Parse response
	var chatResp struct {
		Choices []struct {
			Message struct {
				Content string `json:"content"`
			} `json:"message"`
		} `json:"choices"`
		Usage struct {
			TotalTokens int `json:"total_tokens"`
		} `json:"usage"`
	}

	if err := json.Unmarshal(respBody, &chatResp); err != nil {
		return "", fmt.Errorf("failed to decode response: %w", err)
	}

	if len(chatResp.Choices) == 0 {
		return "", fmt.Errorf("no choices in response")
	}

	// Track token usage
	c.tokenTracker.RecordUsage(chatResp.Usage.TotalTokens)

	return chatResp.Choices[0].Message.Content, nil
}

// processWithRAGAPI handles RAG API requests
func (c *Client) processWithRAGAPI(ctx context.Context, intent string) (string, error) {
	req := map[string]interface{}{
		"spec": map[string]string{
			"intent": intent,
		},
	}

	reqBody, err := json.Marshal(req)
	if err != nil {
		return "", fmt.Errorf("failed to marshal request: %w", err)
	}

	// Use smart endpoint if available, otherwise fall back to URL construction
	endpointURL := c.url + "/process" // Default fallback
	if c.processEndpoint != "" {
		endpointURL = c.processEndpoint
	}

	httpReq, err := http.NewRequestWithContext(ctx, "POST", endpointURL, bytes.NewBuffer(reqBody))
	if err != nil {
		return "", fmt.Errorf("failed to create request: %w", err)
	}

	httpReq.Header.Set("Content-Type", "application/json")
	httpReq.Header.Set("User-Agent", "nephoran-intent-operator/v1.0.0")

	resp, err := c.httpClient.Do(httpReq)
	if err != nil {
		return "", fmt.Errorf("failed to send request: %w", err)
	}
	defer resp.Body.Close()

	respBody, err := io.ReadAll(resp.Body)
	if err != nil {
		return "", fmt.Errorf("failed to read response: %w", err)
	}

	if resp.StatusCode != http.StatusOK {
		return "", fmt.Errorf("RAG API returned status %d: %s", resp.StatusCode, string(respBody))
	}

	return string(respBody), nil
}

// Helper methods
func (c *Client) generateCacheKey(intent string) string {
	return fmt.Sprintf("%s:%s:%s", c.backendType, c.modelName, intent)
}

func (c *Client) isRetryableError(err error) bool {
	errorStr := strings.ToLower(err.Error())
	retryablePatterns := []string{
		"connection refused", "timeout", "temporary failure",
		"service unavailable", "internal server error", "bad gateway",
	}

	for _, pattern := range retryablePatterns {
		if strings.Contains(errorStr, pattern) {
			return true
		}
	}
	return false
}

func allowInsecureClient() bool {
	return os.Getenv("ALLOW_INSECURE_CLIENT") == "true"
}

// GetMetrics returns current client metrics
func (c *Client) GetMetrics() ClientMetrics {
	c.metrics.mutex.RLock()
	defer c.metrics.mutex.RUnlock()
	return *c.metrics
}

// SetFallbackURLs configures fallback URLs
func (c *Client) SetFallbackURLs(urls []string) {
	c.mutex.Lock()
	defer c.mutex.Unlock()
	c.fallbackURLs = urls
}

// Shutdown gracefully shuts down the client
func (c *Client) Shutdown() {
	c.mutex.Lock()
	defer c.mutex.Unlock()

	if c.cache != nil {
		c.cache.Stop()
	}

	if c.transport != nil {
		c.transport.CloseIdleConnections()
	}
}

// categorizeError categorizes errors for better Prometheus metrics
func (c *Client) categorizeError(err error) string {
	if err == nil {
		return "none"
	}

	errMsg := err.Error()
	switch {
	case strings.Contains(errMsg, "circuit breaker is open"):
		return "circuit_breaker_open"
	case strings.Contains(errMsg, "timeout"):
		return "timeout"
	case strings.Contains(errMsg, "context deadline exceeded"):
		return "timeout"
	case strings.Contains(errMsg, "connection refused"):
		return "connection_refused"
	case strings.Contains(errMsg, "no such host"):
		return "dns_resolution"
	case strings.Contains(errMsg, "TLS"):
		return "tls_error"
	case strings.Contains(errMsg, "401"):
		return "authentication_error"
	case strings.Contains(errMsg, "403"):
		return "authorization_error"
	case strings.Contains(errMsg, "429"):
		return "rate_limit_exceeded"
	case strings.Contains(errMsg, "500"):
		return "server_error"
	case strings.Contains(errMsg, "502"), strings.Contains(errMsg, "503"), strings.Contains(errMsg, "504"):
		return "server_unavailable"
	case strings.Contains(errMsg, "parse") || strings.Contains(errMsg, "decode"):
		return "parsing_error"
	default:
		return "unknown_error"
	}
}

// updateMetrics updates client metrics
func (c *Client) updateMetrics(success bool, latency time.Duration, cacheHit bool, retryCount int) {
	c.metrics.mutex.Lock()
	defer c.metrics.mutex.Unlock()

	c.metrics.RequestsTotal++
	if success {
		c.metrics.RequestsSuccess++
	} else {
		c.metrics.RequestsFailure++
	}
	c.metrics.TotalLatency += latency

	if cacheHit {
		c.metrics.CacheHits++
	} else {
		c.metrics.CacheMisses++
	}

	c.metrics.RetryAttempts += int64(retryCount)

	// Record Prometheus metrics via integrator
	if c.metricsIntegrator != nil {
		status := "success"
		if !success {
			status = "error"
		}

		// Get current token stats for this request
		// Note: This gives cumulative stats, not per-request, but it's the best we can do
		// with the current TokenTracker implementation
		tokenStats := c.tokenTracker.GetStats()
		totalTokens := int(tokenStats["total_tokens"].(int64))

		// Record LLM request metrics
		c.metricsIntegrator.RecordLLMRequest(c.modelName, status, latency, totalTokens)

		// Record cache operation
		c.metricsIntegrator.RecordCacheOperation(c.modelName, "get", cacheHit)

		// Record retry attempts if any occurred
		for i := 0; i < retryCount; i++ {
			c.metricsIntegrator.RecordRetryAttempt(c.modelName)
		}
	}
}<|MERGE_RESOLUTION|>--- conflicted
+++ resolved
@@ -85,11 +85,7 @@
 	BackoffFactor float64       `json:"backoff_factor"`
 }
 
-<<<<<<< HEAD
-// CircuitState, CircuitBreaker and related types are defined in circuit_breaker.go
-
-// CircuitBreaker methods are implemented in circuit_breaker.go
-=======
+
 // Use CircuitState and constants from circuit_breaker.go to avoid duplicates
 
 // Use CircuitBreaker from circuit_breaker.go to avoid duplicates
@@ -103,7 +99,7 @@
 // Use Reset method from circuit_breaker.go to avoid duplicates
 
 // Use ForceOpen method from circuit_breaker.go to avoid duplicates
->>>>>>> a523ef4a
+
 
 // NewClientMetrics creates new client metrics
 func NewClientMetrics() *ClientMetrics {
