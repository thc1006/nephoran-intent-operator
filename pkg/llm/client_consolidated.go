--- conflicted
+++ resolved
@@ -18,11 +18,7 @@
 	"sync"
 	"time"
 
-<<<<<<< HEAD
-	"github.com/thc1006/nephoran-intent-operator/pkg/shared"
-=======
 	"github.com/nephio-project/nephoran-intent-operator/pkg/shared"
->>>>>>> b3529b0b
 )
 
 // ClientMetrics tracks client performance metrics.
@@ -135,12 +131,7 @@
 
 	// Circuit breaker settings.
 
-<<<<<<< HEAD
-	// Circuit breaker settings
-	CircuitBreakerConfig *shared.CircuitBreakerConfig `json:"circuit_breaker_config"`
-=======
 	CircuitBreakerConfig *CircuitBreakerConfig `json:"circuit_breaker_config"`
->>>>>>> b3529b0b
 }
 
 // RetryConfig defines retry behavior.
@@ -157,14 +148,9 @@
 	BackoffFactor float64 `json:"backoff_factor"`
 }
 
-<<<<<<< HEAD
-
-// Use CircuitState and constants from circuit_breaker.go to avoid duplicates
-=======
 // Use CircuitState and constants from circuit_breaker.go to avoid duplicates.
 
 // Use CircuitBreaker from circuit_breaker.go to avoid duplicates.
->>>>>>> b3529b0b
 
 // Use NewCircuitBreaker from circuit_breaker.go to avoid duplicates.
 
@@ -178,31 +164,16 @@
 
 // NewClientMetrics creates new client metrics.
 
-<<<<<<< HEAD
-
-// NewClientMetrics creates new client metrics
-=======
->>>>>>> b3529b0b
 func NewClientMetrics() *ClientMetrics {
 
 	return &ClientMetrics{}
 
 }
 
-<<<<<<< HEAD
-// NewClient creates a new LLM client with default configuration
+// NewClient creates a new unified LLM client.
+
 func NewClient(url string) *Client {
-	return NewUnifiedClient(url)
-}
-
-// NewUnifiedClient creates a new unified LLM client
-func NewUnifiedClient(url string) *Client {
-=======
-// NewClient creates a new unified LLM client.
-
-func NewClient(url string) *Client {
-
->>>>>>> b3529b0b
+
 	return NewClientWithConfig(url, ClientConfig{
 
 		ModelName: "gpt-4o-mini",
@@ -238,21 +209,6 @@
 
 	logger := slog.Default().With("component", "llm-client")
 
-<<<<<<< HEAD
-	// CRITICAL SECURITY FIX: Enterprise-grade TLS configuration with TLS 1.3 enforcement
-	tlsConfig := &tls.Config{
-		// O-RAN WG11 Compliance: TLS 1.3 minimum required
-		MinVersion: tls.VersionTLS13,
-		MaxVersion: tls.VersionTLS13,
-
-		// TLS 1.3 AEAD cipher suites (strongest available)
-		CipherSuites: []uint16{
-			tls.TLS_AES_256_GCM_SHA384,       // Primary choice - strongest AEAD
-			tls.TLS_CHACHA20_POLY1305_SHA256, // Alternative for performance
-		},
-
-		// Security hardening
-=======
 	// Create optimized TLS configuration.
 
 	tlsConfig := &tls.Config{
@@ -270,27 +226,12 @@
 			tls.TLS_ECDHE_ECDSA_WITH_AES_128_GCM_SHA256,
 		},
 
->>>>>>> b3529b0b
 		PreferServerCipherSuites: true,
-		SessionTicketsDisabled:   true, // Perfect forward secrecy
-		Renegotiation:            tls.RenegotiateNever,
-		NextProtos:               []string{"h2", "http/1.1"},
-
-		// SECURITY: Never skip verification in production
-		InsecureSkipVerify: false,
-	}
-
-<<<<<<< HEAD
-	// SECURITY ENFORCEMENT: TLS verification cannot be disabled
+	}
+
+	// Security check for TLS verification.
+
 	if config.SkipTLSVerification {
-		logger.Error("SECURITY VIOLATION: Attempted to disable TLS verification - BLOCKED",
-			slog.String("url", url),
-			slog.String("caller", "llm.NewClientWithConfig"))
-		return nil // Return nil instead of creating insecure client
-=======
-	// Security check for TLS verification.
-
-	if config.SkipTLSVerification {
 
 		if !allowInsecureClient() {
 
@@ -304,7 +245,6 @@
 
 		tlsConfig.InsecureSkipVerify = true
 
->>>>>>> b3529b0b
 	}
 
 	// Create optimized HTTP transport.
@@ -490,15 +430,11 @@
 		// Record specific error types for Prometheus metrics.
 
 		if processingError != nil && c.metricsIntegrator != nil {
-<<<<<<< HEAD
-			c.metricsIntegrator.prometheusMetrics().RecordError(c.modelName, processingError.Error())
-=======
 
 			errorType := c.categorizeError(processingError)
 
 			c.metricsIntegrator.prometheusMetrics.RecordError(c.modelName, errorType)
 
->>>>>>> b3529b0b
 		}
 
 	}()
@@ -1030,11 +966,6 @@
 	// Record Prometheus metrics via integrator.
 
 	if c.metricsIntegrator != nil {
-<<<<<<< HEAD
-		// Get current token stats for this request
-		// Note: This gives cumulative stats, not per-request, but it's the best we can do
-		// with the current TokenTracker implementation
-=======
 
 		status := "success"
 
@@ -1050,20 +981,8 @@
 
 		// with the current TokenTracker implementation.
 
->>>>>>> b3529b0b
 		tokenStats := c.tokenTracker.GetStats()
 
-<<<<<<< HEAD
-		// Record LLM request metrics
-		c.metricsIntegrator.RecordLLMRequest(c.modelName, latency, totalTokens, success)
-
-		// Record cache operation
-		c.metricsIntegrator.RecordCacheOperation("get", cacheHit, latency)
-
-		// Record retry attempts if any occurred
-		for i := 0; i < retryCount; i++ {
-			c.metricsIntegrator.RecordRetryAttempt(i+1, i == retryCount-1 && success, latency)
-=======
 		totalTokensInt64 := tokenStats["total_tokens"].(int64)
 		if totalTokensInt64 > 2147483647 || totalTokensInt64 < 0 {
 			c.logger.Warn("Total tokens out of int range", "tokens", totalTokensInt64)
@@ -1229,7 +1148,6 @@
 
 			return nil
 
->>>>>>> b3529b0b
 		}
 
 	}
