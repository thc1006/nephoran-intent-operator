package llm

import (
	"context"
	"crypto/sha256"
	"encoding/hex"
	"encoding/json"
	"fmt"
	"log/slog"
	"sync"
	"time"

	"github.com/thc1006/nephoran-intent-operator/pkg/shared/types"
)

// MultiLevelCache implements a multi-tier caching system with Redis and in-memory layers
type MultiLevelCache struct {
	l1Cache *InMemoryCache
	l2Cache RedisCache
	config  *MultiLevelCacheConfig
	logger  *slog.Logger
	metrics *MultiLevelCacheMetrics
	mutex   sync.RWMutex
}

// MultiLevelCacheConfig holds configuration for the multi-level cache
type MultiLevelCacheConfig struct {
	// L1 Cache (In-Memory)
	L1MaxSize        int           `json:"l1_max_size"`
	L1TTL            time.Duration `json:"l1_ttl"`
	L1EvictionPolicy string        `json:"l1_eviction_policy"` // LRU, LFU, FIFO

	// L2 Cache (Redis)
	RedisEnabled  bool          `json:"redis_enabled"`
	RedisAddr     string        `json:"redis_addr"`
	RedisPassword string        `json:"redis_password"`
	RedisDB       int           `json:"redis_db"`
	L2TTL         time.Duration `json:"l2_ttl"`
	RedisTimeout  time.Duration `json:"redis_timeout"`

	// General settings
	CompressionEnabled   bool   `json:"compression_enabled"`
	CompressionThreshold int    `json:"compression_threshold"`
	SerializationFormat  string `json:"serialization_format"` // json, msgpack, protobuf

	// Performance settings
	MaxKeySize       int   `json:"max_key_size"`
	MaxValueSize     int64 `json:"max_value_size"`
	EnableStatistics bool  `json:"enable_statistics"`

	// Prefixes for different cache types
	RAGPrefix     string `json:"rag_prefix"`
	LLMPrefix     string `json:"llm_prefix"`
	ContextPrefix string `json:"context_prefix"`
	PromptPrefix  string `json:"prompt_prefix"`
}

// MultiLevelCacheMetrics tracks cache performance across levels
type MultiLevelCacheMetrics struct {
	// L1 Metrics
	L1Hits      int64 `json:"l1_hits"`
	L1Misses    int64 `json:"l1_misses"`
	L1Sets      int64 `json:"l1_sets"`
	L1Evictions int64 `json:"l1_evictions"`
	L1Size      int64 `json:"l1_size"`

	// L2 Metrics
	L2Hits   int64 `json:"l2_hits"`
	L2Misses int64 `json:"l2_misses"`
	L2Sets   int64 `json:"l2_sets"`
	L2Errors int64 `json:"l2_errors"`

	// Combined metrics
	TotalHits      int64         `json:"total_hits"`
	TotalMisses    int64         `json:"total_misses"`
	OverallHitRate float64       `json:"overall_hit_rate"`
	AverageGetTime time.Duration `json:"average_get_time"`
	AverageSetTime time.Duration `json:"average_set_time"`

	// Size metrics
	TotalMemoryUsage int64     `json:"total_memory_usage"`
	LastUpdated      time.Time `json:"last_updated"`

	mutex sync.RWMutex
}

<<<<<<< HEAD
// CacheEntry is now defined in pkg/shared/types/common_types.go

// InMemoryCache implements L1 in-memory cache
type InMemoryCache struct {
	data      map[string]*types.CacheEntry
=======
// MultiLevelCacheEntry represents a cached item with metadata
type MultiLevelCacheEntry struct {
	Key          string                 `json:"key"`
	Value        interface{}            `json:"value"`
	CreatedAt    time.Time              `json:"created_at"`
	ExpiresAt    time.Time              `json:"expires_at"`
	AccessCount  int64                  `json:"access_count"`
	LastAccessed time.Time              `json:"last_accessed"`
	Size         int64                  `json:"size"`
	Compressed   bool                   `json:"compressed"`
	Metadata     map[string]interface{} `json:"metadata"`
}

// InMemoryCache implements L1 in-memory cache
type InMemoryCache struct {
	data      map[string]*MultiLevelCacheEntry
>>>>>>> a523ef4a
	capacity  int
	evictList *EvictionList
	mutex     sync.RWMutex
}

// RedisCache interface for L2 Redis cache operations
type RedisCache interface {
	Get(ctx context.Context, key string) ([]byte, error)
	Set(ctx context.Context, key string, value []byte, ttl time.Duration) error
	Del(ctx context.Context, key string) error
	Exists(ctx context.Context, key string) (bool, error)
	TTL(ctx context.Context, key string) (time.Duration, error)
	Close() error
}

// EvictionList implements LRU eviction policy
type EvictionList struct {
	head *EvictionNode
	tail *EvictionNode
	size int
}

// EvictionNode represents a node in the eviction list
type EvictionNode struct {
	key  string
	prev *EvictionNode
	next *EvictionNode
}

// NewMultiLevelCache creates a new multi-level cache
func NewMultiLevelCache(config *MultiLevelCacheConfig, redisCache RedisCache) *MultiLevelCache {
	if config == nil {
		config = getDefaultMultiLevelCacheConfig()
	}

	return &MultiLevelCache{
		l1Cache: NewInMemoryCache(config.L1MaxSize),
		l2Cache: redisCache,
		config:  config,
		logger:  slog.Default().With("component", "multi-level-cache"),
		metrics: &MultiLevelCacheMetrics{LastUpdated: time.Now()},
	}
}

<<<<<<< HEAD
// getDefaultCacheConfig returns default cache configuration
func getDefaultCacheConfig() *MultiLevelCacheConfig {
=======
// getDefaultMultiLevelCacheConfig returns default cache configuration
func getDefaultMultiLevelCacheConfig() *MultiLevelCacheConfig {
>>>>>>> a523ef4a
	return &MultiLevelCacheConfig{
		L1MaxSize:            1000,
		L1TTL:                15 * time.Minute,
		L1EvictionPolicy:     "LRU",
		RedisEnabled:         false,
		RedisAddr:            "localhost:6379",
		RedisPassword:        "",
		RedisDB:              0,
		L2TTL:                time.Hour,
		RedisTimeout:         5 * time.Second,
		CompressionEnabled:   true,
		CompressionThreshold: 1024,
		SerializationFormat:  "json",
		MaxKeySize:           256,
		MaxValueSize:         10 * 1024 * 1024, // 10MB
		EnableStatistics:     true,
		RAGPrefix:            "rag:",
		LLMPrefix:            "llm:",
		ContextPrefix:        "ctx:",
		PromptPrefix:         "prompt:",
	}
}

// Get retrieves a value from the cache (tries L1 first, then L2)
func (mlc *MultiLevelCache) Get(ctx context.Context, key string) (interface{}, bool, error) {
	startTime := time.Now()
	defer func() {
		mlc.updateMetrics(func(m *MultiLevelCacheMetrics) {
			m.AverageGetTime = (m.AverageGetTime*time.Duration(m.TotalHits+m.TotalMisses-1) + time.Since(startTime)) / time.Duration(m.TotalHits+m.TotalMisses)
		})
	}()

	// Validate key
	if err := mlc.validateKey(key); err != nil {
		return nil, false, err
	}

	// Try L1 cache first
	if value, found := mlc.l1Cache.Get(key); found {
		mlc.updateMetrics(func(m *MultiLevelCacheMetrics) {
			m.L1Hits++
			m.TotalHits++
		})

		mlc.logger.Debug("L1 cache hit", "key", key)
		return value, true, nil
	}

	mlc.updateMetrics(func(m *MultiLevelCacheMetrics) {
		m.L1Misses++
	})

	// Try L2 cache (Redis) if enabled
	if mlc.config.RedisEnabled && mlc.l2Cache != nil {
		data, err := mlc.l2Cache.Get(ctx, key)
		if err == nil && data != nil {
			// Deserialize the data
<<<<<<< HEAD
			var entry types.CacheEntry
=======
			var entry MultiLevelCacheEntry
>>>>>>> a523ef4a
			if err := json.Unmarshal(data, &entry); err != nil {
				mlc.logger.Warn("Failed to deserialize L2 cache entry", "key", key, "error", err)
			} else {
				// Check if entry is expired
				if time.Now().Before(entry.ExpiresAt) {
					// Store in L1 cache for faster future access
					mlc.l1Cache.Set(key, &entry, mlc.config.L1TTL)

					mlc.updateMetrics(func(m *MultiLevelCacheMetrics) {
						m.L2Hits++
						m.TotalHits++
					})

					mlc.logger.Debug("L2 cache hit", "key", key)
					return entry.Value, true, nil
				}
			}
		} else if err != nil {
			mlc.updateMetrics(func(m *MultiLevelCacheMetrics) {
				m.L2Errors++
			})
			mlc.logger.Warn("L2 cache error", "key", key, "error", err)
		}

		mlc.updateMetrics(func(m *MultiLevelCacheMetrics) {
			m.L2Misses++
		})
	}

	mlc.updateMetrics(func(m *MultiLevelCacheMetrics) {
		m.TotalMisses++
	})

	mlc.logger.Debug("Cache miss", "key", key)
	return nil, false, nil
}

// Set stores a value in both L1 and L2 caches
func (mlc *MultiLevelCache) Set(ctx context.Context, key string, value interface{}, ttl time.Duration) error {
	startTime := time.Now()
	defer func() {
		mlc.updateMetrics(func(m *MultiLevelCacheMetrics) {
			setCount := m.L1Sets
			if mlc.config.RedisEnabled {
				setCount = m.L1Sets + m.L2Sets
			}
			m.AverageSetTime = (m.AverageSetTime*time.Duration(setCount-1) + time.Since(startTime)) / time.Duration(setCount)
		})
	}()

	// Validate inputs
	if err := mlc.validateKey(key); err != nil {
		return err
	}
	if err := mlc.validateValue(value); err != nil {
		return err
	}

	// Calculate size
	size := mlc.calculateSize(value)

	// Create cache entry
<<<<<<< HEAD
	entry := &types.CacheEntry{
=======
	entry := &MultiLevelCacheEntry{
>>>>>>> a523ef4a
		Key:          key,
		Value:        value,
		CreatedAt:    time.Now(),
		ExpiresAt:    time.Now().Add(ttl),
		AccessCount:  0,
		LastAccessed: time.Now(),
		Size:         size,
		Compressed:   false,
		Metadata:     make(map[string]interface{}),
	}

	// Store in L1 cache
	mlc.l1Cache.Set(key, entry, ttl)
	mlc.updateMetrics(func(m *MultiLevelCacheMetrics) {
		m.L1Sets++
	})

	// Store in L2 cache (Redis) if enabled
	if mlc.config.RedisEnabled && mlc.l2Cache != nil {
		// Serialize the entry
		data, err := json.Marshal(entry)
		if err != nil {
			mlc.logger.Warn("Failed to serialize cache entry for L2", "key", key, "error", err)
		} else {
			// Compress if enabled and beneficial
			if mlc.config.CompressionEnabled && len(data) > mlc.config.CompressionThreshold {
				// In a real implementation, you would compress the data here
				entry.Compressed = true
			}

			// Store in Redis with L2 TTL
			l2TTL := mlc.config.L2TTL
			if ttl < l2TTL {
				l2TTL = ttl
			}

			if err := mlc.l2Cache.Set(ctx, key, data, l2TTL); err != nil {
				mlc.updateMetrics(func(m *MultiLevelCacheMetrics) {
					m.L2Errors++
				})
				mlc.logger.Warn("Failed to store in L2 cache", "key", key, "error", err)
			} else {
				mlc.updateMetrics(func(m *MultiLevelCacheMetrics) {
					m.L2Sets++
				})
			}
		}
	}

	mlc.logger.Debug("Cache set", "key", key, "size", size, "ttl", ttl)
	return nil
}

// Delete removes a key from both cache levels
func (mlc *MultiLevelCache) Delete(ctx context.Context, key string) error {
	if err := mlc.validateKey(key); err != nil {
		return err
	}

	// Delete from L1 cache
	mlc.l1Cache.Delete(key)

	// Delete from L2 cache if enabled
	if mlc.config.RedisEnabled && mlc.l2Cache != nil {
		if err := mlc.l2Cache.Del(ctx, key); err != nil {
			mlc.updateMetrics(func(m *MultiLevelCacheMetrics) {
				m.L2Errors++
			})
			mlc.logger.Warn("Failed to delete from L2 cache", "key", key, "error", err)
		}
	}

	mlc.logger.Debug("Cache delete", "key", key)
	return nil
}

// GetRAG retrieves RAG-specific cached data
func (mlc *MultiLevelCache) GetRAG(ctx context.Context, query string) (interface{}, bool, error) {
	key := mlc.buildKey(mlc.config.RAGPrefix, query)
	return mlc.Get(ctx, key)
}

// SetRAG stores RAG-specific data
func (mlc *MultiLevelCache) SetRAG(ctx context.Context, query string, value interface{}, ttl time.Duration) error {
	key := mlc.buildKey(mlc.config.RAGPrefix, query)
	return mlc.Set(ctx, key, value, ttl)
}

// GetLLMResponse retrieves cached LLM response
func (mlc *MultiLevelCache) GetLLMResponse(ctx context.Context, prompt string, modelName string) (interface{}, bool, error) {
	key := mlc.buildKey(mlc.config.LLMPrefix, prompt, modelName)
	return mlc.Get(ctx, key)
}

// SetLLMResponse stores LLM response
func (mlc *MultiLevelCache) SetLLMResponse(ctx context.Context, prompt string, modelName string, response interface{}, ttl time.Duration) error {
	key := mlc.buildKey(mlc.config.LLMPrefix, prompt, modelName)
	return mlc.Set(ctx, key, response, ttl)
}

// GetContext retrieves cached context
func (mlc *MultiLevelCache) GetContext(ctx context.Context, contextID string) (interface{}, bool, error) {
	key := mlc.buildKey(mlc.config.ContextPrefix, contextID)
	return mlc.Get(ctx, key)
}

// SetContext stores context
func (mlc *MultiLevelCache) SetContext(ctx context.Context, contextID string, context interface{}, ttl time.Duration) error {
	key := mlc.buildKey(mlc.config.ContextPrefix, contextID)
	return mlc.Set(ctx, key, context, ttl)
}

// GetPrompt retrieves cached prompt
func (mlc *MultiLevelCache) GetPrompt(ctx context.Context, promptHash string) (interface{}, bool, error) {
	key := mlc.buildKey(mlc.config.PromptPrefix, promptHash)
	return mlc.Get(ctx, key)
}

// SetPrompt stores prompt
func (mlc *MultiLevelCache) SetPrompt(ctx context.Context, promptHash string, prompt interface{}, ttl time.Duration) error {
	key := mlc.buildKey(mlc.config.PromptPrefix, promptHash)
	return mlc.Set(ctx, key, prompt, ttl)
}

// buildKey creates a cache key from components
func (mlc *MultiLevelCache) buildKey(prefix string, components ...string) string {
	// Create a hash of the components for consistent key generation
	hasher := sha256.New()
	for _, component := range components {
		hasher.Write([]byte(component))
	}
	hash := hex.EncodeToString(hasher.Sum(nil))[:16] // Use first 16 chars

	return fmt.Sprintf("%s%s", prefix, hash)
}

// validateKey validates cache key
func (mlc *MultiLevelCache) validateKey(key string) error {
	if key == "" {
		return fmt.Errorf("cache key cannot be empty")
	}
	if len(key) > mlc.config.MaxKeySize {
		return fmt.Errorf("cache key too long: %d > %d", len(key), mlc.config.MaxKeySize)
	}
	return nil
}

// validateValue validates cache value
func (mlc *MultiLevelCache) validateValue(value interface{}) error {
	if value == nil {
		return fmt.Errorf("cache value cannot be nil")
	}

	size := mlc.calculateSize(value)
	if size > mlc.config.MaxValueSize {
		return fmt.Errorf("cache value too large: %d > %d", size, mlc.config.MaxValueSize)
	}

	return nil
}

// calculateSize estimates the size of a value
func (mlc *MultiLevelCache) calculateSize(value interface{}) int64 {
	// Simple size estimation based on JSON serialization
	data, err := json.Marshal(value)
	if err != nil {
		return 0
	}
	return int64(len(data))
}

// updateMetrics safely updates cache metrics
func (mlc *MultiLevelCache) updateMetrics(updater func(*MultiLevelCacheMetrics)) {
	mlc.metrics.mutex.Lock()
	defer mlc.metrics.mutex.Unlock()

	updater(mlc.metrics)

	// Update derived metrics
	mlc.metrics.OverallHitRate = float64(mlc.metrics.TotalHits) / float64(mlc.metrics.TotalHits+mlc.metrics.TotalMisses)
	mlc.metrics.LastUpdated = time.Now()
}

// GetMetrics returns current cache metrics
func (mlc *MultiLevelCache) GetMetrics() *MultiLevelCacheMetrics {
	mlc.metrics.mutex.RLock()
	defer mlc.metrics.mutex.RUnlock()

	// Update L1 size
	mlc.metrics.L1Size = int64(mlc.l1Cache.Size())

	metrics := *mlc.metrics
	return &metrics
}

// GetStats returns detailed cache statistics
func (mlc *MultiLevelCache) GetStats() map[string]interface{} {
	metrics := mlc.GetMetrics()

	return map[string]interface{}{
		"l1_stats": map[string]interface{}{
			"hits":      metrics.L1Hits,
			"misses":    metrics.L1Misses,
			"sets":      metrics.L1Sets,
			"evictions": metrics.L1Evictions,
			"size":      metrics.L1Size,
			"hit_rate":  float64(metrics.L1Hits) / float64(metrics.L1Hits+metrics.L1Misses),
		},
		"l2_stats": map[string]interface{}{
			"hits":    metrics.L2Hits,
			"misses":  metrics.L2Misses,
			"sets":    metrics.L2Sets,
			"errors":  metrics.L2Errors,
			"enabled": mlc.config.RedisEnabled,
			"hit_rate": func() float64 {
				if metrics.L2Hits+metrics.L2Misses == 0 {
					return 0
				}
				return float64(metrics.L2Hits) / float64(metrics.L2Hits+metrics.L2Misses)
			}(),
		},
		"overall_stats": map[string]interface{}{
			"total_hits":       metrics.TotalHits,
			"total_misses":     metrics.TotalMisses,
			"overall_hit_rate": metrics.OverallHitRate,
			"average_get_time": metrics.AverageGetTime.String(),
			"average_set_time": metrics.AverageSetTime.String(),
			"memory_usage":     metrics.TotalMemoryUsage,
			"last_updated":     metrics.LastUpdated,
		},
	}
}

// Clear clears all cache levels
func (mlc *MultiLevelCache) Clear(ctx context.Context) error {
	// Clear L1 cache
	mlc.l1Cache.Clear()

	// Clear L2 cache (this would need to be implemented per Redis client)
	// For now, we'll just log that L2 should be cleared manually
	if mlc.config.RedisEnabled {
		mlc.logger.Warn("L2 cache clear not implemented - manual Redis cleanup required")
	}

	// Reset metrics
	mlc.updateMetrics(func(m *MultiLevelCacheMetrics) {
		*m = MultiLevelCacheMetrics{LastUpdated: time.Now()}
	})

	mlc.logger.Info("Cache cleared")
	return nil
}

// Close closes the cache and cleans up resources
func (mlc *MultiLevelCache) Close() error {
	if mlc.l2Cache != nil {
		if err := mlc.l2Cache.Close(); err != nil {
			mlc.logger.Error("Failed to close L2 cache", "error", err)
		}
	}

	mlc.logger.Info("Multi-level cache closed")
	return nil
}

// NewInMemoryCache creates a new in-memory cache
func NewInMemoryCache(capacity int) *InMemoryCache {
	return &InMemoryCache{
<<<<<<< HEAD
		data:      make(map[string]*types.CacheEntry),
=======
		data:      make(map[string]*MultiLevelCacheEntry),
>>>>>>> a523ef4a
		capacity:  capacity,
		evictList: NewEvictionList(),
	}
}

// Get retrieves an item from in-memory cache
func (imc *InMemoryCache) Get(key string) (interface{}, bool) {
	imc.mutex.RLock()
	defer imc.mutex.RUnlock()

	entry, exists := imc.data[key]
	if !exists {
		return nil, false
	}

	// Check expiration
	if time.Now().After(entry.ExpiresAt) {
		// Entry expired, remove it
		delete(imc.data, key)
		imc.evictList.Remove(key)
		return nil, false
	}

	// Update access information
	entry.AccessCount++
	entry.LastAccessed = time.Now()

	// Move to front of eviction list (LRU)
	imc.evictList.MoveToFront(key)

	return entry.Value, true
}

// Set stores an item in in-memory cache
func (imc *InMemoryCache) Set(key string, value interface{}, ttl time.Duration) {
	imc.mutex.Lock()
	defer imc.mutex.Unlock()

	// Check if we need to evict
	if len(imc.data) >= imc.capacity {
		// Evict least recently used
		evictKey := imc.evictList.RemoveTail()
		if evictKey != "" {
			delete(imc.data, evictKey)
		}
	}

	// Create new entry
<<<<<<< HEAD
	entry := &types.CacheEntry{
=======
	entry := &MultiLevelCacheEntry{
>>>>>>> a523ef4a
		Key:          key,
		Value:        value,
		CreatedAt:    time.Now(),
		ExpiresAt:    time.Now().Add(ttl),
		AccessCount:  0,
		LastAccessed: time.Now(),
		Size:         int64(len(fmt.Sprintf("%v", value))), // Simple size estimation
	}

	imc.data[key] = entry
	imc.evictList.AddToFront(key)
}

// Delete removes an item from in-memory cache
func (imc *InMemoryCache) Delete(key string) {
	imc.mutex.Lock()
	defer imc.mutex.Unlock()

	delete(imc.data, key)
	imc.evictList.Remove(key)
}

// Size returns the current size of the cache
func (imc *InMemoryCache) Size() int {
	imc.mutex.RLock()
	defer imc.mutex.RUnlock()
	return len(imc.data)
}

// Clear removes all items from the cache
func (imc *InMemoryCache) Clear() {
	imc.mutex.Lock()
	defer imc.mutex.Unlock()

<<<<<<< HEAD
	imc.data = make(map[string]*types.CacheEntry)
=======
	imc.data = make(map[string]*MultiLevelCacheEntry)
>>>>>>> a523ef4a
	imc.evictList = NewEvictionList()
}

// NewEvictionList creates a new eviction list
func NewEvictionList() *EvictionList {
	head := &EvictionNode{}
	tail := &EvictionNode{}
	head.next = tail
	tail.prev = head

	return &EvictionList{
		head: head,
		tail: tail,
		size: 0,
	}
}

// AddToFront adds a key to the front of the eviction list
func (el *EvictionList) AddToFront(key string) {
	node := &EvictionNode{key: key}
	node.next = el.head.next
	node.prev = el.head
	el.head.next.prev = node
	el.head.next = node
	el.size++
}

// Remove removes a key from the eviction list
func (el *EvictionList) Remove(key string) {
	// Find and remove the node
	current := el.head.next
	for current != el.tail {
		if current.key == key {
			current.prev.next = current.next
			current.next.prev = current.prev
			el.size--
			break
		}
		current = current.next
	}
}

// RemoveTail removes and returns the key at the tail (least recently used)
func (el *EvictionList) RemoveTail() string {
	if el.size == 0 {
		return ""
	}

	node := el.tail.prev
	key := node.key
	node.prev.next = el.tail
	el.tail.prev = node.prev
	el.size--

	return key
}

// MoveToFront moves a key to the front of the eviction list
func (el *EvictionList) MoveToFront(key string) {
	el.Remove(key)
	el.AddToFront(key)
}<|MERGE_RESOLUTION|>--- conflicted
+++ resolved
@@ -84,13 +84,7 @@
 	mutex sync.RWMutex
 }
 
-<<<<<<< HEAD
-// CacheEntry is now defined in pkg/shared/types/common_types.go
-
-// InMemoryCache implements L1 in-memory cache
-type InMemoryCache struct {
-	data      map[string]*types.CacheEntry
-=======
+
 // MultiLevelCacheEntry represents a cached item with metadata
 type MultiLevelCacheEntry struct {
 	Key          string                 `json:"key"`
@@ -107,7 +101,7 @@
 // InMemoryCache implements L1 in-memory cache
 type InMemoryCache struct {
 	data      map[string]*MultiLevelCacheEntry
->>>>>>> a523ef4a
+
 	capacity  int
 	evictList *EvictionList
 	mutex     sync.RWMutex
@@ -152,13 +146,10 @@
 	}
 }
 
-<<<<<<< HEAD
-// getDefaultCacheConfig returns default cache configuration
-func getDefaultCacheConfig() *MultiLevelCacheConfig {
-=======
+
 // getDefaultMultiLevelCacheConfig returns default cache configuration
 func getDefaultMultiLevelCacheConfig() *MultiLevelCacheConfig {
->>>>>>> a523ef4a
+
 	return &MultiLevelCacheConfig{
 		L1MaxSize:            1000,
 		L1TTL:                15 * time.Minute,
@@ -216,11 +207,9 @@
 		data, err := mlc.l2Cache.Get(ctx, key)
 		if err == nil && data != nil {
 			// Deserialize the data
-<<<<<<< HEAD
-			var entry types.CacheEntry
-=======
+
 			var entry MultiLevelCacheEntry
->>>>>>> a523ef4a
+
 			if err := json.Unmarshal(data, &entry); err != nil {
 				mlc.logger.Warn("Failed to deserialize L2 cache entry", "key", key, "error", err)
 			} else {
@@ -283,11 +272,9 @@
 	size := mlc.calculateSize(value)
 
 	// Create cache entry
-<<<<<<< HEAD
-	entry := &types.CacheEntry{
-=======
+
 	entry := &MultiLevelCacheEntry{
->>>>>>> a523ef4a
+
 		Key:          key,
 		Value:        value,
 		CreatedAt:    time.Now(),
@@ -556,11 +543,9 @@
 // NewInMemoryCache creates a new in-memory cache
 func NewInMemoryCache(capacity int) *InMemoryCache {
 	return &InMemoryCache{
-<<<<<<< HEAD
-		data:      make(map[string]*types.CacheEntry),
-=======
+
 		data:      make(map[string]*MultiLevelCacheEntry),
->>>>>>> a523ef4a
+
 		capacity:  capacity,
 		evictList: NewEvictionList(),
 	}
@@ -609,11 +594,9 @@
 	}
 
 	// Create new entry
-<<<<<<< HEAD
-	entry := &types.CacheEntry{
-=======
+
 	entry := &MultiLevelCacheEntry{
->>>>>>> a523ef4a
+
 		Key:          key,
 		Value:        value,
 		CreatedAt:    time.Now(),
@@ -648,11 +631,9 @@
 	imc.mutex.Lock()
 	defer imc.mutex.Unlock()
 
-<<<<<<< HEAD
-	imc.data = make(map[string]*types.CacheEntry)
-=======
+
 	imc.data = make(map[string]*MultiLevelCacheEntry)
->>>>>>> a523ef4a
+
 	imc.evictList = NewEvictionList()
 }
 
