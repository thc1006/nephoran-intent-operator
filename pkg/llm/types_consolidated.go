package llm

import (
	"context"
	"encoding/json"
	"fmt"
	"net/http"
	"strings"
	"time"
)

// Priority represents request priority levels using Go 1.24 typed constants
type Priority int

const (
	LowPriority Priority = iota
	MediumPriority
	HighPriority
)

// RequestMetadata contains metadata for LLM requests
type RequestMetadata struct {
	RequestID  string            `json:"request_id"`
	UserID     string            `json:"user_id,omitempty"`
	SessionID  string            `json:"session_id,omitempty"`
	Source     string            `json:"source"`
	Properties map[string]string `json:"properties,omitempty"`
}

// BatchRequest represents a request to be processed in a batch
type BatchRequest struct {
	ID         string
	Intent     string
	IntentType string
	ModelName  string
	Priority   Priority
	Context    context.Context
	ResultChan chan *BatchResult
	ResponseCh chan *ProcessingResult
	Metadata   map[string]interface{}
	SubmitTime time.Time
	Timeout    time.Duration
}

// BatchResult represents the result of a batch request
type BatchResult struct {
	RequestID      string
	Response       string
	Error          error
	ProcessTime    time.Duration // Match batch_processor.go field name
	BatchID        string        // Match batch_processor.go field name
	BatchSize      int           // Match batch_processor.go field name
	QueueTime      time.Duration // Match batch_processor.go field name
	Tokens         int           // Match batch_processor.go field name
	ProcessingTime time.Duration // Additional field for compatibility
	TokensUsed     int           // Additional field for compatibility
	ModelUsed      string        // Additional field for compatibility
	Cost           float64       // Additional field for compatibility
	Metadata       map[string]interface{}
}

// Generic type aliases for backward compatibility using Go 1.24 patterns
type (
	// RequestPriority is an alias for Priority
	RequestPriority = Priority
)

// Note: ProcessingResult is defined separately in processing_result.go

// STUB TYPES for compatibility - these provide minimal implementations

// RAGAwarePromptBuilderStub provides a stub implementation
type RAGAwarePromptBuilderStub struct{}

// ConsolidatedStreamingProcessor provides a stub implementation
type ConsolidatedStreamingProcessor struct{}

// BuiltContext represents the result of building context
type BuiltContext struct {
	Context       string      `json:"context"`
	UsedDocuments []Document  `json:"used_documents"`
	QualityScore  float64     `json:"quality_score"`
}


// Document represents a document used in context building
type Document struct {
	ID       string `json:"id"`
	Title    string `json:"title"`
	Content  string `json:"content"`
	Source   string `json:"source"`
	Metadata string `json:"metadata"`
}

// ContextBuilder provides a stub implementation
type ContextBuilder struct {
<<<<<<< HEAD
	Config *Config
=======
	Config *ContextBuilderConfig
>>>>>>> 3ceca409
}

// GetMetrics returns metrics for the context builder
func (cb *ContextBuilder) GetMetrics() map[string]interface{} {
	return map[string]interface{}{
		"contexts_built":   0,
		"cache_hits":       0,
		"cache_misses":     0,
		"build_time_ms":    0,
	}
}

<<<<<<< HEAD
// NewContextBuilder creates a new ContextBuilder with the given config
func NewContextBuilder(config *Config) *ContextBuilder {
	return &ContextBuilder{
		Config: config,
	}
}

// BuildContext builds context from the given documents
func (cb *ContextBuilder) BuildContext(ctx context.Context, query string, documents []Document) (*BuiltContext, error) {
	// Simple stub implementation for testing
	var contextText string
	var usedDocs []Document
	
	// Use documents based on relevance (stub implementation)
	for i, doc := range documents {
		if i >= 3 { // Limit to 3 documents for testing
			break
		}
		contextText += doc.Title + ": " + doc.Content + "\n"
		usedDocs = append(usedDocs, doc)
	}
	
	// Respect MaxContextTokens if configured
	if cb.Config != nil && cb.Config.MaxContextTokens > 0 {
		// Simple token counting by word count approximation
		words := len(strings.Fields(contextText))
		if words > cb.Config.MaxContextTokens {
			// Truncate to fit token budget
			wordSlice := strings.Fields(contextText)
			if len(wordSlice) > cb.Config.MaxContextTokens {
				contextText = strings.Join(wordSlice[:cb.Config.MaxContextTokens], " ")
			}
		}
	}
	
	return &BuiltContext{
		Context:       contextText,
		UsedDocuments: usedDocs,
		QualityScore:  0.75, // Fixed score for testing
	}, nil
}

// CalculateRelevanceScores calculates relevance scores for documents
func (cb *ContextBuilder) CalculateRelevanceScores(ctx context.Context, query string, documents []Document) ([]RelevanceScore, error) {
	scores := make([]RelevanceScore, len(documents))
	
	// Simple relevance scoring based on keyword matching
	queryWords := strings.Fields(strings.ToLower(query))
	
	for i, doc := range documents {
		overallScore := 0.0
		docText := strings.ToLower(doc.Title + " " + doc.Content)
		
		// Count matching words
		matchCount := 0
		for _, word := range queryWords {
			if strings.Contains(docText, word) {
				matchCount++
			}
		}
		
		// Calculate overall score as percentage of matching words
		if len(queryWords) > 0 {
			overallScore = float64(matchCount) / float64(len(queryWords))
		}
		
		// Calculate authority score based on source
		authorityScore := 0.5 // Default authority
		if doc.Source != "" {
			if strings.Contains(strings.ToLower(doc.Source), "3gpp") {
				authorityScore = 0.9 // High authority for 3GPP standards
			} else if strings.Contains(strings.ToLower(doc.Source), "o-ran") {
				authorityScore = 0.8 // High authority for O-RAN specs
			}
		}
		
		// Apply quality threshold if configured
		if cb.Config != nil && overallScore < cb.Config.QualityThreshold {
			overallScore = 0.0 // Below threshold documents get 0 score
		}
		
		scores[i] = RelevanceScore{
			OverallScore:   float32(overallScore),
			SemanticScore:  float32(overallScore),
			AuthorityScore: float32(authorityScore),
			RecencyScore:   0.5, // Default recency
			DomainScore:    0.7, // Default domain relevance
			IntentScore:    float32(overallScore),
			Explanation:    "Calculated based on keyword matching and source authority",
		}
	}
	
	return scores, nil
=======
// CalculateRelevanceScores calculates relevance scores for documents against a query
func (cb *ContextBuilder) CalculateRelevanceScores(ctx context.Context, query string, documents []Document) ([]RelevanceScore, error) {
	scores := make([]RelevanceScore, len(documents))
	
	for i, doc := range documents {
		// Simple scoring based on title and content matching
		titleRelevance := 0.0
		if strings.Contains(strings.ToLower(doc.Title), strings.ToLower(query)) {
			titleRelevance = 0.8
		}
		
		contentRelevance := 0.0
		if strings.Contains(strings.ToLower(doc.Content), strings.ToLower(query)) {
			contentRelevance = 0.6
		}
		
		// Authority score based on source
		authorityScore := 0.5 // Default
		if strings.Contains(doc.Source, "3GPP") {
			authorityScore = 0.9
		} else if strings.Contains(doc.Source, "O-RAN") {
			authorityScore = 0.8
		}
		
		overallScore := (titleRelevance + contentRelevance + authorityScore) / 3.0
		
		factorsJSON, _ := json.Marshal(map[string]interface{}{
			"title_relevance":   titleRelevance,
			"content_relevance": contentRelevance,
			"authority_score":   authorityScore,
		})
		
		scores[i] = RelevanceScore{
			OverallScore:   float32(overallScore),
			SemanticScore:  float32((titleRelevance + contentRelevance) / 2.0),
			AuthorityScore: float32(authorityScore),
			RecencyScore:   0.5,  // Default freshness score
			DomainScore:    0.7,  // Default quality score
			IntentScore:    0.6,  // Default intent relevance score
			Explanation:    fmt.Sprintf("Scored based on title (%f) and content (%f) relevance", titleRelevance, contentRelevance),
			Factors:        json.RawMessage(factorsJSON),
			ProcessingTime: time.Since(time.Now()),
			CacheUsed:      false,
		}
	}
	
	return scores, nil
}

// BuildContext builds a context from documents based on relevance
func (cb *ContextBuilder) BuildContext(ctx context.Context, query string, documents []Document) (*BuiltContext, error) {
	startTime := time.Now()
	
	// Calculate relevance scores
	scores, err := cb.CalculateRelevanceScores(ctx, query, documents)
	if err != nil {
		return nil, err
	}
	
	// Sort documents by relevance score
	documentScoreMap := make(map[string]*RelevanceScore)
	for i := range scores {
		documentScoreMap[documents[i].ID] = &scores[i]
	}
	
	// Select best documents for context
	maxDocs := 5 // Default max documents
	if cb.Config != nil && cb.Config.MaxDocuments > 0 {
		maxDocs = cb.Config.MaxDocuments
	}
	
	selectedDocs := make([]Document, 0, maxDocs)
	contextBuilder := strings.Builder{}
	
	for i, doc := range documents {
		if i >= maxDocs {
			break
		}
		
		score := documentScoreMap[doc.ID]
		if score != nil && score.OverallScore > 0.3 { // Minimum relevance threshold
			selectedDocs = append(selectedDocs, doc)
			
			// Add document to context
			if contextBuilder.Len() > 0 {
				contextBuilder.WriteString("\n\n")
			}
			contextBuilder.WriteString(fmt.Sprintf("Document: %s\nSource: %s\nContent: %s", 
				doc.Title, doc.Source, doc.Content))
		}
	}
	
	context := contextBuilder.String()
	
	// Calculate overall quality score
	qualityScore := 0.0
	if len(selectedDocs) > 0 {
		totalScore := 0.0
		for _, doc := range selectedDocs {
			if score := documentScoreMap[doc.ID]; score != nil {
				totalScore += float64(score.OverallScore)
			}
		}
		qualityScore = totalScore / float64(len(selectedDocs))
	}
	
	return &BuiltContext{
		Context:       context,
		UsedDocuments: selectedDocs,
		QualityScore:  qualityScore,
		TokenCount:    len(strings.Fields(context)), // Rough token approximation
		BuildTime:     time.Since(startTime),
	}, nil
>>>>>>> 3ceca409
}

// StreamingProcessor provides a stub implementation
type StreamingProcessor struct{}

// GetMetrics returns metrics for the streaming processor
func (sp *StreamingProcessor) GetMetrics() map[string]interface{} {
	return map[string]interface{}{
		"active_streams":    0,
		"completed_streams": 0,
		"failed_streams":    0,
		"throughput":        0.0,
	}
}

// CreateSession creates a new streaming session
func (sp *StreamingProcessor) CreateSession(sessionID string, w interface{}, r interface{}) (*StreamingSession, error) {
	return &StreamingSession{
		ID:     sessionID,
		Status: StreamingStatusActive,
	}, nil
}

// GetActiveSessions returns list of active sessions
func (sp *StreamingProcessor) GetActiveSessions() []string {
	return []string{}
}

// StreamChunk streams a chunk to the session
func (sp *StreamingProcessor) StreamChunk(sessionID string, chunk *StreamingChunk) error {
	return nil
}

// CompleteStream completes the streaming session
func (sp *StreamingProcessor) CompleteStream(sessionID string) error {
	return nil
}

// NewStreamingProcessor creates a new streaming processor
func NewStreamingProcessor(config *StreamingConfig) *StreamingProcessor {
	return &StreamingProcessor{}
}

// Streaming constants are defined in streaming_processor.go

// InMemoryStreamingContextManager is a stub implementation
type InMemoryStreamingContextManager struct{}

// Implement StreamingContextManager interface methods
func (m *InMemoryStreamingContextManager) CreateContext(sessionID string) (*StreamingContext, error) {
	return &StreamingContext{SessionID: sessionID}, nil
}
func (m *InMemoryStreamingContextManager) GetContext(sessionID string) (*StreamingContext, error) {
	return &StreamingContext{SessionID: sessionID}, nil
}
func (m *InMemoryStreamingContextManager) UpdateContext(sessionID string, content string) error {
	return nil
}
func (m *InMemoryStreamingContextManager) DeleteContext(sessionID string) error {
	return nil
}
func (m *InMemoryStreamingContextManager) ListActiveSessions() []string {
	return []string{}
}
func (m *InMemoryStreamingContextManager) Close() error {
	return nil
}

// StreamingSession and StreamingChunk are defined in streaming_processor.go
// StreamingContext is defined in interface_consolidated.go

// Methods for ConsolidatedStreamingProcessor
func (csp *ConsolidatedStreamingProcessor) GetMetrics() map[string]interface{} {
	return map[string]interface{}{
		"active_streams":    0,
		"completed_streams": 0,
		"failed_streams":    0,
	}
}

func (csp *ConsolidatedStreamingProcessor) ProcessStreaming(ctx context.Context, request *StreamingRequest) (<-chan *StreamingResponse, error) {
	responseChan := make(chan *StreamingResponse, 1)
	close(responseChan)
	return responseChan, nil
}

func (csp *ConsolidatedStreamingProcessor) Close() error {
	return nil
}

func (csp *ConsolidatedStreamingProcessor) HandleStreamingRequest(w http.ResponseWriter, r *http.Request, req *StreamingRequest) error {
	return nil
}

// NewRAGAwarePromptBuilderStub creates a new stub
func NewRAGAwarePromptBuilderStub() *RAGAwarePromptBuilderStub {
	return &RAGAwarePromptBuilderStub{}
}

// NewConsolidatedTokenManager creates a stub token manager
func NewConsolidatedTokenManager() interface{} {
	return struct{}{}
}

// NewStreamingContextManager creates a stub context manager (with variable arguments for compatibility)
func NewStreamingContextManager(args ...interface{}) StreamingContextManager {
	return &InMemoryStreamingContextManager{}
}

// BatchProcessorStats is defined in batch_processor.go<|MERGE_RESOLUTION|>--- conflicted
+++ resolved
@@ -75,30 +75,11 @@
 // ConsolidatedStreamingProcessor provides a stub implementation
 type ConsolidatedStreamingProcessor struct{}
 
-// BuiltContext represents the result of building context
-type BuiltContext struct {
-	Context       string      `json:"context"`
-	UsedDocuments []Document  `json:"used_documents"`
-	QualityScore  float64     `json:"quality_score"`
-}
-
-
-// Document represents a document used in context building
-type Document struct {
-	ID       string `json:"id"`
-	Title    string `json:"title"`
-	Content  string `json:"content"`
-	Source   string `json:"source"`
-	Metadata string `json:"metadata"`
-}
+// Note: BuiltContext and Document types are defined in missing_types.go
 
 // ContextBuilder provides a stub implementation
 type ContextBuilder struct {
-<<<<<<< HEAD
-	Config *Config
-=======
 	Config *ContextBuilderConfig
->>>>>>> 3ceca409
 }
 
 // GetMetrics returns metrics for the context builder
@@ -111,101 +92,7 @@
 	}
 }
 
-<<<<<<< HEAD
-// NewContextBuilder creates a new ContextBuilder with the given config
-func NewContextBuilder(config *Config) *ContextBuilder {
-	return &ContextBuilder{
-		Config: config,
-	}
-}
-
-// BuildContext builds context from the given documents
-func (cb *ContextBuilder) BuildContext(ctx context.Context, query string, documents []Document) (*BuiltContext, error) {
-	// Simple stub implementation for testing
-	var contextText string
-	var usedDocs []Document
-	
-	// Use documents based on relevance (stub implementation)
-	for i, doc := range documents {
-		if i >= 3 { // Limit to 3 documents for testing
-			break
-		}
-		contextText += doc.Title + ": " + doc.Content + "\n"
-		usedDocs = append(usedDocs, doc)
-	}
-	
-	// Respect MaxContextTokens if configured
-	if cb.Config != nil && cb.Config.MaxContextTokens > 0 {
-		// Simple token counting by word count approximation
-		words := len(strings.Fields(contextText))
-		if words > cb.Config.MaxContextTokens {
-			// Truncate to fit token budget
-			wordSlice := strings.Fields(contextText)
-			if len(wordSlice) > cb.Config.MaxContextTokens {
-				contextText = strings.Join(wordSlice[:cb.Config.MaxContextTokens], " ")
-			}
-		}
-	}
-	
-	return &BuiltContext{
-		Context:       contextText,
-		UsedDocuments: usedDocs,
-		QualityScore:  0.75, // Fixed score for testing
-	}, nil
-}
-
-// CalculateRelevanceScores calculates relevance scores for documents
-func (cb *ContextBuilder) CalculateRelevanceScores(ctx context.Context, query string, documents []Document) ([]RelevanceScore, error) {
-	scores := make([]RelevanceScore, len(documents))
-	
-	// Simple relevance scoring based on keyword matching
-	queryWords := strings.Fields(strings.ToLower(query))
-	
-	for i, doc := range documents {
-		overallScore := 0.0
-		docText := strings.ToLower(doc.Title + " " + doc.Content)
-		
-		// Count matching words
-		matchCount := 0
-		for _, word := range queryWords {
-			if strings.Contains(docText, word) {
-				matchCount++
-			}
-		}
-		
-		// Calculate overall score as percentage of matching words
-		if len(queryWords) > 0 {
-			overallScore = float64(matchCount) / float64(len(queryWords))
-		}
-		
-		// Calculate authority score based on source
-		authorityScore := 0.5 // Default authority
-		if doc.Source != "" {
-			if strings.Contains(strings.ToLower(doc.Source), "3gpp") {
-				authorityScore = 0.9 // High authority for 3GPP standards
-			} else if strings.Contains(strings.ToLower(doc.Source), "o-ran") {
-				authorityScore = 0.8 // High authority for O-RAN specs
-			}
-		}
-		
-		// Apply quality threshold if configured
-		if cb.Config != nil && overallScore < cb.Config.QualityThreshold {
-			overallScore = 0.0 // Below threshold documents get 0 score
-		}
-		
-		scores[i] = RelevanceScore{
-			OverallScore:   float32(overallScore),
-			SemanticScore:  float32(overallScore),
-			AuthorityScore: float32(authorityScore),
-			RecencyScore:   0.5, // Default recency
-			DomainScore:    0.7, // Default domain relevance
-			IntentScore:    float32(overallScore),
-			Explanation:    "Calculated based on keyword matching and source authority",
-		}
-	}
-	
-	return scores, nil
-=======
+// Note: NewContextBuilder is defined in missing_types.go
 // CalculateRelevanceScores calculates relevance scores for documents against a query
 func (cb *ContextBuilder) CalculateRelevanceScores(ctx context.Context, query string, documents []Document) ([]RelevanceScore, error) {
 	scores := make([]RelevanceScore, len(documents))
@@ -231,6 +118,11 @@
 		}
 		
 		overallScore := (titleRelevance + contentRelevance + authorityScore) / 3.0
+		
+		// Apply quality threshold if configured
+		if cb.Config != nil && cb.Config.QualityThreshold > 0 && overallScore < cb.Config.QualityThreshold {
+			overallScore = 0.0 // Below threshold documents get 0 score
+		}
 		
 		factorsJSON, _ := json.Marshal(map[string]interface{}{
 			"title_relevance":   titleRelevance,
@@ -298,7 +190,20 @@
 		}
 	}
 	
-	context := contextBuilder.String()
+	contextText := contextBuilder.String()
+	
+	// Respect MaxContextTokens if configured
+	if cb.Config != nil && cb.Config.MaxContextTokens > 0 {
+		// Simple token counting by word count approximation
+		words := len(strings.Fields(contextText))
+		if words > cb.Config.MaxContextTokens {
+			// Truncate to fit token budget
+			wordSlice := strings.Fields(contextText)
+			if len(wordSlice) > cb.Config.MaxContextTokens {
+				contextText = strings.Join(wordSlice[:cb.Config.MaxContextTokens], " ")
+			}
+		}
+	}
 	
 	// Calculate overall quality score
 	qualityScore := 0.0
@@ -313,15 +218,13 @@
 	}
 	
 	return &BuiltContext{
-		Context:       context,
+		Context:       contextText,
 		UsedDocuments: selectedDocs,
 		QualityScore:  qualityScore,
-		TokenCount:    len(strings.Fields(context)), // Rough token approximation
+		TokenCount:    len(strings.Fields(contextText)), // Rough token approximation
 		BuildTime:     time.Since(startTime),
 	}, nil
->>>>>>> 3ceca409
-}
-
+}
 // StreamingProcessor provides a stub implementation
 type StreamingProcessor struct{}
 
