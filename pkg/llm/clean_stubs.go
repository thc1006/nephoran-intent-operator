--- conflicted
+++ resolved
@@ -15,30 +15,14 @@
 	"sync"
 	"time"
 
-<<<<<<< HEAD
-	"github.com/thc1006/nephoran-intent-operator/pkg/rag"
-	"github.com/thc1006/nephoran-intent-operator/pkg/types"
-	"github.com/weaviate/weaviate-go-client/v4/weaviate"
-	"github.com/weaviate/weaviate-go-client/v4/weaviate/graphql"
-)
-
-
-// StreamingProcessorStub handles streaming requests with server-sent events
-=======
 	"github.com/nephio-project/nephoran-intent-operator/pkg/shared"
 )
 
 // StreamingProcessorStub handles streaming requests with server-sent events.
 
->>>>>>> b3529b0b
 type StreamingProcessorStub struct {
 	httpClient *http.Client
 
-<<<<<<< HEAD
-// StreamingRequest is defined in types.go
-
-func NewStreamingProcessor(args ...interface{}) *StreamingProcessorStub {
-=======
 	ragAPIURL string
 
 	logger *slog.Logger
@@ -52,7 +36,6 @@
 
 func NewStreamingProcessor() *StreamingProcessorStub {
 
->>>>>>> b3529b0b
 	return &StreamingProcessorStub{
 
 		httpClient: &http.Client{
@@ -206,34 +189,6 @@
 
 	return nil
 
-<<<<<<< HEAD
-func (sp *StreamingProcessorStub) SetRAGEndpoints(url string) {
-	sp.mutex.Lock()
-	defer sp.mutex.Unlock()
-	sp.ragAPIURL = url
-	sp.logger.Info("Set RAG endpoint", "url", url)
-}
-
-func (sp *StreamingProcessorStub) Close() error {
-	return sp.Shutdown(context.Background())
-}
-
-func (sp *StreamingProcessorStub) GetConfiguredEndpoints() (string, string, string) {
-	sp.mutex.RLock()
-	defer sp.mutex.RUnlock()
-	return sp.ragAPIURL, sp.ragAPIURL + "/stream", sp.ragAPIURL + "/health"
-}
-
-
-// ContextBuilder provides RAG context building capabilities
-type ContextBuilderStub struct {
-	weaviatePool *rag.WeaviateConnectionPool
-	logger       *slog.Logger
-	config       *ContextBuilderConfig
-	metrics      *ContextBuilderMetrics
-	mutex        sync.RWMutex
-=======
->>>>>>> b3529b0b
 }
 
 // ContextBuilderStub provides RAG context building capabilities.
@@ -379,30 +334,11 @@
 
 	// Perform semantic search using the connection pool.
 
-<<<<<<< HEAD
-	// Perform semantic search using the connection pool
-	var searchResults []*types.SearchResult
+	var searchResults []*shared.SearchResult
+
 	var searchErr error
 
-	err := cb.weaviatePool.WithConnection(queryCtx, func(client *weaviate.Client) error {
-		// Build GraphQL query using available API methods
-		gqlQuery := client.GraphQL().Get().
-			WithClassName("TelecomKnowledge")
-
-		if cb.config.EnableHybridSearch {
-			// Use hybrid search - simplified for compatibility
-			gqlQuery = gqlQuery.WithLimit(maxDocs)
-		} else {
-			// Use pure vector search - simplified for compatibility
-			gqlQuery = gqlQuery.WithLimit(maxDocs)
-		}
-=======
-	var searchResults []*shared.SearchResult
-
-	var searchErr error
-
 	// Stub implementation: Since this is a stub and we don't have actual Weaviate connection,.
->>>>>>> b3529b0b
 
 	// we'll simulate some search results based on telecom keywords.
 
@@ -410,26 +346,7 @@
 
 	if cb.config != nil && cb.config.EnableHybridSearch {
 
-<<<<<<< HEAD
-		// Parse results
-		searchResults = make([]*types.SearchResult, 0)
-		if result.Data != nil {
-			if data, ok := result.Data["Get"].(map[string]interface{}); ok {
-				if telecomData, ok := data["TelecomKnowledge"].([]interface{}); ok {
-					for _, item := range telecomData {
-						if itemMap, ok := item.(map[string]interface{}); ok {
-							searchResult := cb.parseSearchResult(itemMap)
-							if searchResult != nil && searchResult.Document.Confidence >= float64(cb.config.MinConfidenceScore) {
-								searchResults = append(searchResults, searchResult)
-							}
-						}
-					}
-				}
-			}
-		}
-=======
 		// Simulate hybrid search results.
->>>>>>> b3529b0b
 
 		searchResults = cb.generateMockHybridSearchResults(enhancedQuery, maxDocs)
 
@@ -491,33 +408,6 @@
 		// Build context document.
 
 		contextDoc := map[string]any{
-<<<<<<< HEAD
-			"id":            doc.ID,
-			"title":         doc.Title,
-			"content":       doc.Content,
-			"source":        doc.Source,
-			"category":      doc.Category,
-			"version":       doc.Version,
-			"language":      getMetadataString(doc.Metadata, "language"),
-			"document_type": getMetadataString(doc.Metadata, "documentType"),
-			"confidence":    doc.Confidence,
-			"score":         result.Score,
-			"distance":      result.Distance,
-		}
-
-		// Add array fields from metadata if they exist
-		if keywords := getMetadataStringArray(doc.Metadata, "keywords"); len(keywords) > 0 {
-			contextDoc["keywords"] = keywords
-		}
-		if networkFunctions := getMetadataStringArray(doc.Metadata, "networkFunction"); len(networkFunctions) > 0 {
-			contextDoc["network_function"] = networkFunctions
-		}
-		if technologies := getMetadataStringArray(doc.Metadata, "technology"); len(technologies) > 0 {
-			contextDoc["technology"] = technologies
-		}
-		if useCases := getMetadataStringArray(doc.Metadata, "useCase"); len(useCases) > 0 {
-			contextDoc["use_case"] = useCases
-=======
 
 			"id": doc.ID,
 
@@ -566,7 +456,6 @@
 
 			contextDoc["use_case"] = doc.UseCase
 
->>>>>>> b3529b0b
 		}
 
 		// Add metadata if available.
@@ -832,211 +721,136 @@
 
 }
 
-<<<<<<< HEAD
-// Helper function to get string from metadata
-func getMetadataString(metadata map[string]interface{}, key string) string {
-	if metadata == nil {
-		return ""
-	}
-	if val, ok := metadata[key].(string); ok {
-		return val
-	}
-	return ""
-}
-
-// Helper function to get string array from metadata
-func getMetadataStringArray(metadata map[string]interface{}, key string) []string {
-	if metadata == nil {
-		return nil
-	}
-	if val, ok := metadata[key].([]string); ok {
-		return val
-	}
-	if val, ok := metadata[key].([]interface{}); ok {
-		result := make([]string, 0, len(val))
-		for _, v := range val {
-			if str, ok := v.(string); ok {
-				result = append(result, str)
+// parseSearchResult converts a GraphQL result item to a SearchResult.
+
+func (cb *ContextBuilder) parseSearchResult(item map[string]interface{}) *shared.SearchResult {
+
+	doc := &shared.TelecomDocument{}
+
+	result := &shared.SearchResult{Document: doc}
+
+	// Parse document fields.
+
+	if val, ok := item["content"].(string); ok {
+
+		doc.Content = val
+
+	}
+
+	if val, ok := item["title"].(string); ok {
+
+		doc.Title = val
+
+	}
+
+	if val, ok := item["source"].(string); ok {
+
+		doc.Source = val
+
+	}
+
+	if val, ok := item["category"].(string); ok {
+
+		doc.Category = val
+
+	}
+
+	if val, ok := item["version"].(string); ok {
+
+		doc.Version = val
+
+	}
+
+	if val, ok := item["confidence"].(float64); ok {
+
+		doc.Confidence = float32(val)
+
+	}
+
+	if val, ok := item["language"].(string); ok {
+
+		doc.Language = val
+
+	}
+
+	if val, ok := item["documentType"].(string); ok {
+
+		doc.DocumentType = val
+
+	}
+
+	// Parse array fields.
+
+	if val, ok := item["keywords"].([]interface{}); ok {
+
+		keywords := make([]string, 0, len(val))
+
+		for _, keyword := range val {
+
+			if keywordStr, ok := keyword.(string); ok {
+
+				keywords = append(keywords, keywordStr)
+
 			}
-		}
-		return result
-	}
-	return nil
-}
-
-// parseSearchResult converts a GraphQL result item to a SearchResult
-
-func (cb *ContextBuilderStub) parseSearchResult(item map[string]interface{}) *types.SearchResult {
-	doc := &types.TelecomDocument{}
-	result := &types.SearchResult{Document: doc}
-
-=======
-// parseSearchResult converts a GraphQL result item to a SearchResult.
-
-func (cb *ContextBuilder) parseSearchResult(item map[string]interface{}) *shared.SearchResult {
-
-	doc := &shared.TelecomDocument{}
-
-	result := &shared.SearchResult{Document: doc}
->>>>>>> b3529b0b
-
-	// Parse document fields.
-
-	if val, ok := item["content"].(string); ok {
-
-		doc.Content = val
-
-	}
-
-	if val, ok := item["title"].(string); ok {
-
-		doc.Title = val
-
-	}
-
-	if val, ok := item["source"].(string); ok {
-
-		doc.Source = val
-
-	}
-
-	if val, ok := item["category"].(string); ok {
-
-		doc.Category = val
-
-	}
-
-	if val, ok := item["version"].(string); ok {
-
-		doc.Version = val
-
-	}
-
-	if val, ok := item["confidence"].(float64); ok {
-<<<<<<< HEAD
-		doc.Confidence = val
-	}
-	// Initialize metadata if needed
-	if doc.Metadata == nil {
-		doc.Metadata = make(map[string]interface{})
-=======
-
-		doc.Confidence = float32(val)
-
->>>>>>> b3529b0b
-	}
-
-	if val, ok := item["language"].(string); ok {
-<<<<<<< HEAD
-		doc.Metadata["language"] = val
-=======
-
-		doc.Language = val
-
->>>>>>> b3529b0b
-	}
-
-	if val, ok := item["documentType"].(string); ok {
-<<<<<<< HEAD
-		doc.Metadata["documentType"] = val
-	}
-
-	// Parse array fields and store in metadata
-=======
-
-		doc.DocumentType = val
-
-	}
-
-	// Parse array fields.
-
->>>>>>> b3529b0b
-	if val, ok := item["keywords"].([]interface{}); ok {
-
-		keywords := make([]string, 0, len(val))
-
-		for _, keyword := range val {
-
-			if keywordStr, ok := keyword.(string); ok {
-
-				keywords = append(keywords, keywordStr)
+
+		}
+
+		doc.Keywords = keywords
+
+	}
+
+	if val, ok := item["networkFunction"].([]interface{}); ok {
+
+		networkFunctions := make([]string, 0, len(val))
+
+		for _, nf := range val {
+
+			if nfStr, ok := nf.(string); ok {
+
+				networkFunctions = append(networkFunctions, nfStr)
 
 			}
 
 		}
-<<<<<<< HEAD
-		doc.Metadata["keywords"] = keywords
-=======
-
-		doc.Keywords = keywords
-
->>>>>>> b3529b0b
-	}
-
-	if val, ok := item["networkFunction"].([]interface{}); ok {
-
-		networkFunctions := make([]string, 0, len(val))
-
-		for _, nf := range val {
-
-			if nfStr, ok := nf.(string); ok {
-
-				networkFunctions = append(networkFunctions, nfStr)
+
+		doc.NetworkFunction = networkFunctions
+
+	}
+
+	if val, ok := item["technology"].([]interface{}); ok {
+
+		technologies := make([]string, 0, len(val))
+
+		for _, tech := range val {
+
+			if techStr, ok := tech.(string); ok {
+
+				technologies = append(technologies, techStr)
 
 			}
 
 		}
-<<<<<<< HEAD
-		doc.Metadata["networkFunction"] = networkFunctions
-=======
-
-		doc.NetworkFunction = networkFunctions
-
->>>>>>> b3529b0b
-	}
-
-	if val, ok := item["technology"].([]interface{}); ok {
-
-		technologies := make([]string, 0, len(val))
-
-		for _, tech := range val {
-
-			if techStr, ok := tech.(string); ok {
-
-				technologies = append(technologies, techStr)
+
+		doc.Technology = technologies
+
+	}
+
+	if val, ok := item["useCase"].([]interface{}); ok {
+
+		useCases := make([]string, 0, len(val))
+
+		for _, uc := range val {
+
+			if ucStr, ok := uc.(string); ok {
+
+				useCases = append(useCases, ucStr)
 
 			}
 
 		}
-<<<<<<< HEAD
-		doc.Metadata["technology"] = technologies
-=======
-
-		doc.Technology = technologies
-
->>>>>>> b3529b0b
-	}
-
-	if val, ok := item["useCase"].([]interface{}); ok {
-
-		useCases := make([]string, 0, len(val))
-
-		for _, uc := range val {
-
-			if ucStr, ok := uc.(string); ok {
-
-				useCases = append(useCases, ucStr)
-
-			}
-
-		}
-<<<<<<< HEAD
-		doc.Metadata["useCase"] = useCases
-=======
 
 		doc.UseCase = useCases
 
->>>>>>> b3529b0b
 	}
 
 	// Parse additional fields.
@@ -1073,17 +887,6 @@
 
 	return result
 
-<<<<<<< HEAD
-
-// RelevanceScorer stub implementation
-type RelevanceScorerStub struct {
-	impl *SimpleRelevanceScorer
-}
-
-func NewRelevanceScorerStub() *RelevanceScorerStub {
-	return &RelevanceScorerStub{
-		impl: NewSimpleRelevanceScorer(),
-=======
 }
 
 // RelevanceScorer stub implementation - Note: actual type is defined in interface_consolidated.go.
@@ -1105,7 +908,6 @@
 		domainKnowledge: nil, // Stub implementation
 
 		metrics: &ScoringMetrics{},
->>>>>>> b3529b0b
 	}
 
 }
@@ -1314,9 +1116,6 @@
 		}
 
 	}
-<<<<<<< HEAD
-}
-=======
 
 	return results
 
@@ -1374,5 +1173,4 @@
 
 	return score
 
-}
->>>>>>> b3529b0b
+}