--- conflicted
+++ resolved
@@ -17,11 +17,7 @@
 	"github.com/weaviate/weaviate-go-client/v4/weaviate/graphql"
 )
 
-<<<<<<< HEAD
-// HandleStreamingRequest implementation is in streaming_processor.go
-
-// GetMetrics and Shutdown implementations are in streaming_processor.go
-=======
+
 // StreamingProcessorStub handles streaming requests with server-sent events
 type StreamingProcessorStub struct {
 	httpClient *http.Client
@@ -131,7 +127,7 @@
 	sp.logger.Info("Shutting down streaming processor")
 	return nil
 }
->>>>>>> a523ef4a
+
 
 // ContextBuilder provides RAG context building capabilities
 type ContextBuilderStub struct {
@@ -519,15 +515,11 @@
 }
 
 // parseSearchResult converts a GraphQL result item to a SearchResult
-<<<<<<< HEAD
-func (cb *ContextBuilder) parseSearchResult(item map[string]interface{}) *types.SearchResult {
-	doc := &types.TelecomDocument{}
-	result := &types.SearchResult{Document: doc}
-=======
+
 func (cb *ContextBuilderStub) parseSearchResult(item map[string]interface{}) *shared.SearchResult {
 	doc := &shared.TelecomDocument{}
 	result := &shared.SearchResult{Document: doc}
->>>>>>> a523ef4a
+
 
 	// Parse document fields
 	if val, ok := item["content"].(string); ok {
@@ -615,9 +607,8 @@
 	}
 
 	return result
-<<<<<<< HEAD
-=======
-}
+}
+
 
 // RelevanceScorer stub implementation
 type RelevanceScorerStub struct {
@@ -651,5 +642,4 @@
 		"prompt_builder_enabled": false,
 		"status":                 "not_implemented",
 	}
->>>>>>> a523ef4a
-}+}
