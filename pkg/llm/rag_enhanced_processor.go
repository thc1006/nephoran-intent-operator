<<<<<<< HEAD
//go:build rag
=======
//go:build !disable_rag
// +build !disable_rag
>>>>>>> a523ef4a

package llm

import (
	"context"
	"fmt"
	"log/slog"
	"strings"
	"sync"
	"time"

	"github.com/thc1006/nephoran-intent-operator/pkg/rag"
)

// RAGEnhancedProcessor provides LLM processing enhanced with RAG capabilities
type RAGEnhancedProcessor struct {
	baseClient     Client
	ragService     *rag.RAGService
	weaviateClient *rag.WeaviateClient
	config         *RAGProcessorConfig
	logger         *slog.Logger
	metrics        *ProcessorMetrics
	mutex          sync.RWMutex
}

// RAGProcessorConfig holds configuration for the RAG-enhanced processor
type RAGProcessorConfig struct {
	// RAG configuration
	EnableRAG              bool    `json:"enable_rag"`
	RAGConfidenceThreshold float32 `json:"rag_confidence_threshold"`
	FallbackToBase         bool    `json:"fallback_to_base"`

	// Query classification
	EnableQueryClassification bool    `json:"enable_query_classification"`
	ClassificationThreshold   float32 `json:"classification_threshold"`

	// Performance settings
	MaxConcurrentQueries int           `json:"max_concurrent_queries"`
	QueryTimeout         time.Duration `json:"query_timeout"`

	// Intent type mappings
	IntentTypeMapping map[string]string `json:"intent_type_mapping"`

	// Telecom domain settings
	TelecomKeywords []string `json:"telecom_keywords"`
	RequiredSources []string `json:"required_sources"`
}

// ProcessorMetrics holds metrics for the RAG processor
type ProcessorMetrics struct {
	TotalRequests      int64         `json:"total_requests"`
	RAGRequests        int64         `json:"rag_requests"`
	BaseRequests       int64         `json:"base_requests"`
	SuccessfulRequests int64         `json:"successful_requests"`
	FailedRequests     int64         `json:"failed_requests"`
	AverageLatency     time.Duration `json:"average_latency"`
	RAGLatency         time.Duration `json:"rag_latency"`
	BaseLatency        time.Duration `json:"base_latency"`
	LastUpdated        time.Time     `json:"last_updated"`
	mutex              sync.RWMutex
}

// EnhancedResponse represents a response with RAG metadata
type EnhancedResponse struct {
	Content        string                 `json:"content"`
	UsedRAG        bool                   `json:"used_rag"`
	Confidence     float32                `json:"confidence"`
	Sources        []*rag.SearchResult    `json:"sources,omitempty"`
	ProcessingTime time.Duration          `json:"processing_time"`
	IntentType     string                 `json:"intent_type,omitempty"`
	Metadata       map[string]interface{} `json:"metadata,omitempty"`
}

// NewRAGEnhancedProcessor creates a new RAG-enhanced LLM processor
func NewRAGEnhancedProcessor(
	baseClient Client,
	weaviateClient *rag.WeaviateClient,
	ragService *rag.RAGService,
	config *RAGProcessorConfig,
) *RAGEnhancedProcessor {
	if config == nil {
		config = getDefaultRAGProcessorConfig()
	}

	return &RAGEnhancedProcessor{
		baseClient:     baseClient,
		ragService:     ragService,
		weaviateClient: weaviateClient,
		config:         config,
		logger:         slog.Default().With("component", "rag-enhanced-processor"),
		metrics:        &ProcessorMetrics{LastUpdated: time.Now()},
	}
}

// getDefaultRAGProcessorConfig returns default configuration
func getDefaultRAGProcessorConfig() *RAGProcessorConfig {
	return &RAGProcessorConfig{
		EnableRAG:                 true,
		RAGConfidenceThreshold:    0.6,
		FallbackToBase:            true,
		EnableQueryClassification: true,
		ClassificationThreshold:   0.7,
		MaxConcurrentQueries:      10,
		QueryTimeout:              60 * time.Second,
		IntentTypeMapping: map[string]string{
			"configure":    "configuration",
			"optimize":     "optimization",
			"troubleshoot": "troubleshooting",
			"monitor":      "monitoring",
			"setup":        "configuration",
			"tune":         "optimization",
			"debug":        "troubleshooting",
			"check":        "monitoring",
		},
		TelecomKeywords: []string{
			"5G", "4G", "LTE", "NR", "gNB", "eNB", "AMF", "SMF", "UPF", "AUSF",
			"O-RAN", "RAN", "Core", "Transport", "3GPP", "ETSI", "ITU",
			"URLLC", "eMBB", "mMTC", "NSA", "SA", "PLMN", "TAC", "QCI", "QoS",
			"handover", "mobility", "bearer", "session", "procedure", "interface",
		},
		RequiredSources: []string{"3GPP", "O-RAN", "ETSI"},
	}
}

// ProcessIntent processes an intent using RAG enhancement when appropriate
func (rep *RAGEnhancedProcessor) ProcessIntent(ctx context.Context, intent string) (string, error) {
	startTime := time.Now()

	// Update metrics
	rep.updateMetrics(func(m *ProcessorMetrics) {
		m.TotalRequests++
	})

	// Classify the query to determine if RAG is beneficial
	shouldUseRAG := rep.shouldUseRAG(intent)

	var response *EnhancedResponse
	var err error

	if shouldUseRAG && rep.config.EnableRAG {
		// Use RAG-enhanced processing
		response, err = rep.processWithRAG(ctx, intent)
		if err != nil && rep.config.FallbackToBase {
			rep.logger.Warn("RAG processing failed, falling back to base client", "error", err)
			response, err = rep.processWithBase(ctx, intent)
		}
	} else {
		// Use base processing
		response, err = rep.processWithBase(ctx, intent)
	}

	if err != nil {
		rep.updateMetrics(func(m *ProcessorMetrics) {
			m.FailedRequests++
		})
		return "", err
	}

	// Update success metrics
	processingTime := time.Since(startTime)
	rep.updateMetrics(func(m *ProcessorMetrics) {
		m.SuccessfulRequests++
		m.AverageLatency = (m.AverageLatency*time.Duration(m.SuccessfulRequests-1) + processingTime) / time.Duration(m.SuccessfulRequests)
		if response.UsedRAG {
			m.RAGRequests++
			m.RAGLatency = (m.RAGLatency*time.Duration(m.RAGRequests-1) + processingTime) / time.Duration(m.RAGRequests)
		} else {
			m.BaseRequests++
			m.BaseLatency = (m.BaseLatency*time.Duration(m.BaseRequests-1) + processingTime) / time.Duration(m.BaseRequests)
		}
		m.LastUpdated = time.Now()
	})

	// Return just the content for backward compatibility
	return response.Content, nil
}

// ProcessIntentEnhanced processes an intent and returns enhanced response with metadata
func (rep *RAGEnhancedProcessor) ProcessIntentEnhanced(ctx context.Context, intent string) (*EnhancedResponse, error) {
	startTime := time.Now()

	rep.updateMetrics(func(m *ProcessorMetrics) {
		m.TotalRequests++
	})

	shouldUseRAG := rep.shouldUseRAG(intent)

	var response *EnhancedResponse
	var err error

	if shouldUseRAG && rep.config.EnableRAG {
		response, err = rep.processWithRAG(ctx, intent)
		if err != nil && rep.config.FallbackToBase {
			rep.logger.Warn("RAG processing failed, falling back to base client", "error", err)
			response, err = rep.processWithBase(ctx, intent)
		}
	} else {
		response, err = rep.processWithBase(ctx, intent)
	}

	if err != nil {
		rep.updateMetrics(func(m *ProcessorMetrics) {
			m.FailedRequests++
		})
		return nil, err
	}

	response.ProcessingTime = time.Since(startTime)

	rep.updateMetrics(func(m *ProcessorMetrics) {
		m.SuccessfulRequests++
		m.AverageLatency = (m.AverageLatency*time.Duration(m.SuccessfulRequests-1) + response.ProcessingTime) / time.Duration(m.SuccessfulRequests)
		if response.UsedRAG {
			m.RAGRequests++
			m.RAGLatency = (m.RAGLatency*time.Duration(m.RAGRequests-1) + response.ProcessingTime) / time.Duration(m.RAGRequests)
		} else {
			m.BaseRequests++
			m.BaseLatency = (m.BaseLatency*time.Duration(m.BaseRequests-1) + response.ProcessingTime) / time.Duration(m.BaseRequests)
		}
		m.LastUpdated = time.Now()
	})

	return response, nil
}

// shouldUseRAG determines if a query should use RAG enhancement
func (rep *RAGEnhancedProcessor) shouldUseRAG(intent string) bool {
	if !rep.config.EnableRAG {
		return false
	}

	// Check if the query contains telecom-specific keywords
	intentLower := strings.ToLower(intent)
	keywordCount := 0

	for _, keyword := range rep.config.TelecomKeywords {
		if strings.Contains(intentLower, strings.ToLower(keyword)) {
			keywordCount++
		}
	}

	// Use RAG if we found telecom keywords or if query classification suggests it
	if keywordCount > 0 {
		return true
	}

	// Additional heuristics for RAG usage
	ragIndicators := []string{
		"how to", "what is", "explain", "configure", "setup", "troubleshoot",
		"optimize", "monitor", "standard", "specification", "procedure",
		"interface", "protocol", "parameter", "algorithm", "implementation",
	}

	for _, indicator := range ragIndicators {
		if strings.Contains(intentLower, indicator) {
			return true
		}
	}

	return false
}

// processWithRAG processes the intent using RAG enhancement
func (rep *RAGEnhancedProcessor) processWithRAG(ctx context.Context, intent string) (*EnhancedResponse, error) {
	rep.logger.Info("Processing intent with RAG enhancement", "intent", intent)

	// Classify intent type
	intentType := rep.classifyIntentType(intent)

	// Create RAG request
	ragRequest := &rag.RAGRequest{
		Query:             intent,
		IntentType:        intentType,
		MaxResults:        10,
		MinConfidence:     rep.config.RAGConfidenceThreshold,
		UseHybridSearch:   true,
		EnableReranking:   true,
		IncludeSourceRefs: true,
	}

	// Add telecom-specific filters
	ragRequest.SearchFilters = map[string]interface{}{
		"confidence": map[string]interface{}{
			"operator": "GreaterThan",
			"value":    rep.config.RAGConfidenceThreshold,
		},
	}

	// Process with RAG
	ragResponse, err := rep.ragService.ProcessQuery(ctx, ragRequest)
	if err != nil {
		return nil, fmt.Errorf("RAG processing failed: %w", err)
	}

	// Check if RAG response meets confidence threshold
	if ragResponse.Confidence < rep.config.RAGConfidenceThreshold {
		rep.logger.Warn("RAG response confidence below threshold",
			"confidence", ragResponse.Confidence,
			"threshold", rep.config.RAGConfidenceThreshold,
		)

		if rep.config.FallbackToBase {
			return rep.processWithBase(ctx, intent)
		}
	}

	return &EnhancedResponse{
		Content:    ragResponse.Answer,
		UsedRAG:    true,
		Confidence: ragResponse.Confidence,
		Sources:    ragResponse.SourceDocuments,
		IntentType: intentType,
		Metadata: map[string]interface{}{
			"rag_retrieval_time":  ragResponse.RetrievalTime,
			"rag_generation_time": ragResponse.GenerationTime,
			"documents_used":      len(ragResponse.SourceDocuments),
			"used_cache":          ragResponse.UsedCache,
		},
	}, nil
}

// processWithBase processes the intent using only the base LLM client
func (rep *RAGEnhancedProcessor) processWithBase(ctx context.Context, intent string) (*EnhancedResponse, error) {
	rep.logger.Info("Processing intent with base client", "intent", intent)

	response, err := rep.baseClient.ProcessIntent(ctx, intent)
	if err != nil {
		return nil, fmt.Errorf("base client processing failed: %w", err)
	}

	return &EnhancedResponse{
		Content:    response,
		UsedRAG:    false,
		Confidence: 0.8, // Default confidence for base responses
		IntentType: rep.classifyIntentType(intent),
		Metadata: map[string]interface{}{
			"method": "base_llm",
		},
	}, nil
}

// classifyIntentType attempts to classify the intent type
func (rep *RAGEnhancedProcessor) classifyIntentType(intent string) string {
	intentLower := strings.ToLower(intent)

	// Check predefined mappings
	for keyword, intentType := range rep.config.IntentTypeMapping {
		if strings.Contains(intentLower, keyword) {
			return intentType
		}
	}

	// Default classification based on common patterns
	if strings.Contains(intentLower, "configure") || strings.Contains(intentLower, "setup") {
		return "configuration"
	}
	if strings.Contains(intentLower, "optimize") || strings.Contains(intentLower, "improve") {
		return "optimization"
	}
	if strings.Contains(intentLower, "troubleshoot") || strings.Contains(intentLower, "debug") || strings.Contains(intentLower, "error") {
		return "troubleshooting"
	}
	if strings.Contains(intentLower, "monitor") || strings.Contains(intentLower, "check") || strings.Contains(intentLower, "status") {
		return "monitoring"
	}

	return "general"
}

// AddTelecomDocument adds a document to the knowledge base
func (rep *RAGEnhancedProcessor) AddTelecomDocument(ctx context.Context, doc *rag.TelecomDocument) error {
	if rep.weaviateClient == nil {
		return fmt.Errorf("weaviate client not available")
	}

	return rep.weaviateClient.AddDocument(ctx, doc)
}

// SearchKnowledgeBase searches the knowledge base directly
func (rep *RAGEnhancedProcessor) SearchKnowledgeBase(ctx context.Context, query *rag.SearchQuery) (*rag.SearchResponse, error) {
	if rep.weaviateClient == nil {
		return nil, fmt.Errorf("weaviate client not available")
	}

	return rep.weaviateClient.Search(ctx, query)
}

// GetHealth returns the health status of the processor and its dependencies
func (rep *RAGEnhancedProcessor) GetHealth() map[string]interface{} {
	health := map[string]interface{}{
		"status":      "healthy",
		"rag_enabled": rep.config.EnableRAG,
		"metrics":     rep.GetMetrics(),
	}

	// Add base client health if available
	if healthChecker, ok := rep.baseClient.(interface{ GetHealth() map[string]interface{} }); ok {
		health["base_client"] = healthChecker.GetHealth()
	}

	// Add RAG service health
	if rep.ragService != nil {
		health["rag_service"] = rep.ragService.GetHealth()
	}

	// Add Weaviate health
	if rep.weaviateClient != nil {
		weaviateHealth := rep.weaviateClient.GetHealthStatus()
		health["weaviate"] = map[string]interface{}{
			"healthy":    weaviateHealth.IsHealthy,
			"version":    weaviateHealth.Version,
			"last_check": weaviateHealth.LastCheck,
		}
	}

	return health
}

// GetMetrics returns current processor metrics
func (rep *RAGEnhancedProcessor) GetMetrics() *ProcessorMetrics {
	rep.metrics.mutex.RLock()
	defer rep.metrics.mutex.RUnlock()

	// Return a copy
	metrics := *rep.metrics
	return &metrics
}

// updateMetrics safely updates metrics
func (rep *RAGEnhancedProcessor) updateMetrics(updater func(*ProcessorMetrics)) {
	rep.metrics.mutex.Lock()
	defer rep.metrics.mutex.Unlock()
	updater(rep.metrics)
}

// ValidateConfig validates the processor configuration
func (rep *RAGEnhancedProcessor) ValidateConfig() error {
	if rep.config == nil {
		return fmt.Errorf("configuration cannot be nil")
	}

	if rep.config.EnableRAG && rep.ragService == nil {
		return fmt.Errorf("RAG is enabled but RAG service is not available")
	}

	if rep.config.EnableRAG && rep.weaviateClient == nil {
		return fmt.Errorf("RAG is enabled but Weaviate client is not available")
	}

	if rep.config.RAGConfidenceThreshold < 0 || rep.config.RAGConfidenceThreshold > 1 {
		return fmt.Errorf("RAG confidence threshold must be between 0 and 1")
	}

	if rep.config.MaxConcurrentQueries <= 0 {
		return fmt.Errorf("max concurrent queries must be positive")
	}

	return nil
}

// Close cleans up resources
func (rep *RAGEnhancedProcessor) Close() error {
	rep.logger.Info("Closing RAG enhanced processor")

	if rep.weaviateClient != nil {
		if err := rep.weaviateClient.Close(); err != nil {
			rep.logger.Error("Failed to close Weaviate client", "error", err)
		}
	}

	// Close base client if it supports closing
	if closer, ok := rep.baseClient.(interface{ Close() error }); ok {
		if err := closer.Close(); err != nil {
			rep.logger.Error("Failed to close base client", "error", err)
		}
	}

	return nil
}

// Ensure RAGEnhancedProcessor implements the Client interface
var _ Client = (*RAGEnhancedProcessor)(nil)<|MERGE_RESOLUTION|>--- conflicted
+++ resolved
@@ -1,9 +1,7 @@
-<<<<<<< HEAD
-//go:build rag
-=======
+
 //go:build !disable_rag
 // +build !disable_rag
->>>>>>> a523ef4a
+
 
 package llm
 
