//go:build !disable_rag
// +build !disable_rag

package llm

import (
	"context"
	"fmt"
	"net/http"
	"net/http/httptest"
	"strings"
	"testing"
	"time"
	
	"github.com/thc1006/nephoran-intent-operator/pkg/shared"
)

// TestNewClient tests client creation with default configuration.

func TestNewClient(t *testing.T) {

	client := NewClient("http://test.example.com")

	if client == nil {

		t.Fatal("NewClient returned nil")

	}

	if client.url != "http://test.example.com" {

		t.Errorf("Expected URL http://test.example.com, got %s", client.url)

	}

	if client.modelName != "gpt-4o-mini" {

		t.Errorf("Expected model gpt-4o-mini, got %s", client.modelName)

	}

	if client.maxTokens != 2048 {

		t.Errorf("Expected maxTokens 2048, got %d", client.maxTokens)

	}

	if client.backendType != "openai" {

		t.Errorf("Expected backend openai, got %s", client.backendType)

	}

}

// TestNewClientWithConfig tests client creation with custom configuration.

func TestNewClientWithConfig(t *testing.T) {

	config := ClientConfig{

		APIKey: "test-api-key",

		ModelName: "gpt-4",

		MaxTokens: 4096,

		BackendType: "openai",

		Timeout: 30 * time.Second,
	}

	client := NewClientWithConfig("http://test.example.com", config)

	if client.apiKey != "test-api-key" {

		t.Errorf("Expected API key test-api-key, got %s", client.apiKey)

	}

	if client.modelName != "gpt-4" {

		t.Errorf("Expected model gpt-4, got %s", client.modelName)

	}

	if client.maxTokens != 4096 {

		t.Errorf("Expected maxTokens 4096, got %d", client.maxTokens)

	}

}

// TestProcessIntentWithMockServer tests intent processing with a mock HTTP server.

func TestProcessIntentWithMockServer(t *testing.T) {

	// Create mock server.

	server := httptest.NewServer(http.HandlerFunc(func(w http.ResponseWriter, r *http.Request) {

		if r.Method != "POST" {

			t.Errorf("Expected POST request, got %s", r.Method)

		}

		if r.Header.Get("Content-Type") != "application/json" {

			t.Errorf("Expected Content-Type application/json, got %s", r.Header.Get("Content-Type"))

		}

		// Mock successful response.

		w.WriteHeader(http.StatusOK)

		w.Write([]byte(`{

			"choices": [{

				"message": {

					"content": "{\"type\": \"NetworkFunctionDeployment\", \"name\": \"test-amf\", \"namespace\": \"5g-core\", \"spec\": {\"replicas\": 3, \"image\": \"amf:latest\"}}"

				}

			}],

			"usage": {

				"total_tokens": 150

			}

		}`))

	}))

	defer server.Close()

	config := ClientConfig{

		APIKey: "test-key",

		ModelName: "gpt-4o-mini",

		MaxTokens: 2048,

		BackendType: "openai",

		Timeout: 10 * time.Second,
	}

	client := NewClientWithConfig(server.URL, config)

	ctx := context.Background()

	result, err := client.ProcessIntent(ctx, "Deploy AMF with 3 replicas")

	if err != nil {

		t.Fatalf("ProcessIntent failed: %v", err)

	}

	if !strings.Contains(result, "NetworkFunctionDeployment") {

		t.Errorf("Expected result to contain NetworkFunctionDeployment, got: %s", result)

	}

	if !strings.Contains(result, "test-amf") {

		t.Errorf("Expected result to contain test-amf, got: %s", result)

	}

}

// TestProcessIntentWithRAGBackend tests RAG backend processing.

func TestProcessIntentWithRAGBackend(t *testing.T) {

	// Create mock RAG server.

	server := httptest.NewServer(http.HandlerFunc(func(w http.ResponseWriter, r *http.Request) {

		if !strings.HasSuffix(r.URL.Path, "/process") {

			t.Errorf("Expected path to end with /process, got %s", r.URL.Path)

		}

		// Mock RAG response.

		w.WriteHeader(http.StatusOK)

		w.Write([]byte(`{

			"type": "NetworkFunctionDeployment",

			"name": "rag-processed-amf",

			"namespace": "5g-core",

			"spec": {

				"replicas": 2,

				"image": "amf:v1.0.0"

			}

		}`))

	}))

	defer server.Close()

	config := ClientConfig{

		BackendType: "rag",

		Timeout: 10 * time.Second,
	}

	client := NewClientWithConfig(server.URL, config)

	ctx := context.Background()

	result, err := client.ProcessIntent(ctx, "Deploy AMF for production")

	if err != nil {

		t.Fatalf("ProcessIntent with RAG failed: %v", err)

	}

	if !strings.Contains(result, "rag-processed-amf") {

		t.Errorf("Expected result to contain rag-processed-amf, got: %s", result)

	}

}

// TestProcessIntentWithCache tests caching functionality.

func TestProcessIntentWithCache(t *testing.T) {

	callCount := 0

	server := httptest.NewServer(http.HandlerFunc(func(w http.ResponseWriter, r *http.Request) {

		callCount++

		w.WriteHeader(http.StatusOK)

		w.Write([]byte(`{

			"choices": [{

				"message": {

					"content": "{\"type\": \"NetworkFunctionDeployment\", \"name\": \"cached-test\", \"namespace\": \"default\", \"spec\": {\"replicas\": 1}}"

				}

			}],

			"usage": {"total_tokens": 100}

		}`))

	}))

	defer server.Close()

	config := ClientConfig{

		APIKey: "test-key",

		BackendType: "openai",

		CacheTTL: 1 * time.Minute,

		Timeout: 10 * time.Second,
	}

	client := NewClientWithConfig(server.URL, config)

	ctx := context.Background()

	intent := "Deploy test service"

	// First call should hit the server.

	result1, err := client.ProcessIntent(ctx, intent)

	if err != nil {

		t.Fatalf("First ProcessIntent failed: %v", err)

	}

	// Second call should use cache.

	result2, err := client.ProcessIntent(ctx, intent)

	if err != nil {

		t.Fatalf("Second ProcessIntent failed: %v", err)

	}

	if result1 != result2 {

		t.Error("Results should be identical due to caching")

	}

	if callCount != 1 {

		t.Errorf("Expected 1 server call (second should be cached), got %d", callCount)

	}

	// Verify metrics show cache hit.

	metrics := client.GetMetrics()

	if metrics.CacheHits < 1 {

		t.Errorf("Expected at least 1 cache hit, got %d", metrics.CacheHits)

	}

}

// TestProcessIntentWithRetry tests retry functionality.

func TestProcessIntentWithRetry(t *testing.T) {

	callCount := 0

	server := httptest.NewServer(http.HandlerFunc(func(w http.ResponseWriter, r *http.Request) {

		callCount++

		if callCount <= 2 {

			// First two calls fail.

			w.WriteHeader(http.StatusInternalServerError)

			w.Write([]byte("Internal Server Error"))

			return

		}

		// Third call succeeds.

		w.WriteHeader(http.StatusOK)

		w.Write([]byte(`{

			"choices": [{

				"message": {

					"content": "{\"type\": \"NetworkFunctionDeployment\", \"name\": \"retry-success\", \"namespace\": \"default\", \"spec\": {\"replicas\": 1}}"

				}

			}],

			"usage": {"total_tokens": 75}

		}`))

	}))

	defer server.Close()

	config := ClientConfig{

		APIKey: "test-key",

		BackendType: "openai",

		Timeout: 10 * time.Second,
	}

	client := NewClientWithConfig(server.URL, config)

	ctx := context.Background()

	result, err := client.ProcessIntent(ctx, "Deploy with retry")

	if err != nil {

		t.Fatalf("ProcessIntent should succeed after retry: %v", err)

	}

	if !strings.Contains(result, "retry-success") {

		t.Errorf("Expected result to contain retry-success, got: %s", result)

	}

	if callCount != 3 {

		t.Errorf("Expected 3 calls (2 failures + 1 success), got %d", callCount)

	}

	// Verify retry metrics.

	metrics := client.GetMetrics()

	if metrics.RetryAttempts < 2 {

		t.Errorf("Expected at least 2 retry attempts, got %d", metrics.RetryAttempts)

	}

}

// TestProcessIntentWithFallback tests fallback URL functionality.

func TestProcessIntentWithFallback(t *testing.T) {

	// Primary server that always fails.

	primaryServer := httptest.NewServer(http.HandlerFunc(func(w http.ResponseWriter, r *http.Request) {

		w.WriteHeader(http.StatusServiceUnavailable)

		w.Write([]byte("Service Unavailable"))

	}))

	defer primaryServer.Close()

	// Fallback server that succeeds.

	fallbackServer := httptest.NewServer(http.HandlerFunc(func(w http.ResponseWriter, r *http.Request) {

		w.WriteHeader(http.StatusOK)

		w.Write([]byte(`{

			"choices": [{

				"message": {

					"content": "{\"type\": \"NetworkFunctionDeployment\", \"name\": \"fallback-success\", \"namespace\": \"default\", \"spec\": {\"replicas\": 1}}"

				}

			}],

			"usage": {"total_tokens": 50}

		}`))

	}))

	defer fallbackServer.Close()

	config := ClientConfig{

		APIKey: "test-key",

		BackendType: "openai",

		Timeout: 10 * time.Second,
	}

	client := NewClientWithConfig(primaryServer.URL, config)

	client.SetFallbackURLs([]string{fallbackServer.URL})

	ctx := context.Background()

	result, err := client.ProcessIntent(ctx, "Deploy with fallback")

	if err != nil {

		t.Fatalf("ProcessIntent should succeed with fallback: %v", err)

	}

	if !strings.Contains(result, "fallback-success") {

		t.Errorf("Expected result to contain fallback-success, got: %s", result)

	}

	// Verify fallback metrics.

	metrics := client.GetMetrics()

	if metrics.FallbackAttempts < 1 {

		t.Errorf("Expected at least 1 fallback attempt, got %d", metrics.FallbackAttempts)

	}

}

// TestProcessIntentTimeout tests timeout handling.

func TestProcessIntentTimeout(t *testing.T) {

	server := httptest.NewServer(http.HandlerFunc(func(w http.ResponseWriter, r *http.Request) {

		// Simulate slow server.

		time.Sleep(2 * time.Second)

		w.WriteHeader(http.StatusOK)

		w.Write([]byte(`{"choices": [{"message": {"content": "slow response"}}]}`))

	}))

	defer server.Close()

	config := ClientConfig{

		APIKey: "test-key",

		BackendType: "openai",

		Timeout: 100 * time.Millisecond, // Very short timeout

	}

	client := NewClientWithConfig(server.URL, config)

	ctx := context.Background()

	_, err := client.ProcessIntent(ctx, "This should timeout")

	if err == nil {

		t.Fatal("ProcessIntent should fail with timeout")

	}

	if !strings.Contains(err.Error(), "timeout") && !strings.Contains(err.Error(), "deadline exceeded") {

		t.Errorf("Expected timeout error, got: %v", err)

	}

}

// TestCircuitBreaker tests circuit breaker integration.

func TestCircuitBreaker(t *testing.T) {

	failureCount := 0

	server := httptest.NewServer(http.HandlerFunc(func(w http.ResponseWriter, r *http.Request) {

		failureCount++

		// Always return errors to trigger circuit breaker.

		w.WriteHeader(http.StatusInternalServerError)

		w.Write([]byte("Server Error"))

	}))

	defer server.Close()

	config := ClientConfig{

		APIKey: "test-key",

		BackendType: "openai",
<<<<<<< HEAD
		Timeout:     5 * time.Second,
		CircuitBreakerConfig: &shared.CircuitBreakerConfig{
			FailureThreshold:    3,
			SuccessThreshold:    2,
			Timeout:             1 * time.Second,
			HalfOpenTimeout:     500 * time.Millisecond,
			ResetTimeout:        10 * time.Second,
=======

		Timeout: 5 * time.Second,

		CircuitBreakerConfig: &CircuitBreakerConfig{

			FailureThreshold: 3,

			FailureRate: 0.5,

			MinimumRequestCount: 3,

			Timeout: 1 * time.Second,

			ResetTimeout: 100 * time.Millisecond,
>>>>>>> b3529b0b
		},
	}

	client := NewClientWithConfig(server.URL, config)

	ctx := context.Background()

	// Make several failing requests to trigger circuit breaker.

	for i := 0; i < 5; i++ {

		_, err := client.ProcessIntent(ctx, fmt.Sprintf("Request %d", i+1))

		if err == nil {

			t.Errorf("Request %d should have failed", i+1)

		}

	}

	// Circuit breaker should be open, preventing further requests from reaching server.

	initialFailureCount := failureCount

	// Make more requests - these should be rejected by circuit breaker.

	for i := 0; i < 3; i++ {

		_, err := client.ProcessIntent(ctx, fmt.Sprintf("Rejected %d", i+1))

		if err == nil {

			t.Errorf("Request should be rejected by circuit breaker")

		}

	}

	// Verify that circuit breaker prevented some requests from reaching server.

	if failureCount > initialFailureCount+1 {

		t.Errorf("Circuit breaker should have prevented requests from reaching server")

	}

}

// TestClientShutdown tests client shutdown.

func TestClientShutdown(t *testing.T) {

	client := NewClient("http://test.example.com")

	// Verify client is functional before shutdown.

	if client.cache == nil {

		t.Error("Client cache should be initialized")

	}

	// Shutdown client.

	client.Shutdown()

	// Verify cache is stopped.

	// Note: We can't easily test this without exposing internal state.

	// In a real implementation, you might expose a IsShutdown() method.

}

// TestTokenTracker tests token usage tracking.

func TestTokenTracker(t *testing.T) {

	server := httptest.NewServer(http.HandlerFunc(func(w http.ResponseWriter, r *http.Request) {

		w.WriteHeader(http.StatusOK)

		w.Write([]byte(`{

			"choices": [{

				"message": {

					"content": "{\"type\": \"NetworkFunctionDeployment\", \"name\": \"token-test\", \"namespace\": \"default\", \"spec\": {}}"

				}

			}],

			"usage": {

				"total_tokens": 125

			}

		}`))

	}))

	defer server.Close()

	config := ClientConfig{

		APIKey: "test-key",

		BackendType: "openai",

		Timeout: 10 * time.Second,
	}

	client := NewClientWithConfig(server.URL, config)

	ctx := context.Background()

	_, err := client.ProcessIntent(ctx, "Test token tracking")

	if err != nil {

		t.Fatalf("ProcessIntent failed: %v", err)

	}

	// Check token tracking.

	if client.tokenTracker == nil {

		t.Error("Token tracker should be initialized")

	}

	stats := client.tokenTracker.GetStats()

	if stats["total_tokens"].(int64) != 125 {

		t.Errorf("Expected 125 tokens, got %d", stats["total_tokens"])

	}

	if stats["request_count"].(int64) != 1 {

		t.Errorf("Expected 1 request, got %d", stats["request_count"])

	}

	if stats["total_cost"].(float64) <= 0 {

		t.Errorf("Expected positive cost, got %f", stats["total_cost"])

	}

}

// TestClientMetrics tests metrics collection.

func TestClientMetrics(t *testing.T) {

	server := httptest.NewServer(http.HandlerFunc(func(w http.ResponseWriter, r *http.Request) {

		w.WriteHeader(http.StatusOK)

		w.Write([]byte(`{

			"choices": [{

				"message": {

					"content": "{\"type\": \"NetworkFunctionDeployment\", \"name\": \"metrics-test\", \"namespace\": \"default\", \"spec\": {}}"

				}

			}],

			"usage": {"total_tokens": 100}

		}`))

	}))

	defer server.Close()

	config := ClientConfig{

		APIKey: "test-key",

		BackendType: "openai",

		Timeout: 10 * time.Second,
	}

	client := NewClientWithConfig(server.URL, config)

	ctx := context.Background()

	// Make a successful request.

	_, err := client.ProcessIntent(ctx, "Test metrics collection")

	if err != nil {

		t.Fatalf("ProcessIntent failed: %v", err)

	}

	// Check metrics.

	metrics := client.GetMetrics()

	if metrics.RequestsTotal != 1 {

		t.Errorf("Expected 1 total request, got %d", metrics.RequestsTotal)

	}

	if metrics.RequestsSuccess != 1 {

		t.Errorf("Expected 1 successful request, got %d", metrics.RequestsSuccess)

	}

	if metrics.RequestsFailure != 0 {

		t.Errorf("Expected 0 failed requests, got %d", metrics.RequestsFailure)

	}

	if metrics.TotalLatency == 0 {

		t.Error("Expected non-zero total latency")

	}

}

// BenchmarkProcessIntent benchmarks intent processing performance.

func BenchmarkProcessIntent(b *testing.B) {

	server := httptest.NewServer(http.HandlerFunc(func(w http.ResponseWriter, r *http.Request) {

		w.WriteHeader(http.StatusOK)

		w.Write([]byte(`{

			"choices": [{

				"message": {

					"content": "{\"type\": \"NetworkFunctionDeployment\", \"name\": \"bench-test\", \"namespace\": \"default\", \"spec\": {\"replicas\": 1}}"

				}

			}],

			"usage": {"total_tokens": 50}

		}`))

	}))

	defer server.Close()

	config := ClientConfig{

		APIKey: "test-key",

		BackendType: "openai",

		CacheTTL: 0, // Disable cache for benchmark

		Timeout: 30 * time.Second,
	}

	client := NewClientWithConfig(server.URL, config)

	ctx := context.Background()

	b.ResetTimer()

	b.RunParallel(func(pb *testing.PB) {

		for pb.Next() {

			_, err := client.ProcessIntent(ctx, "Benchmark test request")

			if err != nil {

				b.Errorf("ProcessIntent failed: %v", err)

			}

		}

	})

}

// BenchmarkProcessIntentWithCache benchmarks cached request performance.

func BenchmarkProcessIntentWithCache(b *testing.B) {

	server := httptest.NewServer(http.HandlerFunc(func(w http.ResponseWriter, r *http.Request) {

		w.WriteHeader(http.StatusOK)

		w.Write([]byte(`{

			"choices": [{

				"message": {

					"content": "{\"type\": \"NetworkFunctionDeployment\", \"name\": \"cached-bench\", \"namespace\": \"default\", \"spec\": {\"replicas\": 1}}"

				}

			}],

			"usage": {"total_tokens": 50}

		}`))

	}))

	defer server.Close()

	config := ClientConfig{

		APIKey: "test-key",

		BackendType: "openai",

		CacheTTL: 5 * time.Minute,

		Timeout: 30 * time.Second,
	}

	client := NewClientWithConfig(server.URL, config)

	ctx := context.Background()

	// Prime the cache.

	client.ProcessIntent(ctx, "Benchmark cached request")

	b.ResetTimer()

	b.RunParallel(func(pb *testing.PB) {

		for pb.Next() {

			_, err := client.ProcessIntent(ctx, "Benchmark cached request")

			if err != nil {

				b.Errorf("ProcessIntent failed: %v", err)

			}

		}

	})

}<|MERGE_RESOLUTION|>--- conflicted
+++ resolved
@@ -11,8 +11,6 @@
 	"strings"
 	"testing"
 	"time"
-	
-	"github.com/thc1006/nephoran-intent-operator/pkg/shared"
 )
 
 // TestNewClient tests client creation with default configuration.
@@ -586,15 +584,6 @@
 		APIKey: "test-key",
 
 		BackendType: "openai",
-<<<<<<< HEAD
-		Timeout:     5 * time.Second,
-		CircuitBreakerConfig: &shared.CircuitBreakerConfig{
-			FailureThreshold:    3,
-			SuccessThreshold:    2,
-			Timeout:             1 * time.Second,
-			HalfOpenTimeout:     500 * time.Millisecond,
-			ResetTimeout:        10 * time.Second,
-=======
 
 		Timeout: 5 * time.Second,
 
@@ -609,7 +598,6 @@
 			Timeout: 1 * time.Second,
 
 			ResetTimeout: 100 * time.Millisecond,
->>>>>>> b3529b0b
 		},
 	}
 
