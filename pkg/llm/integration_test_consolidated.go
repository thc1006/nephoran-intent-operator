//go:build !disable_rag
// +build !disable_rag

package llm

import (
	"context"
	"fmt"
	"net/http"
	"net/http/httptest"
	"strings"
	"testing"
	"time"

	"github.com/thc1006/nephoran-intent-operator/pkg/shared"
)

// Note: All required types (BatchConfig, StreamingRequest, WorkerPoolConfig, etc.).

// are already defined in other files in this package.

// TestFullIntegrationWorkflow tests the complete LLM processing workflow.

func TestFullIntegrationWorkflow(t *testing.T) {

	// Setup mock servers.

	llmServer := setupMockLLMServer(t)

	defer llmServer.Close()

	ragServer := setupMockRAGServer(t)

	defer ragServer.Close()

	// Create processing engine with all components.

	client := NewClientWithConfig(llmServer.URL, ClientConfig{

		APIKey: "test-key",

		ModelName: "gpt-4o-mini",

		BackendType: "openai",

		Timeout: 10 * time.Second,

		CacheTTL: 1 * time.Minute,
	})

	processingConfig := &ProcessingConfig{

		EnableRAG: true,

		RAGAPIURL: ragServer.URL,

		EnableBatching: true,

		MinBatchSize: 2,

		MaxBatchSize: 5,

		EnableStreaming: false, // Simplified for testing

		QueryTimeout: 30 * time.Second,

		EnableCaching: true,
	}

	engine := NewProcessingEngine(client, processingConfig)

	// Test scenarios.

	testScenarios := []struct {
		name string

		intent string

		expectError bool

		validateFn func(string) bool
	}{

		{

			name: "Deploy AMF",

			intent: "Deploy AMF network function with 3 replicas for high availability",

			validateFn: func(result string) bool {

				return strings.Contains(result, "NetworkFunctionDeployment") &&

					strings.Contains(result, "amf")

			},
		},

		{

			name: "Scale UPF",

			intent: "Scale UPF to 5 replicas to handle increased traffic",

			validateFn: func(result string) bool {

				return strings.Contains(result, "NetworkFunctionScale") ||

					strings.Contains(result, "upf")

			},
		},

		{

			name: "Deploy Near-RT RIC",

			intent: "Set up Near-RT RIC with traffic steering capabilities",

			validateFn: func(result string) bool {

				return strings.Contains(result, "near-rt-ric") ||

					strings.Contains(result, "traffic")

			},
		},
	}

	ctx := context.Background()

	// Execute test scenarios.

	for _, scenario := range testScenarios {

		t.Run(scenario.name, func(t *testing.T) {

			result, err := engine.ProcessIntent(ctx, scenario.intent)

			if scenario.expectError && err == nil {

				t.Errorf("Expected error for scenario %s, but got none", scenario.name)

				return

			}

			if !scenario.expectError && err != nil {

				t.Errorf("Unexpected error for scenario %s: %v", scenario.name, err)

				return

			}

			if !scenario.expectError && scenario.validateFn != nil {

				if !scenario.validateFn(result.Content) {

					t.Errorf("Validation failed for scenario %s. Result: %s", scenario.name, result.Content)

				}

			}

			// Verify processing time is reasonable.

			if result.ProcessingTime > 5*time.Second {

				t.Errorf("Processing time too high for scenario %s: %v", scenario.name, result.ProcessingTime)

			}

		})

	}

}

// TestCacheIntegration tests cache integration across components.

func TestCacheIntegration(t *testing.T) {

	callCount := 0

	server := httptest.NewServer(http.HandlerFunc(func(w http.ResponseWriter, r *http.Request) {

		callCount++

		w.WriteHeader(http.StatusOK)

		w.Write([]byte(fmt.Sprintf(`{

			"choices": [{

				"message": {

					"content": "{\"type\": \"NetworkFunctionDeployment\", \"name\": \"cached-test-%d\", \"namespace\": \"default\", \"spec\": {\"replicas\": 1}}"

				}

			}],

			"usage": {"total_tokens": 100}

		}`, callCount)))

	}))

	defer server.Close()

	// Create client with caching enabled.

	client := NewClientWithConfig(server.URL, ClientConfig{

		APIKey: "test-key",

		BackendType: "openai",

		CacheTTL: 2 * time.Minute,

		Timeout: 10 * time.Second,
	})

	// Create cache with semantic similarity.

	cache := NewResponseCacheWithConfig(&CacheConfig{

		TTL: 2 * time.Minute,

		MaxSize: 1000,

		L1MaxSize: 250,

		L2MaxSize: 750,

		SimilarityThreshold: 0.8,

		AdaptiveTTL: true,
	})

	ctx := context.Background()

	// Test exact cache matches.

	intent1 := "Deploy AMF with high availability"

	result1, err := client.ProcessIntent(ctx, intent1)

	if err != nil {

		t.Fatalf("First request failed: %v", err)

	}

	result2, err := client.ProcessIntent(ctx, intent1)

	if err != nil {

		t.Fatalf("Second request failed: %v", err)

	}

	if result1 != result2 {

		t.Error("Cached results should be identical")

	}

	if callCount != 1 {

		t.Errorf("Expected 1 server call (second should be cached), got %d", callCount)

	}

	// Test semantic similarity caching.

	cache.Set("similar_intent_1", "{\"deployment\": \"amf-similar\"}")

	if result, found := cache.Get("similar_intent_2"); found {

		// This might find a similar result depending on keywords.

		t.Logf("Found similar cached result: %s", result)

	}

	// Verify cache statistics.

	stats := cache.GetStats()

	if stats["l1_size"].(int) == 0 && stats["l2_size"].(int) == 0 {

		t.Error("Cache should contain entries")

	}

	if stats["hit_rate"].(float64) <= 0 {

		t.Error("Cache hit rate should be positive")

	}

	cache.Stop()

}

// TestWorkerPoolIntegration tests worker pool integration.

func TestWorkerPoolIntegration(t *testing.T) {

	// Create worker pool.

	config := &WorkerPoolConfig{

		MinWorkers: 2,

		MaxWorkers: 5,

		QueueSize: 100,

		TaskTimeout: 30 * time.Second,

		ScalingEnabled: true,

		ScaleUpThreshold: 0.8,

		ScaleDownThreshold: 0.2,

		HealthCheckEnabled: true,

		HealthCheckInterval: 1 * time.Second,
	}

	pool, err := NewWorkerPool(config)

	if err != nil {

		t.Fatalf("Failed to create worker pool: %v", err)

	}

	ctx := context.Background()

	// Start worker pool.

	if err := pool.Start(ctx); err != nil {

		t.Fatalf("Failed to start worker pool: %v", err)

	}

	defer func() {

		if err := pool.Shutdown(ctx); err != nil {

			t.Errorf("Failed to shutdown worker pool: %v", err)

		}

	}()

	// Submit various task types.

	tasks := []Task{

		{

			ID: "llm-task-1",

			Type: TaskTypeLLMProcessing,

			Intent: "Deploy AMF",

			Priority: PriorityNormal,

			Context: ctx,
		},

		{

			ID: "rag-task-1",

			Type: TaskTypeRAGProcessing,

			Intent: "Process with RAG",

			Priority: PriorityHigh,

			Context: ctx,
		},

		{

			ID: "batch-task-1",

			Type: TaskTypeBatchProcessing,

			Intent: "Process batch",

			Priority: PriorityLow,

			Context: ctx,
		},
	}

<<<<<<< HEAD
	// Submit tasks
	for _, task := range tasks {
		if err := pool.Submit(&task); err != nil {
			t.Errorf("Failed to submit task %s: %v", task.ID, err)
=======
	// Submit tasks.

	for i := range tasks {

		if err := pool.Submit(&tasks[i]); err != nil {

			t.Errorf("Failed to submit task %s: %v", tasks[i].ID, err)

>>>>>>> b3529b0b
		}

	}

	// Wait for processing.

	time.Sleep(1 * time.Second)

	// Check metrics.

	metrics := pool.GetMetrics()

	if metrics.ActiveWorkers < 2 {

		t.Errorf("Expected at least 2 active workers, got %d", metrics.ActiveWorkers)

	}

	status := pool.GetStatus()
<<<<<<< HEAD
	if status != "running" {
=======

	if !status["running"].(bool) {

>>>>>>> b3529b0b
		t.Error("Worker pool should be running")

	}

	// Test scaling by submitting many tasks.

	for i := 0; i < 50; i++ {

		task := Task{

			ID: fmt.Sprintf("scale-task-%d", i),

			Type: TaskTypeLLMProcessing,

			Intent: fmt.Sprintf("Scale test %d", i),

			Priority: PriorityNormal,

			Context: ctx,
		}

<<<<<<< HEAD
		// Non-blocking submit (queue might be full)
		pool.Submit(&task)
=======
		// Non-blocking submit (queue might be full).

		pool.Submit(&task)

>>>>>>> b3529b0b
	}

	// Wait for scaling.

	time.Sleep(2 * time.Second)

	// Verify scaling occurred.

	finalMetrics := pool.GetMetrics()

	if finalMetrics.ActiveWorkers <= metrics.ActiveWorkers {

		t.Log("Worker pool may have scaled up") // This is timing-dependent

	}

}

// TestCircuitBreakerIntegration tests circuit breaker integration.

func TestCircuitBreakerIntegration(t *testing.T) {

	failureCount := 0

	server := httptest.NewServer(http.HandlerFunc(func(w http.ResponseWriter, r *http.Request) {

		failureCount++

		// Fail first 5 requests, then succeed.

		if failureCount <= 5 {

			w.WriteHeader(http.StatusInternalServerError)

			w.Write([]byte("Temporary failure"))

			return

		}

		w.WriteHeader(http.StatusOK)

		w.Write([]byte(`{

			"choices": [{

				"message": {

					"content": "{\"type\": \"NetworkFunctionDeployment\", \"name\": \"circuit-recovery\", \"namespace\": \"default\", \"spec\": {}}"

				}

			}],

			"usage": {"total_tokens": 75}

		}`))

	}))

	defer server.Close()

<<<<<<< HEAD
	// Configure circuit breaker with low thresholds for testing
	cbConfig := &shared.CircuitBreakerConfig{
		FailureThreshold:    3,
		FailureRate:         0.6,
=======
	// Configure circuit breaker with low thresholds for testing.

	cbConfig := &CircuitBreakerConfig{

		FailureThreshold: 3,

		FailureRate: 0.6,

>>>>>>> b3529b0b
		MinimumRequestCount: 3,

		Timeout: 1 * time.Second,

		ResetTimeout: 100 * time.Millisecond,

		HalfOpenMaxRequests: 2,
	}

	client := NewClientWithConfig(server.URL, ClientConfig{

		APIKey: "test-key",

		BackendType: "openai",

		Timeout: 5 * time.Second,

		CircuitBreakerConfig: cbConfig,
	})

	ctx := context.Background()

	// Make failing requests to trigger circuit breaker.

	for i := 0; i < 6; i++ {

		result, err := client.ProcessIntent(ctx, fmt.Sprintf("Trigger circuit breaker %d", i))

		if i < 3 {

			// First few requests should reach server and fail.

			if err == nil {

				t.Errorf("Request %d should have failed", i+1)

			}

		} else {

			// Later requests might be rejected by circuit breaker.

			if err != nil && strings.Contains(err.Error(), "circuit breaker") {

				t.Logf("Request %d properly rejected by circuit breaker", i+1)

			}

		}

		_ = result

	}

	// Wait for circuit breaker to potentially reset.

	time.Sleep(200 * time.Millisecond)

	// Try again - circuit might be half-open.

	result, err := client.ProcessIntent(ctx, "Test circuit recovery")

	if err == nil {

		if strings.Contains(result, "circuit-recovery") {

			t.Log("Circuit breaker successfully recovered")

		}

	}

}

// TestPerformanceUnderLoad tests system performance under load.

func TestPerformanceUnderLoad(t *testing.T) {

	if testing.Short() {

		t.Skip("Skipping performance test in short mode")

	}

	server := setupHighPerformanceMockServer(t)

	defer server.Close()

	client := NewClientWithConfig(server.URL, ClientConfig{

		APIKey: "test-key",

		BackendType: "openai",

		Timeout: 30 * time.Second,

		CacheTTL: 5 * time.Minute,
	})

	engine := NewProcessingEngine(client, &ProcessingConfig{

		EnableRAG: false, // Simplified for performance test

		EnableBatching: true,

		MinBatchSize: 5,

		MaxBatchSize: 20,

		BatchTimeout: 50 * time.Millisecond,

		MaxConcurrentRequests: 50,
	})

	ctx := context.Background()

	// Create multiple concurrent requests.

	numRequests := 100

	numWorkers := 10

	requestChan := make(chan string, numRequests)

	resultChan := make(chan *ProcessingResult, numRequests)

	// Generate requests.

	for i := 0; i < numRequests; i++ {

		requestChan <- fmt.Sprintf("Performance test request %d - deploy AMF with %d replicas", i, i%5+1)

	}

	close(requestChan)

	// Start workers.

	startTime := time.Now()

	for i := 0; i < numWorkers; i++ {

		go func(workerID int) {

			for intent := range requestChan {

				result, err := engine.ProcessIntent(ctx, intent)

				if err != nil {

					t.Errorf("Worker %d failed to process intent: %v", workerID, err)

					resultChan <- &ProcessingResult{Error: err}

				} else {

					resultChan <- result

				}

			}

		}(i)

	}

	// Collect results.

	successCount := 0

	errorCount := 0

	totalProcessingTime := time.Duration(0)

	for i := 0; i < numRequests; i++ {

		result := <-resultChan

		if result.Error != nil {

			errorCount++

		} else {

			successCount++

			totalProcessingTime += result.ProcessingTime

		}

	}

	totalTime := time.Since(startTime)

	// Analyze performance.

	successRate := float64(successCount) / float64(numRequests)

	averageProcessingTime := totalProcessingTime / time.Duration(successCount)

	requestsPerSecond := float64(numRequests) / totalTime.Seconds()

	t.Logf("Performance Results:")

	t.Logf("  Total Requests: %d", numRequests)

	t.Logf("  Success Rate: %.2f%%", successRate*100)

	t.Logf("  Average Processing Time: %v", averageProcessingTime)

	t.Logf("  Requests per Second: %.2f", requestsPerSecond)

	t.Logf("  Total Time: %v", totalTime)

	// Performance assertions.

	if successRate < 0.95 {

		t.Errorf("Success rate too low: %.2f%% (expected > 95%%)", successRate*100)

	}

	if averageProcessingTime > 1*time.Second {

		t.Errorf("Average processing time too high: %v (expected < 1s)", averageProcessingTime)

	}

	if requestsPerSecond < 10 {

		t.Errorf("Throughput too low: %.2f RPS (expected > 10 RPS)", requestsPerSecond)

	}

	// Check metrics.

	metrics := engine.GetMetrics()

	if metrics.TotalRequests == 0 {

		t.Error("Processing metrics should show requests processed")

	}

}

// TestSecurityFeatures tests security-related functionality.

func TestSecurityFeatures(t *testing.T) {

	// Test TLS configuration.

	client := NewClientWithConfig("https://secure.example.com", ClientConfig{

		APIKey: "test-key",

		SkipTLSVerification: false, // Security should be enforced

		Timeout: 10 * time.Second,
	})

	// Test API key handling (simplified check).

	if client == nil {

		t.Error("Client should be created successfully")

	}

	// Test timeout enforcement.

	shortClient := NewClientWithConfig("http://slow.example.com", ClientConfig{

		Timeout: 1 * time.Millisecond, // Very short timeout

	})

	if shortClient == nil {

		t.Error("Client should be created with timeout")

	}

}

// Helper functions for testing.

func setupMockLLMServer(t *testing.T) *httptest.Server {

	return httptest.NewServer(http.HandlerFunc(func(w http.ResponseWriter, r *http.Request) {

		// Simulate realistic LLM API responses.

		time.Sleep(10 * time.Millisecond) // Simulate processing time

		w.WriteHeader(http.StatusOK)

		w.Write([]byte(`{

			"choices": [{

				"message": {

					"content": "{\"type\": \"NetworkFunctionDeployment\", \"name\": \"test-amf\", \"namespace\": \"5g-core\", \"spec\": {\"replicas\": 3, \"image\": \"amf:latest\", \"resources\": {\"requests\": {\"cpu\": \"1000m\", \"memory\": \"2Gi\"}}}}"

				}

			}],

			"usage": {

				"total_tokens": 150,

				"prompt_tokens": 100,

				"completion_tokens": 50

			}

		}`))

	}))

}

func setupMockRAGServer(t *testing.T) *httptest.Server {

	return httptest.NewServer(http.HandlerFunc(func(w http.ResponseWriter, r *http.Request) {

		if !strings.HasSuffix(r.URL.Path, "/process") {

			http.NotFound(w, r)

			return

		}

		time.Sleep(20 * time.Millisecond) // Simulate RAG processing time

		w.WriteHeader(http.StatusOK)

		w.Write([]byte(`{

			"type": "NetworkFunctionDeployment",

			"name": "rag-enhanced-amf",

			"namespace": "5g-core",

			"spec": {

				"replicas": 3,

				"image": "amf:v2.1.0",

				"resources": {

					"requests": {"cpu": "1000m", "memory": "2Gi"},

					"limits": {"cpu": "2000m", "memory": "4Gi"}

				}

			},

			"confidence": 0.92,

			"sources": ["3GPP TS 23.501", "O-RAN WG1 spec"]

		}`))

	}))

}

func setupHighPerformanceMockServer(t *testing.T) *httptest.Server {

	return httptest.NewServer(http.HandlerFunc(func(w http.ResponseWriter, r *http.Request) {

		// Fast response for performance testing.

		w.WriteHeader(http.StatusOK)

		w.Write([]byte(`{

			"choices": [{

				"message": {

					"content": "{\"type\": \"NetworkFunctionDeployment\", \"name\": \"perf-test\", \"namespace\": \"default\", \"spec\": {\"replicas\": 1}}"

				}

			}],

			"usage": {"total_tokens": 50}

		}`))

	}))

}<|MERGE_RESOLUTION|>--- conflicted
+++ resolved
@@ -11,8 +11,6 @@
 	"strings"
 	"testing"
 	"time"
-
-	"github.com/thc1006/nephoran-intent-operator/pkg/shared"
 )
 
 // Note: All required types (BatchConfig, StreamingRequest, WorkerPoolConfig, etc.).
@@ -404,12 +402,6 @@
 		},
 	}
 
-<<<<<<< HEAD
-	// Submit tasks
-	for _, task := range tasks {
-		if err := pool.Submit(&task); err != nil {
-			t.Errorf("Failed to submit task %s: %v", task.ID, err)
-=======
 	// Submit tasks.
 
 	for i := range tasks {
@@ -418,7 +410,6 @@
 
 			t.Errorf("Failed to submit task %s: %v", tasks[i].ID, err)
 
->>>>>>> b3529b0b
 		}
 
 	}
@@ -438,13 +429,9 @@
 	}
 
 	status := pool.GetStatus()
-<<<<<<< HEAD
-	if status != "running" {
-=======
 
 	if !status["running"].(bool) {
 
->>>>>>> b3529b0b
 		t.Error("Worker pool should be running")
 
 	}
@@ -466,15 +453,10 @@
 			Context: ctx,
 		}
 
-<<<<<<< HEAD
-		// Non-blocking submit (queue might be full)
+		// Non-blocking submit (queue might be full).
+
 		pool.Submit(&task)
-=======
-		// Non-blocking submit (queue might be full).
-
-		pool.Submit(&task)
-
->>>>>>> b3529b0b
+
 	}
 
 	// Wait for scaling.
@@ -537,12 +519,6 @@
 
 	defer server.Close()
 
-<<<<<<< HEAD
-	// Configure circuit breaker with low thresholds for testing
-	cbConfig := &shared.CircuitBreakerConfig{
-		FailureThreshold:    3,
-		FailureRate:         0.6,
-=======
 	// Configure circuit breaker with low thresholds for testing.
 
 	cbConfig := &CircuitBreakerConfig{
@@ -551,7 +527,6 @@
 
 		FailureRate: 0.6,
 
->>>>>>> b3529b0b
 		MinimumRequestCount: 3,
 
 		Timeout: 1 * time.Second,
