//go:build !disable_rag
// +build !disable_rag

package llm

import (
	"context"
	"encoding/json"
	"fmt"
	"log/slog"
	"net/http"
	"strings"
	"sync"
	"time"
)

<<<<<<< HEAD
// StreamingProcessor handles Server-Sent Events (SSE) streaming for real-time LLM responses
type StreamingProcessor struct {
	baseClient     *Client
=======
// StreamingProcessorImpl handles Server-Sent Events (SSE) streaming for real-time LLM responses
type StreamingProcessorImpl struct {
	baseClient     Client
>>>>>>> a523ef4a
	contextManager *StreamingContextManager
	tokenManager   TokenManager
	config         *StreamingConfig
	logger         *slog.Logger
	metrics        *StreamingMetrics
	activeStreams  map[string]*StreamingSession
	mutex          sync.RWMutex

	// Smart endpoints for RAG integration
	processEndpoint string
	streamEndpoint  string
	healthEndpoint  string
	ragAPIURL       string
}

// StreamingConfig holds configuration for streaming operations
type StreamingConfig struct {
	// SSE Configuration
	MaxConcurrentStreams int           `json:"max_concurrent_streams"`
	StreamTimeout        time.Duration `json:"stream_timeout"`
	HeartbeatInterval    time.Duration `json:"heartbeat_interval"`
	BufferSize           int           `json:"buffer_size"`

	// Context Management
	ContextInjectionOverhead time.Duration `json:"context_injection_overhead"`
	MaxContextUpdates        int           `json:"max_context_updates"`
	ContextUpdateThreshold   float64       `json:"context_update_threshold"`

	// Performance Settings
	ChunkSize         int           `json:"chunk_size"`
	MaxChunkDelay     time.Duration `json:"max_chunk_delay"`
	EnableCompression bool          `json:"enable_compression"`

	// Error Handling
	MaxRetries           int           `json:"max_retries"`
	RetryDelay           time.Duration `json:"retry_delay"`
	ErrorRecoveryEnabled bool          `json:"error_recovery_enabled"`

	// Client Reconnection
	ReconnectionEnabled  bool          `json:"reconnection_enabled"`
	MaxReconnectAttempts int           `json:"max_reconnect_attempts"`
	ReconnectBackoff     time.Duration `json:"reconnect_backoff"`
}

// StreamingMetrics tracks streaming performance
type StreamingMetrics struct {
	ActiveStreams      int64         `json:"active_streams"`
	TotalStreams       int64         `json:"total_streams"`
	CompletedStreams   int64         `json:"completed_streams"`
	FailedStreams      int64         `json:"failed_streams"`
	AverageStreamTime  time.Duration `json:"average_stream_time"`
	TotalBytesStreamed int64         `json:"total_bytes_streamed"`
	AverageLatency     time.Duration `json:"average_latency"`
	ContextInjections  int64         `json:"context_injections"`
	Reconnections      int64         `json:"reconnections"`
	HeartbeatsSent     int64         `json:"heartbeats_sent"`
	LastUpdated        time.Time     `json:"last_updated"`
	mutex              sync.RWMutex
}

// StreamingSession represents an active streaming session
type StreamingSession struct {
	ID             string                 `json:"id"`
	Writer         http.ResponseWriter    `json:"-"`
	Flusher        http.Flusher           `json:"-"`
	Context        context.Context        `json:"-"`
	Cancel         context.CancelFunc     `json:"-"`
	StartTime      time.Time              `json:"start_time"`
	LastActivity   time.Time              `json:"last_activity"`
	BytesStreamed  int64                  `json:"bytes_streamed"`
	ChunksStreamed int64                  `json:"chunks_streamed"`
	ContextUpdates int                    `json:"context_updates"`
	Status         StreamingStatus        `json:"status"`
	Metadata       map[string]interface{} `json:"metadata"`
	ErrorCount     int                    `json:"error_count"`
	mutex          sync.RWMutex
}

// StreamingStatus represents the status of a streaming session
type StreamingStatus string

const (
	StatusStreaming StreamingStatus = "streaming"
	StatusCompleted StreamingStatus = "completed"
	StatusError     StreamingStatus = "error"
	StatusCancelled StreamingStatus = "cancelled"
)

<<<<<<< HEAD
=======
// StreamingRequest represents a request for streaming processing
type StreamingRequestImpl struct {
	Query       string                 `json:"query"`
	IntentType  string                 `json:"intent_type"`
	ModelName   string                 `json:"model_name"`
	MaxTokens   int                    `json:"max_tokens"`
	Temperature float32                `json:"temperature"`
	Context     string                 `json:"context,omitempty"`
	EnableRAG   bool                   `json:"enable_rag"`
	SessionID   string                 `json:"session_id,omitempty"`
	ClientID    string                 `json:"client_id,omitempty"`
	Metadata    map[string]interface{} `json:"metadata,omitempty"`
}

>>>>>>> a523ef4a
// StreamingChunk represents a chunk of streaming data
type StreamingChunk struct {
	Type       string                 `json:"type"`
	Content    string                 `json:"content,omitempty"`
	Delta      string                 `json:"delta,omitempty"`
	Metadata   map[string]interface{} `json:"metadata,omitempty"`
	Timestamp  time.Time              `json:"timestamp"`
	ChunkIndex int                    `json:"chunk_index"`
	IsComplete bool                   `json:"is_complete,omitempty"`
	Error      string                 `json:"error,omitempty"`
}

// SSEEvent represents a Server-Sent Event
type SSEEvent struct {
	Event string `json:"event,omitempty"`
	Data  string `json:"data"`
	ID    string `json:"id,omitempty"`
	Retry int    `json:"retry,omitempty"`
}

// NewStreamingProcessor creates a new streaming processor
<<<<<<< HEAD
func NewStreamingProcessor(baseClient *Client, tokenManager TokenManager, config *StreamingConfig) *StreamingProcessor {
=======
func NewStreamingProcessorImpl(baseClient Client, tokenManager *TokenManager, config *StreamingConfig) *StreamingProcessor {
>>>>>>> a523ef4a
	if config == nil {
		config = getDefaultStreamingConfig()
	}

	sp := &StreamingProcessor{
		baseClient:    baseClient,
		tokenManager:  tokenManager,
		config:        config,
		logger:        slog.Default().With("component", "streaming-processor"),
		metrics:       &StreamingMetrics{LastUpdated: time.Now()},
		activeStreams: make(map[string]*StreamingSession),
	}

	// Initialize endpoints - will be set later via SetRAGEndpoints
	sp.ragAPIURL = "" // Will be configured when used

	// Initialize context manager
	sp.contextManager = NewStreamingContextManager(tokenManager, config.ContextInjectionOverhead)

	// Start background maintenance
	go sp.maintenanceRoutine()

	return sp
}

// SetRAGEndpoints configures the RAG API endpoints for streaming
func (sp *StreamingProcessorImpl) SetRAGEndpoints(ragAPIURL string) {
	sp.mutex.Lock()
	defer sp.mutex.Unlock()

	sp.ragAPIURL = ragAPIURL

	// Initialize smart endpoints using the same logic as ProcessingEngine
	baseURL := strings.TrimSuffix(ragAPIURL, "/")

	// Determine process endpoint based on URL pattern
	if strings.HasSuffix(ragAPIURL, "/process_intent") {
		// Legacy pattern - use as configured
		sp.processEndpoint = ragAPIURL
	} else if strings.HasSuffix(ragAPIURL, "/process") {
		// New pattern - use as configured
		sp.processEndpoint = ragAPIURL
	} else {
		// Base URL pattern - default to /process for new installations
		sp.processEndpoint = baseURL + "/process"
	}

	// Streaming endpoint
	processBase := baseURL
	if strings.HasSuffix(sp.processEndpoint, "/process_intent") {
		processBase = strings.TrimSuffix(sp.processEndpoint, "/process_intent")
	} else if strings.HasSuffix(sp.processEndpoint, "/process") {
		processBase = strings.TrimSuffix(sp.processEndpoint, "/process")
	}
	sp.streamEndpoint = processBase + "/stream"
	sp.healthEndpoint = processBase + "/health"

	sp.logger.Info("Configured RAG endpoints for streaming",
		slog.String("process_endpoint", sp.processEndpoint),
		slog.String("stream_endpoint", sp.streamEndpoint),
		slog.String("health_endpoint", sp.healthEndpoint),
	)
}

// GetConfiguredEndpoints returns the currently configured endpoints
func (sp *StreamingProcessorImpl) GetConfiguredEndpoints() (process, stream, health string) {
	sp.mutex.RLock()
	defer sp.mutex.RUnlock()
	return sp.processEndpoint, sp.streamEndpoint, sp.healthEndpoint
}

// getDefaultStreamingConfig returns default streaming configuration
func getDefaultStreamingConfig() *StreamingConfig {
	return &StreamingConfig{
		MaxConcurrentStreams:     100,
		StreamTimeout:            5 * time.Minute,
		HeartbeatInterval:        30 * time.Second,
		BufferSize:               4096,
		ContextInjectionOverhead: 100 * time.Millisecond,
		MaxContextUpdates:        5,
		ContextUpdateThreshold:   0.3,
		ChunkSize:                256,
		MaxChunkDelay:            50 * time.Millisecond,
		EnableCompression:        true,
		MaxRetries:               3,
		RetryDelay:               time.Second,
		ErrorRecoveryEnabled:     true,
		ReconnectionEnabled:      true,
		MaxReconnectAttempts:     5,
		ReconnectBackoff:         2 * time.Second,
	}
}

// HandleStreamingRequest handles an SSE streaming request
func (sp *StreamingProcessorImpl) HandleStreamingRequest(w http.ResponseWriter, r *http.Request, request *StreamingRequest) error {
	// Check concurrent stream limit
	if sp.getActiveStreamCount() >= int64(sp.config.MaxConcurrentStreams) {
		return fmt.Errorf("maximum concurrent streams exceeded")
	}

	// Setup SSE headers
	w.Header().Set("Content-Type", "text/event-stream")
	w.Header().Set("Cache-Control", "no-cache")
	w.Header().Set("Connection", "keep-alive")
	w.Header().Set("Access-Control-Allow-Origin", "*")
	w.Header().Set("Access-Control-Allow-Headers", "Cache-Control")

	// Get flusher
	flusher, ok := w.(http.Flusher)
	if !ok {
		return fmt.Errorf("streaming not supported")
	}

	// Create session
	sessionID := request.SessionID
	if sessionID == "" {
		sessionID = fmt.Sprintf("stream_%d", time.Now().UnixNano())
	}

	ctx, cancel := context.WithTimeout(r.Context(), sp.config.StreamTimeout)
	session := &StreamingSession{
		ID:           sessionID,
		Writer:       w,
		Flusher:      flusher,
		Context:      ctx,
		Cancel:       cancel,
		StartTime:    time.Now(),
		LastActivity: time.Now(),
		Status:       StatusStreaming,
		Metadata:     request.Metadata,
	}

	// Register session
	sp.registerSession(session)
	defer sp.unregisterSession(sessionID)
	defer cancel()

	sp.logger.Info("Starting streaming session",
		"session_id", sessionID,
		"query", request.Query,
		"model", request.ModelName,
	)

	// Send initial event
	if err := sp.sendSSEEvent(session, &SSEEvent{
		Event: "start",
		Data:  fmt.Sprintf(`{"session_id":"%s","status":"started"}`, sessionID),
		ID:    "start",
	}); err != nil {
		return err
	}

	// Start heartbeat
	heartbeatDone := make(chan bool)
	go sp.heartbeatRoutine(session, heartbeatDone)
	defer func() { heartbeatDone <- true }()

	// Process the streaming request
	err := sp.processStreamingRequest(session, request)
	if err != nil {
		sp.logger.Error("Streaming request failed",
			"session_id", sessionID,
			"error", err,
		)

		// Send error event
		errorChunk := &StreamingChunk{
			Type:      "error",
			Error:     err.Error(),
			Timestamp: time.Now(),
		}
		sp.sendChunk(session, errorChunk)

		session.mutex.Lock()
		session.Status = StatusError
		session.ErrorCount++
		session.mutex.Unlock()

		sp.updateMetrics(func(m *StreamingMetrics) {
			m.FailedStreams++
		})

		return err
	}

	// Send completion event
	completionChunk := &StreamingChunk{
		Type:       "completion",
		IsComplete: true,
		Timestamp:  time.Now(),
		Metadata: map[string]interface{}{
			"total_chunks":    session.ChunksStreamed,
			"total_bytes":     session.BytesStreamed,
			"processing_time": time.Since(session.StartTime).String(),
		},
	}
	sp.sendChunk(session, completionChunk)

	session.mutex.Lock()
	session.Status = StatusCompleted
	session.mutex.Unlock()

	sp.updateMetrics(func(m *StreamingMetrics) {
		m.CompletedStreams++
		processingTime := time.Since(session.StartTime)
		m.AverageStreamTime = (m.AverageStreamTime*time.Duration(m.CompletedStreams-1) + processingTime) / time.Duration(m.CompletedStreams)
		m.TotalBytesStreamed += session.BytesStreamed
	})

	sp.logger.Info("Streaming session completed",
		"session_id", sessionID,
		"chunks_streamed", session.ChunksStreamed,
		"bytes_streamed", session.BytesStreamed,
		"processing_time", time.Since(session.StartTime),
	)

	return nil
}

// processStreamingRequest processes the actual streaming request
func (sp *StreamingProcessorImpl) processStreamingRequest(session *StreamingSession, request *StreamingRequest) error {
	// Check if model supports streaming
	if !sp.tokenManager.SupportsStreaming(request.ModelName) {
		return fmt.Errorf("model %s does not support streaming", request.ModelName)
	}

	// Prepare context if RAG is enabled
	var ragContext string
	if request.EnableRAG {
		// In a full implementation, this would retrieve RAG context
		// For now, we'll use the provided context
		ragContext = request.Context

		// If we have a process endpoint configured, we could call it here for context
		// This is where integration with RAG retrieval would happen

		// Send context injection event
		contextChunk := &StreamingChunk{
			Type:      "context_injection",
			Content:   "Context retrieved and injected",
			Timestamp: time.Now(),
			Metadata: map[string]interface{}{
				"context_length": len(ragContext),
				"injection_time": sp.config.ContextInjectionOverhead.String(),
			},
		}
		sp.sendChunk(session, contextChunk)

		// Simulate context injection overhead
		time.Sleep(sp.config.ContextInjectionOverhead)
	}

	// Create streaming request for the base client
	// Note: This is a simplified implementation
	// In production, you would need to implement actual streaming for each backend

	// Since baseClient is *Client, not an interface, we always fall back to simulated streaming
	// unless the client implements a streaming method (which it currently doesn't)
	return sp.simulateStreaming(session, request, ragContext)
}

// StreamingClient interface for clients that support streaming
type StreamingClient interface {
	ProcessIntentStream(context.Context, string, chan<- *StreamingChunk) error
}

// handleClientStreaming handles streaming from a client that supports it
func (sp *StreamingProcessorImpl) handleClientStreaming(session *StreamingSession, request *StreamingRequest, client StreamingClient, ragContext string) error {
	chunkChan := make(chan *StreamingChunk, sp.config.BufferSize)

	// Start the streaming process
	go func() {
		defer close(chunkChan)

		// Build the full prompt
		prompt := request.Query
		if ragContext != "" {
			prompt = ragContext + "\n\nQuery: " + request.Query
		}

		if err := client.ProcessIntentStream(session.Context, prompt, chunkChan); err != nil {
			sp.logger.Error("Client streaming failed", "error", err)
			chunkChan <- &StreamingChunk{
				Type:      "error",
				Error:     err.Error(),
				Timestamp: time.Now(),
			}
		}
	}()

	// Process chunks as they arrive
	chunkIndex := 0
	for {
		select {
		case chunk, ok := <-chunkChan:
			if !ok {
				return nil // Channel closed, streaming complete
			}

			chunk.ChunkIndex = chunkIndex
			chunkIndex++

			if err := sp.sendChunk(session, chunk); err != nil {
				return fmt.Errorf("failed to send chunk: %w", err)
			}

			// Check for errors
			if chunk.Type == "error" {
				return fmt.Errorf("streaming error: %s", chunk.Error)
			}

		case <-session.Context.Done():
			return session.Context.Err()
		}
	}
}

// simulateStreaming simulates streaming by chunking a complete response
// If RAG endpoints are configured, it could use them for enhanced responses
func (sp *StreamingProcessorImpl) simulateStreaming(session *StreamingSession, request *StreamingRequest, ragContext string) error {
	// Build the full prompt
	prompt := request.Query
	if ragContext != "" {
		prompt = ragContext + "\n\nQuery: " + request.Query
	}

	// Get complete response from base client or RAG endpoint if configured
	response, err := sp.getResponseForStreaming(session.Context, prompt)
	if err != nil {
		return fmt.Errorf("response processing failed: %w", err)
	}

	// Chunk the response and stream it
	chunks := sp.chunkResponse(response)

	for i, chunkContent := range chunks {
		chunk := &StreamingChunk{
			Type:       "content",
			Delta:      chunkContent,
			Timestamp:  time.Now(),
			ChunkIndex: i,
		}

		if err := sp.sendChunk(session, chunk); err != nil {
			return fmt.Errorf("failed to send chunk: %w", err)
		}

		// Add small delay to simulate real streaming
		if sp.config.MaxChunkDelay > 0 {
			time.Sleep(sp.config.MaxChunkDelay)
		}

		// Check for cancellation
		select {
		case <-session.Context.Done():
			return session.Context.Err()
		default:
		}
	}

	return nil
}

// chunkResponse splits a response into chunks for streaming
func (sp *StreamingProcessorImpl) chunkResponse(response string) []string {
	if len(response) <= sp.config.ChunkSize {
		return []string{response}
	}

	var chunks []string
	words := strings.Fields(response)
	currentChunk := ""

	for _, word := range words {
		if len(currentChunk)+len(word)+1 > sp.config.ChunkSize {
			if currentChunk != "" {
				chunks = append(chunks, currentChunk)
				currentChunk = word
			} else {
				// Word is longer than chunk size, split it
				chunks = append(chunks, word[:sp.config.ChunkSize])
				currentChunk = word[sp.config.ChunkSize:]
			}
		} else {
			if currentChunk != "" {
				currentChunk += " "
			}
			currentChunk += word
		}
	}

	if currentChunk != "" {
		chunks = append(chunks, currentChunk)
	}

	return chunks
}

// sendChunk sends a chunk as an SSE event
func (sp *StreamingProcessorImpl) sendChunk(session *StreamingSession, chunk *StreamingChunk) error {
	chunkData, err := json.Marshal(chunk)
	if err != nil {
		return fmt.Errorf("failed to marshal chunk: %w", err)
	}

	event := &SSEEvent{
		Event: "chunk",
		Data:  string(chunkData),
		ID:    fmt.Sprintf("chunk_%d", chunk.ChunkIndex),
	}

	if err := sp.sendSSEEvent(session, event); err != nil {
		return err
	}

	// Update session metrics
	session.mutex.Lock()
	session.BytesStreamed += int64(len(chunkData))
	session.ChunksStreamed++
	session.LastActivity = time.Now()
	session.mutex.Unlock()

	return nil
}

// sendSSEEvent sends a Server-Sent Event
func (sp *StreamingProcessorImpl) sendSSEEvent(session *StreamingSession, event *SSEEvent) error {
	var eventStr strings.Builder

	if event.ID != "" {
		eventStr.WriteString(fmt.Sprintf("id: %s\n", event.ID))
	}
	if event.Event != "" {
		eventStr.WriteString(fmt.Sprintf("event: %s\n", event.Event))
	}
	if event.Retry > 0 {
		eventStr.WriteString(fmt.Sprintf("retry: %d\n", event.Retry))
	}

	// Handle multi-line data
	lines := strings.Split(event.Data, "\n")
	for _, line := range lines {
		eventStr.WriteString(fmt.Sprintf("data: %s\n", line))
	}
	eventStr.WriteString("\n")

	// Write to response
	if _, err := session.Writer.Write([]byte(eventStr.String())); err != nil {
		return fmt.Errorf("failed to write SSE event: %w", err)
	}

	session.Flusher.Flush()
	return nil
}

// heartbeatRoutine sends periodic heartbeats to keep the connection alive
func (sp *StreamingProcessorImpl) heartbeatRoutine(session *StreamingSession, done <-chan bool) {
	ticker := time.NewTicker(sp.config.HeartbeatInterval)
	defer ticker.Stop()

	for {
		select {
		case <-ticker.C:
			heartbeat := &SSEEvent{
				Event: "heartbeat",
				Data:  fmt.Sprintf(`{"timestamp":"%s"}`, time.Now().Format(time.RFC3339)),
			}

			if err := sp.sendSSEEvent(session, heartbeat); err != nil {
				sp.logger.Warn("Failed to send heartbeat",
					"session_id", session.ID,
					"error", err,
				)
				return
			}

			sp.updateMetrics(func(m *StreamingMetrics) {
				m.HeartbeatsSent++
			})

		case <-done:
			return
		case <-session.Context.Done():
			return
		}
	}
}

// maintenanceRoutine performs background maintenance tasks with context support
func (sp *StreamingProcessorImpl) maintenanceRoutine() {
	ticker := time.NewTicker(time.Minute)
	defer ticker.Stop()

	// Create a context for the maintenance routine that can be cancelled
	ctx, cancel := context.WithCancel(context.Background())
	defer cancel()

	sp.logger.Info("Starting maintenance routine")

	for {
		select {
		case <-ticker.C:
			// Check if any cleanup operations are needed
			sp.cleanupExpiredSessions(ctx)
			sp.updateActiveStreamCount()
			sp.performMaintenanceTasks(ctx)

		case <-ctx.Done():
			sp.logger.Info("Maintenance routine cancelled")
			return
		}
	}
}

// performMaintenanceTasks performs additional maintenance with context awareness
func (sp *StreamingProcessorImpl) performMaintenanceTasks(ctx context.Context) {
	select {
	case <-ctx.Done():
		return
	default:
	}

	// Update metrics timestamp
	sp.updateMetrics(func(m *StreamingMetrics) {
		m.LastUpdated = time.Now()
	})

	// Log current status
	sp.mutex.RLock()
	activeCount := len(sp.activeStreams)
	sp.mutex.RUnlock()

	if activeCount > 0 {
		sp.logger.Debug("Maintenance check",
			"active_streams", activeCount,
			"max_concurrent", sp.config.MaxConcurrentStreams)
	}
}

// cleanupExpiredSessions removes expired or stale sessions with context support
func (sp *StreamingProcessorImpl) cleanupExpiredSessions(ctx context.Context) {
	select {
	case <-ctx.Done():
		return
	default:
	}

	sp.mutex.Lock()
	defer sp.mutex.Unlock()

	now := time.Now()
	for sessionID, session := range sp.activeStreams {
		session.mutex.RLock()
		expired := now.Sub(session.LastActivity) > sp.config.StreamTimeout
		cancelled := session.Context.Err() != nil
		session.mutex.RUnlock()

		if expired || cancelled {
			session.Cancel()
			delete(sp.activeStreams, sessionID)

			sp.logger.Debug("Cleaned up session",
				"session_id", sessionID,
				"expired", expired,
				"cancelled", cancelled,
			)
		}
	}
}

// registerSession registers a new active session
func (sp *StreamingProcessorImpl) registerSession(session *StreamingSession) {
	sp.mutex.Lock()
	defer sp.mutex.Unlock()

	sp.activeStreams[session.ID] = session

	sp.updateMetrics(func(m *StreamingMetrics) {
		m.TotalStreams++
		m.ActiveStreams++
	})
}

// unregisterSession removes a session from active sessions
func (sp *StreamingProcessorImpl) unregisterSession(sessionID string) {
	sp.mutex.Lock()
	defer sp.mutex.Unlock()

	if _, exists := sp.activeStreams[sessionID]; exists {
		delete(sp.activeStreams, sessionID)

		sp.updateMetrics(func(m *StreamingMetrics) {
			m.ActiveStreams--
		})
	}
}

// getActiveStreamCount returns the current number of active streams
func (sp *StreamingProcessorImpl) getActiveStreamCount() int64 {
	sp.mutex.RLock()
	defer sp.mutex.RUnlock()
	return int64(len(sp.activeStreams))
}

// updateActiveStreamCount updates the active stream count in metrics
func (sp *StreamingProcessorImpl) updateActiveStreamCount() {
	count := sp.getActiveStreamCount()
	sp.updateMetrics(func(m *StreamingMetrics) {
		m.ActiveStreams = count
		m.LastUpdated = time.Now()
	})
}

// GetActiveSession returns information about an active session
func (sp *StreamingProcessorImpl) GetActiveSession(sessionID string) (*StreamingSession, bool) {
	sp.mutex.RLock()
	defer sp.mutex.RUnlock()

	session, exists := sp.activeStreams[sessionID]
	if !exists {
		return nil, false
	}

	// Return a copy to prevent external modification
	session.mutex.RLock()
	sessionCopy := &StreamingSession{
		ID:             session.ID,
		StartTime:      session.StartTime,
		LastActivity:   session.LastActivity,
		BytesStreamed:  session.BytesStreamed,
		ChunksStreamed: session.ChunksStreamed,
		ContextUpdates: session.ContextUpdates,
		Status:         session.Status,
		Metadata:       session.Metadata,
		ErrorCount:     session.ErrorCount,
	}
	session.mutex.RUnlock()

	return sessionCopy, true
}

// CancelSession cancels an active streaming session
func (sp *StreamingProcessorImpl) CancelSession(sessionID string) error {
	sp.mutex.RLock()
	session, exists := sp.activeStreams[sessionID]
	sp.mutex.RUnlock()

	if !exists {
		return fmt.Errorf("session not found: %s", sessionID)
	}

	session.Cancel()

	session.mutex.Lock()
	session.Status = StatusCancelled
	session.mutex.Unlock()

	sp.logger.Info("Session cancelled", "session_id", sessionID)
	return nil
}

// updateMetrics safely updates metrics
func (sp *StreamingProcessorImpl) updateMetrics(updater func(*StreamingMetrics)) {
	sp.metrics.mutex.Lock()
	defer sp.metrics.mutex.Unlock()
	updater(sp.metrics)
}

// GetMetrics returns current streaming metrics
func (sp *StreamingProcessorImpl) GetMetrics() *StreamingMetrics {
	sp.metrics.mutex.RLock()
	defer sp.metrics.mutex.RUnlock()

	metrics := *sp.metrics
	return &metrics
}

// GetConfig returns the current configuration
func (sp *StreamingProcessorImpl) GetConfig() *StreamingConfig {
	sp.mutex.RLock()
	defer sp.mutex.RUnlock()

	config := *sp.config
	return &config
}

// Close gracefully shuts down the streaming processor
func (sp *StreamingProcessorImpl) Close() error {
	sp.logger.Info("Shutting down streaming processor")

	// Cancel all active sessions
	sp.mutex.RLock()
	sessions := make([]*StreamingSession, 0, len(sp.activeStreams))
	for _, session := range sp.activeStreams {
		sessions = append(sessions, session)
	}
	sp.mutex.RUnlock()

	for _, session := range sessions {
		session.Cancel()
	}

	// Wait for sessions to clean up
	time.Sleep(time.Second)

	if sp.contextManager != nil {
		sp.contextManager.Close()
	}

	sp.logger.Info("Streaming processor shutdown complete")
	return nil
}

// getResponseForStreaming gets response either from base client or RAG endpoint
func (sp *StreamingProcessorImpl) getResponseForStreaming(ctx context.Context, prompt string) (string, error) {
	sp.mutex.RLock()
	processEndpoint := sp.processEndpoint
	sp.mutex.RUnlock()

	// If we have a configured RAG endpoint, we could use it here
	// For now, fall back to base client
	if processEndpoint != "" {
		// In a full implementation, this would make an HTTP call to the RAG endpoint
		// For now, we'll use the base client but log that RAG is available
		sp.logger.Debug("RAG endpoint available for streaming", slog.String("endpoint", processEndpoint))
	}

	return sp.baseClient.ProcessIntent(ctx, prompt)
}<|MERGE_RESOLUTION|>--- conflicted
+++ resolved
@@ -14,15 +14,11 @@
 	"time"
 )
 
-<<<<<<< HEAD
-// StreamingProcessor handles Server-Sent Events (SSE) streaming for real-time LLM responses
-type StreamingProcessor struct {
-	baseClient     *Client
-=======
+
 // StreamingProcessorImpl handles Server-Sent Events (SSE) streaming for real-time LLM responses
 type StreamingProcessorImpl struct {
 	baseClient     Client
->>>>>>> a523ef4a
+
 	contextManager *StreamingContextManager
 	tokenManager   TokenManager
 	config         *StreamingConfig
@@ -111,8 +107,7 @@
 	StatusCancelled StreamingStatus = "cancelled"
 )
 
-<<<<<<< HEAD
-=======
+
 // StreamingRequest represents a request for streaming processing
 type StreamingRequestImpl struct {
 	Query       string                 `json:"query"`
@@ -127,7 +122,7 @@
 	Metadata    map[string]interface{} `json:"metadata,omitempty"`
 }
 
->>>>>>> a523ef4a
+
 // StreamingChunk represents a chunk of streaming data
 type StreamingChunk struct {
 	Type       string                 `json:"type"`
@@ -149,11 +144,9 @@
 }
 
 // NewStreamingProcessor creates a new streaming processor
-<<<<<<< HEAD
-func NewStreamingProcessor(baseClient *Client, tokenManager TokenManager, config *StreamingConfig) *StreamingProcessor {
-=======
+
 func NewStreamingProcessorImpl(baseClient Client, tokenManager *TokenManager, config *StreamingConfig) *StreamingProcessor {
->>>>>>> a523ef4a
+
 	if config == nil {
 		config = getDefaultStreamingConfig()
 	}
