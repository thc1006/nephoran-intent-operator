--- conflicted
+++ resolved
@@ -38,14 +38,6 @@
 // with 30%+ latency reduction and 60% CPU optimization.
 
 type OptimizedControllerIntegration struct {
-<<<<<<< HEAD
-	// Core optimized components
-	httpClient     *OptimizedHTTPClient
-	cache          *IntelligentCache
-	workerPool     *WorkerPool
-	batchProcessor BatchProcessor
-=======
->>>>>>> b3529b0b
 
 	// Core optimized components.
 
@@ -287,20 +279,11 @@
 
 	}
 
-<<<<<<< HEAD
-	// Create batch processor
-	// Convert BatchProcessorConfig to BatchConfig
+	// Create batch processor.
+
+	// Create batch processor with default config.
+
 	batchConfig := BatchConfig{
-		MaxBatchSize:         config.BatchConfig.BatchSize,
-		BatchTimeout:         config.BatchConfig.FlushInterval,
-		ConcurrentBatches:    config.BatchConfig.MaxConcurrency,
-		EnablePrioritization: true, // Default to true
-=======
-	// Create batch processor.
-
-	// Create batch processor with default config.
-
-	batchConfig := BatchConfig{
 
 		MaxBatchSize: 10,
 
@@ -309,9 +292,7 @@
 		ConcurrentBatches: 5,
 
 		EnablePrioritization: true,
->>>>>>> b3529b0b
-	}
-	batchProcessor := NewBatchProcessor(batchConfig)
+	}
 
 	batchProcessor := NewBatchProcessor(batchConfig)
 
@@ -460,20 +441,12 @@
 		)
 
 		if err == nil && batchResponse.Error == nil {
-<<<<<<< HEAD
+
 			response.Content = batchResponse.Response
-=======
-
-			response.Content = batchResponse.Response
-
->>>>>>> b3529b0b
+
 			response.FromBatch = true
 
 			response.ProcessingTime = time.Since(start)
-<<<<<<< HEAD
-			response.TokensUsed = batchResponse.Tokens
-=======
->>>>>>> b3529b0b
 
 			response.TokensUsed = 100 // Estimated token count
 
@@ -486,12 +459,8 @@
 			span.SetAttributes(
 
 				attribute.Bool("batch.processed", true),
-<<<<<<< HEAD
-				attribute.Int("tokens.used", batchResponse.Tokens),
-=======
 
 				attribute.Int("tokens.used", response.TokensUsed),
->>>>>>> b3529b0b
 			)
 
 			return oci.cloneResponse(response), nil
@@ -669,15 +638,10 @@
 		Payload: payload,
 
 		Headers: map[string]string{
-<<<<<<< HEAD
-			"Content-Type":  "application/json",
-			"Authorization": "Bearer " + oci.config.HTTPClientConfig.APIKey,
-=======
 
 			"Content-Type": "application/json",
 
 			"Authorization": "Bearer dummy-api-key",
->>>>>>> b3529b0b
 		},
 
 		Timeout: 30 * time.Second,
@@ -1047,18 +1011,8 @@
 		CacheConfig: getDefaultIntelligentCacheConfig(),
 
 		WorkerPoolConfig: getDefaultWorkerPoolConfig(),
-<<<<<<< HEAD
-		BatchConfig: &BatchProcessorConfig{
-			BatchSize:       10,
-			FlushInterval:   100 * time.Millisecond,
-			MaxConcurrency:  5,
-			RetryAttempts:   3,
-			TimeoutDuration: 30 * time.Second,
-		},
-=======
 
 		BatchConfig: &BatchProcessorConfig{}, // Default empty config
->>>>>>> b3529b0b
 
 		JSONOptimization: JSONOptimizationConfig{
 
