--- conflicted
+++ resolved
@@ -10,36 +10,24 @@
 	"strings"
 	"sync"
 	"time"
-
-	sharedtypes "github.com/thc1006/nephoran-intent-operator/pkg/shared/types"
 )
 
 // ResponseCache provides unified multi-level caching with intelligent features.
 
 type ResponseCache struct {
-<<<<<<< HEAD
-	// L1 Cache (in-memory, fastest)
-	l1Entries map[string]*sharedtypes.CacheEntry
-=======
 
 	// L1 Cache (in-memory, fastest).
 
 	l1Entries map[string]*CacheEntry
 
->>>>>>> b3529b0b
 	l1MaxSize int
 
-<<<<<<< HEAD
-	// L2 Cache (persistent, larger)
-	l2Entries map[string]*sharedtypes.CacheEntry
-=======
 	l1Mutex sync.RWMutex
 
 	// L2 Cache (persistent, larger).
 
 	l2Entries map[string]*CacheEntry
 
->>>>>>> b3529b0b
 	l2MaxSize int
 
 	l2Mutex sync.RWMutex
@@ -87,11 +75,6 @@
 	metrics *CacheMetrics
 }
 
-<<<<<<< HEAD
-// CacheEntry is now defined in pkg/shared/types/common_types.go
-
-// AccessStats tracks access patterns for adaptive TTL
-=======
 // CacheEntry represents a cached response with metadata.
 
 type CacheEntry struct {
@@ -117,7 +100,6 @@
 
 // AccessStats tracks access patterns for adaptive TTL.
 
->>>>>>> b3529b0b
 type AccessStats struct {
 	AccessCount int64 `json:"access_count"`
 
@@ -131,59 +113,6 @@
 // CacheMetrics tracks cache performance.
 
 type CacheMetrics struct {
-<<<<<<< HEAD
-	L1Hits                 int64   `json:"l1_hits"`
-	L2Hits                 int64   `json:"l2_hits"`
-	Misses                 int64   `json:"misses"`
-	Evictions              int64   `json:"evictions"`
-	HitRate                float64 `json:"hit_rate"`
-	L1HitRate              float64 `json:"l1_hit_rate"`
-	L2HitRate              float64 `json:"l2_hit_rate"`
-	SemanticHits           int64   `json:"semantic_hits"`
-	AdaptiveTTLAdjustments int64   `json:"adaptive_ttl_adjustments"`
-	operations             map[string]time.Duration
-	mutex                  sync.RWMutex
-}
-
-// NewCacheMetrics creates a new CacheMetrics instance
-func NewCacheMetrics() *CacheMetrics {
-	return &CacheMetrics{
-		operations: make(map[string]time.Duration),
-	}
-}
-
-// RecordOperation records an operation duration
-func (cm *CacheMetrics) RecordOperation(op string, duration time.Duration) {
-	cm.mutex.Lock()
-	defer cm.mutex.Unlock()
-	cm.operations[op] = duration
-}
-
-// RecordHit records a cache hit
-func (cm *CacheMetrics) RecordHit(level string) {
-	cm.mutex.Lock()
-	defer cm.mutex.Unlock()
-	if level == "L1" {
-		cm.L1Hits++
-	} else if level == "L2" {
-		cm.L2Hits++
-	}
-}
-
-// RecordMiss records a cache miss
-func (cm *CacheMetrics) RecordMiss() {
-	cm.mutex.Lock()
-	defer cm.mutex.Unlock()
-	cm.Misses++
-}
-
-// RecordSet records a cache set operation
-func (cm *CacheMetrics) RecordSet() {
-	// Implementation placeholder
-}
-
-// CacheConfig holds configuration for the cache system
-=======
 	L1Hits int64 `json:"l1_hits"`
 
 	L2Hits int64 `json:"l2_hits"`
@@ -207,7 +136,6 @@
 
 // CacheConfig holds configuration for the cache system.
 
->>>>>>> b3529b0b
 type CacheConfig struct {
 	TTL time.Duration `json:"ttl"`
 
@@ -256,14 +184,6 @@
 func NewResponseCacheWithConfig(config *CacheConfig) *ResponseCache {
 
 	cache := &ResponseCache{
-<<<<<<< HEAD
-		l1Entries:           make(map[string]*sharedtypes.CacheEntry),
-		l2Entries:           make(map[string]*sharedtypes.CacheEntry),
-		l1MaxSize:           config.L1MaxSize,
-		l2MaxSize:           config.L2MaxSize,
-		ttl:                 config.TTL,
-		maxSize:             config.MaxSize,
-=======
 
 		l1Entries: make(map[string]*CacheEntry),
 
@@ -277,7 +197,6 @@
 
 		maxSize: config.MaxSize,
 
->>>>>>> b3529b0b
 		similarityThreshold: config.SimilarityThreshold,
 
 		semanticIndex: make(map[string][]string),
@@ -411,24 +330,13 @@
 
 	}
 
-<<<<<<< HEAD
-	entry := &sharedtypes.CacheEntry{
-		Response:   response,
-		Timestamp:  time.Now(),
+	entry := &CacheEntry{
+
+		Response: response,
+
+		Timestamp: time.Now(),
+
 		LastAccess: time.Now(),
-		HitCount:   0,
-		TTL:        ttl,
-		Size:       int64(len(response)),
-		Keywords:   keywords,
-		Level:      1,
-=======
-	entry := &CacheEntry{
-
-		Response: response,
-
-		Timestamp: time.Now(),
-
-		LastAccess: time.Now(),
 
 		HitCount: 0,
 
@@ -439,7 +347,6 @@
 		Keywords: keywords,
 
 		Level: 1,
->>>>>>> b3529b0b
 	}
 
 	// Store in L1 first.
@@ -518,15 +425,10 @@
 
 }
 
-<<<<<<< HEAD
-// setInL1 stores entry in L1 cache
-func (c *ResponseCache) setInL1(key string, entry *sharedtypes.CacheEntry) {
-=======
 // setInL1 stores entry in L1 cache.
 
 func (c *ResponseCache) setInL1(key string, entry *CacheEntry) {
 
->>>>>>> b3529b0b
 	c.l1Mutex.Lock()
 
 	defer c.l1Mutex.Unlock()
@@ -545,15 +447,10 @@
 
 }
 
-<<<<<<< HEAD
-// setInL2 stores entry in L2 cache
-func (c *ResponseCache) setInL2(key string, entry *sharedtypes.CacheEntry) {
-=======
 // setInL2 stores entry in L2 cache.
 
 func (c *ResponseCache) setInL2(key string, entry *CacheEntry) {
 
->>>>>>> b3529b0b
 	c.l2Mutex.Lock()
 
 	defer c.l2Mutex.Unlock()
@@ -1268,15 +1165,10 @@
 
 	defer c.l1Mutex.Unlock()
 
-<<<<<<< HEAD
-	c.l1Entries = make(map[string]*sharedtypes.CacheEntry)
-	c.l2Entries = make(map[string]*sharedtypes.CacheEntry)
-=======
 	c.l1Entries = make(map[string]*CacheEntry)
 
 	c.l2Entries = make(map[string]*CacheEntry)
 
->>>>>>> b3529b0b
 	c.semanticIndex = make(map[string][]string)
 
 	c.accessFrequency = make(map[string]*AccessStats)
@@ -1305,45 +1197,8 @@
 
 }
 
-<<<<<<< HEAD
-// CacheMetrics methods
-func (cm *CacheMetrics) RecordCacheOperation(operation string, duration time.Duration) {
-	cm.mutex.Lock()
-	defer cm.mutex.Unlock()
-	cm.operations[operation] = duration
-}
-
-func (cm *CacheMetrics) RecordCacheHit(level string) {
-	cm.mutex.Lock()
-	defer cm.mutex.Unlock()
-	switch level {
-	case "l1", "gpu":
-		cm.L1Hits++
-	case "l2", "memory":
-		cm.L2Hits++
-	case "semantic":
-		cm.SemanticHits++
-	}
-}
-
-func (cm *CacheMetrics) RecordCacheMiss() {
-	cm.mutex.Lock()
-	defer cm.mutex.Unlock()
-	cm.Misses++
-}
-
-func (cm *CacheMetrics) RecordModelLoad(modelName string, deviceID int) {
-	// Placeholder implementation
-	cm.mutex.Lock()
-	defer cm.mutex.Unlock()
-	// This could track model loading statistics
-}
-
-// generateCacheKey creates a consistent cache key from components
-=======
 // generateCacheKey creates a consistent cache key from components.
 
->>>>>>> b3529b0b
 func GenerateCacheKey(components ...string) string {
 
 	combined := strings.Join(components, "|")
