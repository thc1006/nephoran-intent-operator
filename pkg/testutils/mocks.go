package testutils

import (
	"context"
	"encoding/json"
	"fmt"
	"log"
	"net/http"
	"strings"
	"time"

<<<<<<< HEAD
	"github.com/thc1006/nephoran-intent-operator/pkg/git"
	"github.com/thc1006/nephoran-intent-operator/pkg/types"
=======
	"k8s.io/client-go/tools/record"

	"github.com/nephio-project/nephoran-intent-operator/pkg/git"
	"github.com/nephio-project/nephoran-intent-operator/pkg/monitoring"
	"github.com/nephio-project/nephoran-intent-operator/pkg/nephio"
	"github.com/nephio-project/nephoran-intent-operator/pkg/shared"
	"github.com/nephio-project/nephoran-intent-operator/pkg/telecom"
>>>>>>> b3529b0b
)

// MockLLMClient provides a mock implementation of the LLM client interface.

type MockLLMClient struct {
	responses map[string]string

	errors map[string]error

	processingDelay time.Duration

	callCount int

	lastIntent string

	shouldReturnError bool

	Error error // Public field for direct error control in tests

}

// NewMockLLMClient creates a new mock LLM client.

func NewMockLLMClient() *MockLLMClient {

	return &MockLLMClient{

		responses: make(map[string]string),

		errors: make(map[string]error),

		processingDelay: 100 * time.Millisecond,
	}

}

// ProcessIntent implements the LLM client interface.

func (m *MockLLMClient) ProcessIntent(ctx context.Context, intent string) (string, error) {

	m.callCount++

	m.lastIntent = intent

	// Simulate processing delay.

	select {

	case <-ctx.Done():

		return "", ctx.Err()

	case <-time.After(m.processingDelay):

	}

	// Check for direct Error field first.

	if m.Error != nil {

		return "", m.Error

	}

	// Check for global error flag.

	if m.shouldReturnError {

		return "", fmt.Errorf("mock LLM client configured to return error")

	}

	// Check for specific error responses.

	if err, exists := m.errors[intent]; exists {

		return "", err

	}

	// Check for specific responses.

	if response, exists := m.responses[intent]; exists {

		return response, nil

	}

	// Generate default response based on intent content.

	return m.generateDefaultResponse(intent), nil

}

// SetResponse sets a specific response for a given intent.

func (m *MockLLMClient) SetResponse(intent, response string) {

	m.responses[intent] = response

}

// SetError sets an error to be returned for a specific intent.

func (m *MockLLMClient) SetError(intent string, err error) {

	m.errors[intent] = err

}

// SetProcessingDelay sets the simulated processing delay.

func (m *MockLLMClient) SetProcessingDelay(delay time.Duration) {

	m.processingDelay = delay

}

// SetShouldReturnError sets whether the mock should return errors for all requests.

func (m *MockLLMClient) SetShouldReturnError(shouldError bool) {

	m.shouldReturnError = shouldError

}

// GetCallCount returns the number of times ProcessIntent was called.

func (m *MockLLMClient) GetCallCount() int {

	return m.callCount

}

// GetLastIntent returns the last intent that was processed.

func (m *MockLLMClient) GetLastIntent() string {

	return m.lastIntent

}

// ResetMock clears all mock state.

func (m *MockLLMClient) ResetMock() {

	m.responses = make(map[string]string)

	m.errors = make(map[string]error)

	m.callCount = 0

	m.lastIntent = ""

	m.processingDelay = 100 * time.Millisecond

	m.shouldReturnError = false

}

// generateDefaultResponse creates a default response based on intent content.

func (m *MockLLMClient) generateDefaultResponse(intent string) string {

	lowerIntent := strings.ToLower(intent)

	// Determine response type based on intent content.

	if strings.Contains(lowerIntent, "scale") || strings.Contains(lowerIntent, "increase") || strings.Contains(lowerIntent, "decrease") {

		return m.generateScaleResponse(intent)

	}

	return m.generateDeploymentResponse(intent)

}

// generateDeploymentResponse generates a default deployment response.

func (m *MockLLMClient) generateDeploymentResponse(intent string) string {

	lowerIntent := strings.ToLower(intent)

	// Determine network function type.

	nfType := "generic-nf"

	namespace := "default"

	if strings.Contains(lowerIntent, "upf") {

		nfType = "upf"

		namespace = "5g-core"

	} else if strings.Contains(lowerIntent, "amf") {

		nfType = "amf"

		namespace = "5g-core"

	} else if strings.Contains(lowerIntent, "smf") {

		nfType = "smf"

		namespace = "5g-core"

	} else if strings.Contains(lowerIntent, "ric") || strings.Contains(lowerIntent, "near-rt") {

		nfType = "near-rt-ric"

		namespace = "o-ran"

	} else if strings.Contains(lowerIntent, "edge") || strings.Contains(lowerIntent, "mec") {

		nfType = "mec-app"

		namespace = "edge-apps"

	}

	response := map[string]interface{}{

		"type": "NetworkFunctionDeployment",

		"name": fmt.Sprintf("%s-deployment", nfType),

		"namespace": namespace,

		"spec": map[string]interface{}{

			"replicas": 1,

			"image": fmt.Sprintf("registry.local/%s:latest", nfType),

			"resources": map[string]interface{}{

				"requests": map[string]string{"cpu": "500m", "memory": "1Gi"},

				"limits": map[string]string{"cpu": "1000m", "memory": "2Gi"},
			},
		},
	}

	jsonBytes, err := json.Marshal(response)
	if err != nil {
		log.Printf("ERROR: failed to marshal response: %v", err)
		return `{"error":"failed to marshal response"}`
	}
	return string(jsonBytes)

}

// generateScaleResponse generates a default scaling response.

func (m *MockLLMClient) generateScaleResponse(intent string) string {

	lowerIntent := strings.ToLower(intent)

	nfType := "generic-nf"

	namespace := "default"

	if strings.Contains(lowerIntent, "upf") {

		nfType = "upf"

		namespace = "5g-core"

	} else if strings.Contains(lowerIntent, "amf") {

		nfType = "amf"

		namespace = "5g-core"

	}

	response := map[string]interface{}{

		"type": "NetworkFunctionScale",

		"name": fmt.Sprintf("%s-deployment", nfType),

		"namespace": namespace,

		"spec": map[string]interface{}{

			"scaling": map[string]interface{}{

				"horizontal": map[string]interface{}{

					"replicas": 3,
				},
			},
		},
	}

	jsonBytes, err := json.Marshal(response)
	if err != nil {
		log.Printf("ERROR: failed to marshal scale response: %v", err)
		return `{"error":"failed to marshal response"}`
	}
	return string(jsonBytes)

}

<<<<<<< HEAD
// ProcessIntentStream implements the shared.ClientInterface
func (m *MockLLMClient) ProcessIntentStream(ctx context.Context, prompt string, chunks chan<- *types.StreamingChunk) error {
	// For testing, just send the full response as a single chunk
=======
// ProcessIntentStream implements the shared.ClientInterface.

func (m *MockLLMClient) ProcessIntentStream(ctx context.Context, prompt string, chunks chan<- *shared.StreamingChunk) error {

	// For testing, just send the full response as a single chunk.

>>>>>>> b3529b0b
	response, err := m.ProcessIntent(ctx, prompt)

	if err != nil {

		return err

	}

<<<<<<< HEAD
	chunk := &types.StreamingChunk{
		Content:  response,
		IsLast:   true,
		Metadata: make(map[string]interface{}),
		Time:     time.Now(),
=======
	chunk := &shared.StreamingChunk{

		Content: response,

		IsLast: true,

		Metadata: make(map[string]interface{}),

		Timestamp: time.Now(),
>>>>>>> b3529b0b
	}

	select {

	case chunks <- chunk:

	case <-ctx.Done():

		return ctx.Err()

	}

	return nil

}

// GetSupportedModels implements the shared.ClientInterface.

func (m *MockLLMClient) GetSupportedModels() []string {

	return []string{"gpt-3.5-turbo", "gpt-4", "claude-3"}

}

<<<<<<< HEAD
// GetModelCapabilities implements the shared.ClientInterface
func (m *MockLLMClient) GetModelCapabilities(modelName string) (*types.ModelCapabilities, error) {
	return &types.ModelCapabilities{
		Name:         modelName,
		MaxTokens:    4096,
		SupportsChat: true,
		SupportsTools: true,
		InputTypes:   []string{"text"},
		OutputTypes:  []string{"text"},
		Description:  "Mock model for testing",
=======
// GetModelCapabilities implements the shared.ClientInterface.

func (m *MockLLMClient) GetModelCapabilities(modelName string) (*shared.ModelCapabilities, error) {

	return &shared.ModelCapabilities{

		MaxTokens: 4096,

		SupportsChat: true,

		SupportsFunction: true,

		SupportsStreaming: true,

		CostPerToken: 0.001,

		Features: make(map[string]interface{}),
>>>>>>> b3529b0b
	}, nil

}

// ValidateModel implements the shared.ClientInterface.

func (m *MockLLMClient) ValidateModel(modelName string) error {

	supported := m.GetSupportedModels()

	for _, model := range supported {

		if model == modelName {

			return nil

		}

	}

	return fmt.Errorf("unsupported model: %s", modelName)

}

// EstimateTokens implements the shared.ClientInterface.

func (m *MockLLMClient) EstimateTokens(text string) int {

	// Simple estimation: roughly 4 characters per token.

	return len(text) / 4

}

<<<<<<< HEAD
// GetMaxTokens implements the shared.ClientInterface
func (m *MockLLMClient) GetMaxTokens() int {
=======
// GetMaxTokens implements the shared.ClientInterface.

func (m *MockLLMClient) GetMaxTokens(modelName string) int {

>>>>>>> b3529b0b
	return 4096 // Default max tokens for testing

}

<<<<<<< HEAD
// SupportsStreaming implements the shared.ClientInterface
func (m *MockLLMClient) SupportsStreaming() bool {
	return true // Mock client supports streaming for testing
}

// Close implements the shared.ClientInterface
=======
// Close implements the shared.ClientInterface.

>>>>>>> b3529b0b
func (m *MockLLMClient) Close() error {

	return nil // Nothing to close in mock

}

// GetError returns the current error state for test convenience.

func (m *MockLLMClient) GetError() error {

	return m.Error

}

// MockGitClient provides a mock implementation of the Git client interface.

type MockGitClient struct {
	files map[string]string

	commits []string

	initError error

	commitPushError error

	callLog []string

	commitCount int

	lastCommitHash string
}

// NewMockGitClient creates a new mock Git client.

func NewMockGitClient() *MockGitClient {

	return &MockGitClient{

		files: make(map[string]string),

		commits: make([]string, 0),

		callLog: make([]string, 0),

		lastCommitHash: "initial-commit-hash",
	}

}

// InitRepo implements the Git client interface.

func (m *MockGitClient) InitRepo() error {

	m.callLog = append(m.callLog, "InitRepo()")

	if m.initError != nil {

		return m.initError

	}

	return nil

}

// CommitAndPush implements the Git client interface.

func (m *MockGitClient) CommitAndPush(files map[string]string, message string) (string, error) {

	m.callLog = append(m.callLog, fmt.Sprintf("CommitAndPush(%d files, %s)", len(files), message))

	m.commitCount++

	if m.commitPushError != nil {

		return "", m.commitPushError

	}

	// Store files.

	for path, content := range files {

		m.files[path] = content

	}

	// Store commit message.

	m.commits = append(m.commits, message)

	// Use pre-set commit hash or generate one.

	commitHash := m.lastCommitHash

	if commitHash == "initial-commit-hash" {

		commitHash = fmt.Sprintf("commit-hash-%d", m.commitCount)

		m.lastCommitHash = commitHash

	}

	return commitHash, nil

}

// CommitAndPushChanges implements the Git client interface.

func (m *MockGitClient) CommitAndPushChanges(message string) error {

	m.callLog = append(m.callLog, fmt.Sprintf("CommitAndPushChanges(%s)", message))

	m.commitCount++

	if m.commitPushError != nil {

		return m.commitPushError

	}

	// Store commit message.

	m.commits = append(m.commits, message)

	// Generate commit hash.

	commitHash := fmt.Sprintf("commit-hash-%d", m.commitCount)

	m.lastCommitHash = commitHash

	return nil

}

// RemoveDirectory implements the Git client interface.

func (m *MockGitClient) RemoveDirectory(path, commitMessage string) error {

	m.callLog = append(m.callLog, fmt.Sprintf("RemoveDirectory(%s, %s)", path, commitMessage))

	m.commitCount++

	if m.commitPushError != nil {

		return m.commitPushError

	}

	// Remove files that start with the path.

	for filePath := range m.files {

		if strings.HasPrefix(filePath, path) {

			delete(m.files, filePath)

		}

	}

	// Store commit message.

	m.commits = append(m.commits, commitMessage)

	return nil

}

<<<<<<< HEAD
// RemoveAndPush implements the Git client interface
func (m *MockGitClient) RemoveAndPush(path string, commitMessage string) (string, error) {
	m.callLog = append(m.callLog, fmt.Sprintf("RemoveAndPush(%s, %s)", path, commitMessage))
	m.commitCount++

	if m.commitPushError != nil {
		return "", m.commitPushError
	}

	// Remove files that start with the path
	for filePath := range m.files {
		if strings.HasPrefix(filePath, path) {
			delete(m.files, filePath)
		}
	}

	// Store commit message and generate a new commit hash
	m.commits = append(m.commits, commitMessage)
	m.lastCommitHash = fmt.Sprintf("remove-commit-%d", m.commitCount)

	return m.lastCommitHash, nil
}

func (m *MockGitClient) CommitFiles(ctx context.Context, files map[string]string, message string) (string, error) {
	m.callLog = append(m.callLog, fmt.Sprintf("CommitFiles(%d files, %s)", len(files), message))
	m.commitCount++

	if m.commitPushError != nil {
		return "", m.commitPushError
	}

	// Store files
	for path, content := range files {
		m.files[path] = content
	}

	// Store commit message
	m.commits = append(m.commits, message)

	// Generate commit hash
	commitHash := fmt.Sprintf("commit-hash-%d", m.commitCount)
	m.lastCommitHash = commitHash

	return commitHash, nil
}

// Branch operations
func (m *MockGitClient) CreateBranch(ctx context.Context, branchName, baseBranch string) error {
	m.callLog = append(m.callLog, fmt.Sprintf("CreateBranch(%s, %s)", branchName, baseBranch))
	return m.commitPushError
}

func (m *MockGitClient) SwitchBranch(ctx context.Context, branchName string) error {
	m.callLog = append(m.callLog, fmt.Sprintf("SwitchBranch(%s)", branchName))
	return m.commitPushError
}

func (m *MockGitClient) GetCurrentBranch(ctx context.Context) (string, error) {
	m.callLog = append(m.callLog, "GetCurrentBranch()")
	if m.commitPushError != nil {
		return "", m.commitPushError
	}
	return "main", nil
}

func (m *MockGitClient) ListBranches(ctx context.Context) ([]string, error) {
	m.callLog = append(m.callLog, "ListBranches()")
	if m.commitPushError != nil {
		return nil, m.commitPushError
	}
	return []string{"main", "develop"}, nil
}

// File operations  
func (m *MockGitClient) GetFileContent(ctx context.Context, filePath string) (string, error) {
	m.callLog = append(m.callLog, fmt.Sprintf("GetFileContent(%s)", filePath))
	if m.commitPushError != nil {
		return "", m.commitPushError
	}
	if content, exists := m.files[filePath]; exists {
		return content, nil
	}
	return "", fmt.Errorf("file not found: %s", filePath)
}

func (m *MockGitClient) DeleteFile(ctx context.Context, filePath, message string) (string, error) {
	m.callLog = append(m.callLog, fmt.Sprintf("DeleteFile(%s, %s)", filePath, message))
	m.commitCount++
	if m.commitPushError != nil {
		return "", m.commitPushError
	}
	delete(m.files, filePath)
	commitHash := fmt.Sprintf("commit-hash-%d", m.commitCount)
	m.lastCommitHash = commitHash
	m.commits = append(m.commits, message)
	return commitHash, nil
}

// Repository operations
func (m *MockGitClient) Push(ctx context.Context, branch string) error {
	m.callLog = append(m.callLog, fmt.Sprintf("Push(%s)", branch))
	return m.commitPushError
}

func (m *MockGitClient) Pull(ctx context.Context, branch string) error {
	m.callLog = append(m.callLog, fmt.Sprintf("Pull(%s)", branch))
	return m.commitPushError
}

func (m *MockGitClient) GetStatus(ctx context.Context) (*git.StatusInfo, error) {
	m.callLog = append(m.callLog, "GetStatus()")
	if m.commitPushError != nil {
		return nil, m.commitPushError
	}
	return &git.StatusInfo{Clean: true}, nil
}

func (m *MockGitClient) GetCommitHistory(ctx context.Context, limit int) ([]git.CommitInfo, error) {
	m.callLog = append(m.callLog, fmt.Sprintf("GetCommitHistory(%d)", limit))
	if m.commitPushError != nil {
		return nil, m.commitPushError
	}
	return []git.CommitInfo{}, nil
}

// Pull request operations
func (m *MockGitClient) CreatePullRequest(ctx context.Context, options *git.PullRequestOptions) (*git.PullRequestInfo, error) {
	m.callLog = append(m.callLog, "CreatePullRequest()")
	if m.commitPushError != nil {
		return nil, m.commitPushError
	}
	return &git.PullRequestInfo{Number: 1, URL: "https://github.com/test/repo/pull/1"}, nil
}

// SetInitError sets an error to be returned by InitRepo operations
=======
// SetInitError sets an error to be returned by InitRepo operations.

>>>>>>> b3529b0b
func (m *MockGitClient) SetInitError(err error) {

	m.initError = err

}

// SetCommitPushError sets an error to be returned by CommitAndPush operations.

func (m *MockGitClient) SetCommitPushError(err error) {

	m.commitPushError = err

}

// GetCallLog returns the log of all method calls.

func (m *MockGitClient) GetCallLog() []string {

	return m.callLog

}

// GetCommitCount returns the number of commits made.

func (m *MockGitClient) GetCommitCount() int {

	return m.commitCount

<<<<<<< HEAD
// GetFileContentString returns the content of a file in the mock repository (legacy method)
func (m *MockGitClient) GetFileContentString(filePath string) string {
	if content, exists := m.files[filePath]; exists {
		return content
	}
	return ""
=======
>>>>>>> b3529b0b
}

// CommitFiles implements the Git client interface (new method).

func (m *MockGitClient) CommitFiles(files []string, msg string) error {

	m.callLog = append(m.callLog, fmt.Sprintf("CommitFiles(%v, %s)", files, msg))

	m.commitCount++

	if m.commitPushError != nil {

		return m.commitPushError

	}

	// Mock committing files.

	for _, file := range files {

		m.files[file] = "mock-content"

	}

	return nil

}

// CreateBranch implements the Git client interface (new method).

func (m *MockGitClient) CreateBranch(name string) error {

	m.callLog = append(m.callLog, fmt.Sprintf("CreateBranch(%s)", name))

	return nil

}

// SwitchBranch implements the Git client interface (new method).

func (m *MockGitClient) SwitchBranch(name string) error {

	m.callLog = append(m.callLog, fmt.Sprintf("SwitchBranch(%s)", name))

	return nil

}

// GetCurrentBranch implements the Git client interface (new method).

func (m *MockGitClient) GetCurrentBranch() (string, error) {

	m.callLog = append(m.callLog, "GetCurrentBranch()")

	return "main", nil

}

// ListBranches implements the Git client interface (new method).

func (m *MockGitClient) ListBranches() ([]string, error) {

	m.callLog = append(m.callLog, "ListBranches()")

	return []string{"main", "dev", "feature-branch"}, nil

}

// GetFileContent implements the Git client interface (new method - updated signature).

func (m *MockGitClient) GetFileContent(path string) ([]byte, error) {

	m.callLog = append(m.callLog, fmt.Sprintf("GetFileContent(%s)", path))

	if content, exists := m.files[path]; exists {

		return []byte(content), nil

	}

	return nil, fmt.Errorf("file not found: %s", path)

}

// GetFileContentString returns the content of a file in the mock repository as string (for backwards compatibility).

func (m *MockGitClient) GetFileContentString(filePath string) string {

	if content, exists := m.files[filePath]; exists {

		return content

	}

	return ""

}

// GetCommits returns all commits made to the mock repository.

func (m *MockGitClient) GetCommits() []string {

	return m.commits

}

// SetCommitHash sets the commit hash that will be returned by CommitAndPush.

func (m *MockGitClient) SetCommitHash(hash string) {

	m.lastCommitHash = hash

}

// GetLastCommitHash returns the last commit hash.

func (m *MockGitClient) GetLastCommitHash() string {

	return m.lastCommitHash

}

// ResetMock clears all mock state.

func (m *MockGitClient) ResetMock() {

	m.files = make(map[string]string)

	m.commits = make([]string, 0)

	m.callLog = make([]string, 0)

	m.commitCount = 0

	m.initError = nil

	m.commitPushError = nil

	m.lastCommitHash = "initial-commit-hash"

}

// File operations.

func (m *MockGitClient) Add(path string) error {

	m.callLog = append(m.callLog, fmt.Sprintf("Add(%s)", path))

	return nil

}

// Remove performs remove operation.

func (m *MockGitClient) Remove(path string) error {

	m.callLog = append(m.callLog, fmt.Sprintf("Remove(%s)", path))

	delete(m.files, path)

	return nil

}

// Move performs move operation.

func (m *MockGitClient) Move(oldPath, newPath string) error {

	m.callLog = append(m.callLog, fmt.Sprintf("Move(%s, %s)", oldPath, newPath))

	if content, exists := m.files[oldPath]; exists {

		m.files[newPath] = content

		delete(m.files, oldPath)

	}

	return nil

}

// Restore performs restore operation.

func (m *MockGitClient) Restore(path string) error {

	m.callLog = append(m.callLog, fmt.Sprintf("Restore(%s)", path))

	return nil

}

// Branch operations.

func (m *MockGitClient) DeleteBranch(name string) error {

	m.callLog = append(m.callLog, fmt.Sprintf("DeleteBranch(%s)", name))

	return nil

}

// MergeBranch performs mergebranch operation.

func (m *MockGitClient) MergeBranch(sourceBranch, targetBranch string) error {

	m.callLog = append(m.callLog, fmt.Sprintf("MergeBranch(%s, %s)", sourceBranch, targetBranch))

	return nil

}

// RebaseBranch performs rebasebranch operation.

func (m *MockGitClient) RebaseBranch(sourceBranch, targetBranch string) error {

	m.callLog = append(m.callLog, fmt.Sprintf("RebaseBranch(%s, %s)", sourceBranch, targetBranch))

	return nil

}

// Commit operations.

func (m *MockGitClient) CherryPick(commitHash string) error {

	m.callLog = append(m.callLog, fmt.Sprintf("CherryPick(%s)", commitHash))

	return nil

}

// Reset performs reset operation.

func (m *MockGitClient) Reset(options git.ResetOptions) error {

	m.callLog = append(m.callLog, fmt.Sprintf("Reset(%s, %s)", options.Mode, options.Target))

	return nil

}

// Clean performs clean operation.

func (m *MockGitClient) Clean(force bool) error {

	m.callLog = append(m.callLog, fmt.Sprintf("Clean(%t)", force))

	return nil

}

// GetCommitHistory performs getcommithistory operation.

func (m *MockGitClient) GetCommitHistory(options git.LogOptions) ([]git.CommitInfo, error) {

	m.callLog = append(m.callLog, "GetCommitHistory()")

	return []git.CommitInfo{

		{

			Hash: "abc123",

			Message: "Test commit",

			Author: "Test Author",

			Email: "test@example.com",

			Timestamp: time.Now(),
		},
	}, nil

}

// Tag operations.

func (m *MockGitClient) CreateTag(name, message string) error {

	m.callLog = append(m.callLog, fmt.Sprintf("CreateTag(%s, %s)", name, message))

	return nil

}

// ListTags performs listtags operation.

func (m *MockGitClient) ListTags() ([]git.TagInfo, error) {

	m.callLog = append(m.callLog, "ListTags()")

	return []git.TagInfo{

		{

			Name: "v1.0.0",

			Hash: "def456",

			Message: "Release v1.0.0",

			Author: "Test Author",

			Email: "test@example.com",

			Timestamp: time.Now(),
		},
	}, nil

}

// GetTagInfo performs gettaginfo operation.

func (m *MockGitClient) GetTagInfo(name string) (git.TagInfo, error) {

	m.callLog = append(m.callLog, fmt.Sprintf("GetTagInfo(%s)", name))

	return git.TagInfo{

		Name: name,

		Hash: "ghi789",

		Message: fmt.Sprintf("Tag %s", name),

		Author: "Test Author",

		Email: "test@example.com",

		Timestamp: time.Now(),
	}, nil

}

// Pull request operations.

func (m *MockGitClient) CreatePullRequest(options git.PullRequestOptions) (git.PullRequestInfo, error) {

	m.callLog = append(m.callLog, fmt.Sprintf("CreatePullRequest(%s)", options.Title))

	return git.PullRequestInfo{

		ID: 1,

		Number: 1,

		Title: options.Title,

		Description: options.Description,

		State: "open",

		SourceBranch: options.SourceBranch,

		TargetBranch: options.TargetBranch,

		Author: "Test Author",

		URL: "https://github.com/test/repo/pull/1",

		CreatedAt: time.Now(),

		UpdatedAt: time.Now(),
	}, nil

}

// GetPullRequestStatus performs getpullrequeststatus operation.

func (m *MockGitClient) GetPullRequestStatus(id int) (string, error) {

	m.callLog = append(m.callLog, fmt.Sprintf("GetPullRequestStatus(%d)", id))

	return "open", nil

}

// ApprovePullRequest performs approvepullrequest operation.

func (m *MockGitClient) ApprovePullRequest(id int) error {

	m.callLog = append(m.callLog, fmt.Sprintf("ApprovePullRequest(%d)", id))

	return nil

}

// MergePullRequest performs mergepullrequest operation.

func (m *MockGitClient) MergePullRequest(id int) error {

	m.callLog = append(m.callLog, fmt.Sprintf("MergePullRequest(%d)", id))

	return nil

}

// Status and diff operations.

func (m *MockGitClient) GetDiff(options git.DiffOptions) (string, error) {

	m.callLog = append(m.callLog, "GetDiff()")

	return "diff --git a/test.txt b/test.txt\nindex 123..456 789\n--- a/test.txt\n+++ b/test.txt\n@@ -1 +1 @@\n-old content\n+new content", nil

}

// GetStatus performs getstatus operation.

func (m *MockGitClient) GetStatus() ([]git.StatusInfo, error) {

	m.callLog = append(m.callLog, "GetStatus()")

	return []git.StatusInfo{

		{

			Path: "test.txt",

			Status: "modified",

			Staging: "M",

			Worktree: " ",
		},
	}, nil

}

// Patch operations.

func (m *MockGitClient) ApplyPatch(patch string) error {

	m.callLog = append(m.callLog, "ApplyPatch()")

	return nil

}

// CreatePatch performs createpatch operation.

func (m *MockGitClient) CreatePatch(options git.DiffOptions) (string, error) {

	m.callLog = append(m.callLog, "CreatePatch()")

	return "patch content", nil

}

// Remote operations.

func (m *MockGitClient) GetRemotes() ([]git.RemoteInfo, error) {

	m.callLog = append(m.callLog, "GetRemotes()")

	return []git.RemoteInfo{

		{

			Name: "origin",

			URL: "https://github.com/test/repo.git",

			Type: "fetch",
		},
	}, nil

}

// AddRemote performs addremote operation.

func (m *MockGitClient) AddRemote(name, url string) error {

	m.callLog = append(m.callLog, fmt.Sprintf("AddRemote(%s, %s)", name, url))

	return nil

}

// RemoveRemote performs removeremote operation.

func (m *MockGitClient) RemoveRemote(name string) error {

	m.callLog = append(m.callLog, fmt.Sprintf("RemoveRemote(%s)", name))

	return nil

}

// Fetch performs fetch operation.

func (m *MockGitClient) Fetch(remote string) error {

	m.callLog = append(m.callLog, fmt.Sprintf("Fetch(%s)", remote))

	return nil

}

// Pull performs pull operation.

func (m *MockGitClient) Pull(remote string) error {

	m.callLog = append(m.callLog, fmt.Sprintf("Pull(%s)", remote))

	return nil

}

// Push performs push operation.

func (m *MockGitClient) Push(remote string) error {

	m.callLog = append(m.callLog, fmt.Sprintf("Push(%s)", remote))

	return nil

}

// Log operations.

func (m *MockGitClient) GetLog(options git.LogOptions) ([]git.CommitInfo, error) {

	m.callLog = append(m.callLog, "GetLog()")

	return []git.CommitInfo{

		{

			Hash: "abc123",

			Message: "Test commit",

			Author: "Test Author",

			Email: "test@example.com",

			Timestamp: time.Now(),
		},
	}, nil

}

// MockDependencies provides a mock implementation of the Dependencies interface.

type MockDependencies struct {
	LLMClient *MockLLMClient

	GitClient *MockGitClient
}

// GetLLMClient returns the mock LLM client.

func (m *MockDependencies) GetLLMClient() shared.ClientInterface {

	return m.LLMClient

}

<<<<<<< HEAD
// Ensure mock clients implement the expected interfaces
var _ types.ClientInterface = (*MockLLMClient)(nil)
var _ git.ClientInterface = (*MockGitClient)(nil)
=======
// GetGitClient returns the mock Git client.

func (m *MockDependencies) GetGitClient() git.ClientInterface {

	return m.GitClient

}

// Placeholder implementations for other dependencies (can be extended as needed).

func (m *MockDependencies) GetPackageGenerator() *nephio.PackageGenerator { return nil }

// GetHTTPClient performs gethttpclient operation.

func (m *MockDependencies) GetHTTPClient() *http.Client { return &http.Client{} }

// GetEventRecorder performs geteventrecorder operation.

func (m *MockDependencies) GetEventRecorder() record.EventRecorder { return &record.FakeRecorder{} }

// GetTelecomKnowledgeBase performs gettelecomknowledgebase operation.

func (m *MockDependencies) GetTelecomKnowledgeBase() *telecom.TelecomKnowledgeBase { return nil }

// GetMetricsCollector performs getmetricscollector operation.

func (m *MockDependencies) GetMetricsCollector() *monitoring.MetricsCollector { return nil }

// MockDependenciesBuilder provides a builder pattern for creating mock dependencies.

type MockDependenciesBuilder struct {
	llmClient *MockLLMClient

	gitClient *MockGitClient
}

// NewMockDependenciesBuilder creates a new builder for mock dependencies.

func NewMockDependenciesBuilder() *MockDependenciesBuilder {

	return &MockDependenciesBuilder{

		llmClient: NewMockLLMClient(),

		gitClient: NewMockGitClient(),
	}

}

// WithLLMClient sets the LLM client.

func (b *MockDependenciesBuilder) WithLLMClient(client *MockLLMClient) *MockDependenciesBuilder {

	b.llmClient = client

	return b

}

// WithGitClient sets the Git client.

func (b *MockDependenciesBuilder) WithGitClient(client *MockGitClient) *MockDependenciesBuilder {

	b.gitClient = client

	return b

}

// Build creates the mock dependencies.

func (b *MockDependenciesBuilder) Build() *MockDependencies {

	return &MockDependencies{

		LLMClient: b.llmClient,

		GitClient: b.gitClient,
	}

}

// MockLLMClientInterface is an alias for MockLLMClient for backward compatibility.

type MockLLMClientInterface = MockLLMClient

// MockGitClientInterface is an alias for MockGitClient for interface compatibility.

type MockGitClientInterface = MockGitClient

// EnhancedMockGitClient is an alias for MockGitClient with enhanced functionality.

type EnhancedMockGitClient = MockGitClient

// NewEnhancedMockGitClient creates a new enhanced mock git client.

func NewEnhancedMockGitClient() *EnhancedMockGitClient {

	return NewMockGitClient()

}

// MockGitClientComprehensive is an alias for MockGitClient.

type MockGitClientComprehensive = MockGitClient

// MockDependenciesComprehensive provides comprehensive mock dependencies.

type MockDependenciesComprehensive struct {
	llmClient *MockLLMClient

	gitClient *MockGitClientComprehensive
}

// Ensure mock clients implement the expected interfaces.

var (
	_ shared.ClientInterface = (*MockLLMClient)(nil)

	_ git.ClientInterface = (*MockGitClient)(nil)
)
>>>>>>> b3529b0b
<|MERGE_RESOLUTION|>--- conflicted
+++ resolved
@@ -9,10 +9,6 @@
 	"strings"
 	"time"
 
-<<<<<<< HEAD
-	"github.com/thc1006/nephoran-intent-operator/pkg/git"
-	"github.com/thc1006/nephoran-intent-operator/pkg/types"
-=======
 	"k8s.io/client-go/tools/record"
 
 	"github.com/nephio-project/nephoran-intent-operator/pkg/git"
@@ -20,7 +16,6 @@
 	"github.com/nephio-project/nephoran-intent-operator/pkg/nephio"
 	"github.com/nephio-project/nephoran-intent-operator/pkg/shared"
 	"github.com/nephio-project/nephoran-intent-operator/pkg/telecom"
->>>>>>> b3529b0b
 )
 
 // MockLLMClient provides a mock implementation of the LLM client interface.
@@ -328,18 +323,12 @@
 
 }
 
-<<<<<<< HEAD
-// ProcessIntentStream implements the shared.ClientInterface
-func (m *MockLLMClient) ProcessIntentStream(ctx context.Context, prompt string, chunks chan<- *types.StreamingChunk) error {
-	// For testing, just send the full response as a single chunk
-=======
 // ProcessIntentStream implements the shared.ClientInterface.
 
 func (m *MockLLMClient) ProcessIntentStream(ctx context.Context, prompt string, chunks chan<- *shared.StreamingChunk) error {
 
 	// For testing, just send the full response as a single chunk.
 
->>>>>>> b3529b0b
 	response, err := m.ProcessIntent(ctx, prompt)
 
 	if err != nil {
@@ -348,23 +337,15 @@
 
 	}
 
-<<<<<<< HEAD
-	chunk := &types.StreamingChunk{
-		Content:  response,
-		IsLast:   true,
+	chunk := &shared.StreamingChunk{
+
+		Content: response,
+
+		IsLast: true,
+
 		Metadata: make(map[string]interface{}),
-		Time:     time.Now(),
-=======
-	chunk := &shared.StreamingChunk{
-
-		Content: response,
-
-		IsLast: true,
-
-		Metadata: make(map[string]interface{}),
 
 		Timestamp: time.Now(),
->>>>>>> b3529b0b
 	}
 
 	select {
@@ -389,27 +370,15 @@
 
 }
 
-<<<<<<< HEAD
-// GetModelCapabilities implements the shared.ClientInterface
-func (m *MockLLMClient) GetModelCapabilities(modelName string) (*types.ModelCapabilities, error) {
-	return &types.ModelCapabilities{
-		Name:         modelName,
-		MaxTokens:    4096,
+// GetModelCapabilities implements the shared.ClientInterface.
+
+func (m *MockLLMClient) GetModelCapabilities(modelName string) (*shared.ModelCapabilities, error) {
+
+	return &shared.ModelCapabilities{
+
+		MaxTokens: 4096,
+
 		SupportsChat: true,
-		SupportsTools: true,
-		InputTypes:   []string{"text"},
-		OutputTypes:  []string{"text"},
-		Description:  "Mock model for testing",
-=======
-// GetModelCapabilities implements the shared.ClientInterface.
-
-func (m *MockLLMClient) GetModelCapabilities(modelName string) (*shared.ModelCapabilities, error) {
-
-	return &shared.ModelCapabilities{
-
-		MaxTokens: 4096,
-
-		SupportsChat: true,
 
 		SupportsFunction: true,
 
@@ -418,7 +387,6 @@
 		CostPerToken: 0.001,
 
 		Features: make(map[string]interface{}),
->>>>>>> b3529b0b
 	}, nil
 
 }
@@ -453,30 +421,16 @@
 
 }
 
-<<<<<<< HEAD
-// GetMaxTokens implements the shared.ClientInterface
-func (m *MockLLMClient) GetMaxTokens() int {
-=======
 // GetMaxTokens implements the shared.ClientInterface.
 
 func (m *MockLLMClient) GetMaxTokens(modelName string) int {
 
->>>>>>> b3529b0b
 	return 4096 // Default max tokens for testing
 
 }
 
-<<<<<<< HEAD
-// SupportsStreaming implements the shared.ClientInterface
-func (m *MockLLMClient) SupportsStreaming() bool {
-	return true // Mock client supports streaming for testing
-}
-
-// Close implements the shared.ClientInterface
-=======
 // Close implements the shared.ClientInterface.
 
->>>>>>> b3529b0b
 func (m *MockLLMClient) Close() error {
 
 	return nil // Nothing to close in mock
@@ -646,146 +600,8 @@
 
 }
 
-<<<<<<< HEAD
-// RemoveAndPush implements the Git client interface
-func (m *MockGitClient) RemoveAndPush(path string, commitMessage string) (string, error) {
-	m.callLog = append(m.callLog, fmt.Sprintf("RemoveAndPush(%s, %s)", path, commitMessage))
-	m.commitCount++
-
-	if m.commitPushError != nil {
-		return "", m.commitPushError
-	}
-
-	// Remove files that start with the path
-	for filePath := range m.files {
-		if strings.HasPrefix(filePath, path) {
-			delete(m.files, filePath)
-		}
-	}
-
-	// Store commit message and generate a new commit hash
-	m.commits = append(m.commits, commitMessage)
-	m.lastCommitHash = fmt.Sprintf("remove-commit-%d", m.commitCount)
-
-	return m.lastCommitHash, nil
-}
-
-func (m *MockGitClient) CommitFiles(ctx context.Context, files map[string]string, message string) (string, error) {
-	m.callLog = append(m.callLog, fmt.Sprintf("CommitFiles(%d files, %s)", len(files), message))
-	m.commitCount++
-
-	if m.commitPushError != nil {
-		return "", m.commitPushError
-	}
-
-	// Store files
-	for path, content := range files {
-		m.files[path] = content
-	}
-
-	// Store commit message
-	m.commits = append(m.commits, message)
-
-	// Generate commit hash
-	commitHash := fmt.Sprintf("commit-hash-%d", m.commitCount)
-	m.lastCommitHash = commitHash
-
-	return commitHash, nil
-}
-
-// Branch operations
-func (m *MockGitClient) CreateBranch(ctx context.Context, branchName, baseBranch string) error {
-	m.callLog = append(m.callLog, fmt.Sprintf("CreateBranch(%s, %s)", branchName, baseBranch))
-	return m.commitPushError
-}
-
-func (m *MockGitClient) SwitchBranch(ctx context.Context, branchName string) error {
-	m.callLog = append(m.callLog, fmt.Sprintf("SwitchBranch(%s)", branchName))
-	return m.commitPushError
-}
-
-func (m *MockGitClient) GetCurrentBranch(ctx context.Context) (string, error) {
-	m.callLog = append(m.callLog, "GetCurrentBranch()")
-	if m.commitPushError != nil {
-		return "", m.commitPushError
-	}
-	return "main", nil
-}
-
-func (m *MockGitClient) ListBranches(ctx context.Context) ([]string, error) {
-	m.callLog = append(m.callLog, "ListBranches()")
-	if m.commitPushError != nil {
-		return nil, m.commitPushError
-	}
-	return []string{"main", "develop"}, nil
-}
-
-// File operations  
-func (m *MockGitClient) GetFileContent(ctx context.Context, filePath string) (string, error) {
-	m.callLog = append(m.callLog, fmt.Sprintf("GetFileContent(%s)", filePath))
-	if m.commitPushError != nil {
-		return "", m.commitPushError
-	}
-	if content, exists := m.files[filePath]; exists {
-		return content, nil
-	}
-	return "", fmt.Errorf("file not found: %s", filePath)
-}
-
-func (m *MockGitClient) DeleteFile(ctx context.Context, filePath, message string) (string, error) {
-	m.callLog = append(m.callLog, fmt.Sprintf("DeleteFile(%s, %s)", filePath, message))
-	m.commitCount++
-	if m.commitPushError != nil {
-		return "", m.commitPushError
-	}
-	delete(m.files, filePath)
-	commitHash := fmt.Sprintf("commit-hash-%d", m.commitCount)
-	m.lastCommitHash = commitHash
-	m.commits = append(m.commits, message)
-	return commitHash, nil
-}
-
-// Repository operations
-func (m *MockGitClient) Push(ctx context.Context, branch string) error {
-	m.callLog = append(m.callLog, fmt.Sprintf("Push(%s)", branch))
-	return m.commitPushError
-}
-
-func (m *MockGitClient) Pull(ctx context.Context, branch string) error {
-	m.callLog = append(m.callLog, fmt.Sprintf("Pull(%s)", branch))
-	return m.commitPushError
-}
-
-func (m *MockGitClient) GetStatus(ctx context.Context) (*git.StatusInfo, error) {
-	m.callLog = append(m.callLog, "GetStatus()")
-	if m.commitPushError != nil {
-		return nil, m.commitPushError
-	}
-	return &git.StatusInfo{Clean: true}, nil
-}
-
-func (m *MockGitClient) GetCommitHistory(ctx context.Context, limit int) ([]git.CommitInfo, error) {
-	m.callLog = append(m.callLog, fmt.Sprintf("GetCommitHistory(%d)", limit))
-	if m.commitPushError != nil {
-		return nil, m.commitPushError
-	}
-	return []git.CommitInfo{}, nil
-}
-
-// Pull request operations
-func (m *MockGitClient) CreatePullRequest(ctx context.Context, options *git.PullRequestOptions) (*git.PullRequestInfo, error) {
-	m.callLog = append(m.callLog, "CreatePullRequest()")
-	if m.commitPushError != nil {
-		return nil, m.commitPushError
-	}
-	return &git.PullRequestInfo{Number: 1, URL: "https://github.com/test/repo/pull/1"}, nil
-}
-
-// SetInitError sets an error to be returned by InitRepo operations
-=======
 // SetInitError sets an error to be returned by InitRepo operations.
 
->>>>>>> b3529b0b
 func (m *MockGitClient) SetInitError(err error) {
 
 	m.initError = err
@@ -814,15 +630,6 @@
 
 	return m.commitCount
 
-<<<<<<< HEAD
-// GetFileContentString returns the content of a file in the mock repository (legacy method)
-func (m *MockGitClient) GetFileContentString(filePath string) string {
-	if content, exists := m.files[filePath]; exists {
-		return content
-	}
-	return ""
-=======
->>>>>>> b3529b0b
 }
 
 // CommitFiles implements the Git client interface (new method).
@@ -1383,11 +1190,6 @@
 
 }
 
-<<<<<<< HEAD
-// Ensure mock clients implement the expected interfaces
-var _ types.ClientInterface = (*MockLLMClient)(nil)
-var _ git.ClientInterface = (*MockGitClient)(nil)
-=======
 // GetGitClient returns the mock Git client.
 
 func (m *MockDependencies) GetGitClient() git.ClientInterface {
@@ -1508,5 +1310,4 @@
 	_ shared.ClientInterface = (*MockLLMClient)(nil)
 
 	_ git.ClientInterface = (*MockGitClient)(nil)
-)
->>>>>>> b3529b0b
+)