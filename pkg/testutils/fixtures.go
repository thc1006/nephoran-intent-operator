--- conflicted
+++ resolved
@@ -2,11 +2,8 @@
 
 import (
 	metav1 "k8s.io/apimachinery/pkg/apis/meta/v1"
-<<<<<<< HEAD
-=======
 
 	nephoranv1 "github.com/nephio-project/nephoran-intent-operator/api/v1"
->>>>>>> b3529b0b
 )
 
 // NetworkIntentFixture represents a test fixture for NetworkIntent resources.
@@ -185,16 +182,10 @@
 		Spec: fixture.Expected,
 
 		Status: nephoranv1.NetworkIntentStatus{
-<<<<<<< HEAD
-			Phase:          "Pending",
-			LastMessage:    "NetworkIntent has been created and is pending processing",
-			LastUpdateTime: metav1.Now(),
-=======
 
 			Phase: "Pending",
 
 			LastMessage: "NetworkIntent has been created and is pending processing",
->>>>>>> b3529b0b
 		},
 	}
 
@@ -234,14 +225,9 @@
 	ni := CreateNetworkIntent(fixture)
 
 	ni.Status.Phase = "Processed"
-<<<<<<< HEAD
+
 	ni.Status.LastMessage = "Intent has been successfully processed by LLM"
-	ni.Status.LastUpdateTime = metav1.Now()
-=======
-
-	ni.Status.LastMessage = "Intent has been successfully processed by LLM"
-
->>>>>>> b3529b0b
+
 	return ni
 
 }
@@ -253,14 +239,9 @@
 	ni := CreateProcessedNetworkIntent(fixture)
 
 	ni.Status.Phase = "Deployed"
-<<<<<<< HEAD
+
 	ni.Status.LastMessage = "Resources have been successfully deployed via GitOps"
-	ni.Status.LastUpdateTime = metav1.Now()
-=======
-
-	ni.Status.LastMessage = "Resources have been successfully deployed via GitOps"
-
->>>>>>> b3529b0b
+
 	return ni
 
 }
