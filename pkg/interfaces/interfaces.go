// Package interfaces provides common interfaces and types for the Nephoran Intent Operator.

package interfaces

import (
	"context"
	"time"
)

// AuditLevel represents the severity level of audit events.

type AuditLevel int

const (

	// AuditLevelInfo represents informational audit events.

	AuditLevelInfo AuditLevel = iota

	// AuditLevelWarn holds auditlevelwarn value.

	AuditLevelWarn

	// AuditLevelError holds auditlevelerror value.

	AuditLevelError

	// AuditLevelCritical holds auditlevelcritical value.

	AuditLevelCritical
)

// SecretManager interface defines methods for secure secret operations.

type SecretManager interface {

	// GetSecretValue retrieves a value from a secret source (Kubernetes or environment).

	GetSecretValue(ctx context.Context, secretName, key, envVarName string) (string, error)

	// CreateSecretFromEnvVars creates a secret from environment variables.

	CreateSecretFromEnvVars(ctx context.Context, secretName string, envVarMapping map[string]string) error

	// UpdateSecret updates an existing secret.

	UpdateSecret(ctx context.Context, secretName string, data map[string][]byte) error

	// SecretExists checks if a secret exists.

	SecretExists(ctx context.Context, secretName string) bool

	// RotateSecret rotates a secret value.

	RotateSecret(ctx context.Context, secretName, secretKey, newValue string) error

	// GetSecretRotationInfo returns information about when a secret was last rotated.

	GetSecretRotationInfo(ctx context.Context, secretName string) (map[string]string, error)
}

// AuditLogger interface defines methods for security audit logging.

type AuditLogger interface {

	// LogSecretAccess logs when secrets are accessed.

	LogSecretAccess(secretType, source, userID, sessionID string, success bool, err error)

	// LogAuthenticationAttempt logs authentication attempts.

	LogAuthenticationAttempt(provider, userID, ipAddress, userAgent string, success bool, err error)

	// LogSecretRotation logs secret rotation events.

	LogSecretRotation(secretName, rotationType, userID string, success bool, err error)

	// LogAPIKeyValidation logs API key validation events.

	LogAPIKeyValidation(keyType, provider string, success bool, err error)

	// LogUnauthorizedAccess logs unauthorized access attempts.

	LogUnauthorizedAccess(resource, userID, ipAddress, userAgent, reason string)

	// LogSecurityViolation logs security violations.

	LogSecurityViolation(violationType, description, userID, ipAddress string, severity AuditLevel)

	// SetEnabled enables or disables audit logging.

	SetEnabled(enabled bool)

	// IsEnabled returns whether audit logging is enabled.

	IsEnabled() bool

	// Close closes the audit logger and any open files.

	Close() error
}

// ConfigProvider interface defines methods for configuration access.

type ConfigProvider interface {

	// GetRAGAPIURL returns the appropriate RAG API URL based on environment.

	GetRAGAPIURL(useInternal bool) string

	// GetLLMProcessorURL returns the LLM processor URL.

	GetLLMProcessorURL() string

	// GetLLMProcessorTimeout returns the LLM processor timeout.

	GetLLMProcessorTimeout() time.Duration

	// GetGitRepoURL returns the Git repository URL.

	GetGitRepoURL() string

	// GetGitToken returns the Git token.

	GetGitToken() string

	// GetGitBranch returns the Git branch.

	GetGitBranch() string

	// GetWeaviateURL returns the Weaviate URL.

	GetWeaviateURL() string

	// GetWeaviateIndex returns the Weaviate index name.

	GetWeaviateIndex() string

	// GetOpenAIAPIKey returns the OpenAI API key.

	GetOpenAIAPIKey() string

	// GetOpenAIModel returns the OpenAI model.

	GetOpenAIModel() string

	// GetOpenAIEmbeddingModel returns the OpenAI embedding model.

	GetOpenAIEmbeddingModel() string

	// GetNamespace returns the Kubernetes namespace.

	GetNamespace() string

	// Validate checks that required configuration is present.

	Validate() error
}

// APIKeys holds all API keys used by the system.

type APIKeys struct {
<<<<<<< HEAD
	OpenAI    string `json:"openai,omitempty"`
	Anthropic string `json:"anthropic,omitempty"`
	GoogleAI  string `json:"google_ai,omitempty"`
	Weaviate  string `json:"weaviate,omitempty"`
	Generic   string `json:"generic,omitempty"`
	JWTSecret string `json:"jwt_secret,omitempty"`
=======
	OpenAI string

	Weaviate string

	Generic string

	JWTSecret string
>>>>>>> b3529b0b
}

// IsEmpty returns true if all API keys are empty.

func (ak *APIKeys) IsEmpty() bool {
<<<<<<< HEAD
	return ak.OpenAI == "" && ak.Anthropic == "" && ak.GoogleAI == "" &&
		ak.Weaviate == "" && ak.Generic == "" && ak.JWTSecret == ""
=======

	return ak.OpenAI == "" && ak.Weaviate == "" && ak.Generic == "" && ak.JWTSecret == ""

>>>>>>> b3529b0b
}

// RotationResult contains the result of a secret rotation operation.

type RotationResult struct {
<<<<<<< HEAD
	SecretName    string    `json:"secret_name"`
	RotationType  string    `json:"rotation_type"`
	Success       bool      `json:"success"`
	OldSecretHash string    `json:"old_secret_hash,omitempty"`
	NewSecretHash string    `json:"new_secret_hash,omitempty"`
	BackupCreated bool      `json:"backup_created"`
	Timestamp     time.Time `json:"timestamp"`
	Error         string    `json:"error,omitempty"`
}

// CertificatePaths holds paths to certificate files
type CertificatePaths struct {
	CertFile string `json:"cert_file"`
	KeyFile  string `json:"key_file"`
	CAFile   string `json:"ca_file"`
}

// CommonSecurityConfig defines the unified security configuration interface
type CommonSecurityConfig struct {
	// TLS Configuration
	TLS *TLSConfig `json:"tls,omitempty"`

	// Security Headers Configuration
	SecurityHeaders *SecurityHeadersConfig `json:"security_headers,omitempty"`

	// Other configurations can be added as needed
	// without causing import cycles
}

// TLSConfig holds TLS configuration
type TLSConfig struct {
	Enabled        bool                         `json:"enabled"`
	MutualTLS      bool                         `json:"mutual_tls"`
	CertFile       string                       `json:"cert_file,omitempty"`
	KeyFile        string                       `json:"key_file,omitempty"`
	CAFile         string                       `json:"ca_file,omitempty"`
	CABundle       string                       `json:"ca_bundle,omitempty"`
	MinVersion     string                       `json:"min_version,omitempty"`
	MaxVersion     string                       `json:"max_version,omitempty"`
	CipherSuites   []string                     `json:"cipher_suites,omitempty"`
	AutoReload     bool                         `json:"auto_reload"`
	ReloadInterval string                       `json:"reload_interval,omitempty"`
	Certificates   map[string]*CertificatePaths `json:"certificates,omitempty"`
}

// SecurityHeadersConfig holds security headers configuration
type SecurityHeadersConfig struct {
	Enabled                   bool   `json:"enabled"`
	ContentSecurityPolicy     string `json:"content_security_policy,omitempty"`
	StrictTransportSecurity   string `json:"strict_transport_security,omitempty"`
	XFrameOptions            string `json:"x_frame_options,omitempty"`
	XContentTypeOptions      string `json:"x_content_type_options,omitempty"`
	ReferrerPolicy           string `json:"referrer_policy,omitempty"`
	PermissionsPolicy        string `json:"permissions_policy,omitempty"`
	CrossOriginEmbedderPolicy string `json:"cross_origin_embedder_policy,omitempty"`
	CrossOriginOpenerPolicy   string `json:"cross_origin_opener_policy,omitempty"`
	CrossOriginResourcePolicy string `json:"cross_origin_resource_policy,omitempty"`
=======
	SecretName string `json:"secret_name"`

	RotationType string `json:"rotation_type"`

	Success bool `json:"success"`

	OldSecretHash string `json:"old_secret_hash,omitempty"`

	NewSecretHash string `json:"new_secret_hash,omitempty"`

	BackupCreated bool `json:"backup_created"`

	Timestamp time.Time `json:"timestamp"`

	Error string `json:"error,omitempty"`
>>>>>>> b3529b0b
}<|MERGE_RESOLUTION|>--- conflicted
+++ resolved
@@ -160,14 +160,6 @@
 // APIKeys holds all API keys used by the system.
 
 type APIKeys struct {
-<<<<<<< HEAD
-	OpenAI    string `json:"openai,omitempty"`
-	Anthropic string `json:"anthropic,omitempty"`
-	GoogleAI  string `json:"google_ai,omitempty"`
-	Weaviate  string `json:"weaviate,omitempty"`
-	Generic   string `json:"generic,omitempty"`
-	JWTSecret string `json:"jwt_secret,omitempty"`
-=======
 	OpenAI string
 
 	Weaviate string
@@ -175,84 +167,19 @@
 	Generic string
 
 	JWTSecret string
->>>>>>> b3529b0b
 }
 
 // IsEmpty returns true if all API keys are empty.
 
 func (ak *APIKeys) IsEmpty() bool {
-<<<<<<< HEAD
-	return ak.OpenAI == "" && ak.Anthropic == "" && ak.GoogleAI == "" &&
-		ak.Weaviate == "" && ak.Generic == "" && ak.JWTSecret == ""
-=======
 
 	return ak.OpenAI == "" && ak.Weaviate == "" && ak.Generic == "" && ak.JWTSecret == ""
 
->>>>>>> b3529b0b
 }
 
 // RotationResult contains the result of a secret rotation operation.
 
 type RotationResult struct {
-<<<<<<< HEAD
-	SecretName    string    `json:"secret_name"`
-	RotationType  string    `json:"rotation_type"`
-	Success       bool      `json:"success"`
-	OldSecretHash string    `json:"old_secret_hash,omitempty"`
-	NewSecretHash string    `json:"new_secret_hash,omitempty"`
-	BackupCreated bool      `json:"backup_created"`
-	Timestamp     time.Time `json:"timestamp"`
-	Error         string    `json:"error,omitempty"`
-}
-
-// CertificatePaths holds paths to certificate files
-type CertificatePaths struct {
-	CertFile string `json:"cert_file"`
-	KeyFile  string `json:"key_file"`
-	CAFile   string `json:"ca_file"`
-}
-
-// CommonSecurityConfig defines the unified security configuration interface
-type CommonSecurityConfig struct {
-	// TLS Configuration
-	TLS *TLSConfig `json:"tls,omitempty"`
-
-	// Security Headers Configuration
-	SecurityHeaders *SecurityHeadersConfig `json:"security_headers,omitempty"`
-
-	// Other configurations can be added as needed
-	// without causing import cycles
-}
-
-// TLSConfig holds TLS configuration
-type TLSConfig struct {
-	Enabled        bool                         `json:"enabled"`
-	MutualTLS      bool                         `json:"mutual_tls"`
-	CertFile       string                       `json:"cert_file,omitempty"`
-	KeyFile        string                       `json:"key_file,omitempty"`
-	CAFile         string                       `json:"ca_file,omitempty"`
-	CABundle       string                       `json:"ca_bundle,omitempty"`
-	MinVersion     string                       `json:"min_version,omitempty"`
-	MaxVersion     string                       `json:"max_version,omitempty"`
-	CipherSuites   []string                     `json:"cipher_suites,omitempty"`
-	AutoReload     bool                         `json:"auto_reload"`
-	ReloadInterval string                       `json:"reload_interval,omitempty"`
-	Certificates   map[string]*CertificatePaths `json:"certificates,omitempty"`
-}
-
-// SecurityHeadersConfig holds security headers configuration
-type SecurityHeadersConfig struct {
-	Enabled                   bool   `json:"enabled"`
-	ContentSecurityPolicy     string `json:"content_security_policy,omitempty"`
-	StrictTransportSecurity   string `json:"strict_transport_security,omitempty"`
-	XFrameOptions            string `json:"x_frame_options,omitempty"`
-	XContentTypeOptions      string `json:"x_content_type_options,omitempty"`
-	ReferrerPolicy           string `json:"referrer_policy,omitempty"`
-	PermissionsPolicy        string `json:"permissions_policy,omitempty"`
-	CrossOriginEmbedderPolicy string `json:"cross_origin_embedder_policy,omitempty"`
-	CrossOriginOpenerPolicy   string `json:"cross_origin_opener_policy,omitempty"`
-	CrossOriginResourcePolicy string `json:"cross_origin_resource_policy,omitempty"`
-=======
 	SecretName string `json:"secret_name"`
 
 	RotationType string `json:"rotation_type"`
@@ -268,5 +195,4 @@
 	Timestamp time.Time `json:"timestamp"`
 
 	Error string `json:"error,omitempty"`
->>>>>>> b3529b0b
 }