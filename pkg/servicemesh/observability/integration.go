--- conflicted
+++ resolved
@@ -26,12 +26,6 @@
 	mesh abstraction.ServiceMeshInterface
 
 	metricsRegistry *prometheus.Registry
-<<<<<<< HEAD
-	tracer          trace.Tracer
-	meter           metric.Meter
-	logger          logr.Logger
-=======
->>>>>>> b3529b0b
 
 	tracer trace.Tracer
 
