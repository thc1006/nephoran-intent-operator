// Package abstraction provides service mesh factory.

package abstraction

import (
	"context"
	"fmt"
	"sync"

	"github.com/go-logr/logr"
	"k8s.io/client-go/kubernetes"
	"k8s.io/client-go/rest"
	"sigs.k8s.io/controller-runtime/pkg/client"
	"sigs.k8s.io/controller-runtime/pkg/log"
)

// ProviderFactory is a function that creates a service mesh implementation.

type ProviderFactory func(kubernetes.Interface, client.Client, *rest.Config, *ServiceMeshConfig) (ServiceMeshInterface, error)

var (
	providerRegistry = make(map[ServiceMeshProvider]ProviderFactory)

	registryMutex sync.RWMutex
)

// RegisterProvider registers a service mesh provider factory.

func RegisterProvider(provider ServiceMeshProvider, factory ProviderFactory) {

	registryMutex.Lock()

	defer registryMutex.Unlock()

	providerRegistry[provider] = factory

}

// ServiceMeshFactory creates service mesh implementations.

type ServiceMeshFactory struct {
	kubeClient kubernetes.Interface

	dynamicClient client.Client
<<<<<<< HEAD
	config        *rest.Config
	detector      *ServiceMeshDetector
	logger        logr.Logger
=======

	config *rest.Config

	detector *ServiceMeshDetector

	logger logr.Logger
>>>>>>> b3529b0b
}

// NewServiceMeshFactory creates a new service mesh factory.

func NewServiceMeshFactory(

	kubeClient kubernetes.Interface,

	dynamicClient client.Client,

	config *rest.Config,

) *ServiceMeshFactory {

	return &ServiceMeshFactory{

		kubeClient: kubeClient,

		dynamicClient: dynamicClient,

		config: config,

		detector: NewServiceMeshDetector(kubeClient, config),

		logger: log.Log.WithName("service-mesh-factory"),
	}

}

// CreateServiceMesh creates a service mesh implementation based on configuration.

func (f *ServiceMeshFactory) CreateServiceMesh(ctx context.Context, config *ServiceMeshConfig) (ServiceMeshInterface, error) {

	provider := config.Provider

	// Auto-detect if provider not specified.

	if provider == "" || provider == "auto" {

		detectedProvider, err := f.detector.DetectServiceMesh(ctx)

		if err != nil {

			return nil, fmt.Errorf("failed to detect service mesh: %w", err)

		}

		provider = detectedProvider

		f.logger.Info("Auto-detected service mesh provider", "provider", provider)

	}

	// Create provider-specific implementation using registry.

	registryMutex.RLock()

	factory, exists := providerRegistry[ServiceMeshProvider(provider)]

	registryMutex.RUnlock()

	if !exists {

		if provider == ProviderNone {

			return f.createNoOpMesh(ctx, config)

		}

		return nil, fmt.Errorf("unsupported service mesh provider: %s", provider)

	}

	mesh, err := factory(f.kubeClient, f.dynamicClient, f.config, config)

	if err != nil {

		return nil, fmt.Errorf("failed to create service mesh %s: %w", provider, err)

	}

	// Initialize the mesh.

	if err := mesh.Initialize(ctx, config); err != nil {

		return nil, fmt.Errorf("failed to initialize service mesh %s: %w", provider, err)

	}

	return mesh, nil

}

// createNoOpMesh creates a no-op service mesh implementation for environments without service mesh.

func (f *ServiceMeshFactory) createNoOpMesh(ctx context.Context, config *ServiceMeshConfig) (ServiceMeshInterface, error) {

	f.logger.Info("Creating no-op service mesh implementation")

	return NewNoOpMesh(), nil

}

// GetAvailableProviders returns the list of available service mesh providers.

func (f *ServiceMeshFactory) GetAvailableProviders(ctx context.Context) ([]ProviderInfo, error) {

	providers := []ProviderInfo{}

	// Check each provider.

	for _, provider := range []ServiceMeshProvider{ProviderIstio, ProviderLinkerd, ProviderConsul} {

		info := ProviderInfo{

			Provider: provider,

			Available: false,
		}

		// Check if provider is installed.

		detectedProvider, err := f.detector.DetectServiceMesh(ctx)

		if err == nil && detectedProvider == provider {

			info.Available = true

			info.Version, _ = f.detector.GetServiceMeshVersion(ctx, provider)

			// Get capabilities.

			info.Capabilities = f.getProviderCapabilities(provider)

		}

		providers = append(providers, info)

	}

	return providers, nil

}

// getProviderCapabilities returns the capabilities of a service mesh provider.

func (f *ServiceMeshFactory) getProviderCapabilities(provider ServiceMeshProvider) []Capability {

	switch provider {

	case ProviderIstio:

		return []Capability{

			CapabilityMTLS,

			CapabilityTrafficManagement,

			CapabilityObservability,

			CapabilityMultiCluster,

			CapabilitySPIFFE,

			CapabilityWASM,
		}

	case ProviderLinkerd:

		return []Capability{

			CapabilityMTLS,

			CapabilityTrafficManagement,

			CapabilityObservability,

			CapabilitySPIFFE,
		}

	case ProviderConsul:

		return []Capability{

			CapabilityMTLS,

			CapabilityTrafficManagement,

			CapabilityObservability,

			CapabilityMultiCluster,
		}

	default:

		return []Capability{}

	}

}

// ProviderInfo contains information about a service mesh provider.

type ProviderInfo struct {
	Provider ServiceMeshProvider `json:"provider"`

	Available bool `json:"available"`

	Version string `json:"version,omitempty"`

	Capabilities []Capability `json:"capabilities,omitempty"`
}

// ValidateConfiguration validates service mesh configuration.

func (f *ServiceMeshFactory) ValidateConfiguration(config *ServiceMeshConfig) error {

	if config == nil {

		return fmt.Errorf("configuration is nil")

	}

	// Validate provider.

	switch config.Provider {

	case ProviderIstio, ProviderLinkerd, ProviderConsul, ProviderNone, "auto", "":

		// Valid providers.

	default:

		return fmt.Errorf("invalid provider: %s", config.Provider)

	}

	// Validate certificate configuration.

	if config.CertificateConfig != nil {

		if config.CertificateConfig.CertLifetime <= 0 {

			return fmt.Errorf("certificate lifetime must be positive")

		}

		if config.CertificateConfig.RotationThreshold < 0 || config.CertificateConfig.RotationThreshold > 100 {

			return fmt.Errorf("rotation threshold must be between 0 and 100")

		}

		if config.CertificateConfig.SPIFFEEnabled && config.CertificateConfig.SPIREServerURL == "" {

			return fmt.Errorf("SPIRE server URL required when SPIFFE is enabled")

		}

	}

	// Validate policy defaults.

	if config.PolicyDefaults != nil {

		switch config.PolicyDefaults.MTLSMode {

		case "STRICT", "PERMISSIVE", "DISABLE", "":

			// Valid modes.

		default:

			return fmt.Errorf("invalid mTLS mode: %s", config.PolicyDefaults.MTLSMode)

		}

	}

	// Validate observability configuration.

	if config.ObservabilityConfig != nil {

		if config.ObservabilityConfig.EnableTracing && config.ObservabilityConfig.TracingBackend == "" {

			return fmt.Errorf("tracing backend required when tracing is enabled")

		}

		if config.ObservabilityConfig.MetricsPort < 0 || config.ObservabilityConfig.MetricsPort > 65535 {

			return fmt.Errorf("invalid metrics port: %d", config.ObservabilityConfig.MetricsPort)

		}

	}

	// Validate multi-cluster configuration.

	if config.MultiCluster != nil {

		if config.MultiCluster.ClusterName == "" {

			return fmt.Errorf("cluster name required for multi-cluster configuration")

		}

		if config.MultiCluster.Federation != nil && config.MultiCluster.Federation.Enabled {

			if len(config.MultiCluster.Federation.TrustDomains) == 0 {

				return fmt.Errorf("trust domains required for federation")

			}

		}

	}

	return nil

}<|MERGE_RESOLUTION|>--- conflicted
+++ resolved
@@ -42,18 +42,12 @@
 	kubeClient kubernetes.Interface
 
 	dynamicClient client.Client
-<<<<<<< HEAD
-	config        *rest.Config
-	detector      *ServiceMeshDetector
-	logger        logr.Logger
-=======
 
 	config *rest.Config
 
 	detector *ServiceMeshDetector
 
 	logger logr.Logger
->>>>>>> b3529b0b
 }
 
 // NewServiceMeshFactory creates a new service mesh factory.
