// Package abstraction provides service mesh detection and factory capabilities.

package abstraction

import (
	"context"
	"fmt"
	"strings"

	"github.com/go-logr/logr"
	metav1 "k8s.io/apimachinery/pkg/apis/meta/v1"
	"k8s.io/client-go/kubernetes"
	"k8s.io/client-go/rest"
	"sigs.k8s.io/controller-runtime/pkg/log"
)

// ServiceMeshDetector detects installed service mesh providers.

type ServiceMeshDetector struct {
	kubeClient kubernetes.Interface
<<<<<<< HEAD
	config     *rest.Config
	logger     logr.Logger
=======

	config *rest.Config

	logger logr.Logger
>>>>>>> b3529b0b
}

// NewServiceMeshDetector creates a new service mesh detector.

func NewServiceMeshDetector(kubeClient kubernetes.Interface, config *rest.Config) *ServiceMeshDetector {

	return &ServiceMeshDetector{

		kubeClient: kubeClient,

		config: config,

		logger: log.Log.WithName("service-mesh-detector"),
	}

}

// DetectServiceMesh detects the installed service mesh provider.

func (d *ServiceMeshDetector) DetectServiceMesh(ctx context.Context) (ServiceMeshProvider, error) {

	// Check for Istio.

	if provider, err := d.detectIstio(ctx); err == nil && provider != ProviderNone {

		d.logger.Info("Detected service mesh provider", "provider", provider)

		return provider, nil

	}

	// Check for Linkerd.

	if provider, err := d.detectLinkerd(ctx); err == nil && provider != ProviderNone {

		d.logger.Info("Detected service mesh provider", "provider", provider)

		return provider, nil

	}

	// Check for Consul.

	if provider, err := d.detectConsul(ctx); err == nil && provider != ProviderNone {

		d.logger.Info("Detected service mesh provider", "provider", provider)

		return provider, nil

	}

	d.logger.Info("No service mesh provider detected")

	return ProviderNone, nil

}

// detectIstio checks for Istio installation.

func (d *ServiceMeshDetector) detectIstio(ctx context.Context) (ServiceMeshProvider, error) {

	// Check for istio-system namespace.

	namespaces, err := d.kubeClient.CoreV1().Namespaces().List(ctx, metav1.ListOptions{})

	if err != nil {

		return ProviderNone, fmt.Errorf("failed to list namespaces: %w", err)

	}

	for _, ns := range namespaces.Items {

		if ns.Name == "istio-system" {

			// Check for istiod deployment.

			deployments, err := d.kubeClient.AppsV1().Deployments("istio-system").List(ctx, metav1.ListOptions{})

			if err != nil {

				return ProviderNone, fmt.Errorf("failed to list deployments: %w", err)

			}

			for _, deploy := range deployments.Items {

				if strings.HasPrefix(deploy.Name, "istiod") {

					// Check if deployment is ready.

					if deploy.Status.ReadyReplicas > 0 {

						return ProviderIstio, nil

					}

				}

			}

		}

	}

	return ProviderNone, nil

}

// detectLinkerd checks for Linkerd installation.

func (d *ServiceMeshDetector) detectLinkerd(ctx context.Context) (ServiceMeshProvider, error) {

	// Check for linkerd namespace.

	namespaces, err := d.kubeClient.CoreV1().Namespaces().List(ctx, metav1.ListOptions{})

	if err != nil {

		return ProviderNone, fmt.Errorf("failed to list namespaces: %w", err)

	}

	for _, ns := range namespaces.Items {

		if ns.Name == "linkerd" {

			// Check for linkerd-controller deployment.

			deployments, err := d.kubeClient.AppsV1().Deployments("linkerd").List(ctx, metav1.ListOptions{})

			if err != nil {

				return ProviderNone, fmt.Errorf("failed to list deployments: %w", err)

			}

			for _, deploy := range deployments.Items {

				if deploy.Name == "linkerd-controller" || deploy.Name == "linkerd-destination" {

					if deploy.Status.ReadyReplicas > 0 {

						return ProviderLinkerd, nil

					}

				}

			}

		}

	}

	return ProviderNone, nil

}

// detectConsul checks for Consul installation.

func (d *ServiceMeshDetector) detectConsul(ctx context.Context) (ServiceMeshProvider, error) {

	// Check for consul namespace.

	namespaces, err := d.kubeClient.CoreV1().Namespaces().List(ctx, metav1.ListOptions{})

	if err != nil {

		return ProviderNone, fmt.Errorf("failed to list namespaces: %w", err)

	}

	for _, ns := range namespaces.Items {

		if ns.Name == "consul" {

			// Check for consul-server statefulset.

			statefulsets, err := d.kubeClient.AppsV1().StatefulSets("consul").List(ctx, metav1.ListOptions{})

			if err != nil {

				return ProviderNone, fmt.Errorf("failed to list statefulsets: %w", err)

			}

			for _, sts := range statefulsets.Items {

				if strings.Contains(sts.Name, "consul-server") {

					if sts.Status.ReadyReplicas > 0 {

						return ProviderConsul, nil

					}

				}

			}

		}

	}

	return ProviderNone, nil

}

// GetServiceMeshVersion gets the version of the detected service mesh.

func (d *ServiceMeshDetector) GetServiceMeshVersion(ctx context.Context, provider ServiceMeshProvider) (string, error) {

	switch provider {

	case ProviderIstio:

		return d.getIstioVersion(ctx)

	case ProviderLinkerd:

		return d.getLinkerdVersion(ctx)

	case ProviderConsul:

		return d.getConsulVersion(ctx)

	default:

		return "", fmt.Errorf("unsupported provider: %s", provider)

	}

}

// getIstioVersion gets the Istio version.

func (d *ServiceMeshDetector) getIstioVersion(ctx context.Context) (string, error) {

	// Check istiod deployment for version label.

	deployments, err := d.kubeClient.AppsV1().Deployments("istio-system").List(ctx, metav1.ListOptions{

		LabelSelector: "app=istiod",
	})

	if err != nil {

		return "", fmt.Errorf("failed to get istiod deployment: %w", err)

	}

	if len(deployments.Items) > 0 {

		deploy := deployments.Items[0]

		if version, ok := deploy.Labels["version"]; ok {

			return version, nil

		}

		// Check container image tag.

		for _, container := range deploy.Spec.Template.Spec.Containers {

			if container.Name == "discovery" {

				parts := strings.Split(container.Image, ":")

				if len(parts) > 1 {

					return parts[1], nil

				}

			}

		}

	}

	return "unknown", nil

}

// getLinkerdVersion gets the Linkerd version.

func (d *ServiceMeshDetector) getLinkerdVersion(ctx context.Context) (string, error) {

	// Check linkerd-controller deployment for version annotation.

	deployments, err := d.kubeClient.AppsV1().Deployments("linkerd").List(ctx, metav1.ListOptions{

		LabelSelector: "linkerd.io/control-plane-component=controller",
	})

	if err != nil {

		return "", fmt.Errorf("failed to get linkerd deployment: %w", err)

	}

	if len(deployments.Items) > 0 {

		deploy := deployments.Items[0]

		if version, ok := deploy.Annotations["linkerd.io/control-plane-version"]; ok {

			return version, nil

		}

		// Check container image tag.

		for _, container := range deploy.Spec.Template.Spec.Containers {

			parts := strings.Split(container.Image, ":")

			if len(parts) > 1 {

				return parts[1], nil

			}

		}

	}

	return "unknown", nil

}

// getConsulVersion gets the Consul version.

func (d *ServiceMeshDetector) getConsulVersion(ctx context.Context) (string, error) {

	// Check consul-server statefulset for version.

	statefulsets, err := d.kubeClient.AppsV1().StatefulSets("consul").List(ctx, metav1.ListOptions{})

	if err != nil {

		return "", fmt.Errorf("failed to get consul statefulset: %w", err)

	}

	for _, sts := range statefulsets.Items {

		if strings.Contains(sts.Name, "consul-server") {

			// Check container image tag.

			for _, container := range sts.Spec.Template.Spec.Containers {

				if container.Name == "consul" {

					parts := strings.Split(container.Image, ":")

					if len(parts) > 1 {

						return parts[1], nil

					}

				}

			}

		}

	}

	return "unknown", nil

}

// DetectorResult contains service mesh detection results.

type DetectorResult struct {
	Provider ServiceMeshProvider `json:"provider"`

	Version string `json:"version"`

	Namespace string `json:"namespace"`

	ControlPlane ControlPlaneInfo `json:"controlPlane"`

	DataPlane DataPlaneInfo `json:"dataPlane"`

	Features []string `json:"features"`
}

// ControlPlaneInfo contains control plane information.

type ControlPlaneInfo struct {
	Ready bool `json:"ready"`

	Components []ComponentStatus `json:"components"`

	Endpoints []string `json:"endpoints"`

	Annotations map[string]string `json:"annotations"`
}

// DataPlaneInfo contains data plane information.

type DataPlaneInfo struct {
	ProxyCount int `json:"proxyCount"`

	ProxyVersion string `json:"proxyVersion"`

	InjectionMode string `json:"injectionMode"`

	NamespaceCount int `json:"namespaceCount"`
}

// ComponentStatus represents a control plane component status.

type ComponentStatus struct {
	Name string `json:"name"`

	Namespace string `json:"namespace"`

	Type string `json:"type"`

	Ready bool `json:"ready"`

	Version string `json:"version,omitempty"`
}

// GetDetectionResult gets comprehensive detection results.

func (d *ServiceMeshDetector) GetDetectionResult(ctx context.Context) (*DetectorResult, error) {

	provider, err := d.DetectServiceMesh(ctx)

	if err != nil {

		return nil, fmt.Errorf("failed to detect service mesh: %w", err)

	}

	if provider == ProviderNone {

		return &DetectorResult{

			Provider: ProviderNone,
		}, nil

	}

	version, err := d.GetServiceMeshVersion(ctx, provider)

	if err != nil {

		d.logger.Error(err, "Failed to get service mesh version")

		version = "unknown"

	}

	result := &DetectorResult{

		Provider: provider,

		Version: version,
	}

	// Get detailed information based on provider.

	switch provider {

	case ProviderIstio:

		result.Namespace = "istio-system"

		result.Features = []string{"mtls", "traffic-management", "observability", "multi-cluster"}

		// Additional Istio-specific detection.

		d.enrichIstioInfo(ctx, result)

	case ProviderLinkerd:

		result.Namespace = "linkerd"

		result.Features = []string{"mtls", "traffic-management", "observability"}

		// Additional Linkerd-specific detection.

		d.enrichLinkerdInfo(ctx, result)

	case ProviderConsul:

		result.Namespace = "consul"

		result.Features = []string{"mtls", "service-discovery", "kv-store"}

		// Additional Consul-specific detection.

		d.enrichConsulInfo(ctx, result)

	}

	return result, nil

}

// enrichIstioInfo adds Istio-specific information.

func (d *ServiceMeshDetector) enrichIstioInfo(ctx context.Context, result *DetectorResult) {

	// Count proxies.

	pods, err := d.kubeClient.CoreV1().Pods("").List(ctx, metav1.ListOptions{

		LabelSelector: "security.istio.io/tlsMode=istio",
	})

	if err == nil {

		result.DataPlane.ProxyCount = len(pods.Items)

	}

	// Get injection namespaces.

	namespaces, err := d.kubeClient.CoreV1().Namespaces().List(ctx, metav1.ListOptions{

		LabelSelector: "istio-injection=enabled",
	})

	if err == nil {

		result.DataPlane.NamespaceCount = len(namespaces.Items)

		result.DataPlane.InjectionMode = "automatic"

	}

	// Check control plane components.

	result.ControlPlane.Components = []ComponentStatus{

		{Name: "istiod", Namespace: "istio-system", Type: "deployment"},

		{Name: "istio-ingressgateway", Namespace: "istio-system", Type: "deployment"},

		{Name: "istio-egressgateway", Namespace: "istio-system", Type: "deployment"},
	}

	for i := range result.ControlPlane.Components {

		component := &result.ControlPlane.Components[i]

		deploy, err := d.kubeClient.AppsV1().Deployments(component.Namespace).Get(ctx, component.Name, metav1.GetOptions{})

		if err == nil && deploy.Status.ReadyReplicas > 0 {

			component.Ready = true

		}

	}

}

// enrichLinkerdInfo adds Linkerd-specific information.

func (d *ServiceMeshDetector) enrichLinkerdInfo(ctx context.Context, result *DetectorResult) {

	// Count proxies.

	pods, err := d.kubeClient.CoreV1().Pods("").List(ctx, metav1.ListOptions{})

	if err == nil {

		proxyCount := 0

		for _, pod := range pods.Items {

			for _, container := range pod.Spec.Containers {

				if container.Name == "linkerd-proxy" {

					proxyCount++

					break

				}

			}

		}

		result.DataPlane.ProxyCount = proxyCount

	}

	// Get injection namespaces.

	namespaces, err := d.kubeClient.CoreV1().Namespaces().List(ctx, metav1.ListOptions{

		LabelSelector: "linkerd.io/inject=enabled",
	})

	if err == nil {

		result.DataPlane.NamespaceCount = len(namespaces.Items)

		result.DataPlane.InjectionMode = "automatic"

	}

	// Check control plane components.

	result.ControlPlane.Components = []ComponentStatus{

		{Name: "linkerd-controller", Namespace: "linkerd", Type: "deployment"},

		{Name: "linkerd-destination", Namespace: "linkerd", Type: "deployment"},

		{Name: "linkerd-identity", Namespace: "linkerd", Type: "deployment"},

		{Name: "linkerd-proxy-injector", Namespace: "linkerd", Type: "deployment"},
	}

	for i := range result.ControlPlane.Components {

		component := &result.ControlPlane.Components[i]

		deploy, err := d.kubeClient.AppsV1().Deployments(component.Namespace).Get(ctx, component.Name, metav1.GetOptions{})

		if err == nil && deploy.Status.ReadyReplicas > 0 {

			component.Ready = true

		}

	}

}

// enrichConsulInfo adds Consul-specific information.

func (d *ServiceMeshDetector) enrichConsulInfo(ctx context.Context, result *DetectorResult) {

	// Count connect proxies.

	pods, err := d.kubeClient.CoreV1().Pods("").List(ctx, metav1.ListOptions{})

	if err == nil {

		proxyCount := 0

		for _, pod := range pods.Items {

			if _, ok := pod.Annotations["consul.hashicorp.com/connect-inject"]; ok {

				proxyCount++

			}

		}

		result.DataPlane.ProxyCount = proxyCount

	}

	// Check control plane components.

	result.ControlPlane.Components = []ComponentStatus{

		{Name: "consul-server", Namespace: "consul", Type: "statefulset"},

		{Name: "consul-connect-injector", Namespace: "consul", Type: "deployment"},
	}

	// Check statefulset.

	sts, err := d.kubeClient.AppsV1().StatefulSets("consul").Get(ctx, "consul-server", metav1.GetOptions{})

	if err == nil && sts.Status.ReadyReplicas > 0 {

		result.ControlPlane.Components[0].Ready = true

	}

	// Check deployment.

	deploy, err := d.kubeClient.AppsV1().Deployments("consul").Get(ctx, "consul-connect-injector", metav1.GetOptions{})

	if err == nil && deploy.Status.ReadyReplicas > 0 {

		result.ControlPlane.Components[1].Ready = true

	}

}<|MERGE_RESOLUTION|>--- conflicted
+++ resolved
@@ -18,15 +18,10 @@
 
 type ServiceMeshDetector struct {
 	kubeClient kubernetes.Interface
-<<<<<<< HEAD
-	config     *rest.Config
-	logger     logr.Logger
-=======
 
 	config *rest.Config
 
 	logger logr.Logger
->>>>>>> b3529b0b
 }
 
 // NewServiceMeshDetector creates a new service mesh detector.
