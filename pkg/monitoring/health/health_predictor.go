--- conflicted
+++ resolved
@@ -1,4 +1,4 @@
-package monitoringhealth
+package health
 
 import (
 	"context"
@@ -136,21 +136,14 @@
 
 	featureScalers map[string]*FeatureScaler `json:"-"`
 
-<<<<<<< HEAD
-	// Performance metrics
-	MAE     float64 `json:"mae"`      // Mean Absolute Error
-	RMSE    float64 `json:"rmse"`     // Root Mean Square Error
+	// Performance metrics.
+
+	Mae float64 `json:"mae"` // Mean Absolute Error
+
+	Rmse float64 `json:"rmse"` // Root Mean Square Error
+
 	R2Score float64 `json:"r2_score"` // R-squared score
-=======
-	// Performance metrics.
-
-	Mae float64 `json:"mae"` // Mean Absolute Error
-
-	Rmse float64 `json:"rmse"` // Root Mean Square Error
-
-	R2Score float64 `json:"r2_score"` // R-squared score
-
->>>>>>> b3529b0b
+
 }
 
 // ModelAlgorithm represents different ML algorithms for prediction.
@@ -380,12 +373,6 @@
 type WarningSeverity string
 
 const (
-<<<<<<< HEAD
-	WarningSeverityLow      WarningSeverity = "low"
-	WarningSeverityMedium   WarningSeverity = "medium"
-	WarningSeverityHigh     WarningSeverity = "high"
-	WarningSeverityCritical WarningSeverity = "critical"
-=======
 
 	// SeverityLow holds severitylow value.
 
@@ -402,7 +389,6 @@
 	// SeverityAlert holds severityalert value.
 
 	SeverityAlert WarningSeverity = "critical"
->>>>>>> b3529b0b
 )
 
 // WarningStatus defines the status of a warning.
@@ -925,12 +911,6 @@
 		EscalationRules: []EscalationRule{
 
 			{
-<<<<<<< HEAD
-				Level:                1,
-				Duration:             15 * time.Minute,
-				SeverityFilter:       []WarningSeverity{WarningSeverityHigh, WarningSeverityCritical},
-				Actions:              []string{"notify_on_call"},
-=======
 
 				Level: 1,
 
@@ -940,17 +920,10 @@
 
 				Actions: []string{"notify_on_call"},
 
->>>>>>> b3529b0b
 				NotificationChannels: []string{"slack", "email"},
 			},
 
 			{
-<<<<<<< HEAD
-				Level:                2,
-				Duration:             30 * time.Minute,
-				SeverityFilter:       []WarningSeverity{WarningSeverityCritical},
-				Actions:              []string{"page_management", "create_incident"},
-=======
 
 				Level: 2,
 
@@ -960,7 +933,6 @@
 
 				Actions: []string{"page_management", "create_incident"},
 
->>>>>>> b3529b0b
 				NotificationChannels: []string{"pagerduty", "phone"},
 			},
 		},
@@ -1459,14 +1431,9 @@
 
 	model.weights[numFeatures] = biasSum / float64(numSamples) // bias term
 
-<<<<<<< HEAD
-	// Calculate accuracy metrics
-	model.Accuracy, model.MAE, model.RMSE, model.R2Score = hp.calculateModelAccuracy(model, trainingData)
-=======
 	// Calculate accuracy metrics.
 
 	model.Accuracy, model.Mae, model.Rmse, model.R2Score = hp.calculateModelAccuracy(model, trainingData)
->>>>>>> b3529b0b
 
 	return nil
 
@@ -1488,14 +1455,9 @@
 
 	model.weights = []float64{float64(windowSize)}
 
-<<<<<<< HEAD
-	// Calculate accuracy using moving average predictions
-	model.Accuracy, model.MAE, model.RMSE, model.R2Score = hp.calculateModelAccuracy(model, trainingData)
-=======
 	// Calculate accuracy using moving average predictions.
 
 	model.Accuracy, model.Mae, model.Rmse, model.R2Score = hp.calculateModelAccuracy(model, trainingData)
->>>>>>> b3529b0b
 
 	return nil
 
@@ -1517,14 +1479,9 @@
 
 	model.weights = []float64{alpha}
 
-<<<<<<< HEAD
-	// Calculate accuracy
-	model.Accuracy, model.MAE, model.RMSE, model.R2Score = hp.calculateModelAccuracy(model, trainingData)
-=======
 	// Calculate accuracy.
 
 	model.Accuracy, model.Mae, model.Rmse, model.R2Score = hp.calculateModelAccuracy(model, trainingData)
->>>>>>> b3529b0b
 
 	return nil
 
@@ -2042,16 +1999,6 @@
 		if prediction.PredictedScore < hp.config.CriticalThreshold {
 
 			warning := HealthWarning{
-<<<<<<< HEAD
-				ID:              fmt.Sprintf("warning-%s-%d", component, time.Now().Unix()),
-				Component:       component,
-				Type:            WarningTypeHealthDegradation,
-				Severity:        WarningSeverityCritical,
-				Title:           fmt.Sprintf("Critical health degradation predicted for %s", component),
-				Description:     fmt.Sprintf("Health score predicted to drop to %.2f at %s", prediction.PredictedScore, prediction.PredictedTime.Format(time.RFC3339)),
-				PredictedTime:   prediction.PredictedTime,
-				Confidence:      prediction.Confidence,
-=======
 
 				ID: fmt.Sprintf("warning-%s-%d", component, time.Now().Unix()),
 
@@ -2069,7 +2016,6 @@
 
 				Confidence: prediction.Confidence,
 
->>>>>>> b3529b0b
 				PredictedHealth: &prediction,
 
 				CreatedAt: time.Now(),
@@ -2098,16 +2044,6 @@
 		} else if prediction.PredictedScore < hp.config.WarningThreshold {
 
 			warning := HealthWarning{
-<<<<<<< HEAD
-				ID:              fmt.Sprintf("warning-%s-%d", component, time.Now().Unix()),
-				Component:       component,
-				Type:            WarningTypeHealthDegradation,
-				Severity:        WarningSeverityHigh,
-				Title:           fmt.Sprintf("Health degradation predicted for %s", component),
-				Description:     fmt.Sprintf("Health score predicted to drop to %.2f at %s", prediction.PredictedScore, prediction.PredictedTime.Format(time.RFC3339)),
-				PredictedTime:   prediction.PredictedTime,
-				Confidence:      prediction.Confidence,
-=======
 
 				ID: fmt.Sprintf("warning-%s-%d", component, time.Now().Unix()),
 
@@ -2125,7 +2061,6 @@
 
 				Confidence: prediction.Confidence,
 
->>>>>>> b3529b0b
 				PredictedHealth: &prediction,
 
 				CreatedAt: time.Now(),
@@ -2169,15 +2104,10 @@
 
 	defer hp.resourceMonitor.mu.RUnlock()
 
-<<<<<<< HEAD
-	// Check each resource tracker for the component
+	// Check each resource tracker for the component.
+
 	for _, tracker := range hp.resourceMonitor.resourceTrackers {
-=======
-	// Check each resource tracker for the component.
-
-	for _, tracker := range hp.resourceMonitor.resourceTrackers {
-
->>>>>>> b3529b0b
+
 		if tracker.Component != component {
 
 			continue
@@ -2302,19 +2232,13 @@
 		deviation := math.Abs(value - mean)
 
 		if deviation > threshold*stdDev {
-<<<<<<< HEAD
-			severity := WarningSeverityMedium
+
+			severity := SeverityMedium
+
 			if deviation > 4*stdDev {
-				severity = WarningSeverityHigh
-=======
-
-			severity := SeverityMedium
-
-			if deviation > 4*stdDev {
 
 				severity = SeverityHigh
 
->>>>>>> b3529b0b
 			}
 
 			anomaly := DetectedAnomaly{
