--- conflicted
+++ resolved
@@ -1,4 +1,4 @@
-package monitoringhealth
+package health
 
 import (
 	"context"
@@ -848,16 +848,10 @@
 type RecommendationPriority string
 
 const (
-<<<<<<< HEAD
+
+	// PriorityEmergency holds priorityemergency value.
+
 	PriorityEmergency RecommendationPriority = "emergency"
-	PriorityHigh      RecommendationPriority = "high"
-	PriorityMedium    RecommendationPriority = "medium"
-	// PriorityLow removed - use ActionPriority from types.go instead
-=======
-
-	// PriorityEmergency holds priorityemergency value.
-
-	PriorityEmergency RecommendationPriority = "emergency"
 
 	// PriorityHigh holds priorityhigh value.
 
@@ -873,7 +867,6 @@
 
 	// PriorityInformational holds priorityinformational value.
 
->>>>>>> b3529b0b
 	PriorityInformational RecommendationPriority = "informational"
 )
 
@@ -2762,18 +2755,6 @@
 		return PriorityMedium
 
 	}
-<<<<<<< HEAD
-	return PriorityInformational
-}
-
-// GetCheckHistory returns the historical data for a specific check
-// This method delegates to the enhanced checker for historical data
-func (ha *HealthAggregator) GetCheckHistory(checkName string, limit int) []EnhancedCheck {
-	if ha.enhancedChecker == nil {
-		return []EnhancedCheck{}
-	}
-	return ha.enhancedChecker.GetCheckHistory(checkName, limit)
-=======
 
 	return PriorityLow
 
@@ -2803,5 +2784,4 @@
 
 	return history
 
->>>>>>> b3529b0b
 }