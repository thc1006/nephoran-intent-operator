<<<<<<< HEAD
package monitoringhealth
=======
// Package health provides unified type definitions for health monitoring across the Nephoran Intent Operator.

// This serves as the single source of truth for all health-related types to avoid duplicates.

package health
>>>>>>> b3529b0b

import (
	"time"

	"github.com/nephio-project/nephoran-intent-operator/pkg/health"
)

// HealthTier represents different tiers of health monitoring.

type HealthTier int

const (

	// TierSystem holds tiersystem value.

	TierSystem HealthTier = iota

	// TierService holds tierservice value.

	TierService

	// TierComponent holds tiercomponent value.

	TierComponent

	// TierDependency holds tierdependency value.

	TierDependency
)

// String returns the string representation of HealthTier.

func (ht HealthTier) String() string {

	switch ht {

	case TierSystem:

		return "system"

	case TierService:

		return "service"

	case TierComponent:

		return "component"

	case TierDependency:

		return "dependency"

	default:

		return "unknown"

	}

}

// HealthContext represents different operational contexts for health checks.

type HealthContext int

const (

	// ContextStartup holds contextstartup value.

	ContextStartup HealthContext = iota

	// ContextSteadyState holds contextsteadystate value.

	ContextSteadyState

	// ContextShutdown holds contextshutdown value.

	ContextShutdown

	// ContextHighLoad holds contexthighload value.

	ContextHighLoad

	// ContextMaintenance holds contextmaintenance value.

	ContextMaintenance
)

// String returns the string representation of HealthContext.

func (hc HealthContext) String() string {

	switch hc {

	case ContextStartup:

		return "startup"

	case ContextSteadyState:

		return "steady_state"

	case ContextShutdown:

		return "shutdown"

	case ContextHighLoad:

		return "high_load"

	case ContextMaintenance:

		return "maintenance"

	default:

		return "unknown"

	}

}

// HealthWeight represents the business criticality weight of a component.

type HealthWeight float64

const (

	// WeightLow holds weightlow value.

	WeightLow HealthWeight = 0.2

	// WeightNormal holds weightnormal value.

	WeightNormal HealthWeight = 0.5

	// WeightHigh holds weighthigh value.

	WeightHigh HealthWeight = 0.8

	// WeightCritical holds weightcritical value.

	WeightCritical HealthWeight = 1.0
)

// AlertSeverity represents the severity level of alerts (unified definition).

type AlertSeverity string

const (

	// SeverityInfo holds severityinfo value.

	SeverityInfo AlertSeverity = "info"

	// SeverityWarning holds severitywarning value.

	SeverityWarning AlertSeverity = "warning"

	// SeverityError holds severityerror value.

	SeverityError AlertSeverity = "error"

	// SeverityCritical holds severitycritical value.

	SeverityCritical AlertSeverity = "critical"
)

// AlertStatus represents the status of alerts (unified definition).

type AlertStatus string

const (

	// AlertStatusActive holds alertstatusactive value.

	AlertStatusActive AlertStatus = "active"

	// AlertStatusResolved holds alertstatusresolved value.

	AlertStatusResolved AlertStatus = "resolved"

	// AlertStatusSuppressed holds alertstatussuppressed value.

	AlertStatusSuppressed AlertStatus = "suppressed"
)

// AlertThresholds provides common alert threshold configuration.

type AlertThresholds struct {
	LatencyThreshold time.Duration `json:"latency_threshold"`

	ErrorRatePercent float64 `json:"error_rate_percent"`

	SuccessRateMin float64 `json:"success_rate_min"`

	UptimeMin float64 `json:"uptime_min"`

	ResponseTimeMax time.Duration `json:"response_time_max"`
}

// StateTransition tracks health state changes over time.

type StateTransition struct {
	From health.Status `json:"from"`

	To health.Status `json:"to"`

	Timestamp time.Time `json:"timestamp"`

	Reason string `json:"reason,omitempty"`
}

// EnhancedCheck represents an enhanced health check with additional metadata.

type EnhancedCheck struct {

	// Basic health check information.

	Name string `json:"name"`

	Status health.Status `json:"status"`

	Message string `json:"message,omitempty"`

	Error string `json:"error,omitempty"`

	Duration time.Duration `json:"duration"`

	Timestamp time.Time `json:"timestamp"`

	Component string `json:"component"`

	// Enhanced metadata.

	Tier HealthTier `json:"tier"`

	Weight HealthWeight `json:"weight"`

	Context HealthContext `json:"context"`

	Score float64 `json:"score"`

	Criticality string `json:"criticality"`

	// State tracking.

	StateTransitions []StateTransition `json:"state_transitions,omitempty"`

	ConsecutiveFails int `json:"consecutive_fails"`

	LastHealthy time.Time `json:"last_healthy,omitempty"`

	// Performance metrics.

	AverageLatency time.Duration `json:"average_latency"`

	MaxLatency time.Duration `json:"max_latency"`

	SuccessRate float64 `json:"success_rate"`

	// Additional context.

	Metadata map[string]interface{} `json:"metadata,omitempty"`

	Dependencies []string `json:"dependencies,omitempty"`
}

// EnhancedHealthResponse represents a comprehensive health check response.

type EnhancedHealthResponse struct {
	Service string `json:"service"`

	Version string `json:"version"`

	Timestamp time.Time `json:"timestamp"`

	Context HealthContext `json:"context"`

	OverallStatus health.Status `json:"overall_status"`

	WeightedScore float64 `json:"weighted_score"`

	// Check results.

	Checks []EnhancedCheck `json:"checks"`

	TierSummaries map[HealthTier]TierSummary `json:"tier_summaries"`

	// Execution information.

	ExecutionMetrics ExecutionMetrics `json:"execution_metrics"`

	// Additional metadata.

	Metadata map[string]interface{} `json:"metadata,omitempty"`
}

// TierSummary provides aggregated information for a health tier.

type TierSummary struct {
	Tier HealthTier `json:"tier"`

	TotalChecks int `json:"total_checks"`

	HealthyChecks int `json:"healthy_checks"`

	UnhealthyChecks int `json:"unhealthy_checks"`

	DegradedChecks int `json:"degraded_checks"`

	UnknownChecks int `json:"unknown_checks"`

	TotalWeight float64 `json:"total_weight"`

	WeightedScore float64 `json:"weighted_score"`

	AverageScore float64 `json:"average_score"`
}

// ExecutionMetrics contains metrics about the health check execution.

type ExecutionMetrics struct {
	StartTime time.Time `json:"start_time"`

	Duration time.Duration `json:"duration"`

	CheckCount int `json:"check_count"`

	ParallelExecution bool `json:"parallel_execution"`

	CacheHitRate float64 `json:"cache_hit_rate,omitempty"`
}

// HealthTrend represents historical health trend data.

type HealthTrend struct {
	CheckName string `json:"check_name"`

	TimeWindow time.Duration `json:"time_window"`

	DataPoints []HealthDataPoint `json:"data_points"`

	Trend TrendDirection `json:"trend"`

	Stability StabilityLevel `json:"stability"`

	Predictions []HealthPrediction `json:"predictions,omitempty"`
}

// HealthDataPoint represents a single data point in health history.

type HealthDataPoint struct {
	Timestamp time.Time `json:"timestamp"`

	Status health.Status `json:"status"`

	Score float64 `json:"score"`

	Duration time.Duration `json:"duration"`
}

// TrendDirection indicates the direction of health trend.

type TrendDirection string

const (

	// TrendImproving holds trendimproving value.

	TrendImproving TrendDirection = "improving"

	// TrendDegrading holds trenddegrading value.

	TrendDegrading TrendDirection = "degrading"

	// TrendStable holds trendstable value.

	TrendStable TrendDirection = "stable"

	// TrendUnknown holds trendunknown value.

	TrendUnknown TrendDirection = "unknown"

	// TrendVolatile holds trendvolatile value.

	TrendVolatile TrendDirection = "volatile"
)

// StabilityLevel indicates the stability of health metrics.

type StabilityLevel string

const (

	// StabilityHigh holds stabilityhigh value.

	StabilityHigh StabilityLevel = "high"

	// StabilityMedium holds stabilitymedium value.

	StabilityMedium StabilityLevel = "medium"

	// StabilityLow holds stabilitylow value.

	StabilityLow StabilityLevel = "low"

	// StabilityUnknown holds stabilityunknown value.

	StabilityUnknown StabilityLevel = "unknown"
)

// HealthPrediction represents a predicted future health state.

type HealthPrediction struct {
	PredictedTime time.Time `json:"predicted_time"`

	PredictedStatus health.Status `json:"predicted_status"`

	PredictedScore float64 `json:"predicted_score"`

	Confidence float64 `json:"confidence"`

	Reasoning string `json:"reasoning,omitempty"`
}

// HealthAlert represents a health-based alert.

type HealthAlert struct {
	ID string `json:"id"`

	CheckName string `json:"check_name"`

	AlertType HealthAlertType `json:"alert_type"`

	Severity AlertSeverity `json:"severity"`

	Status AlertStatus `json:"status"`

	Title string `json:"title"`

	Description string `json:"description"`

	Timestamp time.Time `json:"timestamp"`

	// Trigger conditions.

	Threshold float64 `json:"threshold,omitempty"`

	ActualValue float64 `json:"actual_value,omitempty"`

	// Context.

	CurrentHealth *EnhancedCheck `json:"current_health,omitempty"`

	Metadata map[string]interface{} `json:"metadata,omitempty"`
}

// HealthAlertType represents different types of health alerts.

type HealthAlertType string

const (

	// AlertTypeStatusChange holds alerttypestatuschange value.

	AlertTypeStatusChange HealthAlertType = "status_change"

	// AlertTypeScoreThreshold holds alerttypescorethreshold value.

	AlertTypeScoreThreshold HealthAlertType = "score_threshold"

	// AlertTypeLatencyThreshold holds alerttypelatencythreshold value.

	AlertTypeLatencyThreshold HealthAlertType = "latency_threshold"

	// AlertTypeConsecutiveFailures holds alerttypeconsecutivefailures value.

	AlertTypeConsecutiveFailures HealthAlertType = "consecutive_failures"

<<<<<<< HEAD
// AlertSeverity represents the severity of an alert

// AlertSeverity represents the severity of an alert
type AlertSeverity string
=======
	// AlertTypePredictiveFailure holds alerttypepredictivefailure value.
>>>>>>> b3529b0b

	AlertTypePredictiveFailure HealthAlertType = "predictive_failure"
)

// Note: AlertSeverity and AlertStatus are already defined above.

// DependencyGraph represents health dependencies between components.

type DependencyGraph struct {
	Nodes []DependencyNode `json:"nodes"`

	Edges []DependencyEdge `json:"edges"`
}

// DependencyNode represents a component in the dependency graph.

type DependencyNode struct {
	ID string `json:"id"`

	Name string `json:"name"`

	Type string `json:"type"`

	Tier HealthTier `json:"tier"`

	Status health.Status `json:"status"`

	Score float64 `json:"score"`

	Critical bool `json:"critical"`

	Metadata map[string]interface{} `json:"metadata,omitempty"`
}

// DependencyEdge represents a dependency relationship.

type DependencyEdge struct {
	Source string `json:"source"`

	Target string `json:"target"`

	Type string `json:"type"`

	Weight float64 `json:"weight"`

	Critical bool `json:"critical"`

	Metadata map[string]interface{} `json:"metadata,omitempty"`
}

// HealthImpactAnalysis provides analysis of health issues and their impact.

type HealthImpactAnalysis struct {
	CheckName string `json:"check_name"`

	CurrentStatus health.Status `json:"current_status"`

	ImpactLevel ImpactLevel `json:"impact_level"`

	AffectedComponents []string `json:"affected_components"`

	RootCauses []RootCause `json:"root_causes"`

	RecommendedActions []RecommendedAction `json:"recommended_actions"`

	EstimatedRecovery time.Duration `json:"estimated_recovery"`

	BusinessImpact HealthBusinessImpact `json:"business_impact"`
}

// ImpactLevel represents the level of impact from a health issue.

type ImpactLevel string

const (

	// ImpactNone holds impactnone value.

	ImpactNone ImpactLevel = "none"

	// ImpactLow holds impactlow value.

	ImpactLow ImpactLevel = "low"

	// ImpactMedium holds impactmedium value.

	ImpactMedium ImpactLevel = "medium"

	// ImpactHigh holds impacthigh value.

	ImpactHigh ImpactLevel = "high"

	// ImpactCritical holds impactcritical value.

	ImpactCritical ImpactLevel = "critical"
)

// RootCause represents a potential root cause of health issues.

type RootCause struct {
	Category string `json:"category"`

	Description string `json:"description"`

	Confidence float64 `json:"confidence"`

	Evidence []string `json:"evidence"`
}

// RecommendedAction represents a recommended action to address health issues.

type RecommendedAction struct {
	Action string `json:"action"`

	Priority ActionPriority `json:"priority"`

	Description string `json:"description"`

	Automated bool `json:"automated"`

	ETA time.Duration `json:"eta,omitempty"`
}

// ActionPriority represents the priority of recommended actions.

type ActionPriority string

const (

	// ActionPriorityImmediate holds actionpriorityimmediate value.

	ActionPriorityImmediate ActionPriority = "immediate"

	// ActionPriorityUrgent holds actionpriorityurgent value.

	ActionPriorityUrgent ActionPriority = "urgent"

	// ActionPriorityNormal holds actionprioritynormal value.

	ActionPriorityNormal ActionPriority = "normal"

	// ActionPriorityLow holds actionprioritylow value.

	ActionPriorityLow ActionPriority = "low"
)

// HealthBusinessImpact represents the business impact of health issues.

type HealthBusinessImpact struct {
	Level ImpactLevel `json:"level"`

	Description string `json:"description"`

	AffectedServices []string `json:"affected_services"`

	EstimatedDowntime time.Duration `json:"estimated_downtime,omitempty"`

	EstimatedCost float64 `json:"estimated_cost,omitempty"`

	UserImpact string `json:"user_impact,omitempty"`
}

// HealthMetricsSnapshot represents a snapshot of health metrics at a point in time.

type HealthMetricsSnapshot struct {
	Timestamp time.Time `json:"timestamp"`

	OverallScore float64 `json:"overall_score"`

	OverallStatus health.Status `json:"overall_status"`

	TierScores map[HealthTier]float64 `json:"tier_scores"`

	ComponentScores map[string]float64 `json:"component_scores"`

	FailureRate float64 `json:"failure_rate"`

	AverageLatency time.Duration `json:"average_latency"`

	ActiveAlerts int `json:"active_alerts"`

	CriticalIssues int `json:"critical_issues"`
}

// HealthConfiguration represents the configuration for the enhanced health system.

type HealthConfiguration struct {

	// Global settings.

	DefaultTimeout time.Duration `json:"default_timeout"`

	DefaultInterval time.Duration `json:"default_interval"`

	WorkerCount int `json:"worker_count"`

	// Caching.

	CacheEnabled bool `json:"cache_enabled"`

	CacheExpiry time.Duration `json:"cache_expiry"`

	// Scoring.

	LatencyPenaltyEnabled bool `json:"latency_penalty_enabled"`

	LatencyThresholds []LatencyThreshold `json:"latency_thresholds"`

	// History and trends.

	HistoryRetention time.Duration `json:"history_retention"`

	HistoryMaxPoints int `json:"history_max_points"`

	TrendAnalysisEnabled bool `json:"trend_analysis_enabled"`

	// Alerting.

	AlertingEnabled bool `json:"alerting_enabled"`

	AlertThresholds []AlertThreshold `json:"alert_thresholds"`

	// Context-specific overrides.

	ContextOverrides map[HealthContext]ContextOverride `json:"context_overrides"`
}

// LatencyThreshold represents a latency threshold configuration.

type LatencyThreshold struct {
	Threshold time.Duration `json:"threshold"`

	Penalty float64 `json:"penalty"`
}

// AlertThreshold represents an alert threshold configuration.

type AlertThreshold struct {
	CheckName string `json:"check_name"`

	Tier HealthTier `json:"tier"`

	Metric string `json:"metric"`

	Threshold float64 `json:"threshold"`

	Operator string `json:"operator"` // "gt", "lt", "eq", "ne"

	Severity AlertSeverity `json:"severity"`
}

// ContextOverride represents context-specific configuration overrides.

type ContextOverride struct {
	Timeout time.Duration `json:"timeout"`

	Interval time.Duration `json:"interval"`

	WeightAdjustment map[string]float64 `json:"weight_adjustment"`
}<|MERGE_RESOLUTION|>--- conflicted
+++ resolved
@@ -1,12 +1,8 @@
-<<<<<<< HEAD
-package monitoringhealth
-=======
 // Package health provides unified type definitions for health monitoring across the Nephoran Intent Operator.
 
 // This serves as the single source of truth for all health-related types to avoid duplicates.
 
 package health
->>>>>>> b3529b0b
 
 import (
 	"time"
@@ -486,14 +482,7 @@
 
 	AlertTypeConsecutiveFailures HealthAlertType = "consecutive_failures"
 
-<<<<<<< HEAD
-// AlertSeverity represents the severity of an alert
-
-// AlertSeverity represents the severity of an alert
-type AlertSeverity string
-=======
 	// AlertTypePredictiveFailure holds alerttypepredictivefailure value.
->>>>>>> b3529b0b
 
 	AlertTypePredictiveFailure HealthAlertType = "predictive_failure"
 )
