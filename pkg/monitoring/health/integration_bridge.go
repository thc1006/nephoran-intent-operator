--- conflicted
+++ resolved
@@ -1,4 +1,4 @@
-package monitoringhealth
+package health
 
 import (
 	"context"
@@ -996,21 +996,9 @@
 
 	UpdateInterval time.Duration `json:"update_interval"`
 
-<<<<<<< HEAD
-// IntegratedAlertStatus represents the status of an integrated alert
-type IntegratedAlertStatus string
-
-const (
-	IntegratedAlertStatusFiring     IntegratedAlertStatus = "firing"
-	IntegratedAlertStatusResolved   IntegratedAlertStatus = "resolved"
-	IntegratedAlertStatusSuppressed IntegratedAlertStatus = "suppressed"
-	IntegratedAlertStatusEscalated  IntegratedAlertStatus = "escalated"
-)
-=======
 	BufferSize int `json:"buffer_size"`
 
 	LastUpdate time.Time `json:"last_update"`
->>>>>>> b3529b0b
 
 	Subscribers []string `json:"subscribers"`
 }
@@ -1290,21 +1278,14 @@
 
 	}
 
-<<<<<<< HEAD
-	// Get current health data
+	// Get current health data.
+
 	healthData, err := sib.aggregator.AggregateHealth(ctx)
+
 	if err != nil {
+
 		return fmt.Errorf("failed to get health data: %w", err)
-=======
-	// Get current health data.
-
-	healthData, err := sib.aggregator.AggregateHealth(ctx)
-
-	if err != nil {
-
-		return fmt.Errorf("failed to get health data: %w", err)
-
->>>>>>> b3529b0b
+
 	}
 
 	// Get current dependency health.
@@ -1703,21 +1684,14 @@
 
 	}
 
-<<<<<<< HEAD
-	// Get current health data
+	// Get current health data.
+
 	healthData, err := sib.aggregator.AggregateHealth(ctx)
+
 	if err != nil {
+
 		return nil, fmt.Errorf("failed to get health data: %w", err)
-=======
-	// Get current health data.
-
-	healthData, err := sib.aggregator.AggregateHealth(ctx)
-
-	if err != nil {
-
-		return nil, fmt.Errorf("failed to get health data: %w", err)
-
->>>>>>> b3529b0b
+
 	}
 
 	// Calculate availability.
@@ -1745,20 +1719,10 @@
 		ScoringModel: modelID,
 
 		CalculationTimestamp: time.Now(),
-<<<<<<< HEAD
-		ConfidenceLevel:      0.8, // Simplified
+
+		ConfidenceLevel: 0.8, // Simplified
+
 		DataQuality: DataQualityMetrics{
-			Completeness:  0.9,
-			Consistency:   0.9,
-			Accuracy:      0.9,
-			Timeliness:    0.9,
-			Outliers:      0,
-			MissingValues: 0,
-=======
-
-		ConfidenceLevel: 0.8, // Simplified
-
-		DataQuality: DataQualityMetrics{
 
 			Completeness: 1.0,
 
@@ -1767,7 +1731,6 @@
 			Accuracy: 1.0,
 
 			Timeliness: 1.0,
->>>>>>> b3529b0b
 		},
 	}
 
@@ -2138,16 +2101,6 @@
 	// Critical health and SLA violation.
 
 	sib.alertIntegration.alertRules["critical_violation"] = &HealthSLAAlertRule{
-<<<<<<< HEAD
-		ID:                   "critical_violation",
-		Name:                 "Critical Health and SLA Violation",
-		HealthThreshold:      0.5,
-		SLAThreshold:         95.0,
-		Severity:             SeverityCritical, // This is from types.go AlertSeverity
-		Enabled:              true,
-		RequiresBoth:         true,
-		CorrelationWindow:    5 * time.Minute,
-=======
 
 		ID: "critical_violation",
 
@@ -2165,7 +2118,6 @@
 
 		CorrelationWindow: 5 * time.Minute,
 
->>>>>>> b3529b0b
 		NotificationChannels: []string{"pagerduty", "slack", "email"},
 
 		Condition: AlertCondition{
@@ -2183,16 +2135,6 @@
 	// Health degradation warning.
 
 	sib.alertIntegration.alertRules["health_degradation"] = &HealthSLAAlertRule{
-<<<<<<< HEAD
-		ID:                   "health_degradation",
-		Name:                 "Health Degradation Warning",
-		HealthThreshold:      0.7,
-		SLAThreshold:         99.0,
-		Severity:             SeverityError, // Using AlertSeverity from types.go
-		Enabled:              true,
-		RequiresBoth:         false,
-		CorrelationWindow:    10 * time.Minute,
-=======
 
 		ID: "health_degradation",
 
@@ -2210,7 +2152,6 @@
 
 		CorrelationWindow: 10 * time.Minute,
 
->>>>>>> b3529b0b
 		NotificationChannels: []string{"slack", "email"},
 
 		Condition: AlertCondition{
@@ -2262,13 +2203,9 @@
 	var alerts []IntegratedAlert
 
 	for _, alert := range sib.alertIntegration.activeAlerts {
-<<<<<<< HEAD
-		if alert.Status == AlertStatusActive {
-=======
 
 		if alert.Status == IntegratedAlertStatusFiring {
 
->>>>>>> b3529b0b
 			alerts = append(alerts, *alert)
 
 		}
