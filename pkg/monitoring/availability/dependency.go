--- conflicted
+++ resolved
@@ -1337,13 +1337,9 @@
 // manageCircuitBreakers performs circuit breaker management tasks.
 
 func (dt *DependencyTracker) manageCircuitBreakers(ctx context.Context) {
-<<<<<<< HEAD
+
 	_, span := dt.tracer.Start(ctx, "manage-circuit-breakers")
-=======
-
-	_, span := dt.tracer.Start(ctx, "manage-circuit-breakers")
-
->>>>>>> b3529b0b
+
 	defer span.End()
 
 	dt.stateMutex.RLock()
@@ -1417,13 +1413,9 @@
 // performCascadeAnalysis analyzes potential cascade failures.
 
 func (dt *DependencyTracker) performCascadeAnalysis(ctx context.Context) {
-<<<<<<< HEAD
+
 	_, span := dt.tracer.Start(ctx, "perform-cascade-analysis")
-=======
-
-	_, span := dt.tracer.Start(ctx, "perform-cascade-analysis")
-
->>>>>>> b3529b0b
+
 	defer span.End()
 
 	// Find unhealthy dependencies.
@@ -1700,13 +1692,9 @@
 // performCleanup cleans up old data.
 
 func (dt *DependencyTracker) performCleanup(ctx context.Context) {
-<<<<<<< HEAD
+
 	_, span := dt.tracer.Start(ctx, "perform-cleanup")
-=======
-
-	_, span := dt.tracer.Start(ctx, "perform-cleanup")
-
->>>>>>> b3529b0b
+
 	defer span.End()
 
 	cutoff := time.Now().Add(-dt.config.RetentionPeriod)
