--- conflicted
+++ resolved
@@ -587,9 +587,6 @@
 
 	EndHour int `json:"end_hour"` // 0-23
 
-<<<<<<< HEAD
-// AlertThresholds represents alerting thresholds for availability
-=======
 	WeekdaysOnly bool `json:"weekdays_only"`
 
 	Holidays []time.Time `json:"holidays"`
@@ -597,7 +594,6 @@
 
 // AlertThresholds represents alerting thresholds for availability.
 
->>>>>>> b3529b0b
 type AlertThresholds struct {
 	AvailabilityWarning float64 `json:"availability_warning"` // 0-1
 
@@ -1777,35 +1773,5 @@
 func (ar *AvailabilityReporter) exportReportAsPrometheusMetrics(report *AvailabilityReport) ([]byte, error) {
 
 	return []byte{}, nil
-<<<<<<< HEAD
-}
-
-// DependencyChainTracker tracks dependency chains for availability reporting
-type DependencyChainTracker struct {
-	dependencies map[string][]string
-	mu           sync.RWMutex
-}
-
-// NewDependencyChainTracker creates a new dependency chain tracker
-func NewDependencyChainTracker() *DependencyChainTracker {
-	return &DependencyChainTracker{
-		dependencies: make(map[string][]string),
-	}
-}
-
-// AddDependency adds a dependency relationship
-func (d *DependencyChainTracker) AddDependency(service, dependency string) {
-	d.mu.Lock()
-	defer d.mu.Unlock()
-	d.dependencies[service] = append(d.dependencies[service], dependency)
-}
-
-// GetDependencies gets dependencies for a service
-func (d *DependencyChainTracker) GetDependencies(service string) []string {
-	d.mu.RLock()
-	defer d.mu.RUnlock()
-	return d.dependencies[service]
-=======
-
->>>>>>> b3529b0b
+
 }