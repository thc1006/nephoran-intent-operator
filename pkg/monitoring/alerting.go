--- conflicted
+++ resolved
@@ -14,32 +14,13 @@
 	"github.com/nephio-project/nephoran-intent-operator/pkg/monitoring/health"
 )
 
-<<<<<<< HEAD
-// AlertSeverity represents the severity of an alert
-type AlertSeverity string
+// Type alias for backward compatibility.
+
+type AlertSeverity = health.AlertSeverity
+
+// Use constants from health package.
 
 const (
-	SeverityInfo     AlertSeverity = "info"
-	SeverityWarning  AlertSeverity = "warning"
-	SeverityError    AlertSeverity = "error"
-	SeverityCritical AlertSeverity = "critical"
-	SeverityLow      AlertSeverity = "low"
-	SeverityMedium   AlertSeverity = "medium"
-	SeverityHigh     AlertSeverity = "high"
-
-	// Aliases for compatibility
-	AlertSeverityInfo     = SeverityInfo
-	AlertSeverityWarning  = SeverityWarning
-	AlertSeverityError    = SeverityError
-	AlertSeverityCritical = SeverityCritical
-=======
-// Type alias for backward compatibility.
-
-type AlertSeverity = health.AlertSeverity
-
-// Use constants from health package.
-
-const (
 
 	// AlertSeverityInfo holds alertseverityinfo value.
 
@@ -56,7 +37,6 @@
 	// AlertSeverityCritical holds alertseveritycritical value.
 
 	AlertSeverityCritical = health.SeverityCritical
->>>>>>> b3529b0b
 )
 
 // AlertState represents the state of an alert.
@@ -81,28 +61,6 @@
 // Alert represents an alert instance.
 
 type Alert struct {
-<<<<<<< HEAD
-	ID           string                 `json:"id"`
-	Name         string                 `json:"name"`
-	Description  string                 `json:"description"`
-	Rule         string                 `json:"rule"`
-	Component    string                 `json:"component"`
-	Severity     AlertSeverity          `json:"severity"`
-	State        AlertState             `json:"state"`
-	Status       AlertState             `json:"status"`
-	Message      string                 `json:"message"`
-	Silenced     bool                   `json:"silenced"`
-	AckBy        string                 `json:"ack_by,omitempty"`
-	AckAt        *time.Time             `json:"ack_at,omitempty"`
-	Labels       map[string]string      `json:"labels"`
-	Annotations  map[string]string      `json:"annotations"`
-	StartsAt     time.Time              `json:"starts_at"`
-	EndsAt       *time.Time             `json:"ends_at,omitempty"`
-	GeneratorURL string                 `json:"generator_url,omitempty"`
-	Fingerprint  string                 `json:"fingerprint"`
-	Value        interface{}            `json:"value,omitempty"`
-	Details      map[string]interface{} `json:"details,omitempty"`
-=======
 	ID string `json:"id"`
 
 	Name string `json:"name"`
@@ -128,31 +86,11 @@
 	Value interface{} `json:"value,omitempty"`
 
 	Details map[string]interface{} `json:"details,omitempty"`
->>>>>>> b3529b0b
 }
 
 // AlertRule defines conditions for triggering alerts.
 
 type AlertRule struct {
-<<<<<<< HEAD
-	ID              string             `json:"id"`
-	Name            string             `json:"name"`
-	Description     string             `json:"description"`
-	Component       string             `json:"component"`
-	Condition       AlertConditionFunc `json:"-"`
-	Severity        AlertSeverity      `json:"severity"`
-	Duration        time.Duration      `json:"duration"`
-	Cooldown        time.Duration      `json:"cooldown"`
-	Threshold       float64            `json:"threshold"`
-	Channels        []string           `json:"channels"`
-	Labels          map[string]string  `json:"labels"`
-	Annotations     map[string]string  `json:"annotations"`
-	Enabled         bool               `json:"enabled"`
-	LastEvaluated   time.Time          `json:"last_evaluated"`
-	LastFired       *time.Time         `json:"last_fired,omitempty"`
-	EvaluationCount int64              `json:"evaluation_count"`
-	AlertCount      int64              `json:"alert_count"`
-=======
 	Name string `json:"name"`
 
 	Description string `json:"description"`
@@ -174,7 +112,6 @@
 	EvaluationCount int64 `json:"evaluation_count"`
 
 	AlertCount int64 `json:"alert_count"`
->>>>>>> b3529b0b
 }
 
 // AlertConditionFunc evaluates whether an alert should fire.
