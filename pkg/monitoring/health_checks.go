--- conflicted
+++ resolved
@@ -9,7 +9,6 @@
 	"sync"
 	"time"
 
-	"github.com/thc1006/nephoran-intent-operator/pkg/shared"
 	"k8s.io/client-go/kubernetes"
 )
 
@@ -604,13 +603,9 @@
 // llmProcessorHealthCheck checks LLM processor service health.
 
 func (hc *HealthChecker) llmProcessorHealthCheck(ctx context.Context) *ComponentHealth {
-<<<<<<< HEAD
-	url := shared.GetEnv("LLM_PROCESSOR_URL", "http://llm-processor:8080")
-=======
 
 	url := getEnv("LLM_PROCESSOR_URL", "http://llm-processor:8080")
 
->>>>>>> b3529b0b
 	return hc.httpHealthCheck(ctx, "llm-processor", url+"/healthz")
 
 }
@@ -618,13 +613,9 @@
 // ragAPIHealthCheck checks RAG API service health.
 
 func (hc *HealthChecker) ragAPIHealthCheck(ctx context.Context) *ComponentHealth {
-<<<<<<< HEAD
-	url := shared.GetEnv("RAG_API_URL", "http://rag-api:8080")
-=======
 
 	url := getEnv("RAG_API_URL", "http://rag-api:8080")
 
->>>>>>> b3529b0b
 	return hc.httpHealthCheck(ctx, "rag-api", url+"/health")
 
 }
@@ -632,13 +623,9 @@
 // weaviateHealthCheck checks Weaviate health.
 
 func (hc *HealthChecker) weaviateHealthCheck(ctx context.Context) *ComponentHealth {
-<<<<<<< HEAD
-	url := shared.GetEnv("WEAVIATE_URL", "http://weaviate:8080")
-=======
 
 	url := getEnv("WEAVIATE_URL", "http://weaviate:8080")
 
->>>>>>> b3529b0b
 	return hc.httpHealthCheck(ctx, "weaviate", url+"/v1/.well-known/ready")
 
 }
