--- conflicted
+++ resolved
@@ -14,16 +14,10 @@
 
 	"github.com/prometheus/client_golang/prometheus"
 	"github.com/sony/gobreaker"
-<<<<<<< HEAD
-	"github.com/thc1006/nephoran-intent-operator/pkg/config"
-	"github.com/thc1006/nephoran-intent-operator/pkg/health"
-	"github.com/thc1006/nephoran-intent-operator/pkg/logging"
-=======
 
 	"github.com/nephio-project/nephoran-intent-operator/pkg/config"
 	"github.com/nephio-project/nephoran-intent-operator/pkg/health"
 	"github.com/nephio-project/nephoran-intent-operator/pkg/logging"
->>>>>>> b3529b0b
 )
 
 // Service provides comprehensive SLA monitoring for the Nephoran Intent Operator.
@@ -899,15 +893,6 @@
 func (s *Service) GetMetrics() ServiceStats {
 
 	return ServiceStats{
-<<<<<<< HEAD
-		ActiveWorkers:   len(s.workers), // Use actual worker count
-		QueueDepth:      len(s.taskQueue), // Use actual queue depth
-		ProcessingRate:  float64(s.processingRate.Load()),
-		ErrorRate:       float64(s.errorRate.Load()),
-		MemoryUsageMB:   0.0, // Would need runtime.ReadMemStats() for real value
-		CPUUsagePercent: 0.0, // Would need CPU profiling for real value
-		Uptime:          time.Since(s.lastStatsUpdate),
-=======
 
 		ActiveWorkers: int(atomic.LoadInt32(&s.workerCount)),
 
@@ -922,7 +907,6 @@
 		CPUUsagePercent: float64(s.currentCPUUsage.Load()),
 
 		Uptime: time.Since(s.lastStatsUpdate),
->>>>>>> b3529b0b
 	}
 
 }
@@ -1156,10 +1140,7 @@
 		worker.metrics.Errors.Inc()
 
 		s.metrics.TasksProcessed.WithLabelValues(taskType, "error").Inc()
-<<<<<<< HEAD
-=======
-
->>>>>>> b3529b0b
+
 		s.errorRate.Add(1)
 
 		s.logger.ErrorWithContext("Task execution failed",
@@ -1176,13 +1157,9 @@
 	} else {
 
 		s.metrics.TasksProcessed.WithLabelValues(taskType, "success").Inc()
-<<<<<<< HEAD
+
 		s.processingRate.Add(1)
-=======
-
-		s.processingRate.Add(1)
-
->>>>>>> b3529b0b
+
 	}
 
 	s.metrics.ProcessingLatency.WithLabelValues(taskType).Observe(duration.Seconds())
@@ -1239,16 +1216,11 @@
 			return
 
 		case <-ticker.C:
-<<<<<<< HEAD
-			// Calculate rates
+
+			// Calculate rates.
+
 			currentProcessed := s.processingRate.Load()
-=======
-
-			// Calculate rates.
-
-			currentProcessed := s.processingRate.Load()
-
->>>>>>> b3529b0b
+
 			currentErrors := s.errorRate.Load()
 
 			processingRate := float64(currentProcessed-lastProcessed) / 5.0
@@ -1324,18 +1296,12 @@
 			return
 
 		case <-ticker.C:
-<<<<<<< HEAD
-			// Check resource limits
-			memoryMB := 0.0 // Would need runtime.ReadMemStats() for real value
-			cpuPercent := 0.0 // Would need CPU profiling for real value
-=======
 
 			// Check resource limits.
 
 			memoryMB := float64(s.currentMemoryUsage.Load())
 
 			cpuPercent := float64(s.currentCPUUsage.Load())
->>>>>>> b3529b0b
 
 			healthy := true
 
