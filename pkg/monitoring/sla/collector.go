package sla

import (
	"context"
	"fmt"
	"runtime"
	"strings"
	"sync"
	"sync/atomic"
	"time"

	"github.com/prometheus/client_golang/prometheus"
	"golang.org/x/time/rate"

	"github.com/nephio-project/nephoran-intent-operator/pkg/logging"
)

// Collector provides high-performance metrics collection with sub-100ms latency.

// and 100,000+ metrics/second throughput with intelligent sampling.

type Collector struct {
	config *CollectorConfig

	logger *logging.StructuredLogger

	started atomic.Bool

	// High-performance buffering.

	metricsBuffer chan *MetricSample

	batchProcessor *BatchProcessor

	cardinalityMgr *CardinalityManager

	rateLimiter *rate.Limiter

	// Connection pools for data sources.

	connPool *ConnectionPool

	// Performance metrics.

	metrics *CollectorMetrics

	collectionCount atomic.Uint64

	processingErrors atomic.Uint64

	sampledMetrics atomic.Uint64

	droppedMetrics atomic.Uint64

	// Worker management.

	workers []*CollectorWorker

	workerCount int

	processingRate atomic.Uint64

	// Synchronization.

	mu sync.RWMutex

	stopCh chan struct{}

	wg sync.WaitGroup
}

// CollectorConfig holds configuration for the metrics collector.

type CollectorConfig struct {

	// Buffer configuration for high throughput.

	BufferSize int `yaml:"buffer_size"`

	BatchSize int `yaml:"batch_size"`

	FlushInterval time.Duration `yaml:"flush_interval"`

	WorkerCount int `yaml:"worker_count"`

	// Cardinality management.

	MaxCardinality int `yaml:"max_cardinality"`

	CardinalityLimits map[string]int `yaml:"cardinality_limits"`

	// Sampling configuration.

	SamplingRate float64 `yaml:"sampling_rate"`

	AdaptiveSampling bool `yaml:"adaptive_sampling"`

	SamplingThreshold int `yaml:"sampling_threshold"`

	// Connection pooling.

	MaxConnections int `yaml:"max_connections"`

	ConnectionTimeout time.Duration `yaml:"connection_timeout"`

	IdleTimeout time.Duration `yaml:"idle_timeout"`

	// Performance limits.

	MaxThroughput int `yaml:"max_throughput"`

	BackpressureLimit int `yaml:"backpressure_limit"`
}

// DefaultCollectorConfig returns optimized default configuration.

func DefaultCollectorConfig() *CollectorConfig {

	return &CollectorConfig{

		BufferSize: 50000, // 50k metrics buffer

		BatchSize: 1000, // Process in 1k batches

		FlushInterval: 100 * time.Millisecond,

		WorkerCount: runtime.NumCPU(),

		MaxCardinality: 10000, // Prevent cardinality explosion

		CardinalityLimits: map[string]int{

			"intent_metrics": 5000,

			"component_metrics": 2000,

			"system_metrics": 1000,
		},

		SamplingRate: 1.0, // Start with no sampling

		AdaptiveSampling: true, // Enable adaptive sampling under load

		SamplingThreshold: 75000, // Start sampling above 75k/sec

		MaxConnections: 20, // Connection pool size

		ConnectionTimeout: 5 * time.Second,

		IdleTimeout: 30 * time.Second,

		MaxThroughput: 100000, // 100k metrics/second limit

		BackpressureLimit: 40000, // Apply backpressure at 40k buffer

	}

}

// MetricSample represents a single metric measurement.

type MetricSample struct {
	Name string `json:"name"`

	Value float64 `json:"value"`

	Labels map[string]string `json:"labels"`

	Timestamp time.Time `json:"timestamp"`

	Type MetricType `json:"type"`

	Source string `json:"source"`

	Priority Priority `json:"priority"`

	Metadata map[string]interface{} `json:"metadata,omitempty"`
}

// MetricType defines the type of metric.

type MetricType string

const (

	// MetricTypeCounter holds metrictypecounter value.

	MetricTypeCounter MetricType = "counter"

	// MetricTypeGauge holds metrictypegauge value.

	MetricTypeGauge MetricType = "gauge"

	// MetricTypeHistogram holds metrictypehistogram value.

	MetricTypeHistogram MetricType = "histogram"

	// MetricTypeSummary holds metrictypesummary value.

	MetricTypeSummary MetricType = "summary"
)

// CollectorMetrics contains Prometheus metrics for the collector.

type CollectorMetrics struct {

	// Collection metrics.

	MetricsCollected *prometheus.CounterVec

	CollectionLatency *prometheus.HistogramVec

	CollectionRate prometheus.Gauge

	// Buffer metrics.

	BufferUtilization prometheus.Gauge

	BufferOverflows prometheus.Counter

	DroppedMetrics *prometheus.CounterVec

	// Processing metrics.

	BatchesProcessed prometheus.Counter

	ProcessingLatency prometheus.Histogram

	ProcessingErrors *prometheus.CounterVec

	// Cardinality metrics.

	CardinalityCount *prometheus.GaugeVec

	CardinalityLimited *prometheus.CounterVec

	// Sampling metrics.

	SamplingRate prometheus.Gauge

	SampledMetrics prometheus.Counter

	// Connection pool metrics.

	ActiveConnections prometheus.Gauge

	ConnectionErrors *prometheus.CounterVec

	ConnectionLatency prometheus.Histogram
}

// BatchProcessor handles batch processing of metrics for efficiency.

type BatchProcessor struct {
	batchSize int

	flushInterval time.Duration

	processor func([]*MetricSample) error

	buffer []*MetricSample

	mu sync.Mutex

	lastFlush time.Time

	metrics *BatchProcessorMetrics
}

// BatchProcessorMetrics tracks batch processor performance.

type BatchProcessorMetrics struct {
	BatchesProcessed prometheus.Counter

	BatchSize prometheus.Histogram

	ProcessingTime prometheus.Histogram

	ProcessingErrors prometheus.Counter
}

// CardinalityManager prevents metric cardinality explosion.

type CardinalityManager struct {
	maxCardinality int

	familyLimits map[string]int

	currentCardinality map[string]int

	totalCardinality atomic.Int64

	mu sync.RWMutex

	metrics *CardinalityMetrics
}

// CardinalityMetrics tracks cardinality management.

type CardinalityMetrics struct {
	TotalCardinality prometheus.Gauge

	FamilyCardinality *prometheus.GaugeVec

	DroppedMetrics *prometheus.CounterVec

	LimitViolations *prometheus.CounterVec
}

// CollectorWorker processes metrics in parallel.

type CollectorWorker struct {
	id int

	collector *Collector

	tasks chan *MetricSample

	quit chan struct{}

	metrics *WorkerMetrics
}

// ConnectionPool manages connections to data sources.

type ConnectionPool struct {
	maxConnections int

	connections chan *Connection

	factory func() (*Connection, error)

	metrics *ConnectionPoolMetrics
}

// Connection represents a connection to a data source.

type Connection struct {
	ID int

	CreatedAt time.Time

	LastUsed time.Time

	InUse atomic.Bool
}

// ConnectionPoolMetrics tracks connection pool performance.

type ConnectionPoolMetrics struct {
	ActiveConnections prometheus.Gauge

	TotalConnections prometheus.Gauge

	ConnectionTime prometheus.Histogram

	ConnectionErrors *prometheus.CounterVec
}

// NewCollector creates a new high-performance metrics collector.

func NewCollector(config *CollectorConfig, logger *logging.StructuredLogger) (*Collector, error) {

	if config == nil {

		config = DefaultCollectorConfig()

	}

	if logger == nil {

		return nil, fmt.Errorf("logger is required")

	}

	// Initialize metrics.

	metrics := &CollectorMetrics{

		MetricsCollected: prometheus.NewCounterVec(prometheus.CounterOpts{

			Name: "sla_collector_metrics_collected_total",

			Help: "Total number of metrics collected",
		}, []string{"source", "type", "status"}),

		CollectionLatency: prometheus.NewHistogramVec(prometheus.HistogramOpts{

			Name: "sla_collector_collection_latency_seconds",

			Help: "Latency of metrics collection operations",

			Buckets: prometheus.ExponentialBuckets(0.00001, 2, 15), // 10μs to ~300ms

		}, []string{"source", "type"}),

		CollectionRate: prometheus.NewGauge(prometheus.GaugeOpts{

			Name: "sla_collector_collection_rate",

			Help: "Current metrics collection rate per second",
		}),

		BufferUtilization: prometheus.NewGauge(prometheus.GaugeOpts{

			Name: "sla_collector_buffer_utilization_percent",

			Help: "Buffer utilization percentage",
		}),

		BufferOverflows: prometheus.NewCounter(prometheus.CounterOpts{

			Name: "sla_collector_buffer_overflows_total",

			Help: "Total number of buffer overflows",
		}),

		DroppedMetrics: prometheus.NewCounterVec(prometheus.CounterOpts{

			Name: "sla_collector_dropped_metrics_total",

			Help: "Total number of dropped metrics",
		}, []string{"reason"}),

		BatchesProcessed: prometheus.NewCounter(prometheus.CounterOpts{

			Name: "sla_collector_batches_processed_total",

			Help: "Total number of metric batches processed",
		}),

		ProcessingLatency: prometheus.NewHistogram(prometheus.HistogramOpts{

			Name: "sla_collector_processing_latency_seconds",

			Help: "Latency of batch processing operations",

			Buckets: prometheus.ExponentialBuckets(0.0001, 2, 12), // 0.1ms to ~400ms

		}),

		ProcessingErrors: prometheus.NewCounterVec(prometheus.CounterOpts{

			Name: "sla_collector_processing_errors_total",

			Help: "Total number of processing errors",
		}, []string{"error_type"}),

		CardinalityCount: prometheus.NewGaugeVec(prometheus.GaugeOpts{

			Name: "sla_collector_cardinality_count",

			Help: "Current cardinality count by metric family",
		}, []string{"family"}),

		CardinalityLimited: prometheus.NewCounterVec(prometheus.CounterOpts{

			Name: "sla_collector_cardinality_limited_total",

			Help: "Total number of metrics dropped due to cardinality limits",
		}, []string{"family", "reason"}),

		SamplingRate: prometheus.NewGauge(prometheus.GaugeOpts{

			Name: "sla_collector_sampling_rate",

			Help: "Current sampling rate (0.0-1.0)",
		}),

		SampledMetrics: prometheus.NewCounter(prometheus.CounterOpts{

			Name: "sla_collector_sampled_metrics_total",

			Help: "Total number of metrics processed via sampling",
		}),

		ActiveConnections: prometheus.NewGauge(prometheus.GaugeOpts{

			Name: "sla_collector_active_connections",

			Help: "Number of active connections in the pool",
		}),

		ConnectionErrors: prometheus.NewCounterVec(prometheus.CounterOpts{

			Name: "sla_collector_connection_errors_total",

			Help: "Total number of connection errors",
		}, []string{"error_type"}),

		ConnectionLatency: prometheus.NewHistogram(prometheus.HistogramOpts{

			Name: "sla_collector_connection_latency_seconds",

			Help: "Connection establishment latency",

			Buckets: prometheus.ExponentialBuckets(0.001, 2, 10),
		}),
	}

	// Initialize cardinality manager.

	cardinalityMgr := &CardinalityManager{

		maxCardinality: config.MaxCardinality,

		familyLimits: config.CardinalityLimits,

		currentCardinality: make(map[string]int),

		metrics: &CardinalityMetrics{

			TotalCardinality: prometheus.NewGauge(prometheus.GaugeOpts{

				Name: "sla_collector_total_cardinality",

				Help: "Total metric cardinality across all families",
			}),

			FamilyCardinality: prometheus.NewGaugeVec(prometheus.GaugeOpts{

				Name: "sla_collector_family_cardinality",

				Help: "Cardinality by metric family",
			}, []string{"family"}),

			DroppedMetrics: prometheus.NewCounterVec(prometheus.CounterOpts{

				Name: "sla_collector_cardinality_dropped_total",

				Help: "Metrics dropped due to cardinality limits",
			}, []string{"family", "reason"}),

			LimitViolations: prometheus.NewCounterVec(prometheus.CounterOpts{

				Name: "sla_collector_cardinality_violations_total",

				Help: "Cardinality limit violations",
			}, []string{"family", "violation_type"}),
		},
	}

	// Initialize connection pool.

	connPool := &ConnectionPool{

		maxConnections: config.MaxConnections,

		connections: make(chan *Connection, config.MaxConnections),

		factory: func() (*Connection, error) {

			return &Connection{

				ID: int(time.Now().UnixNano()),

				CreatedAt: time.Now(),

				LastUsed: time.Now(),
			}, nil

		},

		metrics: &ConnectionPoolMetrics{

			ActiveConnections: prometheus.NewGauge(prometheus.GaugeOpts{

				Name: "sla_collector_pool_active_connections",

				Help: "Active connections in the pool",
			}),

			TotalConnections: prometheus.NewGauge(prometheus.GaugeOpts{

				Name: "sla_collector_pool_total_connections",

				Help: "Total connections created",
			}),

			ConnectionTime: prometheus.NewHistogram(prometheus.HistogramOpts{

				Name: "sla_collector_pool_connection_time_seconds",

				Help: "Time to acquire connection from pool",
			}),

			ConnectionErrors: prometheus.NewCounterVec(prometheus.CounterOpts{

				Name: "sla_collector_pool_connection_errors_total",

				Help: "Connection pool errors",
			}, []string{"error_type"}),
		},
	}

	// Initialize batch processor.

	batchProcessor := &BatchProcessor{

		batchSize: config.BatchSize,

		flushInterval: config.FlushInterval,

		buffer: make([]*MetricSample, 0, config.BatchSize),

		lastFlush: time.Now(),

		metrics: &BatchProcessorMetrics{

			BatchesProcessed: prometheus.NewCounter(prometheus.CounterOpts{

				Name: "sla_collector_batch_processor_batches_total",

				Help: "Total batches processed",
			}),

			BatchSize: prometheus.NewHistogram(prometheus.HistogramOpts{

				Name: "sla_collector_batch_processor_batch_size",

				Help: "Size of processed batches",

				Buckets: prometheus.LinearBuckets(0, 100, 20), // 0 to 2000

			}),

			ProcessingTime: prometheus.NewHistogram(prometheus.HistogramOpts{

				Name: "sla_collector_batch_processor_processing_time_seconds",

				Help: "Batch processing time",

				Buckets: prometheus.ExponentialBuckets(0.0001, 2, 12),
			}),

			ProcessingErrors: prometheus.NewCounter(prometheus.CounterOpts{

				Name: "sla_collector_batch_processor_errors_total",

				Help: "Batch processing errors",
			}),
		},
	}

	// Initialize rate limiter.

	rateLimiter := rate.NewLimiter(rate.Limit(config.MaxThroughput), config.MaxThroughput/10)

	collector := &Collector{

		config: config,

		logger: logger.WithComponent("collector"),

		metricsBuffer: make(chan *MetricSample, config.BufferSize),

		batchProcessor: batchProcessor,

		cardinalityMgr: cardinalityMgr,

		rateLimiter: rateLimiter,

		connPool: connPool,

		metrics: metrics,

		workerCount: config.WorkerCount,

		stopCh: make(chan struct{}),
	}

	// Initialize workers.

	collector.workers = make([]*CollectorWorker, config.WorkerCount)

	for i := range config.WorkerCount {

		collector.workers[i] = &CollectorWorker{

			id: i,

			collector: collector,

			tasks: make(chan *MetricSample, 100),

			quit: make(chan struct{}),

			metrics: &WorkerMetrics{

				TasksProcessed: prometheus.NewCounter(prometheus.CounterOpts{

					Name: "sla_collector_worker_tasks_processed_total",

					Help: "Tasks processed by worker",

					ConstLabels: map[string]string{"worker_id": fmt.Sprintf("%d", i)},
				}),

				ProcessingTime: prometheus.NewHistogram(prometheus.HistogramOpts{

					Name: "sla_collector_worker_processing_time_seconds",

					Help: "Processing time by worker",

					ConstLabels: map[string]string{"worker_id": fmt.Sprintf("%d", i)},
				}),

				Errors: prometheus.NewCounter(prometheus.CounterOpts{

					Name: "sla_collector_worker_errors_total",

					Help: "Errors by worker",

					ConstLabels: map[string]string{"worker_id": fmt.Sprintf("%d", i)},
				}),
			},
		}

	}

	// Set processor function.

	batchProcessor.processor = collector.processBatch

	return collector, nil

}

// Start begins the metrics collection process.

func (c *Collector) Start(ctx context.Context) error {

	if c.started.Load() {

		return fmt.Errorf("collector already started")

	}

	c.logger.InfoWithContext("Starting metrics collector",

		"buffer_size", c.config.BufferSize,

		"batch_size", c.config.BatchSize,

		"worker_count", c.workerCount,

		"max_throughput", c.config.MaxThroughput,
	)

	// Initialize connection pool.

	if err := c.initializeConnectionPool(); err != nil {

		return fmt.Errorf("failed to initialize connection pool: %w", err)

	}

	// Start workers.

	for i, worker := range c.workers {

		c.wg.Add(1)

		go c.runWorker(ctx, worker, i)

	}

	// Start main collection loop.

	c.wg.Add(1)

	go c.runCollectionLoop(ctx)

	// Start batch processor.

	c.wg.Add(1)

	go c.runBatchProcessor(ctx)

	// Start metrics updater.

	c.wg.Add(1)

	go c.updateMetrics(ctx)

	c.started.Store(true)

	c.logger.InfoWithContext("Metrics collector started successfully")

	return nil

}

// Stop gracefully stops the metrics collector.

func (c *Collector) Stop(ctx context.Context) error {

	if !c.started.Load() {

		return nil

	}

	c.logger.InfoWithContext("Stopping metrics collector")

	// Signal stop.

	close(c.stopCh)

	// Stop workers.

	for _, worker := range c.workers {

		close(worker.quit)

	}

	// Wait for workers to finish.

	c.wg.Wait()

	// Close buffer.

	close(c.metricsBuffer)

	c.logger.InfoWithContext("Metrics collector stopped")

	return nil

}

// CollectMetric collects a single metric with sub-100ms latency.

func (c *Collector) CollectMetric(ctx context.Context, sample *MetricSample) error {

	start := time.Now()

	defer func() {

		latency := time.Since(start)

		c.metrics.CollectionLatency.WithLabelValues(sample.Source, string(sample.Type)).Observe(latency.Seconds())

	}()

	// Apply rate limiting.

	if !c.rateLimiter.Allow() {

		c.metrics.DroppedMetrics.WithLabelValues("rate_limited").Inc()
<<<<<<< HEAD
		c.droppedMetrics.Add(1)
=======

		c.droppedMetrics.Add(1)

>>>>>>> b3529b0b
		return fmt.Errorf("rate limit exceeded")

	}

	// Check cardinality limits.

	if !c.cardinalityMgr.ShouldAcceptMetric(sample.Name, sample.Labels) {

		c.metrics.DroppedMetrics.WithLabelValues("cardinality_limit").Inc()
<<<<<<< HEAD
		c.droppedMetrics.Add(1)
=======

		c.droppedMetrics.Add(1)

>>>>>>> b3529b0b
		return fmt.Errorf("cardinality limit exceeded")

	}

	// Apply adaptive sampling if enabled.

	if c.config.AdaptiveSampling {

		if !c.shouldSample() {

			c.metrics.SampledMetrics.Inc()
<<<<<<< HEAD
			c.sampledMetrics.Add(1)
=======

			c.sampledMetrics.Add(1)

>>>>>>> b3529b0b
			return nil // Sampled out

		}

	}

	// Add to buffer with timeout.

	select {

	case c.metricsBuffer <- sample:

		c.metrics.MetricsCollected.WithLabelValues(sample.Source, string(sample.Type), "success").Inc()
<<<<<<< HEAD
		c.collectionCount.Add(1)
=======

		c.collectionCount.Add(1)

>>>>>>> b3529b0b
		return nil

	case <-ctx.Done():

		return ctx.Err()

	default:

		// Buffer full, apply backpressure.

		c.metrics.BufferOverflows.Inc()

		c.metrics.DroppedMetrics.WithLabelValues("buffer_full").Inc()
<<<<<<< HEAD
		c.droppedMetrics.Add(1)
=======

		c.droppedMetrics.Add(1)

>>>>>>> b3529b0b
		return fmt.Errorf("collection buffer full")

	}

}

// CollectBatch collects multiple metrics efficiently.

func (c *Collector) CollectBatch(ctx context.Context, samples []*MetricSample) error {

	start := time.Now()

	defer func() {

		latency := time.Since(start)

		c.metrics.ProcessingLatency.Observe(latency.Seconds())

	}()

	successCount := 0

	for _, sample := range samples {

		if err := c.CollectMetric(ctx, sample); err != nil {

			c.logger.WarnWithContext("Failed to collect metric in batch",

				"metric", sample.Name,

				"error", err.Error(),
			)

		} else {

			successCount++

		}

	}

	c.logger.DebugWithContext("Batch collection completed",

		"total", len(samples),

		"successful", successCount,

		"failed", len(samples)-successCount,
	)

	return nil

}

// GetStats returns current collector statistics.

func (c *Collector) GetStats() CollectorStats {

	return CollectorStats{
<<<<<<< HEAD
		MetricsCollected:  c.collectionCount.Load(),
		ProcessingErrors:  c.processingErrors.Load(),
		SampledMetrics:    c.sampledMetrics.Load(),
		DroppedMetrics:    c.droppedMetrics.Load(),
		BufferUtilization: float64(len(c.metricsBuffer)) / float64(cap(c.metricsBuffer)) * 100,
		ProcessingRate:    c.processingRate.Load(),
		TotalCardinality:  c.cardinalityMgr.totalCardinality.Load(),
=======

		MetricsCollected: c.collectionCount.Load(),

		ProcessingErrors: c.processingErrors.Load(),

		SampledMetrics: c.sampledMetrics.Load(),

		DroppedMetrics: c.droppedMetrics.Load(),

		BufferUtilization: float64(len(c.metricsBuffer)) / float64(cap(c.metricsBuffer)) * 100,

		ProcessingRate: c.processingRate.Load(),

		TotalCardinality: c.cardinalityMgr.totalCardinality.Load(),
>>>>>>> b3529b0b
	}

}

// CollectorStats contains collector performance statistics.

type CollectorStats struct {
	MetricsCollected uint64 `json:"metrics_collected"`

	ProcessingErrors uint64 `json:"processing_errors"`

	SampledMetrics uint64 `json:"sampled_metrics"`

	DroppedMetrics uint64 `json:"dropped_metrics"`

	BufferUtilization float64 `json:"buffer_utilization_percent"`

	ProcessingRate uint64 `json:"processing_rate"`

	TotalCardinality int64 `json:"total_cardinality"`
}

// runCollectionLoop runs the main collection loop.

func (c *Collector) runCollectionLoop(ctx context.Context) {

	defer c.wg.Done()

	for {

		select {

		case <-ctx.Done():

			return

		case <-c.stopCh:

			return

		case sample := <-c.metricsBuffer:
<<<<<<< HEAD
			// Distribute to workers using round-robin
			workerIndex := int(c.collectionCount.Load()) % c.workerCount
=======

			// Distribute to workers using round-robin.

			workerIndex := int(c.collectionCount.Load()) % c.workerCount

>>>>>>> b3529b0b
			worker := c.workers[workerIndex]

			select {

			case worker.tasks <- sample:

				// Task dispatched successfully.

			default:

				// Worker busy, process in batch processor.

				c.batchProcessor.AddSample(sample)

			}

		}

	}

}

// runWorker runs a collector worker goroutine.

func (c *Collector) runWorker(ctx context.Context, worker *CollectorWorker, workerID int) {

	defer c.wg.Done()

	c.logger.DebugWithContext("Starting collector worker", "worker_id", workerID)

	for {

		select {

		case <-ctx.Done():

			return

		case <-worker.quit:

			return

		case sample := <-worker.tasks:

			c.processMetricSample(ctx, worker, sample)

		}

	}

}

// processMetricSample processes a single metric sample.

func (c *Collector) processMetricSample(ctx context.Context, worker *CollectorWorker, sample *MetricSample) {

	start := time.Now()

	defer func() {

		duration := time.Since(start)

		worker.metrics.ProcessingTime.Observe(duration.Seconds())

		worker.metrics.TasksProcessed.Inc()

	}()

	// Process the metric sample.

	if err := c.storeSample(ctx, sample); err != nil {

		worker.metrics.Errors.Inc()
<<<<<<< HEAD
		c.processingErrors.Add(1)
=======

		c.processingErrors.Add(1)

>>>>>>> b3529b0b
		c.logger.ErrorWithContext("Failed to store metric sample",

			err,

			"worker_id", worker.id,

			"metric", sample.Name,
		)

		return

	}

	// Update cardinality tracking.

	c.cardinalityMgr.UpdateCardinality(sample.Name, sample.Labels)
<<<<<<< HEAD
	c.processingRate.Add(1)
=======

	c.processingRate.Add(1)

>>>>>>> b3529b0b
}

// runBatchProcessor runs the batch processor.

func (c *Collector) runBatchProcessor(ctx context.Context) {

	defer c.wg.Done()

	ticker := time.NewTicker(c.config.FlushInterval)

	defer ticker.Stop()

	for {

		select {

		case <-ctx.Done():

			// Flush remaining samples.

			c.batchProcessor.Flush()

			return

		case <-c.stopCh:

			c.batchProcessor.Flush()

			return

		case <-ticker.C:

			c.batchProcessor.FlushIfNeeded()

		}

	}

}

// updateMetrics updates collector performance metrics.

func (c *Collector) updateMetrics(ctx context.Context) {

	defer c.wg.Done()

	ticker := time.NewTicker(5 * time.Second)

	defer ticker.Stop()

	var lastCollected uint64

	lastUpdate := time.Now()

	for {

		select {

		case <-ctx.Done():

			return

		case <-c.stopCh:

			return

		case <-ticker.C:

			now := time.Now()

			duration := now.Sub(lastUpdate).Seconds()

<<<<<<< HEAD
			// Calculate collection rate
			currentCollected := c.collectionCount.Load()
=======
			// Calculate collection rate.

			currentCollected := c.collectionCount.Load()

>>>>>>> b3529b0b
			rate := float64(currentCollected-lastCollected) / duration

			c.metrics.CollectionRate.Set(rate)

			// Update buffer utilization.

			utilization := float64(len(c.metricsBuffer)) / float64(cap(c.metricsBuffer)) * 100

			c.metrics.BufferUtilization.Set(utilization)

			// Update sampling rate.

			c.metrics.SamplingRate.Set(c.getCurrentSamplingRate())

			// Update cardinality metrics.

			c.cardinalityMgr.updateMetrics()

			lastCollected = currentCollected

			lastUpdate = now

		}

	}

}

// shouldSample determines if a metric should be sampled based on current load.

func (c *Collector) shouldSample() bool {

	if !c.config.AdaptiveSampling {

		return true

	}

	currentRate := c.processingRate.Load()
<<<<<<< HEAD
=======

>>>>>>> b3529b0b
	if currentRate < uint64(c.config.SamplingThreshold) {

		return true

	}

	// Calculate adaptive sampling rate.

	overloadFactor := float64(currentRate) / float64(c.config.SamplingThreshold)

	samplingRate := 1.0 / overloadFactor

	// Ensure minimum sampling rate.

	if samplingRate < 0.1 {

		samplingRate = 0.1

	}

	return c.config.SamplingRate >= samplingRate

}

// getCurrentSamplingRate returns the current effective sampling rate.

func (c *Collector) getCurrentSamplingRate() float64 {

	if !c.config.AdaptiveSampling {

		return c.config.SamplingRate

	}

	currentRate := c.processingRate.Load()
<<<<<<< HEAD
=======

>>>>>>> b3529b0b
	if currentRate < uint64(c.config.SamplingThreshold) {

		return 1.0

	}

	overloadFactor := float64(currentRate) / float64(c.config.SamplingThreshold)

	return 1.0 / overloadFactor

}

// initializeConnectionPool initializes the connection pool.

func (c *Collector) initializeConnectionPool() error {

	for i := range c.config.MaxConnections {

		conn, err := c.connPool.factory()

		if err != nil {

			return fmt.Errorf("failed to create connection %d: %w", i, err)

		}

		c.connPool.connections <- conn

		c.connPool.metrics.TotalConnections.Inc()

	}

	c.connPool.metrics.ActiveConnections.Set(float64(c.config.MaxConnections))

	return nil

}

// storeSample stores a metric sample (placeholder implementation).

func (c *Collector) storeSample(ctx context.Context, sample *MetricSample) error {

	// This would integrate with actual storage backend.

	// For now, we'll simulate storage operation.

	// Acquire connection from pool.

	conn, err := c.acquireConnection(ctx)

	if err != nil {

		return fmt.Errorf("failed to acquire connection: %w", err)

	}

	defer c.releaseConnection(conn)

	// Simulate storage operation.

	time.Sleep(time.Microsecond * 50) // 50μs simulated storage latency

	return nil

}

// acquireConnection acquires a connection from the pool.

func (c *Collector) acquireConnection(ctx context.Context) (*Connection, error) {

	start := time.Now()

	defer func() {

		c.connPool.metrics.ConnectionTime.Observe(time.Since(start).Seconds())

	}()

	select {

	case conn := <-c.connPool.connections:

		conn.LastUsed = time.Now()

		conn.InUse.Store(true)

		return conn, nil

	case <-ctx.Done():

		c.connPool.metrics.ConnectionErrors.WithLabelValues("timeout").Inc()

		return nil, ctx.Err()

	default:

		c.connPool.metrics.ConnectionErrors.WithLabelValues("pool_exhausted").Inc()

		return nil, fmt.Errorf("connection pool exhausted")

	}

}

// releaseConnection releases a connection back to the pool.

func (c *Collector) releaseConnection(conn *Connection) {

	conn.InUse.Store(false)

	select {

	case c.connPool.connections <- conn:

		// Connection returned to pool.

	default:

		// Pool full, connection will be garbage collected.

		c.connPool.metrics.TotalConnections.Dec()

	}

}

// processBatch processes a batch of metric samples.

func (c *Collector) processBatch(samples []*MetricSample) error {

	start := time.Now()

	defer func() {

		c.batchProcessor.metrics.ProcessingTime.Observe(time.Since(start).Seconds())

		c.batchProcessor.metrics.BatchesProcessed.Inc()

		c.batchProcessor.metrics.BatchSize.Observe(float64(len(samples)))

	}()

	// Process batch in parallel.

	errCh := make(chan error, len(samples))

	semaphore := make(chan struct{}, runtime.NumCPU())

	for _, sample := range samples {

		go func(s *MetricSample) {

			semaphore <- struct{}{}

			defer func() { <-semaphore }()

			if err := c.storeSample(context.Background(), s); err != nil {

				errCh <- err

			} else {

				errCh <- nil

			}

		}(sample)

	}

	// Collect results.

	errorCount := 0

	for range len(samples) {

		if err := <-errCh; err != nil {

			errorCount++

		}

	}

	if errorCount > 0 {

		c.batchProcessor.metrics.ProcessingErrors.Add(float64(errorCount))

		return fmt.Errorf("batch processing failed for %d/%d samples", errorCount, len(samples))

	}

	return nil

}

// AddSample adds a sample to the batch processor.

func (bp *BatchProcessor) AddSample(sample *MetricSample) {

	bp.mu.Lock()

	defer bp.mu.Unlock()

	bp.buffer = append(bp.buffer, sample)

	if len(bp.buffer) >= bp.batchSize {

		bp.flush()

	}

}

// FlushIfNeeded flushes the batch if needed.

func (bp *BatchProcessor) FlushIfNeeded() {

	bp.mu.Lock()

	defer bp.mu.Unlock()

	if len(bp.buffer) > 0 && time.Since(bp.lastFlush) >= bp.flushInterval {

		bp.flush()

	}

}

// Flush flushes all pending samples.

func (bp *BatchProcessor) Flush() {

	bp.mu.Lock()

	defer bp.mu.Unlock()

	bp.flush()

}

// flush internal flush implementation (must hold mutex).

func (bp *BatchProcessor) flush() {

	if len(bp.buffer) == 0 {

		return

	}

	// Process the batch.

	if bp.processor != nil {

		bp.processor(bp.buffer)

	}

	// Reset buffer.

	bp.buffer = bp.buffer[:0]

	bp.lastFlush = time.Now()

}

// ShouldAcceptMetric determines if a metric should be accepted based on cardinality.

func (cm *CardinalityManager) ShouldAcceptMetric(name string, labels map[string]string) bool {

	cm.mu.RLock()

	defer cm.mu.RUnlock()

	// Generate metric key.

	metricKey := cm.generateMetricKey(name, labels)

	// Check if metric already exists.

	if _, exists := cm.currentCardinality[metricKey]; exists {

		return true

	}

	// Check total cardinality limit.

	if cm.totalCardinality.Load() >= int64(cm.maxCardinality) {

		cm.metrics.DroppedMetrics.WithLabelValues(name, "total_limit").Inc()

		return false

	}

	// Check family-specific limits.

	if limit, exists := cm.familyLimits[name]; exists {

		familyCount := cm.getFamilyCardinality(name)

		if familyCount >= limit {

			cm.metrics.DroppedMetrics.WithLabelValues(name, "family_limit").Inc()

			cm.metrics.LimitViolations.WithLabelValues(name, "family_limit").Inc()

			return false

		}

	}

	return true

}

// UpdateCardinality updates cardinality tracking.

func (cm *CardinalityManager) UpdateCardinality(name string, labels map[string]string) {

	cm.mu.Lock()

	defer cm.mu.Unlock()

	metricKey := cm.generateMetricKey(name, labels)

	if _, exists := cm.currentCardinality[metricKey]; !exists {

		cm.currentCardinality[metricKey] = 1

		cm.totalCardinality.Add(1)

	}

}

// generateMetricKey generates a unique key for cardinality tracking.

func (cm *CardinalityManager) generateMetricKey(name string, labels map[string]string) string {

	key := name

	for k, v := range labels {

		key += fmt.Sprintf(",%s=%s", k, v)

	}

	return key

}

// getFamilyCardinality returns cardinality for a metric family.

func (cm *CardinalityManager) getFamilyCardinality(family string) int {

	count := 0

	for key := range cm.currentCardinality {

		if len(key) >= len(family) && key[:len(family)] == family {

			count++

		}

	}

	return count

}

// updateMetrics updates cardinality metrics.

func (cm *CardinalityManager) updateMetrics() {

	cm.mu.RLock()

	defer cm.mu.RUnlock()

	// Update total cardinality.

	cm.metrics.TotalCardinality.Set(float64(cm.totalCardinality.Load()))

	// Update per-family cardinality.

	familyCounts := make(map[string]int)

	for key := range cm.currentCardinality {

		// Extract family name (simplified).

		parts := strings.Split(key, ",")

		if len(parts) > 0 {

			family := parts[0]

			familyCounts[family]++

		}

	}

	for family, count := range familyCounts {

		cm.metrics.FamilyCardinality.WithLabelValues(family).Set(float64(count))

	}

}<|MERGE_RESOLUTION|>--- conflicted
+++ resolved
@@ -848,87 +848,67 @@
 	if !c.rateLimiter.Allow() {
 
 		c.metrics.DroppedMetrics.WithLabelValues("rate_limited").Inc()
-<<<<<<< HEAD
+
 		c.droppedMetrics.Add(1)
-=======
+
+		return fmt.Errorf("rate limit exceeded")
+
+	}
+
+	// Check cardinality limits.
+
+	if !c.cardinalityMgr.ShouldAcceptMetric(sample.Name, sample.Labels) {
+
+		c.metrics.DroppedMetrics.WithLabelValues("cardinality_limit").Inc()
 
 		c.droppedMetrics.Add(1)
 
->>>>>>> b3529b0b
-		return fmt.Errorf("rate limit exceeded")
-
-	}
-
-	// Check cardinality limits.
-
-	if !c.cardinalityMgr.ShouldAcceptMetric(sample.Name, sample.Labels) {
-
-		c.metrics.DroppedMetrics.WithLabelValues("cardinality_limit").Inc()
-<<<<<<< HEAD
+		return fmt.Errorf("cardinality limit exceeded")
+
+	}
+
+	// Apply adaptive sampling if enabled.
+
+	if c.config.AdaptiveSampling {
+
+		if !c.shouldSample() {
+
+			c.metrics.SampledMetrics.Inc()
+
+			c.sampledMetrics.Add(1)
+
+			return nil // Sampled out
+
+		}
+
+	}
+
+	// Add to buffer with timeout.
+
+	select {
+
+	case c.metricsBuffer <- sample:
+
+		c.metrics.MetricsCollected.WithLabelValues(sample.Source, string(sample.Type), "success").Inc()
+
+		c.collectionCount.Add(1)
+
+		return nil
+
+	case <-ctx.Done():
+
+		return ctx.Err()
+
+	default:
+
+		// Buffer full, apply backpressure.
+
+		c.metrics.BufferOverflows.Inc()
+
+		c.metrics.DroppedMetrics.WithLabelValues("buffer_full").Inc()
+
 		c.droppedMetrics.Add(1)
-=======
-
-		c.droppedMetrics.Add(1)
-
->>>>>>> b3529b0b
-		return fmt.Errorf("cardinality limit exceeded")
-
-	}
-
-	// Apply adaptive sampling if enabled.
-
-	if c.config.AdaptiveSampling {
-
-		if !c.shouldSample() {
-
-			c.metrics.SampledMetrics.Inc()
-<<<<<<< HEAD
-			c.sampledMetrics.Add(1)
-=======
-
-			c.sampledMetrics.Add(1)
-
->>>>>>> b3529b0b
-			return nil // Sampled out
-
-		}
-
-	}
-
-	// Add to buffer with timeout.
-
-	select {
-
-	case c.metricsBuffer <- sample:
-
-		c.metrics.MetricsCollected.WithLabelValues(sample.Source, string(sample.Type), "success").Inc()
-<<<<<<< HEAD
-		c.collectionCount.Add(1)
-=======
-
-		c.collectionCount.Add(1)
-
->>>>>>> b3529b0b
-		return nil
-
-	case <-ctx.Done():
-
-		return ctx.Err()
-
-	default:
-
-		// Buffer full, apply backpressure.
-
-		c.metrics.BufferOverflows.Inc()
-
-		c.metrics.DroppedMetrics.WithLabelValues("buffer_full").Inc()
-<<<<<<< HEAD
-		c.droppedMetrics.Add(1)
-=======
-
-		c.droppedMetrics.Add(1)
-
->>>>>>> b3529b0b
+
 		return fmt.Errorf("collection buffer full")
 
 	}
@@ -988,30 +968,20 @@
 func (c *Collector) GetStats() CollectorStats {
 
 	return CollectorStats{
-<<<<<<< HEAD
-		MetricsCollected:  c.collectionCount.Load(),
-		ProcessingErrors:  c.processingErrors.Load(),
-		SampledMetrics:    c.sampledMetrics.Load(),
-		DroppedMetrics:    c.droppedMetrics.Load(),
+
+		MetricsCollected: c.collectionCount.Load(),
+
+		ProcessingErrors: c.processingErrors.Load(),
+
+		SampledMetrics: c.sampledMetrics.Load(),
+
+		DroppedMetrics: c.droppedMetrics.Load(),
+
 		BufferUtilization: float64(len(c.metricsBuffer)) / float64(cap(c.metricsBuffer)) * 100,
-		ProcessingRate:    c.processingRate.Load(),
-		TotalCardinality:  c.cardinalityMgr.totalCardinality.Load(),
-=======
-
-		MetricsCollected: c.collectionCount.Load(),
-
-		ProcessingErrors: c.processingErrors.Load(),
-
-		SampledMetrics: c.sampledMetrics.Load(),
-
-		DroppedMetrics: c.droppedMetrics.Load(),
-
-		BufferUtilization: float64(len(c.metricsBuffer)) / float64(cap(c.metricsBuffer)) * 100,
 
 		ProcessingRate: c.processingRate.Load(),
 
 		TotalCardinality: c.cardinalityMgr.totalCardinality.Load(),
->>>>>>> b3529b0b
 	}
 
 }
@@ -1053,16 +1023,11 @@
 			return
 
 		case sample := <-c.metricsBuffer:
-<<<<<<< HEAD
-			// Distribute to workers using round-robin
+
+			// Distribute to workers using round-robin.
+
 			workerIndex := int(c.collectionCount.Load()) % c.workerCount
-=======
-
-			// Distribute to workers using round-robin.
-
-			workerIndex := int(c.collectionCount.Load()) % c.workerCount
-
->>>>>>> b3529b0b
+
 			worker := c.workers[workerIndex]
 
 			select {
@@ -1136,13 +1101,9 @@
 	if err := c.storeSample(ctx, sample); err != nil {
 
 		worker.metrics.Errors.Inc()
-<<<<<<< HEAD
+
 		c.processingErrors.Add(1)
-=======
-
-		c.processingErrors.Add(1)
-
->>>>>>> b3529b0b
+
 		c.logger.ErrorWithContext("Failed to store metric sample",
 
 			err,
@@ -1159,13 +1120,9 @@
 	// Update cardinality tracking.
 
 	c.cardinalityMgr.UpdateCardinality(sample.Name, sample.Labels)
-<<<<<<< HEAD
+
 	c.processingRate.Add(1)
-=======
-
-	c.processingRate.Add(1)
-
->>>>>>> b3529b0b
+
 }
 
 // runBatchProcessor runs the batch processor.
@@ -1238,15 +1195,10 @@
 
 			duration := now.Sub(lastUpdate).Seconds()
 
-<<<<<<< HEAD
-			// Calculate collection rate
+			// Calculate collection rate.
+
 			currentCollected := c.collectionCount.Load()
-=======
-			// Calculate collection rate.
-
-			currentCollected := c.collectionCount.Load()
-
->>>>>>> b3529b0b
+
 			rate := float64(currentCollected-lastCollected) / duration
 
 			c.metrics.CollectionRate.Set(rate)
@@ -1286,10 +1238,7 @@
 	}
 
 	currentRate := c.processingRate.Load()
-<<<<<<< HEAD
-=======
-
->>>>>>> b3529b0b
+
 	if currentRate < uint64(c.config.SamplingThreshold) {
 
 		return true
@@ -1325,10 +1274,7 @@
 	}
 
 	currentRate := c.processingRate.Load()
-<<<<<<< HEAD
-=======
-
->>>>>>> b3529b0b
+
 	if currentRate < uint64(c.config.SamplingThreshold) {
 
 		return 1.0
