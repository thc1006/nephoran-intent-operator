--- conflicted
+++ resolved
@@ -9,7 +9,6 @@
 	"sync"
 	"time"
 
-	"github.com/thc1006/nephoran-intent-operator/pkg/shared"
 	"go.opentelemetry.io/otel"
 	"go.opentelemetry.io/otel/attribute"
 	"go.opentelemetry.io/otel/codes"
@@ -214,10 +213,6 @@
 	AlertTypeCircuitBreaker TraceAlertType = "circuit_breaker"
 )
 
-<<<<<<< HEAD
-// AlertSeverity constants are used from alerting.go
-// No need to redeclare - using existing constants from alerting.go
-=======
 // AlertSeverity constants are imported from alerting.go.
 
 // Using constants from alerting.go.
@@ -236,7 +231,6 @@
 
 	SeverityMedium = AlertSeverityWarning
 )
->>>>>>> b3529b0b
 
 // TraceAlertManager manages trace-based alerting.
 
@@ -319,16 +313,6 @@
 func DefaultTracingConfig() *TracingConfig {
 
 	return &TracingConfig{
-<<<<<<< HEAD
-		ServiceName:     "nephoran-intent-operator",
-		ServiceVersion:  shared.GetEnv("NEPHORAN_VERSION", "1.0.0"),
-		Environment:     shared.GetEnv("NEPHORAN_ENVIRONMENT", "production"),
-		JaegerEndpoint:  shared.GetEnv("JAEGER_ENDPOINT", "http://jaeger-collector:14268/api/traces"),
-		SamplingRatio:   0.1, // 10% sampling for production
-		BatchTimeout:    5 * time.Second,
-		MaxBatchSize:    512,
-		MaxQueueSize:    2048,
-=======
 
 		ServiceName: "nephoran-intent-operator",
 
@@ -346,7 +330,6 @@
 
 		MaxQueueSize: 2048,
 
->>>>>>> b3529b0b
 		AlertingEnabled: true,
 
 		AlertThresholds: &TraceAlertThresholds{
@@ -774,13 +757,9 @@
 		severity := SeverityHigh
 
 		if spanMetrics.Duration > thresholds.CriticalLatencyThreshold {
-<<<<<<< HEAD
-			severity = AlertSeverityCritical
-=======
 
 			severity = SeverityCritical
 
->>>>>>> b3529b0b
 		}
 
 		alert := &TraceAlert{
@@ -1473,9 +1452,6 @@
 
 	}
 
-	// TODO: Implement actual Slack webhook integration using h.WebhookURL and message
-	_ = message // Use message variable to avoid ineffectual assignment warning
-
 	return nil
 
 }