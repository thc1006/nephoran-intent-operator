--- conflicted
+++ resolved
@@ -15,22 +15,10 @@
 	"github.com/nephio-project/nephoran-intent-operator/pkg/logging"
 )
 
-<<<<<<< HEAD
-// TimeSeriesPoint represents a single data point in a time series
-type TimeSeriesPoint struct {
-	Timestamp time.Time `json:"timestamp"`
-	Value     float64   `json:"value"`
-	Labels    map[string]string `json:"labels,omitempty"`
-}
-
-// PredictiveAlerting implements ML-based SLA violation prediction using
-// historical data, seasonal patterns, and anomaly detection
-=======
 // PredictiveAlerting implements ML-based SLA violation prediction using.
 
 // historical data, seasonal patterns, and anomaly detection.
 
->>>>>>> b3529b0b
 type PredictiveAlerting struct {
 	logger *logging.StructuredLogger
 
@@ -301,15 +289,6 @@
 // HistoricalDataset contains historical SLA data for training.
 
 type HistoricalDataset struct {
-<<<<<<< HEAD
-	SLAType          SLAType             `json:"sla_type"`
-	DataPoints       []HistoricalPoint   `json:"data_points"`
-	TimeSeriesPoints []TimeSeriesPoint   `json:"time_series_points"`
-	StartTime        time.Time           `json:"start_time"`
-	EndTime          time.Time           `json:"end_time"`
-	Features         []string            `json:"features"`
-	Statistics       DatasetStatistics   `json:"statistics"`
-=======
 	SLAType SLAType `json:"sla_type"`
 
 	DataPoints []HistoricalPoint `json:"data_points"`
@@ -321,7 +300,6 @@
 	Features []string `json:"features"`
 
 	Statistics DatasetStatistics `json:"statistics"`
->>>>>>> b3529b0b
 }
 
 // HistoricalPoint represents a single data point in the historical dataset.
@@ -704,16 +682,11 @@
 
 	}
 
-<<<<<<< HEAD
-	// Generate baseline prediction
-	baselinePrediction := pa.generateBaselinePrediction(model, currentMetrics)
-=======
 	// Generate baseline prediction.
 
 	baselinePrediction := pa.generateBaselinePrediction(model, featureMap)
 
 	// Apply seasonal adjustments.
->>>>>>> b3529b0b
 
 	var seasonalAdjustment float64
 
@@ -733,41 +706,25 @@
 
 	}
 
-<<<<<<< HEAD
-	// Combine predictions
+	// Calculate anomaly score.
+
+	var anomalyScore float64
+
+	if pa.config.EnableAnomalyFeatures {
+
+		anomalyScore = pa.calculateAnomalyScore(slaType, currentMetrics)
+
+	}
+
+	// Combine predictions.
+
 	finalPrediction := baselinePrediction + seasonalAdjustment + trendAdjustment
 
-	// Calculate anomaly score
-=======
-	// Calculate anomaly score.
-
->>>>>>> b3529b0b
-	var anomalyScore float64
-
-	if pa.config.EnableAnomalyFeatures {
-<<<<<<< HEAD
-		// Use baseline prediction as baseline, final prediction as actual, features for context
-		anomalyScore = pa.calculateAnomalyScore(baselinePrediction, finalPrediction, features)
-	}
-
-	// Calculate violation probability
-	violationProbability := pa.calculateViolationProbability(slaType, finalPrediction, anomalyScore)
-=======
-
-		anomalyScore = pa.calculateAnomalyScore(slaType, currentMetrics)
-
-	}
-
-	// Combine predictions.
-
-	finalPrediction := baselinePrediction + seasonalAdjustment + trendAdjustment
-
 	// Calculate violation probability.
 
 	violationProbability := pa.calculateViolationProbability(baselinePrediction, seasonalAdjustment, trendAdjustment, anomalyScore)
 
 	// Calculate confidence based on model accuracy and data quality.
->>>>>>> b3529b0b
 
 	confidence := pa.calculateConfidence(model, features)
 
@@ -776,35 +733,8 @@
 	var timeToViolation *time.Duration
 
 	if violationProbability > pa.config.AlertThreshold {
-<<<<<<< HEAD
+
 		ttv := pa.estimateTimeToViolation(violationProbability, trendAdjustment)
-		timeToViolation = ttv
-	}
-
-	// Generate recommended actions
-	recommendedActions := pa.generateRecommendedActions(slaType, finalPrediction, confidence)
-
-	// Identify contributing factors
-	contributingFactors := pa.identifyContributingFactors(features, finalPrediction)
-
-	// Convert features slice to map for result
-	featuresMap := make(map[string]float64)
-	for i, value := range features {
-		featuresMap[fmt.Sprintf("feature_%d", i)] = value
-	}
-
-	// Convert contributing factors to the expected type
-	contributingFactorsTyped := make([]ContributingFactor, 0, len(contributingFactors))
-	for _, factor := range contributingFactors {
-		contributingFactorsTyped = append(contributingFactorsTyped, ContributingFactor{
-			Feature:     factor,
-			Importance:  0.5, // Default importance
-			Direction:   "positive",
-			Description: fmt.Sprintf("Contributing factor: %s", factor),
-		})
-=======
-
-		ttv := pa.estimateTimeToViolation(violationProbability, trendAdjustment)
 
 		timeToViolation = &ttv
 
@@ -821,7 +751,6 @@
 		{Feature: "baseline_trend", Importance: 0.4, Direction: "positive", Description: "Baseline trend component"},
 
 		{Feature: "seasonal_pattern", Importance: 0.3, Direction: "positive", Description: "Seasonal adjustment component"},
->>>>>>> b3529b0b
 	}
 
 	result := &PredictionResult{
@@ -835,22 +764,6 @@
 		PredictedValue: finalPrediction,
 
 		ViolationProbability: violationProbability,
-<<<<<<< HEAD
-		Confidence:           confidence,
-		BaselinePrediction:   baselinePrediction,
-		SeasonalAdjustment:   seasonalAdjustment,
-		TrendAdjustment:      trendAdjustment,
-		AnomalyScore:         anomalyScore,
-		TimeToViolation:      timeToViolation,
-		RecommendedActions:   recommendedActions,
-		Features:             featuresMap,
-		ContributingFactors:  contributingFactorsTyped,
-		ModelVersion:         fmt.Sprintf("%s-v%d", model.ModelType, model.TrainedAt.Unix()),
-		ModelAccuracy:        model.Accuracy,
-	}
-
-	// Cache the result
-=======
 
 		Confidence: confidence,
 
@@ -877,7 +790,6 @@
 
 	// Cache the result.
 
->>>>>>> b3529b0b
 	pa.cachePrediction(cacheKey, result)
 
 	pa.logger.DebugWithContext("Generated SLA prediction",
@@ -942,18 +854,12 @@
 
 	pa.historicalData[slaType] = dataset
 
-<<<<<<< HEAD
-	// Initialize seasonal model
-	if pa.config.EnableSeasonalFeatures && dataset != nil {
-		seasonalModel := pa.buildSeasonalModel(slaType, dataset.TimeSeriesPoints)
-=======
 	// Initialize seasonal model.
 
 	if pa.config.EnableSeasonalFeatures {
 
 		seasonalModel := pa.buildSeasonalModel(slaType, dataset)
 
->>>>>>> b3529b0b
 		pa.seasonalModels[slaType] = seasonalModel
 
 	}
@@ -975,31 +881,6 @@
 
 func (pa *PredictiveAlerting) trainModel(ctx context.Context, slaType SLAType,
 
-<<<<<<< HEAD
-	// Extract features and labels - simplified implementation
-	if dataset == nil || len(dataset.TimeSeriesPoints) == 0 {
-		return nil, fmt.Errorf("dataset is empty")
-	}
-	
-	// Simplified feature/label preparation
-	features := make([][]float64, len(dataset.TimeSeriesPoints))
-	labels := make([]float64, len(dataset.TimeSeriesPoints))
-	for i, point := range dataset.TimeSeriesPoints {
-		features[i] = []float64{float64(point.Timestamp.Unix()), point.Value}
-		labels[i] = point.Value
-	}
-
-	// Normalize features - simplified
-	normalizedFeatures := features // Skip normalization for now
-	_ = normalizedFeatures // Use the variable
-
-	// Split data into training and validation sets - simplified
-	splitIdx := int(0.8 * float64(len(normalizedFeatures)))
-	trainFeatures := normalizedFeatures[:splitIdx]
-	trainLabels := labels[:splitIdx]
-	valFeatures := normalizedFeatures[splitIdx:]
-	valLabels := labels[splitIdx:]
-=======
 	dataset *HistoricalDataset,
 
 ) (*PredictionModel, error) {
@@ -1027,7 +908,6 @@
 	// Train using simple linear regression for now.
 
 	// In production, this could use more sophisticated algorithms.
->>>>>>> b3529b0b
 
 	weights, bias := pa.trainLinearRegression(trainFeatures, trainLabels)
 
@@ -1038,19 +918,6 @@
 		weights, bias, valFeatures, valLabels)
 
 	model := &PredictionModel{
-<<<<<<< HEAD
-		SLAType:          slaType,
-		ModelType:        "linear_regression",
-		TrainedAt:        time.Now(),
-		Accuracy:         accuracy,
-		Precision:        precision,
-		Recall:           recall,
-		F1Score:          f1Score,
-		Weights:          weights,
-		Bias:             bias,
-		Features:         dataset.Features,
-		Normalization:    NormalizationParams{Method: "z-score", Params: make(map[string]float64)},
-=======
 
 		SLAType: slaType,
 
@@ -1074,7 +941,6 @@
 
 		Normalization: *normParams,
 
->>>>>>> b3529b0b
 		TrainingDataSize: len(features),
 
 		ValidationSplit: 0.2,
@@ -1711,358 +1577,6 @@
 
 }
 
-<<<<<<< HEAD
-// Missing PredictiveAlerting methods
-
-// ExtractFeatures extracts features from current metrics
-func (fe *FeatureExtractor) ExtractFeatures(ctx context.Context, slaType SLAType, metrics map[string]float64) ([]float64, error) {
-	// TODO: Implement comprehensive feature extraction
-	// For now, return basic features from metrics
-	features := make([]float64, 0)
-	
-	// Extract basic statistical features
-	for _, value := range metrics {
-		features = append(features, value)
-	}
-	
-	// Add temporal features (hour of day, day of week, etc.)
-	now := time.Now()
-	features = append(features, float64(now.Hour()))
-	features = append(features, float64(now.Weekday()))
-	
-	// Ensure we have at least some features
-	if len(features) == 0 {
-		features = []float64{0.0, 0.0, 0.0}
-	}
-	
-	return features, nil
-}
-
-// applySeasonalAdjustment applies seasonal adjustments to predictions
-func (pa *PredictiveAlerting) applySeasonalAdjustment(slaType SLAType, timestamp time.Time) float64 {
-	// TODO: Implement sophisticated seasonal adjustment logic
-	// For now, return simple hourly adjustment
-	hour := timestamp.Hour()
-	
-	// Business hours typically see higher load
-	if hour >= 9 && hour <= 17 {
-		return 0.2 // 20% increase during business hours
-	}
-	
-	// Night hours typically see lower load
-	if hour >= 22 || hour <= 6 {
-		return -0.1 // 10% decrease during night hours
-	}
-	
-	return 0.0 // No adjustment for other hours
-}
-
-// applyTrendAdjustment applies trend adjustments to predictions
-func (pa *PredictiveAlerting) applyTrendAdjustment(slaType SLAType) float64 {
-	// TODO: Implement trend analysis based on historical data
-	// For now, return a simple adjustment based on SLA type
-	switch slaType {
-	case SLATypeAvailability:
-		return 0.05 // Slight upward trend in availability issues
-	case SLATypeLatency:
-		return 0.08 // Moderate upward trend in latency issues
-	case SLAThroughput:
-		return -0.02 // Slight improvement in throughput
-	case SLAErrorRate:
-		return 0.03 // Small upward trend in error rates
-	default:
-		return 0.0
-	}
-}
-
-// calculateAnomalyScore calculates an anomaly score for the prediction
-func (pa *PredictiveAlerting) calculateAnomalyScore(prediction, baseline float64, features []float64) float64 {
-	// TODO: Implement sophisticated anomaly detection algorithm
-	// For now, calculate simple deviation from baseline
-	deviation := math.Abs(prediction - baseline)
-	normalizedDeviation := deviation / (baseline + 0.001) // Avoid division by zero
-	
-	// Scale the score to 0-1 range
-	anomalyScore := math.Min(normalizedDeviation, 1.0)
-	
-	// Apply feature-based adjustments
-	if len(features) > 0 {
-		// Add variability based on feature variance
-		variance := pa.calculateVariance(features)
-		anomalyScore += variance * 0.1
-	}
-	
-	return math.Min(anomalyScore, 1.0)
-}
-
-// calculateVariance calculates variance of feature values
-func (pa *PredictiveAlerting) calculateVariance(values []float64) float64 {
-	if len(values) <= 1 {
-		return 0.0
-	}
-	
-	// Calculate mean
-	var sum float64
-	for _, v := range values {
-		sum += v
-	}
-	mean := sum / float64(len(values))
-	
-	// Calculate variance
-	var varianceSum float64
-	for _, v := range values {
-		diff := v - mean
-		varianceSum += diff * diff
-	}
-	
-	return varianceSum / float64(len(values)-1)
-}
-
-// calculateViolationProbability calculates the probability of SLA violation
-func (pa *PredictiveAlerting) calculateViolationProbability(slaType SLAType, prediction, anomalyScore float64) float64 {
-	// TODO: Implement sophisticated violation probability calculation
-	// This would typically use statistical models and historical data
-	
-	// Base probability from prediction value
-	baseProbability := math.Min(prediction, 1.0)
-	
-	// Adjust based on SLA type characteristics
-	switch slaType {
-	case SLATypeAvailability:
-		// Availability violations are often binary
-		if prediction > 0.95 {
-			baseProbability = 0.9
-		} else if prediction > 0.8 {
-			baseProbability = 0.6
-		} else {
-			baseProbability = 0.2
-		}
-	case SLATypeLatency:
-		// Latency violations show gradual degradation
-		baseProbability = prediction * 0.8
-	case SLAThroughput:
-		// Throughput violations can be gradual or sudden
-		baseProbability = prediction * 0.75
-	case SLAErrorRate:
-		// Error rate violations can escalate quickly
-		baseProbability = prediction * 0.85
-	}
-	
-	// Apply anomaly score boost
-	anomalyBoost := anomalyScore * 0.3
-	violationProbability := math.Min(baseProbability + anomalyBoost, 1.0)
-	
-	return violationProbability
-}
-
-// calculateConfidence calculates confidence in the prediction
-func (pa *PredictiveAlerting) calculateConfidence(model *PredictionModel, features []float64, anomalyScore float64) float64 {
-	// TODO: Implement comprehensive confidence calculation
-	// This would consider model accuracy, data quality, feature relevance, etc.
-	
-	// Base confidence from model accuracy
-	baseConfidence := model.Accuracy
-	
-	// Reduce confidence based on anomaly score (unusual patterns are harder to predict)
-	anomalyPenalty := anomalyScore * 0.2
-	confidence := baseConfidence - anomalyPenalty
-	
-	// Adjust based on feature quality
-	if len(features) > 5 {
-		// More features generally improve confidence
-		confidence += 0.05
-	} else if len(features) < 3 {
-		// Few features reduce confidence
-		confidence -= 0.1
-	}
-	
-	// Ensure confidence stays in valid range
-	return math.Max(0.1, math.Min(confidence, 0.95))
-}
-
-// estimateTimeToViolation estimates when a violation might occur
-func (pa *PredictiveAlerting) estimateTimeToViolation(prediction float64, trend float64) *time.Duration {
-	// TODO: Implement sophisticated time-to-violation estimation
-	// This would consider current trajectory, historical patterns, etc.
-	
-	if prediction < 0.3 {
-		// Low risk - no immediate violation expected
-		return nil
-	}
-	
-	// Simple estimation based on prediction severity and trend
-	baseMinutes := 60.0 // Base estimate: 1 hour
-	
-	// Adjust based on prediction severity
-	if prediction > 0.8 {
-		baseMinutes = 15.0 // Very high risk - 15 minutes
-	} else if prediction > 0.6 {
-		baseMinutes = 30.0 // High risk - 30 minutes
-	} else if prediction > 0.4 {
-		baseMinutes = 45.0 // Medium risk - 45 minutes
-	}
-	
-	// Adjust based on trend (positive trend = faster violation)
-	if trend > 0 {
-		baseMinutes *= (1.0 - trend*0.5) // Reduce time if trending upward
-	}
-	
-	duration := time.Duration(baseMinutes * float64(time.Minute))
-	return &duration
-}
-
-// generateRecommendedActions generates recommended actions based on prediction
-func (pa *PredictiveAlerting) generateRecommendedActions(slaType SLAType, prediction float64, confidence float64) []string {
-	// TODO: Implement sophisticated action recommendation engine
-	actions := make([]string, 0)
-	
-	if prediction > 0.7 {
-		// High risk actions
-		actions = append(actions, "Alert on-call engineer")
-		actions = append(actions, "Scale up infrastructure")
-		actions = append(actions, "Review recent deployments")
-	} else if prediction > 0.5 {
-		// Medium risk actions
-		actions = append(actions, "Monitor closely")
-		actions = append(actions, "Prepare scaling plan")
-	} else {
-		// Low risk actions
-		actions = append(actions, "Continue monitoring")
-	}
-	
-	// Add SLA-specific actions
-	switch slaType {
-	case SLATypeLatency:
-		actions = append(actions, "Check cache performance")
-		actions = append(actions, "Review database queries")
-	case SLATypeAvailability:
-		actions = append(actions, "Check service health")
-		actions = append(actions, "Verify load balancer status")
-	case SLAThroughput:
-		actions = append(actions, "Monitor queue depths")
-		actions = append(actions, "Check worker pool utilization")
-	case SLAErrorRate:
-		actions = append(actions, "Review error logs")
-		actions = append(actions, "Check upstream dependencies")
-	}
-	
-	return actions
-}
-
-// identifyContributingFactors identifies factors contributing to the prediction
-func (pa *PredictiveAlerting) identifyContributingFactors(features []float64, prediction float64) []string {
-	// TODO: Implement feature importance analysis
-	// This would use techniques like SHAP values or feature correlation analysis
-	factors := make([]string, 0)
-	
-	if len(features) == 0 {
-		return factors
-	}
-	
-	// Simple heuristic-based factor identification
-	if prediction > 0.5 {
-		factors = append(factors, "High current metric values")
-		
-		// Check if we have temporal features (added in ExtractFeatures)
-		if len(features) >= 2 {
-			hour := int(features[len(features)-2])
-			day := int(features[len(features)-1])
-			
-			if hour >= 9 && hour <= 17 {
-				factors = append(factors, "Business hours load pattern")
-			}
-			
-			if day == 1 || day == 5 { // Monday or Friday
-				factors = append(factors, "Week boundary effects")
-			}
-		}
-		
-		// Analyze metric variance
-		variance := pa.calculateVariance(features)
-		if variance > 0.1 {
-			factors = append(factors, "High metric variability")
-		}
-	}
-	
-	return factors
-}
-
-// buildSeasonalModel builds a seasonal pattern model (placeholder)
-func (pa *PredictiveAlerting) buildSeasonalModel(slaType SLAType, historicalData []TimeSeriesPoint) *SeasonalModel {
-	// TODO: Implement proper seasonal model building
-	// This would use techniques like STL decomposition, Fourier analysis, etc.
-	
-	pa.logger.Debug("Building seasonal model",
-		slog.String("sla_type", string(slaType)),
-		slog.Int("data_points", len(historicalData)),
-	)
-	
-	// Return a simple mock model
-	return &SeasonalModel{
-		SLAType:            slaType,
-		SeasonalityPeriods: make(map[time.Duration]float64),
-		WeeklyPattern:      [7]float64{1.0, 1.1, 1.2, 1.2, 1.3, 0.8, 0.7},
-		DailyPattern:       [24]float64{0.5, 0.4, 0.3, 0.3, 0.4, 0.6, 0.8, 1.0, 1.2, 1.3, 1.4, 1.4, 1.3, 1.3, 1.2, 1.1, 1.0, 0.9, 0.8, 0.7, 0.6, 0.5, 0.5, 0.5},
-		MonthlyPattern:     [12]float64{1.0, 1.0, 1.1, 1.1, 1.0, 0.9, 0.8, 0.8, 1.0, 1.1, 1.2, 1.3},
-		LastUpdated:        time.Now(),
-	}
-}
-
-// normalizeFeatureValue normalizes a feature value based on normalization parameters
-func (pa *PredictiveAlerting) normalizeFeatureValue(value float64, featureName string, normalization NormalizationParams) float64 {
-	switch normalization.Method {
-	case "z-score":
-		if mean, exists := normalization.Params[featureName+"_mean"]; exists {
-			if stddev, exists := normalization.Params[featureName+"_stddev"]; exists && stddev > 0 {
-				return (value - mean) / stddev
-			}
-		}
-	case "min-max":
-		if min, exists := normalization.Params[featureName+"_min"]; exists {
-			if max, exists := normalization.Params[featureName+"_max"]; exists && max > min {
-				return (value - min) / (max - min)
-			}
-		}
-	}
-	// Return original value if normalization fails
-	return value
-}
-
-// updateAllModels updates all prediction models
-func (pa *PredictiveAlerting) updateAllModels(ctx context.Context) {
-	for slaType := range pa.models {
-		if err := pa.initializeModel(ctx, slaType); err != nil {
-			pa.logger.WarnWithContext("Failed to update model",
-				slog.String("sla_type", string(slaType)),
-				slog.String("error", err.Error()),
-			)
-		}
-	}
-}
-
-// generatePeriodicPredictions generates predictions for all SLA types
-func (pa *PredictiveAlerting) generatePeriodicPredictions(ctx context.Context) {
-	for slaType := range pa.models {
-		// Generate prediction with empty metrics for periodic check
-		_, err := pa.Predict(ctx, slaType, make(map[string]float64))
-		if err != nil {
-			pa.logger.WarnWithContext("Failed to generate periodic prediction",
-				slog.String("sla_type", string(slaType)),
-				slog.String("error", err.Error()),
-			)
-		}
-	}
-}
-
-// Additional methods would include comprehensive implementations for:
-// - Feature engineering and extraction
-// - Seasonal pattern detection
-// - Trend analysis
-// - Anomaly scoring
-// - Confidence calculation
-// - Action recommendations
-// - Contributing factor analysis
-=======
 // normalizeFeatures normalizes feature values for better ML performance.
 
 func (pa *PredictiveAlerting) normalizeFeatures(features [][]float64) (*NormalizationParams, [][]float64) {
@@ -2570,5 +2084,4 @@
 
 	}
 
-}
->>>>>>> b3529b0b
+}