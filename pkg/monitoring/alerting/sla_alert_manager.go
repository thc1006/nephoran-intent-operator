// Package alerting provides comprehensive SLA violation alerting for the Nephoran Intent Operator.

// This system provides intelligent early warning, reduces alert fatigue, and enables rapid incident response.

// through multi-window burn rate alerting, predictive violation detection, and intelligent escalation.

package alerting

import (
	"context"
	"crypto/sha256"
	"errors"
	"fmt"
	"log/slog"
	"sync"
	"time"

	"github.com/prometheus/client_golang/api"
	v1 "github.com/prometheus/client_golang/api/prometheus/v1"
	"github.com/prometheus/client_golang/prometheus"
	"github.com/sony/gobreaker"

	"github.com/nephio-project/nephoran-intent-operator/pkg/logging"
)

<<<<<<< HEAD
// Additional AlertState values not in escalation_engine.go
const (
	AlertStateSuppressed   AlertState = "suppressed"
	AlertStateAcknowledged AlertState = "acknowledged"
)

// SLAAlertExtended extends the base SLAAlert with additional context
// (Using composition to avoid redeclaration)
type SLAAlertExtended struct {
	ID          string        `json:"id"`
	SLAType     SLAType       `json:"sla_type"`
	Name        string        `json:"name"`
	Description string        `json:"description"`
	Severity    AlertSeverity `json:"severity"`
	State       AlertState    `json:"state"`

	// SLA-specific fields
	SLATarget    float64         `json:"sla_target"`
	CurrentValue float64         `json:"current_value"`
	Threshold    float64         `json:"threshold"`
	ErrorBudget  ErrorBudgetInfo `json:"error_budget"`
	BurnRate     BurnRateInfo    `json:"burn_rate"`

	// Metadata
	Labels      map[string]string `json:"labels"`
	Annotations map[string]string `json:"annotations"`
	Context     EnrichedAlertContext `json:"context"`
=======
// SLAType represents different SLA metrics we monitor.

type SLAType string

const (

	// SLATypeAvailability holds slatypeavailability value.

	SLATypeAvailability SLAType = "availability"

	// SLATypeLatency holds slatypelatency value.

	SLATypeLatency SLAType = "latency"

	// SLAThroughput holds slathroughput value.

	SLAThroughput SLAType = "throughput"

	// SLAErrorRate holds slaerrorrate value.

	SLAErrorRate SLAType = "error_rate"
)

// AlertSeverity represents alert severity levels aligned with SRE practices.

type AlertSeverity string

const (

	// AlertSeverityInfo holds alertseverityinfo value.

	AlertSeverityInfo AlertSeverity = "info"

	// AlertSeverityWarning holds alertseveritywarning value.

	AlertSeverityWarning AlertSeverity = "warning"

	// AlertSeverityMajor holds alertseveritymajor value.

	AlertSeverityMajor AlertSeverity = "major"

	// AlertSeverityCritical holds alertseveritycritical value.

	AlertSeverityCritical AlertSeverity = "critical"

	// AlertSeverityUrgent holds alertseverityurgent value.

	AlertSeverityUrgent AlertSeverity = "urgent"
)

// AlertState represents the lifecycle state of an alert.

type AlertState string

const (

	// AlertStateFiring holds alertstatefiring value.

	AlertStateFiring AlertState = "firing"

	// AlertStatePending holds alertstatepending value.

	AlertStatePending AlertState = "pending"

	// AlertStateResolved holds alertstateresolved value.

	AlertStateResolved AlertState = "resolved"

	// AlertStateSuppressed holds alertstatesuppressed value.

	AlertStateSuppressed AlertState = "suppressed"

	// AlertStateAcknowledged holds alertstateacknowledged value.

	AlertStateAcknowledged AlertState = "acknowledged"
)

// SLAAlert represents an SLA violation alert with enriched context.

type SLAAlert struct {
	ID string `json:"id"`

	SLAType SLAType `json:"sla_type"`

	Name string `json:"name"`

	Description string `json:"description"`

	Severity AlertSeverity `json:"severity"`

	State AlertState `json:"state"`

	// SLA-specific fields.

	SLATarget float64 `json:"sla_target"`

	CurrentValue float64 `json:"current_value"`

	Threshold float64 `json:"threshold"`

	ErrorBudget ErrorBudgetInfo `json:"error_budget"`

	BurnRate BurnRateInfo `json:"burn_rate"`

	// Metadata.

	Labels map[string]string `json:"labels"`

	Annotations map[string]string `json:"annotations"`
>>>>>>> b3529b0b

	Context AlertContext `json:"context"`

	// Timing.

	StartsAt time.Time `json:"starts_at"`

	UpdatedAt time.Time `json:"updated_at"`

	EndsAt *time.Time `json:"ends_at,omitempty"`

	AcknowledgedAt *time.Time `json:"acknowledged_at,omitempty"`

	// Processing.

	Fingerprint string `json:"fingerprint"`

	Hash string `json:"hash"`

	// Business impact.

	BusinessImpact BusinessImpactInfo `json:"business_impact"`

	// Runbook information.

	RunbookURL string `json:"runbook_url,omitempty"`

	RunbookSteps []string `json:"runbook_steps,omitempty"`
}

<<<<<<< HEAD
// EnrichedAlertContext provides enriched context for the alert
// Extends the base AlertContext from escalation_engine.go with additional fields
type EnrichedAlertContext struct {
	AlertContext    // Embed the base AlertContext from escalation_engine.go
	RelatedMetrics  []MetricSnapshot  `json:"related_metrics"`
=======
// ErrorBudgetInfo contains error budget consumption details.

type ErrorBudgetInfo struct {
	Total float64 `json:"total"`

	Remaining float64 `json:"remaining"`

	Consumed float64 `json:"consumed"`

	ConsumedPercent float64 `json:"consumed_percent"`

	TimeToExhaustion *time.Duration `json:"time_to_exhaustion,omitempty"`
}

// BurnRateInfo contains burn rate analysis.

type BurnRateInfo struct {
	ShortWindow BurnRateWindow `json:"short_window"`

	MediumWindow BurnRateWindow `json:"medium_window"`

	LongWindow BurnRateWindow `json:"long_window"`

	CurrentRate float64 `json:"current_rate"`

	PredictedRate float64 `json:"predicted_rate"`
}

// BurnRateWindow represents a specific burn rate measurement window.

type BurnRateWindow struct {
	Duration time.Duration `json:"duration"`

	BurnRate float64 `json:"burn_rate"`

	Threshold float64 `json:"threshold"`

	IsViolating bool `json:"is_violating"`
}

// AlertContext provides enriched context for the alert.

type AlertContext struct {
	Component string `json:"component"`

	Service string `json:"service"`

	Region string `json:"region"`

	Environment string `json:"environment"`

	RelatedMetrics []MetricSnapshot `json:"related_metrics"`

>>>>>>> b3529b0b
	RecentIncidents []IncidentSummary `json:"recent_incidents"`

	DashboardLinks []string `json:"dashboard_links"`

	LogQueries []LogQuery `json:"log_queries"`
}

// MetricSnapshot provides related metric context.

type MetricSnapshot struct {
	Name string `json:"name"`

	Value float64 `json:"value"`

	Unit string `json:"unit"`

	Timestamp time.Time `json:"timestamp"`
}

// IncidentSummary provides context about related incidents.

type IncidentSummary struct {
	ID string `json:"id"`

	Title string `json:"title"`

	Status string `json:"status"`

	CreatedAt time.Time `json:"created_at"`

	ResolvedAt *time.Time `json:"resolved_at,omitempty"`
}

// LogQuery provides relevant log query context.

type LogQuery struct {
	Description string `json:"description"`

	Query string `json:"query"`

	Source string `json:"source"`
}

// BusinessImpactInfo provides business context for the alert.

type BusinessImpactInfo struct {
	Severity string `json:"severity"`

	AffectedUsers int64 `json:"affected_users"`

	RevenueImpact float64 `json:"revenue_impact"`

	SLABreach bool `json:"sla_breach"`

	CustomerFacing bool `json:"customer_facing"`

	ServiceTier string `json:"service_tier"`
}

// SLAAlertManager provides comprehensive SLA violation alerting with intelligent.

// early warning, noise reduction, and rapid incident response capabilities.

type SLAAlertManager struct {

	// Core components.

	logger *logging.StructuredLogger

	burnRateCalculator *BurnRateCalculator

	predictiveAlerting *PredictiveAlerting

	alertRouter *AlertRouter

	escalationEngine *EscalationEngine

	// Configuration.

	config *SLAAlertConfig

	slaTargets map[SLAType]SLATarget

	// State management.

	activeAlerts map[string]*SLAAlert

	suppressedAlerts map[string]*SLAAlert

	alertHistory []*SLAAlert

	maintenanceWindows []*MaintenanceWindow

	// External integrations.

	prometheusClient v1.API

	circuitBreaker *gobreaker.CircuitBreaker

	// Metrics.

	metrics *SLAAlertMetrics

	// Synchronization.

	mu sync.RWMutex

	started bool

	stopCh chan struct{}
}

// SLAAlertConfig holds configuration for the SLA alert manager.

type SLAAlertConfig struct {

	// Evaluation intervals.

	EvaluationInterval time.Duration `yaml:"evaluation_interval"`

	BurnRateInterval time.Duration `yaml:"burn_rate_interval"`

	PredictiveInterval time.Duration `yaml:"predictive_interval"`

	// Alert management.

	MaxActiveAlerts int `yaml:"max_active_alerts"`

	AlertRetention time.Duration `yaml:"alert_retention"`

	DeduplicationWindow time.Duration `yaml:"deduplication_window"`

	CorrelationWindow time.Duration `yaml:"correlation_window"`

	// Notification settings.

	NotificationTimeout time.Duration `yaml:"notification_timeout"`

	MaxNotificationRate int `yaml:"max_notification_rate"`

	SuppressionEnabled bool `yaml:"suppression_enabled"`

	// Business context.

	EnableBusinessImpact bool `yaml:"enable_business_impact"`

	RevenuePerUser float64 `yaml:"revenue_per_user"`

	// Integration settings.

	PrometheusURL string `yaml:"prometheus_url"`

	GrafanaURL string `yaml:"grafana_url"`

	RunbookBaseURL string `yaml:"runbook_base_url"`

	// Performance settings.

	MetricCacheSize int `yaml:"metric_cache_size"`

	QueryTimeout time.Duration `yaml:"query_timeout"`
}

// SLATarget defines target values and thresholds for an SLA.

type SLATarget struct {
	Target float64 `yaml:"target"` // SLA target (e.g., 99.95%)

	ErrorBudget float64 `yaml:"error_budget"` // Error budget period

	Windows []AlertWindow `yaml:"windows"` // Multi-window thresholds

	BusinessTier string `yaml:"business_tier"` // Business criticality

	CustomerFacing bool `yaml:"customer_facing"` // Customer impact

}

// AlertWindow defines a specific alerting window with thresholds.

type AlertWindow struct {
	ShortWindow time.Duration `yaml:"short_window"`

	LongWindow time.Duration `yaml:"long_window"`

	BurnRate float64 `yaml:"burn_rate"`

	Severity AlertSeverity `yaml:"severity"`
}

<<<<<<< HEAD
// MaintenanceWindowExtended extends base MaintenanceWindow with additional fields
// (MaintenanceWindow is already defined in escalation_engine.go)
type MaintenanceWindowExtended struct {
	MaintenanceWindow
	Services   []string          `json:"services"`
	Components []string          `json:"components"`
	Labels     map[string]string `json:"labels"`
	CreatedBy  string            `json:"created_by"`
=======
// MaintenanceWindow defines a period during which alerts should be suppressed.

type MaintenanceWindow struct {
	ID string `json:"id"`

	Name string `json:"name"`

	StartTime time.Time `json:"start_time"`

	EndTime time.Time `json:"end_time"`

	Services []string `json:"services"`

	Components []string `json:"components"`

	Labels map[string]string `json:"labels"`

	CreatedBy string `json:"created_by"`
>>>>>>> b3529b0b
}

// SLAAlertMetrics contains Prometheus metrics for the SLA alert manager.

type SLAAlertMetrics struct {

	// Alert generation metrics.

	AlertsGenerated *prometheus.CounterVec

	AlertsResolved *prometheus.CounterVec

	AlertsFalsePositive *prometheus.CounterVec

	AlertsAcknowledged *prometheus.CounterVec

	// Alert quality metrics.

	AlertPrecision *prometheus.GaugeVec

	AlertRecall *prometheus.GaugeVec

	MeanTimeToAlert *prometheus.HistogramVec

	MeanTimeToAck *prometheus.HistogramVec

	// SLA compliance metrics.

	SLACompliance *prometheus.GaugeVec

	ErrorBudgetBurn *prometheus.GaugeVec

	BurnRateViolations *prometheus.CounterVec

	// System metrics.

	ActiveAlerts *prometheus.GaugeVec

	AlertProcessingTime *prometheus.HistogramVec

	NotificationsSent *prometheus.CounterVec

	NotificationsFailed *prometheus.CounterVec

	// Business metrics.

	BusinessImpactScore *prometheus.GaugeVec

	CustomerImpact *prometheus.GaugeVec

	RevenueAtRisk prometheus.Gauge
}

// DefaultSLAAlertConfig returns production-ready configuration.

func DefaultSLAAlertConfig() *SLAAlertConfig {

	return &SLAAlertConfig{

		// Evaluation intervals optimized for rapid detection.

		EvaluationInterval: 30 * time.Second,

		BurnRateInterval: 10 * time.Second,

		PredictiveInterval: 60 * time.Second,

		// Alert management settings.

		MaxActiveAlerts: 1000,

		AlertRetention: 7 * 24 * time.Hour,

		DeduplicationWindow: 5 * time.Minute,

		CorrelationWindow: 10 * time.Minute,

		// Notification settings.

		NotificationTimeout: 30 * time.Second,

		MaxNotificationRate: 100,

		SuppressionEnabled: true,

		// Business context.

		EnableBusinessImpact: true,

		RevenuePerUser: 10.0,

		// Performance settings.

		MetricCacheSize: 1000,

		QueryTimeout: 10 * time.Second,
	}

}

// DefaultSLATargets returns production SLA targets for Nephoran Intent Operator.

func DefaultSLATargets() map[SLAType]SLATarget {

	return map[SLAType]SLATarget{

		SLATypeAvailability: {

			Target: 99.95,

			ErrorBudget: 4.32, // minutes per month for 99.95%

			BusinessTier: "critical",

			CustomerFacing: true,

			Windows: []AlertWindow{

				{

					ShortWindow: 1 * time.Hour,

					LongWindow: 5 * time.Minute,

					BurnRate: 14.4, // Exhausts budget in 2 hours

					Severity: AlertSeverityUrgent,
				},

				{

					ShortWindow: 6 * time.Hour,

					LongWindow: 30 * time.Minute,

					BurnRate: 6, // Exhausts budget in 5 hours

					Severity: AlertSeverityCritical,
				},

				{

					ShortWindow: 24 * time.Hour,

					LongWindow: 2 * time.Hour,

					BurnRate: 3, // Exhausts budget in 1 day

					Severity: AlertSeverityMajor,
				},
			},
		},

		SLATypeLatency: {

			Target: 2000, // 2 seconds P95

			ErrorBudget: 5.0, // 5% budget for latency violations

			BusinessTier: "high",

			CustomerFacing: true,

			Windows: []AlertWindow{

				{

					ShortWindow: 15 * time.Minute,

					LongWindow: 2 * time.Minute,

					BurnRate: 10,

					Severity: AlertSeverityCritical,
				},

				{

					ShortWindow: 1 * time.Hour,

					LongWindow: 10 * time.Minute,

					BurnRate: 5,

					Severity: AlertSeverityMajor,
				},
			},
		},

		SLAThroughput: {

			Target: 45, // 45 intents per minute

			ErrorBudget: 10.0,

			BusinessTier: "medium",

			CustomerFacing: false,

			Windows: []AlertWindow{

				{

					ShortWindow: 10 * time.Minute,

					LongWindow: 2 * time.Minute,

					BurnRate: 5,

					Severity: AlertSeverityMajor,
				},

				{

					ShortWindow: 30 * time.Minute,

					LongWindow: 10 * time.Minute,

					BurnRate: 2,

					Severity: AlertSeverityWarning,
				},
			},
		},

		SLAErrorRate: {

			Target: 0.1, // 0.1% error rate

			ErrorBudget: 2.0,

			BusinessTier: "critical",

			CustomerFacing: true,

			Windows: []AlertWindow{

				{

					ShortWindow: 5 * time.Minute,

					LongWindow: 1 * time.Minute,

					BurnRate: 15,

					Severity: AlertSeverityUrgent,
				},

				{

					ShortWindow: 30 * time.Minute,

					LongWindow: 5 * time.Minute,

					BurnRate: 8,

					Severity: AlertSeverityCritical,
				},
			},
		},
	}

}

// NewSLAAlertManager creates a new SLA alert manager with comprehensive monitoring capabilities.

func NewSLAAlertManager(config *SLAAlertConfig, logger *logging.StructuredLogger) (*SLAAlertManager, error) {

	if config == nil {

		config = DefaultSLAAlertConfig()

	}

	if logger == nil {

		return nil, fmt.Errorf("logger is required")

	}

	// Initialize Prometheus client.

	var prometheusClient v1.API

	if config.PrometheusURL != "" {

		client, err := api.NewClient(api.Config{

			Address: config.PrometheusURL,
		})

		if err != nil {

			return nil, fmt.Errorf("failed to create Prometheus client: %w", err)

		}

		prometheusClient = v1.NewAPI(client)

	}

	// Initialize circuit breaker for external dependencies.

	cb := gobreaker.NewCircuitBreaker(gobreaker.Settings{

		Name: "sla-alert-manager",

		MaxRequests: 10,

		Interval: 10 * time.Second,

		Timeout: 30 * time.Second,

		ReadyToTrip: func(counts gobreaker.Counts) bool {

			failureRatio := float64(counts.TotalFailures) / float64(counts.Requests)

			return counts.Requests >= 3 && failureRatio >= 0.6

		},
	})

	// Initialize metrics.

	metrics := &SLAAlertMetrics{

		AlertsGenerated: prometheus.NewCounterVec(prometheus.CounterOpts{

			Name: "sla_alerts_generated_total",

			Help: "Total number of SLA alerts generated",
		}, []string{"sla_type", "severity", "component"}),

		AlertsResolved: prometheus.NewCounterVec(prometheus.CounterOpts{

			Name: "sla_alerts_resolved_total",

			Help: "Total number of SLA alerts resolved",
		}, []string{"sla_type", "severity", "duration_bucket"}),

		AlertsFalsePositive: prometheus.NewCounterVec(prometheus.CounterOpts{

			Name: "sla_alerts_false_positive_total",

			Help: "Total number of false positive SLA alerts",
		}, []string{"sla_type", "reason"}),

		SLACompliance: prometheus.NewGaugeVec(prometheus.GaugeOpts{

			Name: "sla_compliance_percentage",

			Help: "Current SLA compliance percentage",
		}, []string{"sla_type", "component"}),

		ErrorBudgetBurn: prometheus.NewGaugeVec(prometheus.GaugeOpts{

			Name: "sla_error_budget_burn_rate",

			Help: "Current error budget burn rate",
		}, []string{"sla_type", "window"}),

		ActiveAlerts: prometheus.NewGaugeVec(prometheus.GaugeOpts{

			Name: "sla_active_alerts",

			Help: "Number of active SLA alerts",
		}, []string{"sla_type", "severity", "state"}),

		BusinessImpactScore: prometheus.NewGaugeVec(prometheus.GaugeOpts{

			Name: "sla_business_impact_score",

			Help: "Business impact score for SLA violations",
		}, []string{"sla_type", "tier"}),

		RevenueAtRisk: prometheus.NewGauge(prometheus.GaugeOpts{

			Name: "sla_revenue_at_risk_dollars",

			Help: "Revenue at risk due to SLA violations",
		}),
	}

	// Register metrics with duplicate handling.

	metricsToRegister := []prometheus.Collector{

		metrics.AlertsGenerated,

		metrics.AlertsResolved,

		metrics.AlertsFalsePositive,

		metrics.SLACompliance,

		metrics.ErrorBudgetBurn,

		metrics.ActiveAlerts,

		metrics.BusinessImpactScore,

		metrics.RevenueAtRisk,
	}

	// Register each metric, ignoring duplicate registration errors.

	for _, metric := range metricsToRegister {

		if err := prometheus.Register(metric); err != nil {

			var alreadyRegisteredErr prometheus.AlreadyRegisteredError
			if !errors.As(err, &alreadyRegisteredErr) {

				// Only propagate non-duplicate errors.

				logger.Error("Failed to register metric", "error", err)

			}

		}

	}

	sam := &SLAAlertManager{

		logger: logger.WithComponent("sla-alert-manager"),

		config: config,

		slaTargets: DefaultSLATargets(),

		activeAlerts: make(map[string]*SLAAlert),

		suppressedAlerts: make(map[string]*SLAAlert),

		alertHistory: make([]*SLAAlert, 0),

		maintenanceWindows: make([]*MaintenanceWindow, 0),

		prometheusClient: prometheusClient,

		circuitBreaker: cb,

		metrics: metrics,

		stopCh: make(chan struct{}),
	}

	// Initialize sub-components.

	var err error

	sam.burnRateCalculator, err = NewBurnRateCalculator(

		&BurnRateConfig{

			SLATargets: sam.slaTargets,

			EvaluationWindows: []time.Duration{5 * time.Minute, 30 * time.Minute, 2 * time.Hour},

			PrometheusClient: prometheusClient,
		},

		logger.WithComponent("burn-rate-calculator"),
	)

	if err != nil {

		return nil, fmt.Errorf("failed to initialize burn rate calculator: %w", err)

	}

	sam.predictiveAlerting, err = NewPredictiveAlerting(
<<<<<<< HEAD
		&PredictiveConfig{
			ModelUpdateInterval: 24 * time.Hour,
			PredictionWindow:    60 * time.Minute,
			ConfidenceThreshold: 0.75,
			TrainingDataWindow:  30 * 24 * time.Hour,
		},
=======

		DefaultPredictiveConfig(),

>>>>>>> b3529b0b
		logger.WithComponent("predictive-alerting"),
	)

	if err != nil {

		return nil, fmt.Errorf("failed to initialize predictive alerting: %w", err)

	}

	sam.alertRouter, err = NewAlertRouter(

		&AlertRouterConfig{

			MaxConcurrentAlerts: config.MaxActiveAlerts,

			DeduplicationWindow: config.DeduplicationWindow,

			CorrelationWindow: config.CorrelationWindow,
		},

		logger.WithComponent("alert-router"),
	)

	if err != nil {

		return nil, fmt.Errorf("failed to initialize alert router: %w", err)

	}

	sam.escalationEngine, err = NewEscalationEngine(

		&EscalationConfig{

			DefaultEscalationDelay: 15 * time.Minute,

			MaxEscalationLevels: 4,

			AutoResolutionEnabled: true,
		},

		logger.WithComponent("escalation-engine"),
	)

	if err != nil {

		return nil, fmt.Errorf("failed to initialize escalation engine: %w", err)

	}

	return sam, nil

}

// Start begins the SLA alert manager with all monitoring capabilities.

func (sam *SLAAlertManager) Start(ctx context.Context) error {

	sam.mu.Lock()

	defer sam.mu.Unlock()

	if sam.started {

		return fmt.Errorf("SLA alert manager already started")

	}

	sam.logger.InfoWithContext("Starting SLA alert manager",

		"evaluation_interval", sam.config.EvaluationInterval,

		"max_active_alerts", sam.config.MaxActiveAlerts,

		"sla_targets", len(sam.slaTargets),
	)

	// Start sub-components.

	if err := sam.burnRateCalculator.Start(ctx); err != nil {

		return fmt.Errorf("failed to start burn rate calculator: %w", err)

	}

	if err := sam.predictiveAlerting.Start(ctx); err != nil {

		return fmt.Errorf("failed to start predictive alerting: %w", err)

	}

	if err := sam.alertRouter.Start(ctx); err != nil {

		return fmt.Errorf("failed to start alert router: %w", err)

	}

	if err := sam.escalationEngine.Start(ctx); err != nil {

		return fmt.Errorf("failed to start escalation engine: %w", err)

	}

	// Start monitoring loops.

	go sam.evaluationLoop(ctx)

	go sam.maintenanceWindowCheck(ctx)

	go sam.metricsUpdateLoop(ctx)

	go sam.alertCleanupLoop(ctx)

	sam.started = true

	sam.logger.InfoWithContext("SLA alert manager started successfully")

	return nil

}

// Stop gracefully shuts down the SLA alert manager.

func (sam *SLAAlertManager) Stop(ctx context.Context) error {

	sam.mu.Lock()

	defer sam.mu.Unlock()

	if !sam.started {

		return nil

	}

	sam.logger.InfoWithContext("Stopping SLA alert manager")

	// Stop monitoring loops.

	close(sam.stopCh)

	// Stop sub-components.

	if err := sam.escalationEngine.Stop(ctx); err != nil {

		sam.logger.ErrorWithContext("Failed to stop escalation engine", err)

	}

	if err := sam.alertRouter.Stop(ctx); err != nil {

		sam.logger.ErrorWithContext("Failed to stop alert router", err)

	}

	if err := sam.predictiveAlerting.Stop(ctx); err != nil {

		sam.logger.ErrorWithContext("Failed to stop predictive alerting", err)

	}

	if err := sam.burnRateCalculator.Stop(ctx); err != nil {

		sam.logger.ErrorWithContext("Failed to stop burn rate calculator", err)

	}

	sam.started = false

	sam.logger.InfoWithContext("SLA alert manager stopped")

	return nil

}

<<<<<<< HEAD
// GetActiveAlerts returns all currently active alerts
func (sam *SLAAlertManager) GetActiveAlerts() []*SLAAlert {
	sam.mu.RLock()
	defer sam.mu.RUnlock()
	
	alerts := make([]*SLAAlert, 0, len(sam.activeAlerts))
	for _, alert := range sam.activeAlerts {
		alerts = append(alerts, alert)
	}
	
	return alerts
}

// evaluationLoop runs the main alert evaluation loop
=======
// evaluationLoop runs the main alert evaluation loop.

>>>>>>> b3529b0b
func (sam *SLAAlertManager) evaluationLoop(ctx context.Context) {

	ticker := time.NewTicker(sam.config.EvaluationInterval)

	defer ticker.Stop()

	for {

		select {

		case <-ctx.Done():

			return

		case <-sam.stopCh:

			return

		case <-ticker.C:

			sam.evaluateAllSLAs(ctx)

		}

	}

}

// evaluateAllSLAs evaluates all configured SLAs for violations.

func (sam *SLAAlertManager) evaluateAllSLAs(ctx context.Context) {

	for slaType, target := range sam.slaTargets {

		sam.evaluateSLA(ctx, slaType, target)

	}

}

// evaluateSLA evaluates a specific SLA for violations.

func (sam *SLAAlertManager) evaluateSLA(ctx context.Context, slaType SLAType, target SLATarget) {

	// Get current SLA metrics.

	currentValue, err := sam.getCurrentSLAValue(ctx, slaType)

	if err != nil {

		sam.logger.ErrorWithContext("Failed to get current SLA value", err,

			slog.String("sla_type", string(slaType)),
		)

		return

	}

	// Calculate burn rates for all windows.

	burnRates, err := sam.burnRateCalculator.Calculate(ctx, slaType)

	if err != nil {

		sam.logger.ErrorWithContext("Failed to calculate burn rates", err,

			slog.String("sla_type", string(slaType)),
		)

		return

	}

	// Check each alerting window.

	for _, window := range target.Windows {

		isViolating := sam.isWindowViolating(burnRates, window)

		if isViolating {

			alert := sam.createAlert(ctx, slaType, target, window, currentValue, burnRates)

			sam.processAlert(ctx, alert)

		}

	}

	// Update compliance metrics.

	compliance := sam.calculateCompliance(currentValue, target)

	sam.metrics.SLACompliance.WithLabelValues(string(slaType), "overall").Set(compliance)

}

// createAlert creates a new SLA alert with full context.

func (sam *SLAAlertManager) createAlert(ctx context.Context, slaType SLAType, target SLATarget,

	window AlertWindow, currentValue float64, burnRates BurnRateInfo,

) *SLAAlert {

	now := time.Now()

	alertID := sam.generateAlertID(slaType, window, now)

	// Calculate error budget information.

	errorBudget := sam.calculateErrorBudget(currentValue, target, burnRates)

	// Enrich context.

	context := sam.enrichAlertContext(ctx, slaType, currentValue)

<<<<<<< HEAD
	// Calculate business impact
	businessImpact := sam.calculateBusinessImpact(slaType, target, currentValue, errorBudget.ConsumedPercent)
=======
	// Calculate business impact.

	businessImpact := sam.calculateBusinessImpact(slaType, target, currentValue, errorBudget)
>>>>>>> b3529b0b

	// Create unified SLAAlert with all fields
	alert := &SLAAlert{
<<<<<<< HEAD
		ID:             alertID,
		SLAType:        slaType,
		Name:           sam.generateAlertName(slaType, window.Severity),
		Description:    sam.generateAlertDescription(slaType, currentValue, target, window),
		Severity:       window.Severity,
		State:          AlertStateFiring,
		SLATarget:      target.Target,
		CurrentValue:   currentValue,
		Threshold:      window.BurnRate,
		ErrorBudget:    errorBudget,
		BurnRate:       burnRates,
		Labels:         sam.generateAlertLabels(slaType, target, window),
		Annotations:    sam.generateAlertAnnotations(slaType, target, window),
		StartsAt:       now,
		UpdatedAt:      now,
		Fingerprint:    sam.generateFingerprint(slaType, window),
		Hash:           sam.generateHash(alertID, now),
		BusinessImpact: BusinessImpactScore{
			OverallScore:     businessImpact.RevenueImpact / 1000.0, // Convert to 0-1 scale
			UserImpact:       float64(businessImpact.AffectedUsers) / 10000.0, // Normalize user count
			RevenueImpact:    businessImpact.RevenueImpact,
			ReputationImpact: 0.0, // Calculate based on severity if needed
			ServiceTier:      businessImpact.ServiceTier,
			CustomerFacing:   businessImpact.CustomerFacing,
		},
		Context: AlertContext{
			Component:      context.Component,
			Service:        context.Service,
			Environment:    context.Environment,
			Region:         context.Region,
			Cluster:        context.Cluster,
			Namespace:      context.Namespace,
			ResourceType:   context.ResourceType,
			ResourceName:   context.ResourceName,
			RelatedMetrics: sam.extractMetricNames(context.RelatedMetrics),
		},
		CreatedAt: now,
		Metadata:  make(map[string]string),
=======

		ID: alertID,

		SLAType: slaType,

		Name: sam.generateAlertName(slaType, window.Severity),

		Description: sam.generateAlertDescription(slaType, currentValue, target, window),

		Severity: window.Severity,

		State: AlertStateFiring,

		SLATarget: target.Target,

		CurrentValue: currentValue,

		Threshold: window.BurnRate,

		ErrorBudget: errorBudget,

		BurnRate: burnRates,

		Labels: sam.generateAlertLabels(slaType, target, window),

		Annotations: sam.generateAlertAnnotations(slaType, target, window),

		Context: context,

		StartsAt: now,

		UpdatedAt: now,

		Fingerprint: sam.generateFingerprint(slaType, window),

		Hash: sam.generateHash(alertID, now),

		BusinessImpact: businessImpact,

		RunbookURL: sam.generateRunbookURL(slaType, window.Severity),

		RunbookSteps: sam.generateRunbookSteps(slaType, window.Severity),
>>>>>>> b3529b0b
	}

	return alert

}

// processAlert processes a new alert through the routing and escalation pipeline.

func (sam *SLAAlertManager) processAlert(ctx context.Context, alert *SLAAlert) {

	sam.mu.Lock()

<<<<<<< HEAD
	// Check for existing alert using generated fingerprint
	fingerprint := sam.generateFingerprint(alert.SLAType, AlertWindow{})
	existingAlert, exists := sam.activeAlerts[fingerprint]
	if exists {
		// Update existing alert with available fields
		existingAlert.UpdatedAt = time.Now()
		existingAlert.State = alert.State
=======
	// Check for existing alert.

	existingAlert, exists := sam.activeAlerts[alert.Fingerprint]

	if exists {

		// Update existing alert.

		existingAlert.CurrentValue = alert.CurrentValue

		existingAlert.BurnRate = alert.BurnRate

		existingAlert.ErrorBudget = alert.ErrorBudget

		existingAlert.UpdatedAt = time.Now()

		existingAlert.BusinessImpact = alert.BusinessImpact

>>>>>>> b3529b0b
		sam.mu.Unlock()

		return

	}

<<<<<<< HEAD
	// Check if alert should be suppressed
	if sam.shouldSuppressAlert(alert.SLAType) {
=======
	// Check if alert should be suppressed.

	if sam.shouldSuppressAlert(alert) {

>>>>>>> b3529b0b
		sam.suppressedAlerts[alert.ID] = alert

		sam.mu.Unlock()

		sam.logger.InfoWithContext("Alert suppressed",

			slog.String("alert_id", alert.ID),

			slog.String("sla_type", string(alert.SLAType)),

			slog.String("reason", "maintenance_window"),
		)

		return

	}

<<<<<<< HEAD
	// Add to active alerts
	sam.activeAlerts[fingerprint] = alert
=======
	// Add to active alerts.

	sam.activeAlerts[alert.Fingerprint] = alert

>>>>>>> b3529b0b
	sam.mu.Unlock()

	// Record metrics.

	sam.metrics.AlertsGenerated.WithLabelValues(

		string(alert.SLAType),

		string(alert.Severity),

		alert.Context.Component,
	).Inc()

	sam.metrics.ActiveAlerts.WithLabelValues(

		string(alert.SLAType),

		string(alert.Severity),

		string(alert.State),
	).Inc()

	// Route alert for notifications.

	if err := sam.alertRouter.Route(ctx, alert); err != nil {

		sam.logger.ErrorWithContext("Failed to route alert", err,

			slog.String("alert_id", alert.ID),
		)

	}

	// Start escalation process.

	if err := sam.escalationEngine.StartEscalation(ctx, alert); err != nil {

		sam.logger.ErrorWithContext("Failed to start escalation", err,

			slog.String("alert_id", alert.ID),
		)

	}

	sam.logger.WarnWithContext("SLA alert fired",

		slog.String("alert_id", alert.ID),

		slog.String("sla_type", string(alert.SLAType)),

		slog.String("severity", string(alert.Severity)),
<<<<<<< HEAD
=======

		slog.Float64("current_value", alert.CurrentValue),

		slog.Float64("sla_target", alert.SLATarget),

		slog.Float64("error_budget_remaining", alert.ErrorBudget.Remaining),
>>>>>>> b3529b0b
	)

}

// generateAlertID creates a unique identifier for the alert.

func (sam *SLAAlertManager) generateAlertID(slaType SLAType, window AlertWindow, timestamp time.Time) string {

	return fmt.Sprintf("sla-%s-%s-%d",

		string(slaType),

		string(window.Severity),

		timestamp.Unix())

}

// generateFingerprint creates a fingerprint for alert deduplication.

func (sam *SLAAlertManager) generateFingerprint(slaType SLAType, window AlertWindow) string {

	data := fmt.Sprintf("%s-%s-%s",

		string(slaType),

		string(window.Severity),

		window.ShortWindow.String())

	return fmt.Sprintf("%x", sha256.Sum256([]byte(data)))

}

// generateHash creates a unique hash for the alert.

func (sam *SLAAlertManager) generateHash(alertID string, timestamp time.Time) string {

	data := fmt.Sprintf("%s-%d", alertID, timestamp.UnixNano())

	return fmt.Sprintf("%x", sha256.Sum256([]byte(data)))[:8]

}

// Helper functions for alert generation and management continue in the next section...

// Additional methods would include alert lifecycle management, metric calculations,.

// context enrichment, business impact assessment, and maintenance window handling.

// maintenanceWindowCheck checks for active maintenance windows.

func (sam *SLAAlertManager) maintenanceWindowCheck(ctx context.Context) {

	ticker := time.NewTicker(1 * time.Minute)

	defer ticker.Stop()

	for {

		select {

		case <-ctx.Done():

			return

		case <-sam.stopCh:

			return

		case <-ticker.C:

			sam.updateMaintenanceWindows()

		}

	}

}

// metricsUpdateLoop periodically updates metrics.

func (sam *SLAAlertManager) metricsUpdateLoop(ctx context.Context) {

	ticker := time.NewTicker(30 * time.Second)

	defer ticker.Stop()

	for {

		select {

		case <-ctx.Done():

			return

		case <-sam.stopCh:

			return

		case <-ticker.C:

			sam.updateMetrics()

		}

	}

}

// alertCleanupLoop cleans up old resolved alerts.

func (sam *SLAAlertManager) alertCleanupLoop(ctx context.Context) {

	ticker := time.NewTicker(1 * time.Hour)

	defer ticker.Stop()

	for {

		select {

		case <-ctx.Done():

			return

		case <-sam.stopCh:

			return

		case <-ticker.C:

			sam.cleanupOldAlerts()

		}

	}

}

// getCurrentSLAValue retrieves the current value for the specified SLA type.

func (sam *SLAAlertManager) getCurrentSLAValue(ctx context.Context, slaType SLAType) (float64, error) {

	if sam.prometheusClient == nil {

		// Return mock values for testing.

		switch slaType {

		case SLATypeAvailability:

			return 99.90, nil // 99.90% availability

		case SLATypeLatency:

			return 1800, nil // 1.8 seconds

		case SLAThroughput:

			return 42, nil // 42 intents per minute

		case SLAErrorRate:

			return 0.15, nil // 0.15% error rate

		default:

			return 0, fmt.Errorf("unknown SLA type: %s", slaType)

		}

	}

	// Get metric name for SLA type.

	metricName := sam.getMetricNameForSLAType(slaType)

	_, _, err := sam.prometheusClient.Query(ctx, metricName, time.Now())

	if err != nil {

		return 0, fmt.Errorf("failed to query Prometheus for %s: %w", slaType, err)

	}

	// Parse result and return value.

	// Implementation would depend on Prometheus result format.

	// For now, return mock value.

	return sam.getMockValueForSLAType(slaType), nil

}

// getMockValueForSLAType returns mock values for testing.

func (sam *SLAAlertManager) getMockValueForSLAType(slaType SLAType) float64 {

	switch slaType {

	case SLATypeAvailability:

		return 99.90 // 99.90% availability

	case SLATypeLatency:

		return 1800 // 1.8 seconds

	case SLAThroughput:

		return 42 // 42 intents per minute

	case SLAErrorRate:

		return 0.15 // 0.15% error rate

	default:

		return 0

	}

}

// isWindowViolating checks if burn rates violate the specified window thresholds.

func (sam *SLAAlertManager) isWindowViolating(burnRates BurnRateInfo, window AlertWindow) bool {

	// Check if any window burn rate exceeds threshold.

	shortWindowViolating := burnRates.ShortWindow.BurnRate > window.BurnRate

	mediumWindowViolating := burnRates.MediumWindow.BurnRate > window.BurnRate

	longWindowViolating := burnRates.LongWindow.BurnRate > window.BurnRate

	// Return true if any window is violating.

	return shortWindowViolating || mediumWindowViolating || longWindowViolating

}

// calculateCompliance calculates SLA compliance percentage.

func (sam *SLAAlertManager) calculateCompliance(currentValue float64, target SLATarget) float64 {

	switch {

	case target.Target >= 90: // Availability or similar metrics

		return (currentValue / target.Target) * 100

	default: // Latency or error rate metrics (lower is better)

		if target.Target == 0 {

			return 100 // Perfect score if target is 0

		}

		compliance := (1 - (currentValue / target.Target)) * 100

		if compliance < 0 {

			return 0

		}

		return compliance

	}

}

// calculateErrorBudget calculates error budget information.

func (sam *SLAAlertManager) calculateErrorBudget(currentValue float64, target SLATarget, burnRates BurnRateInfo) ErrorBudgetInfo {

	// Calculate total error budget for the period (monthly).

	totalBudget := target.ErrorBudget

	// Calculate consumed budget based on current burn rate.

	consumed := burnRates.CurrentRate * totalBudget / 100

	remaining := totalBudget - consumed

	consumedPercent := (consumed / totalBudget) * 100

	errorBudget := ErrorBudgetInfo{

		Total: totalBudget,

		Remaining: remaining,

		Consumed: consumed,

		ConsumedPercent: consumedPercent,
	}

	// Calculate time to exhaustion if current burn rate continues.

	if burnRates.CurrentRate > 0 && remaining > 0 {

		hoursToExhaustion := remaining / burnRates.CurrentRate

		timeToExhaustion := time.Duration(hoursToExhaustion * float64(time.Hour))

		errorBudget.TimeToExhaustion = &timeToExhaustion

	}

	return errorBudget

}

// enrichAlertContext enriches alert with additional context information.

func (sam *SLAAlertManager) enrichAlertContext(ctx context.Context, slaType SLAType, currentValue float64) AlertContext {

	context := AlertContext{

		Component: "nephoran-intent-operator",

		Service: string(slaType),

		Environment: "production",

		Region: "us-east-1",

		RelatedMetrics: make([]MetricSnapshot, 0),

		RecentIncidents: make([]IncidentSummary, 0),

		DashboardLinks: make([]string, 0),

		LogQueries: make([]LogQuery, 0),
	}

	// Add related metrics.

	context.RelatedMetrics = append(context.RelatedMetrics, MetricSnapshot{

		Name: string(slaType) + "_current_value",

		Value: currentValue,

		Unit: sam.getUnitForSLAType(slaType),

		Timestamp: time.Now(),
	})

	// Add dashboard links.

	context.DashboardLinks = append(context.DashboardLinks,

		fmt.Sprintf("%s/d/nephoran-sla/nephoran-sla-dashboard", sam.config.GrafanaURL))

	// Add log queries.

	context.LogQueries = append(context.LogQueries, LogQuery{

		Description: fmt.Sprintf("Recent %s errors", slaType),

		Query: fmt.Sprintf("level=error component=%s", context.Component),

		Source: "kubernetes",
	})

	return context

}

// calculateBusinessImpact calculates business impact for the alert.

func (sam *SLAAlertManager) calculateBusinessImpact(slaType SLAType, target SLATarget, currentValue float64, errorBudget ErrorBudgetInfo) BusinessImpactInfo {

	businessImpact := BusinessImpactInfo{

		ServiceTier: target.BusinessTier,

		CustomerFacing: target.CustomerFacing,

		SLABreach: errorBudget.ConsumedPercent > 100,
	}

	// Calculate severity based on error budget consumption.

	switch {

	case errorBudget.ConsumedPercent > 90:

		businessImpact.Severity = "critical"

	case errorBudget.ConsumedPercent > 75:

		businessImpact.Severity = "major"

	case errorBudget.ConsumedPercent > 50:

		businessImpact.Severity = "minor"

	default:

		businessImpact.Severity = "low"

	}

	// Estimate affected users (simplified calculation).

	if target.CustomerFacing {

		businessImpact.AffectedUsers = 1000 // Base user count

		if errorBudget.ConsumedPercent > 75 {

			businessImpact.AffectedUsers *= int64(errorBudget.ConsumedPercent / 25)

		}

	}

	// Calculate revenue impact if business impact tracking is enabled.

	if sam.config.EnableBusinessImpact && businessImpact.AffectedUsers > 0 {

		businessImpact.RevenueImpact = float64(businessImpact.AffectedUsers) * sam.config.RevenuePerUser

	}

	return businessImpact

}

<<<<<<< HEAD
// getCurrentSLAValue retrieves the current SLA value for the given target
func (sam *SLAAlertManager) getCurrentSLAValue(ctx context.Context, slaType SLAType) (float64, error) {
	// In production, this would query monitoring systems like Prometheus
	// For now, return a mock value
	return 0.995, nil
}

// isWindowViolating checks if the current window is violating the SLA
func (sam *SLAAlertManager) isWindowViolating(burnRates BurnRateInfo, window AlertWindow) bool {
	// Check if any burn rate exceeds the threshold for this window
	if burnRates.ShortWindow.BurnRate > window.BurnRate {
		return true
	}
	if burnRates.MediumWindow.BurnRate > window.BurnRate {
		return true
	}
	if burnRates.LongWindow.BurnRate > window.BurnRate {
		return true
	}
	return false
}

// calculateCompliance calculates the compliance percentage for the SLA
func (sam *SLAAlertManager) calculateCompliance(currentValue float64, target SLATarget) float64 {
	return currentValue * 100
}

// calculateErrorBudget calculates the remaining error budget
func (sam *SLAAlertManager) calculateErrorBudget(currentValue float64, target SLATarget, burnRates BurnRateInfo) ErrorBudgetInfo {
	remainingBudget := 1 - target.Target
	consumedBudget := target.Target - currentValue
	if consumedBudget < 0 {
		consumedBudget = 0
	}
	
	return ErrorBudgetInfo{
		Total:           remainingBudget,
		Remaining:       remainingBudget - consumedBudget,
		Consumed:        consumedBudget,
		ConsumedPercent: (consumedBudget / remainingBudget) * 100,
		TimeToExhaustion: nil, // Would be calculated based on burn rate
	}
}

// extractMetricNames extracts metric names from MetricSnapshot slice
func (sam *SLAAlertManager) extractMetricNames(snapshots []MetricSnapshot) []string {
	names := make([]string, len(snapshots))
	for i, snapshot := range snapshots {
		names[i] = snapshot.Name
	}
	return names
}

// generateRelatedMetrics generates related metric snapshots based on SLA type
func (sam *SLAAlertManager) generateRelatedMetrics(slaType SLAType, currentValue float64) []MetricSnapshot {
	now := time.Now()
	
	switch slaType {
	case SLATypeAvailability:
		return []MetricSnapshot{
			{Name: "http_requests_total", Value: currentValue, Timestamp: now},
			{Name: "http_request_duration_seconds", Value: 0.5, Timestamp: now},
			{Name: "up", Value: 1.0, Timestamp: now},
		}
	case SLATypeLatency:
		return []MetricSnapshot{
			{Name: "http_request_duration_seconds_p95", Value: currentValue / 1000, Timestamp: now},
			{Name: "http_request_duration_seconds_p99", Value: (currentValue / 1000) * 1.2, Timestamp: now},
		}
	case SLAThroughput:
		return []MetricSnapshot{
			{Name: "http_requests_per_second", Value: currentValue, Timestamp: now},
			{Name: "active_connections", Value: 100, Timestamp: now},
		}
	case SLAErrorRate:
		return []MetricSnapshot{
			{Name: "http_requests_total", Value: 1000, Timestamp: now},
			{Name: "http_requests_error_total", Value: currentValue * 10, Timestamp: now},
		}
	default:
		return []MetricSnapshot{}
	}
}

// enrichAlertContext adds additional context to the alert
func (sam *SLAAlertManager) enrichAlertContext(ctx context.Context, slaType SLAType, currentValue float64) EnrichedAlertContext {
	// Add additional context based on the target and current conditions
	// Generate metric snapshots based on SLA type
	relatedMetrics := sam.generateRelatedMetrics(slaType, currentValue)
	
	return EnrichedAlertContext{
		AlertContext: AlertContext{
			Component:    "nephoran-operator",
			Service:      string(slaType),
			Region:       "default",
			Environment:  "production",
		},
		RelatedMetrics:  relatedMetrics,
		RecentIncidents: []IncidentSummary{},
		DashboardLinks:  []string{},
		LogQueries:      []LogQuery{},
	}
}

// calculateBusinessImpact calculates the business impact of the SLA violation
func (sam *SLAAlertManager) calculateBusinessImpact(slaType SLAType, target SLATarget, currentValue float64, errorBudget float64) BusinessImpactInfo {
	// Check if target has CustomerFacing flag
	isCustomerFacing := target.CustomerFacing
	deficit := target.Target - currentValue
	severity := "none"
	if deficit > 0 {
		if deficit < 0.001 {
			severity = "low"
		} else if deficit < 0.005 {
			severity = "medium"
		} else {
			severity = "high"
		}
	}
	
	return BusinessImpactInfo{
		Severity:       severity,
		AffectedUsers:  0, // Would be calculated from actual metrics
		RevenueImpact:  0.0,
		SLABreach:      deficit > 0,
		CustomerFacing: isCustomerFacing,
		ServiceTier:    "production",
	}
}

// generateAlertName generates a descriptive name for the alert
func (sam *SLAAlertManager) generateAlertName(slaType SLAType, severity AlertSeverity) string {
	return fmt.Sprintf("SLA Violation - %s (%s)", string(slaType), string(severity))
}

// generateAlertDescription generates a detailed description for the alert
func (sam *SLAAlertManager) generateAlertDescription(slaType SLAType, currentValue float64, target SLATarget, window AlertWindow) string {
	return fmt.Sprintf("SLA %s is violating threshold %.3f with current value %.3f",
		string(slaType), target.Target, currentValue)
}

// generateAlertLabels generates labels for the alert
func (sam *SLAAlertManager) generateAlertLabels(slaType SLAType, target SLATarget, window AlertWindow) map[string]string {
	return map[string]string{
		"sla_name":    string(slaType),
		"sla_type":    string(slaType),
		"severity":    string(window.Severity),
		"window":      "alert-window",
	}
}

// generateAlertAnnotations generates annotations for the alert
func (sam *SLAAlertManager) generateAlertAnnotations(slaType SLAType, target SLATarget, window AlertWindow) map[string]string {
	return map[string]string{
		"description": fmt.Sprintf("SLA %s violation", string(slaType)),
		"runbook":     sam.getRunbookURL(target),
		"dashboard":   sam.getDashboardURL(target),
	}
}

// calculateSeverity calculates severity based on business impact
func (sam *SLAAlertManager) calculateSeverity(businessImpact string) string {
	switch businessImpact {
	case "high":
		return "critical"
	case "medium":
		return "warning"
	case "low":
		return "info"
	default:
		return "info"
	}
}

// getRunbookURL returns the runbook URL for the SLA target
func (sam *SLAAlertManager) getRunbookURL(target SLATarget) string {
	return "https://runbooks.example.com/sla/default"
}

// getDashboardURL returns the dashboard URL for the SLA target
func (sam *SLAAlertManager) getDashboardURL(target SLATarget) string {
	return "https://dashboards.example.com/sla/default"
}

// generateRunbookURL returns the runbook URL for the SLA target
func (sam *SLAAlertManager) generateRunbookURL(target SLATarget) string {
	return "https://runbooks.example.com/sla/default"
}

// generateRunbookSteps returns runbook steps for the alert
func (sam *SLAAlertManager) generateRunbookSteps(slaType SLAType, severity AlertSeverity) []string {
	return []string{
		fmt.Sprintf("Check %s metrics dashboard", string(slaType)),
		"Verify system health status",
		"Review recent deployments",
		"Check error logs",
		"Contact on-call engineer if needed",
	}
}

// shouldSuppressAlert checks if an alert should be suppressed due to maintenance
func (sam *SLAAlertManager) shouldSuppressAlert(slaType SLAType) bool {
	// Check maintenance windows
	now := time.Now()
	for _, window := range sam.maintenanceWindows {
		if now.After(window.StartTime) && now.Before(window.EndTime) {
			// MaintenanceWindow doesn't have Services field in the base definition
			// For now, suppress all alerts during any maintenance window
			return true
		}
	}
	return false
}

// updateMaintenanceWindows updates the maintenance windows configuration
func (sam *SLAAlertManager) updateMaintenanceWindows() {
	// In production, this would load from configuration or API
	// For now, use empty maintenance windows
	sam.maintenanceWindows = []*MaintenanceWindow{}
}

// updateMetrics updates the internal metrics
func (sam *SLAAlertManager) updateMetrics() {
	// Update alerting metrics
	if sam.metrics != nil && sam.metrics.AlertsGenerated != nil {
		sam.metrics.AlertsGenerated.WithLabelValues("sla_violation").Inc()
	}
}

// cleanupOldAlerts removes old resolved alerts from memory
func (sam *SLAAlertManager) cleanupOldAlerts() {
	cutoff := time.Now().Add(-24 * time.Hour) // Keep alerts for 24 hours
	sam.mu.Lock()
	defer sam.mu.Unlock()
	
	for id, alert := range sam.activeAlerts {
		// SLAAlert doesn't have EndsAt field, so check UpdatedAt instead
		if alert.UpdatedAt.Before(cutoff) {
			delete(sam.activeAlerts, id)
		}
	}
}

// convertToExtended converts a base SLAAlert to SLAAlertExtended for internal processing
func (sam *SLAAlertManager) convertToExtended(alert *SLAAlert) *SLAAlertExtended {
	return &SLAAlertExtended{
		ID:          alert.ID,
		SLAType:     alert.SLAType,
		Name:        alert.Name,
		Description: alert.Description,
		Severity:    alert.Severity,
		State:       alert.State,
		
		// Set default values for missing fields
		SLATarget:    0.0,
		CurrentValue: 0.0,
		Threshold:    0.0,
		ErrorBudget:  ErrorBudgetInfo{},
		BurnRate:     BurnRateInfo{},
		
		Labels:      alert.Labels,
		Annotations: make(map[string]string),
		Context: EnrichedAlertContext{
			AlertContext: alert.Context,
		},
		
		StartsAt:  alert.CreatedAt,
		UpdatedAt: alert.UpdatedAt,
		
		Fingerprint: sam.generateFingerprint(alert.SLAType, AlertWindow{}),
		Hash:        sam.generateHash(alert.ID, alert.CreatedAt),
		
		BusinessImpact: BusinessImpactInfo{
			Severity: "medium",
		},
	}
}
=======
// generateAlertName generates a descriptive name for the alert.

func (sam *SLAAlertManager) generateAlertName(slaType SLAType, severity AlertSeverity) string {

	return fmt.Sprintf("%s SLA %s Alert",

		sam.capitalizeFirst(string(slaType)),

		sam.capitalizeFirst(string(severity)))

}

// generateAlertDescription generates a detailed description for the alert.

func (sam *SLAAlertManager) generateAlertDescription(slaType SLAType, currentValue float64, target SLATarget, window AlertWindow) string {

	return fmt.Sprintf("SLA violation detected for %s. Current value: %.2f, Target: %.2f, Burn rate threshold: %.2f exceeded over %v window.",

		slaType, currentValue, target.Target, window.BurnRate, window.ShortWindow)

}

// generateAlertLabels generates labels for the alert.

func (sam *SLAAlertManager) generateAlertLabels(slaType SLAType, target SLATarget, window AlertWindow) map[string]string {

	return map[string]string{

		"sla_type": string(slaType),

		"severity": string(window.Severity),

		"business_tier": target.BusinessTier,

		"customer_facing": fmt.Sprintf("%t", target.CustomerFacing),

		"component": "nephoran-intent-operator",

		"alert_type": "sla_violation",
	}

}

// generateAlertAnnotations generates annotations for the alert.

func (sam *SLAAlertManager) generateAlertAnnotations(slaType SLAType, target SLATarget, window AlertWindow) map[string]string {

	annotations := map[string]string{

		"summary": fmt.Sprintf("SLA violation for %s", slaType),

		"description": fmt.Sprintf("Burn rate threshold %.2f exceeded for %v", window.BurnRate, window.ShortWindow),
	}

	if sam.config.GrafanaURL != "" {

		annotations["dashboard"] = fmt.Sprintf("%s/d/nephoran-sla/nephoran-sla-dashboard", sam.config.GrafanaURL)

	}

	if sam.config.RunbookBaseURL != "" {

		annotations["runbook"] = fmt.Sprintf("%s/sla-%s", sam.config.RunbookBaseURL, slaType)

	}

	return annotations

}

// Helper methods.

// getMetricNameForSLAType returns the Prometheus metric name for an SLA type.

func (sam *SLAAlertManager) getMetricNameForSLAType(slaType SLAType) string {

	switch slaType {

	case SLATypeAvailability:

		return "nephoran_availability_percentage"

	case SLATypeLatency:

		return "nephoran_latency_p95_seconds"

	case SLAThroughput:

		return "nephoran_throughput_intents_per_minute"

	case SLAErrorRate:

		return "nephoran_error_rate_percentage"

	default:

		return "unknown_metric"

	}

}

// getUnitForSLAType returns the unit for an SLA type.

func (sam *SLAAlertManager) getUnitForSLAType(slaType SLAType) string {

	switch slaType {

	case SLATypeAvailability:

		return "percentage"

	case SLATypeLatency:

		return "milliseconds"

	case SLAThroughput:

		return "per_minute"

	case SLAErrorRate:

		return "percentage"

	default:

		return "unknown"

	}

}

// capitalizeFirst capitalizes the first letter of a string.

func (sam *SLAAlertManager) capitalizeFirst(s string) string {

	if len(s) == 0 {

		return s

	}

	return fmt.Sprintf("%c%s", s[0]-32, s[1:])

}

// generateRunbookURL generates runbook URL for the alert.

func (sam *SLAAlertManager) generateRunbookURL(slaType SLAType, severity AlertSeverity) string {

	if sam.config.RunbookBaseURL == "" {

		return ""

	}

	return fmt.Sprintf("%s/sla-%s-%s", sam.config.RunbookBaseURL, slaType, severity)

}

// generateRunbookSteps generates runbook steps for the alert.

func (sam *SLAAlertManager) generateRunbookSteps(slaType SLAType, severity AlertSeverity) []string {

	steps := []string{

		"1. Check system health dashboard",

		"2. Review recent deployments and changes",

		"3. Analyze error logs and metrics",
	}

	switch slaType {

	case SLATypeAvailability:

		steps = append(steps, "4. Check service status and endpoints", "5. Verify infrastructure health")

	case SLATypeLatency:

		steps = append(steps, "4. Check performance metrics", "5. Review database query performance")

	case SLAThroughput:

		steps = append(steps, "4. Check resource utilization", "5. Review queue depths and processing rates")

	case SLAErrorRate:

		steps = append(steps, "4. Check error logs and patterns", "5. Review recent code changes")

	}

	if severity == AlertSeverityUrgent || severity == AlertSeverityCritical {

		steps = append(steps, "6. Escalate to on-call engineer", "7. Consider emergency rollback if needed")

	}

	return steps

}

// shouldSuppressAlert checks if an alert should be suppressed.

func (sam *SLAAlertManager) shouldSuppressAlert(alert *SLAAlert) bool {

	// Check for active maintenance windows.

	now := time.Now()

	for _, window := range sam.maintenanceWindows {

		if now.After(window.StartTime) && now.Before(window.EndTime) {

			// Check if alert matches maintenance window criteria.

			if sam.alertMatchesMaintenanceWindow(alert, window) {

				return true

			}

		}

	}

	// Check suppression rules based on alert characteristics.

	if alert.ErrorBudget.ConsumedPercent < 10.0 {

		// Suppress minor alerts when error budget consumption is low.

		return true

	}

	return false

}

// alertMatchesMaintenanceWindow checks if an alert matches maintenance window criteria.

func (sam *SLAAlertManager) alertMatchesMaintenanceWindow(alert *SLAAlert, window *MaintenanceWindow) bool {

	// Check if alert's component is in maintenance.

	for _, component := range window.Components {

		if alert.Context.Component == component {

			return true

		}

	}

	// Check if alert's service is in maintenance.

	for _, service := range window.Services {

		if alert.Context.Service == service {

			return true

		}

	}

	// Check labels matching.

	for key, value := range window.Labels {

		if alertValue, exists := alert.Labels[key]; exists && alertValue == value {

			return true

		}

	}

	return false

}

// updateMaintenanceWindows updates active maintenance windows.

func (sam *SLAAlertManager) updateMaintenanceWindows() {

	sam.mu.Lock()

	defer sam.mu.Unlock()

	now := time.Now()

	activeWindows := make([]*MaintenanceWindow, 0)

	// Filter out expired maintenance windows.

	for _, window := range sam.maintenanceWindows {

		if now.Before(window.EndTime) {

			activeWindows = append(activeWindows, window)

		} else {

			sam.logger.InfoWithContext("Maintenance window expired",

				slog.String("window_id", window.ID),

				slog.String("name", window.Name),
			)

		}

	}

	sam.maintenanceWindows = activeWindows

	sam.logger.DebugWithContext("Updated maintenance windows",

		slog.Int("active_windows", len(sam.maintenanceWindows)),
	)

}

// updateMetrics updates internal metrics.

func (sam *SLAAlertManager) updateMetrics() {

	sam.mu.RLock()

	defer sam.mu.RUnlock()

	// Update active alerts count.

	for slaType, severity := range map[SLAType]AlertSeverity{

		SLATypeAvailability: AlertSeverityCritical,

		SLATypeLatency: AlertSeverityMajor,

		SLAThroughput: AlertSeverityWarning,

		SLAErrorRate: AlertSeverityUrgent,
	} {

		count := 0

		for _, alert := range sam.activeAlerts {

			if alert.SLAType == slaType && alert.Severity == severity {

				count++

			}

		}

		sam.metrics.ActiveAlerts.WithLabelValues(

			string(slaType),

			string(severity),

			string(AlertStateFiring),
		).Set(float64(count))

	}

	// Update business impact metrics.

	var totalRevenue float64

	for _, alert := range sam.activeAlerts {

		if alert.BusinessImpact.RevenueImpact > 0 {

			totalRevenue += alert.BusinessImpact.RevenueImpact

		}

		sam.metrics.BusinessImpactScore.WithLabelValues(

			string(alert.SLAType),

			alert.BusinessImpact.ServiceTier,
		).Set(alert.BusinessImpact.RevenueImpact)

		if alert.BusinessImpact.CustomerFacing {

			sam.metrics.CustomerImpact.WithLabelValues(

				string(alert.SLAType),

				"customer_facing",
			).Set(float64(alert.BusinessImpact.AffectedUsers))

		}

	}

	sam.metrics.RevenueAtRisk.Set(totalRevenue)

	sam.logger.DebugWithContext("Updated SLA alert metrics",

		slog.Int("active_alerts", len(sam.activeAlerts)),

		slog.Float64("total_revenue_at_risk", totalRevenue),
	)

}

// cleanupOldAlerts removes old resolved alerts from history.

func (sam *SLAAlertManager) cleanupOldAlerts() {

	sam.mu.Lock()

	defer sam.mu.Unlock()

	now := time.Now()

	cutoff := now.Add(-sam.config.AlertRetention)

	// Clean up alert history.

	var recentHistory []*SLAAlert

	for _, alert := range sam.alertHistory {

		if alert.UpdatedAt.After(cutoff) {

			recentHistory = append(recentHistory, alert)

		}

	}

	removedCount := len(sam.alertHistory) - len(recentHistory)

	sam.alertHistory = recentHistory

	// Clean up suppressed alerts.

	activeSuppressed := make(map[string]*SLAAlert)

	for id, alert := range sam.suppressedAlerts {

		if alert.UpdatedAt.After(cutoff) {

			activeSuppressed[id] = alert

		}

	}

	removedSuppressedCount := len(sam.suppressedAlerts) - len(activeSuppressed)

	sam.suppressedAlerts = activeSuppressed

	if removedCount > 0 || removedSuppressedCount > 0 {

		sam.logger.InfoWithContext("Cleaned up old alerts",

			slog.Int("removed_from_history", removedCount),

			slog.Int("removed_suppressed", removedSuppressedCount),

			slog.Int("remaining_history", len(sam.alertHistory)),

			slog.Int("remaining_suppressed", len(sam.suppressedAlerts)),
		)

	}

}
>>>>>>> b3529b0b
<|MERGE_RESOLUTION|>--- conflicted
+++ resolved
@@ -23,112 +23,83 @@
 	"github.com/nephio-project/nephoran-intent-operator/pkg/logging"
 )
 
-<<<<<<< HEAD
-// Additional AlertState values not in escalation_engine.go
+// SLAType represents different SLA metrics we monitor.
+
+type SLAType string
+
 const (
-	AlertStateSuppressed   AlertState = "suppressed"
+
+	// SLATypeAvailability holds slatypeavailability value.
+
+	SLATypeAvailability SLAType = "availability"
+
+	// SLATypeLatency holds slatypelatency value.
+
+	SLATypeLatency SLAType = "latency"
+
+	// SLAThroughput holds slathroughput value.
+
+	SLAThroughput SLAType = "throughput"
+
+	// SLAErrorRate holds slaerrorrate value.
+
+	SLAErrorRate SLAType = "error_rate"
+)
+
+// AlertSeverity represents alert severity levels aligned with SRE practices.
+
+type AlertSeverity string
+
+const (
+
+	// AlertSeverityInfo holds alertseverityinfo value.
+
+	AlertSeverityInfo AlertSeverity = "info"
+
+	// AlertSeverityWarning holds alertseveritywarning value.
+
+	AlertSeverityWarning AlertSeverity = "warning"
+
+	// AlertSeverityMajor holds alertseveritymajor value.
+
+	AlertSeverityMajor AlertSeverity = "major"
+
+	// AlertSeverityCritical holds alertseveritycritical value.
+
+	AlertSeverityCritical AlertSeverity = "critical"
+
+	// AlertSeverityUrgent holds alertseverityurgent value.
+
+	AlertSeverityUrgent AlertSeverity = "urgent"
+)
+
+// AlertState represents the lifecycle state of an alert.
+
+type AlertState string
+
+const (
+
+	// AlertStateFiring holds alertstatefiring value.
+
+	AlertStateFiring AlertState = "firing"
+
+	// AlertStatePending holds alertstatepending value.
+
+	AlertStatePending AlertState = "pending"
+
+	// AlertStateResolved holds alertstateresolved value.
+
+	AlertStateResolved AlertState = "resolved"
+
+	// AlertStateSuppressed holds alertstatesuppressed value.
+
+	AlertStateSuppressed AlertState = "suppressed"
+
+	// AlertStateAcknowledged holds alertstateacknowledged value.
+
 	AlertStateAcknowledged AlertState = "acknowledged"
 )
 
-// SLAAlertExtended extends the base SLAAlert with additional context
-// (Using composition to avoid redeclaration)
-type SLAAlertExtended struct {
-	ID          string        `json:"id"`
-	SLAType     SLAType       `json:"sla_type"`
-	Name        string        `json:"name"`
-	Description string        `json:"description"`
-	Severity    AlertSeverity `json:"severity"`
-	State       AlertState    `json:"state"`
-
-	// SLA-specific fields
-	SLATarget    float64         `json:"sla_target"`
-	CurrentValue float64         `json:"current_value"`
-	Threshold    float64         `json:"threshold"`
-	ErrorBudget  ErrorBudgetInfo `json:"error_budget"`
-	BurnRate     BurnRateInfo    `json:"burn_rate"`
-
-	// Metadata
-	Labels      map[string]string `json:"labels"`
-	Annotations map[string]string `json:"annotations"`
-	Context     EnrichedAlertContext `json:"context"`
-=======
-// SLAType represents different SLA metrics we monitor.
-
-type SLAType string
-
-const (
-
-	// SLATypeAvailability holds slatypeavailability value.
-
-	SLATypeAvailability SLAType = "availability"
-
-	// SLATypeLatency holds slatypelatency value.
-
-	SLATypeLatency SLAType = "latency"
-
-	// SLAThroughput holds slathroughput value.
-
-	SLAThroughput SLAType = "throughput"
-
-	// SLAErrorRate holds slaerrorrate value.
-
-	SLAErrorRate SLAType = "error_rate"
-)
-
-// AlertSeverity represents alert severity levels aligned with SRE practices.
-
-type AlertSeverity string
-
-const (
-
-	// AlertSeverityInfo holds alertseverityinfo value.
-
-	AlertSeverityInfo AlertSeverity = "info"
-
-	// AlertSeverityWarning holds alertseveritywarning value.
-
-	AlertSeverityWarning AlertSeverity = "warning"
-
-	// AlertSeverityMajor holds alertseveritymajor value.
-
-	AlertSeverityMajor AlertSeverity = "major"
-
-	// AlertSeverityCritical holds alertseveritycritical value.
-
-	AlertSeverityCritical AlertSeverity = "critical"
-
-	// AlertSeverityUrgent holds alertseverityurgent value.
-
-	AlertSeverityUrgent AlertSeverity = "urgent"
-)
-
-// AlertState represents the lifecycle state of an alert.
-
-type AlertState string
-
-const (
-
-	// AlertStateFiring holds alertstatefiring value.
-
-	AlertStateFiring AlertState = "firing"
-
-	// AlertStatePending holds alertstatepending value.
-
-	AlertStatePending AlertState = "pending"
-
-	// AlertStateResolved holds alertstateresolved value.
-
-	AlertStateResolved AlertState = "resolved"
-
-	// AlertStateSuppressed holds alertstatesuppressed value.
-
-	AlertStateSuppressed AlertState = "suppressed"
-
-	// AlertStateAcknowledged holds alertstateacknowledged value.
-
-	AlertStateAcknowledged AlertState = "acknowledged"
-)
-
 // SLAAlert represents an SLA violation alert with enriched context.
 
 type SLAAlert struct {
@@ -161,7 +132,6 @@
 	Labels map[string]string `json:"labels"`
 
 	Annotations map[string]string `json:"annotations"`
->>>>>>> b3529b0b
 
 	Context AlertContext `json:"context"`
 
@@ -192,13 +162,6 @@
 	RunbookSteps []string `json:"runbook_steps,omitempty"`
 }
 
-<<<<<<< HEAD
-// EnrichedAlertContext provides enriched context for the alert
-// Extends the base AlertContext from escalation_engine.go with additional fields
-type EnrichedAlertContext struct {
-	AlertContext    // Embed the base AlertContext from escalation_engine.go
-	RelatedMetrics  []MetricSnapshot  `json:"related_metrics"`
-=======
 // ErrorBudgetInfo contains error budget consumption details.
 
 type ErrorBudgetInfo struct {
@@ -252,7 +215,6 @@
 
 	RelatedMetrics []MetricSnapshot `json:"related_metrics"`
 
->>>>>>> b3529b0b
 	RecentIncidents []IncidentSummary `json:"recent_incidents"`
 
 	DashboardLinks []string `json:"dashboard_links"`
@@ -443,16 +405,6 @@
 	Severity AlertSeverity `yaml:"severity"`
 }
 
-<<<<<<< HEAD
-// MaintenanceWindowExtended extends base MaintenanceWindow with additional fields
-// (MaintenanceWindow is already defined in escalation_engine.go)
-type MaintenanceWindowExtended struct {
-	MaintenanceWindow
-	Services   []string          `json:"services"`
-	Components []string          `json:"components"`
-	Labels     map[string]string `json:"labels"`
-	CreatedBy  string            `json:"created_by"`
-=======
 // MaintenanceWindow defines a period during which alerts should be suppressed.
 
 type MaintenanceWindow struct {
@@ -471,7 +423,6 @@
 	Labels map[string]string `json:"labels"`
 
 	CreatedBy string `json:"created_by"`
->>>>>>> b3529b0b
 }
 
 // SLAAlertMetrics contains Prometheus metrics for the SLA alert manager.
@@ -945,18 +896,9 @@
 	}
 
 	sam.predictiveAlerting, err = NewPredictiveAlerting(
-<<<<<<< HEAD
-		&PredictiveConfig{
-			ModelUpdateInterval: 24 * time.Hour,
-			PredictionWindow:    60 * time.Minute,
-			ConfidenceThreshold: 0.75,
-			TrainingDataWindow:  30 * 24 * time.Hour,
-		},
-=======
 
 		DefaultPredictiveConfig(),
 
->>>>>>> b3529b0b
 		logger.WithComponent("predictive-alerting"),
 	)
 
@@ -1131,25 +1073,8 @@
 
 }
 
-<<<<<<< HEAD
-// GetActiveAlerts returns all currently active alerts
-func (sam *SLAAlertManager) GetActiveAlerts() []*SLAAlert {
-	sam.mu.RLock()
-	defer sam.mu.RUnlock()
-	
-	alerts := make([]*SLAAlert, 0, len(sam.activeAlerts))
-	for _, alert := range sam.activeAlerts {
-		alerts = append(alerts, alert)
-	}
-	
-	return alerts
-}
-
-// evaluationLoop runs the main alert evaluation loop
-=======
 // evaluationLoop runs the main alert evaluation loop.
 
->>>>>>> b3529b0b
 func (sam *SLAAlertManager) evaluationLoop(ctx context.Context) {
 
 	ticker := time.NewTicker(sam.config.EvaluationInterval)
@@ -1268,57 +1193,11 @@
 
 	context := sam.enrichAlertContext(ctx, slaType, currentValue)
 
-<<<<<<< HEAD
-	// Calculate business impact
-	businessImpact := sam.calculateBusinessImpact(slaType, target, currentValue, errorBudget.ConsumedPercent)
-=======
 	// Calculate business impact.
 
 	businessImpact := sam.calculateBusinessImpact(slaType, target, currentValue, errorBudget)
->>>>>>> b3529b0b
-
-	// Create unified SLAAlert with all fields
+
 	alert := &SLAAlert{
-<<<<<<< HEAD
-		ID:             alertID,
-		SLAType:        slaType,
-		Name:           sam.generateAlertName(slaType, window.Severity),
-		Description:    sam.generateAlertDescription(slaType, currentValue, target, window),
-		Severity:       window.Severity,
-		State:          AlertStateFiring,
-		SLATarget:      target.Target,
-		CurrentValue:   currentValue,
-		Threshold:      window.BurnRate,
-		ErrorBudget:    errorBudget,
-		BurnRate:       burnRates,
-		Labels:         sam.generateAlertLabels(slaType, target, window),
-		Annotations:    sam.generateAlertAnnotations(slaType, target, window),
-		StartsAt:       now,
-		UpdatedAt:      now,
-		Fingerprint:    sam.generateFingerprint(slaType, window),
-		Hash:           sam.generateHash(alertID, now),
-		BusinessImpact: BusinessImpactScore{
-			OverallScore:     businessImpact.RevenueImpact / 1000.0, // Convert to 0-1 scale
-			UserImpact:       float64(businessImpact.AffectedUsers) / 10000.0, // Normalize user count
-			RevenueImpact:    businessImpact.RevenueImpact,
-			ReputationImpact: 0.0, // Calculate based on severity if needed
-			ServiceTier:      businessImpact.ServiceTier,
-			CustomerFacing:   businessImpact.CustomerFacing,
-		},
-		Context: AlertContext{
-			Component:      context.Component,
-			Service:        context.Service,
-			Environment:    context.Environment,
-			Region:         context.Region,
-			Cluster:        context.Cluster,
-			Namespace:      context.Namespace,
-			ResourceType:   context.ResourceType,
-			ResourceName:   context.ResourceName,
-			RelatedMetrics: sam.extractMetricNames(context.RelatedMetrics),
-		},
-		CreatedAt: now,
-		Metadata:  make(map[string]string),
-=======
 
 		ID: alertID,
 
@@ -1361,7 +1240,6 @@
 		RunbookURL: sam.generateRunbookURL(slaType, window.Severity),
 
 		RunbookSteps: sam.generateRunbookSteps(slaType, window.Severity),
->>>>>>> b3529b0b
 	}
 
 	return alert
@@ -1374,49 +1252,34 @@
 
 	sam.mu.Lock()
 
-<<<<<<< HEAD
-	// Check for existing alert using generated fingerprint
-	fingerprint := sam.generateFingerprint(alert.SLAType, AlertWindow{})
-	existingAlert, exists := sam.activeAlerts[fingerprint]
+	// Check for existing alert.
+
+	existingAlert, exists := sam.activeAlerts[alert.Fingerprint]
+
 	if exists {
-		// Update existing alert with available fields
+
+		// Update existing alert.
+
+		existingAlert.CurrentValue = alert.CurrentValue
+
+		existingAlert.BurnRate = alert.BurnRate
+
+		existingAlert.ErrorBudget = alert.ErrorBudget
+
 		existingAlert.UpdatedAt = time.Now()
-		existingAlert.State = alert.State
-=======
-	// Check for existing alert.
-
-	existingAlert, exists := sam.activeAlerts[alert.Fingerprint]
-
-	if exists {
-
-		// Update existing alert.
-
-		existingAlert.CurrentValue = alert.CurrentValue
-
-		existingAlert.BurnRate = alert.BurnRate
-
-		existingAlert.ErrorBudget = alert.ErrorBudget
-
-		existingAlert.UpdatedAt = time.Now()
 
 		existingAlert.BusinessImpact = alert.BusinessImpact
 
->>>>>>> b3529b0b
 		sam.mu.Unlock()
 
 		return
 
 	}
 
-<<<<<<< HEAD
-	// Check if alert should be suppressed
-	if sam.shouldSuppressAlert(alert.SLAType) {
-=======
 	// Check if alert should be suppressed.
 
 	if sam.shouldSuppressAlert(alert) {
 
->>>>>>> b3529b0b
 		sam.suppressedAlerts[alert.ID] = alert
 
 		sam.mu.Unlock()
@@ -1434,15 +1297,10 @@
 
 	}
 
-<<<<<<< HEAD
-	// Add to active alerts
-	sam.activeAlerts[fingerprint] = alert
-=======
 	// Add to active alerts.
 
 	sam.activeAlerts[alert.Fingerprint] = alert
 
->>>>>>> b3529b0b
 	sam.mu.Unlock()
 
 	// Record metrics.
@@ -1494,15 +1352,12 @@
 		slog.String("sla_type", string(alert.SLAType)),
 
 		slog.String("severity", string(alert.Severity)),
-<<<<<<< HEAD
-=======
 
 		slog.Float64("current_value", alert.CurrentValue),
 
 		slog.Float64("sla_target", alert.SLATarget),
 
 		slog.Float64("error_budget_remaining", alert.ErrorBudget.Remaining),
->>>>>>> b3529b0b
 	)
 
 }
@@ -1940,285 +1795,6 @@
 
 }
 
-<<<<<<< HEAD
-// getCurrentSLAValue retrieves the current SLA value for the given target
-func (sam *SLAAlertManager) getCurrentSLAValue(ctx context.Context, slaType SLAType) (float64, error) {
-	// In production, this would query monitoring systems like Prometheus
-	// For now, return a mock value
-	return 0.995, nil
-}
-
-// isWindowViolating checks if the current window is violating the SLA
-func (sam *SLAAlertManager) isWindowViolating(burnRates BurnRateInfo, window AlertWindow) bool {
-	// Check if any burn rate exceeds the threshold for this window
-	if burnRates.ShortWindow.BurnRate > window.BurnRate {
-		return true
-	}
-	if burnRates.MediumWindow.BurnRate > window.BurnRate {
-		return true
-	}
-	if burnRates.LongWindow.BurnRate > window.BurnRate {
-		return true
-	}
-	return false
-}
-
-// calculateCompliance calculates the compliance percentage for the SLA
-func (sam *SLAAlertManager) calculateCompliance(currentValue float64, target SLATarget) float64 {
-	return currentValue * 100
-}
-
-// calculateErrorBudget calculates the remaining error budget
-func (sam *SLAAlertManager) calculateErrorBudget(currentValue float64, target SLATarget, burnRates BurnRateInfo) ErrorBudgetInfo {
-	remainingBudget := 1 - target.Target
-	consumedBudget := target.Target - currentValue
-	if consumedBudget < 0 {
-		consumedBudget = 0
-	}
-	
-	return ErrorBudgetInfo{
-		Total:           remainingBudget,
-		Remaining:       remainingBudget - consumedBudget,
-		Consumed:        consumedBudget,
-		ConsumedPercent: (consumedBudget / remainingBudget) * 100,
-		TimeToExhaustion: nil, // Would be calculated based on burn rate
-	}
-}
-
-// extractMetricNames extracts metric names from MetricSnapshot slice
-func (sam *SLAAlertManager) extractMetricNames(snapshots []MetricSnapshot) []string {
-	names := make([]string, len(snapshots))
-	for i, snapshot := range snapshots {
-		names[i] = snapshot.Name
-	}
-	return names
-}
-
-// generateRelatedMetrics generates related metric snapshots based on SLA type
-func (sam *SLAAlertManager) generateRelatedMetrics(slaType SLAType, currentValue float64) []MetricSnapshot {
-	now := time.Now()
-	
-	switch slaType {
-	case SLATypeAvailability:
-		return []MetricSnapshot{
-			{Name: "http_requests_total", Value: currentValue, Timestamp: now},
-			{Name: "http_request_duration_seconds", Value: 0.5, Timestamp: now},
-			{Name: "up", Value: 1.0, Timestamp: now},
-		}
-	case SLATypeLatency:
-		return []MetricSnapshot{
-			{Name: "http_request_duration_seconds_p95", Value: currentValue / 1000, Timestamp: now},
-			{Name: "http_request_duration_seconds_p99", Value: (currentValue / 1000) * 1.2, Timestamp: now},
-		}
-	case SLAThroughput:
-		return []MetricSnapshot{
-			{Name: "http_requests_per_second", Value: currentValue, Timestamp: now},
-			{Name: "active_connections", Value: 100, Timestamp: now},
-		}
-	case SLAErrorRate:
-		return []MetricSnapshot{
-			{Name: "http_requests_total", Value: 1000, Timestamp: now},
-			{Name: "http_requests_error_total", Value: currentValue * 10, Timestamp: now},
-		}
-	default:
-		return []MetricSnapshot{}
-	}
-}
-
-// enrichAlertContext adds additional context to the alert
-func (sam *SLAAlertManager) enrichAlertContext(ctx context.Context, slaType SLAType, currentValue float64) EnrichedAlertContext {
-	// Add additional context based on the target and current conditions
-	// Generate metric snapshots based on SLA type
-	relatedMetrics := sam.generateRelatedMetrics(slaType, currentValue)
-	
-	return EnrichedAlertContext{
-		AlertContext: AlertContext{
-			Component:    "nephoran-operator",
-			Service:      string(slaType),
-			Region:       "default",
-			Environment:  "production",
-		},
-		RelatedMetrics:  relatedMetrics,
-		RecentIncidents: []IncidentSummary{},
-		DashboardLinks:  []string{},
-		LogQueries:      []LogQuery{},
-	}
-}
-
-// calculateBusinessImpact calculates the business impact of the SLA violation
-func (sam *SLAAlertManager) calculateBusinessImpact(slaType SLAType, target SLATarget, currentValue float64, errorBudget float64) BusinessImpactInfo {
-	// Check if target has CustomerFacing flag
-	isCustomerFacing := target.CustomerFacing
-	deficit := target.Target - currentValue
-	severity := "none"
-	if deficit > 0 {
-		if deficit < 0.001 {
-			severity = "low"
-		} else if deficit < 0.005 {
-			severity = "medium"
-		} else {
-			severity = "high"
-		}
-	}
-	
-	return BusinessImpactInfo{
-		Severity:       severity,
-		AffectedUsers:  0, // Would be calculated from actual metrics
-		RevenueImpact:  0.0,
-		SLABreach:      deficit > 0,
-		CustomerFacing: isCustomerFacing,
-		ServiceTier:    "production",
-	}
-}
-
-// generateAlertName generates a descriptive name for the alert
-func (sam *SLAAlertManager) generateAlertName(slaType SLAType, severity AlertSeverity) string {
-	return fmt.Sprintf("SLA Violation - %s (%s)", string(slaType), string(severity))
-}
-
-// generateAlertDescription generates a detailed description for the alert
-func (sam *SLAAlertManager) generateAlertDescription(slaType SLAType, currentValue float64, target SLATarget, window AlertWindow) string {
-	return fmt.Sprintf("SLA %s is violating threshold %.3f with current value %.3f",
-		string(slaType), target.Target, currentValue)
-}
-
-// generateAlertLabels generates labels for the alert
-func (sam *SLAAlertManager) generateAlertLabels(slaType SLAType, target SLATarget, window AlertWindow) map[string]string {
-	return map[string]string{
-		"sla_name":    string(slaType),
-		"sla_type":    string(slaType),
-		"severity":    string(window.Severity),
-		"window":      "alert-window",
-	}
-}
-
-// generateAlertAnnotations generates annotations for the alert
-func (sam *SLAAlertManager) generateAlertAnnotations(slaType SLAType, target SLATarget, window AlertWindow) map[string]string {
-	return map[string]string{
-		"description": fmt.Sprintf("SLA %s violation", string(slaType)),
-		"runbook":     sam.getRunbookURL(target),
-		"dashboard":   sam.getDashboardURL(target),
-	}
-}
-
-// calculateSeverity calculates severity based on business impact
-func (sam *SLAAlertManager) calculateSeverity(businessImpact string) string {
-	switch businessImpact {
-	case "high":
-		return "critical"
-	case "medium":
-		return "warning"
-	case "low":
-		return "info"
-	default:
-		return "info"
-	}
-}
-
-// getRunbookURL returns the runbook URL for the SLA target
-func (sam *SLAAlertManager) getRunbookURL(target SLATarget) string {
-	return "https://runbooks.example.com/sla/default"
-}
-
-// getDashboardURL returns the dashboard URL for the SLA target
-func (sam *SLAAlertManager) getDashboardURL(target SLATarget) string {
-	return "https://dashboards.example.com/sla/default"
-}
-
-// generateRunbookURL returns the runbook URL for the SLA target
-func (sam *SLAAlertManager) generateRunbookURL(target SLATarget) string {
-	return "https://runbooks.example.com/sla/default"
-}
-
-// generateRunbookSteps returns runbook steps for the alert
-func (sam *SLAAlertManager) generateRunbookSteps(slaType SLAType, severity AlertSeverity) []string {
-	return []string{
-		fmt.Sprintf("Check %s metrics dashboard", string(slaType)),
-		"Verify system health status",
-		"Review recent deployments",
-		"Check error logs",
-		"Contact on-call engineer if needed",
-	}
-}
-
-// shouldSuppressAlert checks if an alert should be suppressed due to maintenance
-func (sam *SLAAlertManager) shouldSuppressAlert(slaType SLAType) bool {
-	// Check maintenance windows
-	now := time.Now()
-	for _, window := range sam.maintenanceWindows {
-		if now.After(window.StartTime) && now.Before(window.EndTime) {
-			// MaintenanceWindow doesn't have Services field in the base definition
-			// For now, suppress all alerts during any maintenance window
-			return true
-		}
-	}
-	return false
-}
-
-// updateMaintenanceWindows updates the maintenance windows configuration
-func (sam *SLAAlertManager) updateMaintenanceWindows() {
-	// In production, this would load from configuration or API
-	// For now, use empty maintenance windows
-	sam.maintenanceWindows = []*MaintenanceWindow{}
-}
-
-// updateMetrics updates the internal metrics
-func (sam *SLAAlertManager) updateMetrics() {
-	// Update alerting metrics
-	if sam.metrics != nil && sam.metrics.AlertsGenerated != nil {
-		sam.metrics.AlertsGenerated.WithLabelValues("sla_violation").Inc()
-	}
-}
-
-// cleanupOldAlerts removes old resolved alerts from memory
-func (sam *SLAAlertManager) cleanupOldAlerts() {
-	cutoff := time.Now().Add(-24 * time.Hour) // Keep alerts for 24 hours
-	sam.mu.Lock()
-	defer sam.mu.Unlock()
-	
-	for id, alert := range sam.activeAlerts {
-		// SLAAlert doesn't have EndsAt field, so check UpdatedAt instead
-		if alert.UpdatedAt.Before(cutoff) {
-			delete(sam.activeAlerts, id)
-		}
-	}
-}
-
-// convertToExtended converts a base SLAAlert to SLAAlertExtended for internal processing
-func (sam *SLAAlertManager) convertToExtended(alert *SLAAlert) *SLAAlertExtended {
-	return &SLAAlertExtended{
-		ID:          alert.ID,
-		SLAType:     alert.SLAType,
-		Name:        alert.Name,
-		Description: alert.Description,
-		Severity:    alert.Severity,
-		State:       alert.State,
-		
-		// Set default values for missing fields
-		SLATarget:    0.0,
-		CurrentValue: 0.0,
-		Threshold:    0.0,
-		ErrorBudget:  ErrorBudgetInfo{},
-		BurnRate:     BurnRateInfo{},
-		
-		Labels:      alert.Labels,
-		Annotations: make(map[string]string),
-		Context: EnrichedAlertContext{
-			AlertContext: alert.Context,
-		},
-		
-		StartsAt:  alert.CreatedAt,
-		UpdatedAt: alert.UpdatedAt,
-		
-		Fingerprint: sam.generateFingerprint(alert.SLAType, AlertWindow{}),
-		Hash:        sam.generateHash(alert.ID, alert.CreatedAt),
-		
-		BusinessImpact: BusinessImpactInfo{
-			Severity: "medium",
-		},
-	}
-}
-=======
 // generateAlertName generates a descriptive name for the alert.
 
 func (sam *SLAAlertManager) generateAlertName(slaType SLAType, severity AlertSeverity) string {
@@ -2696,5 +2272,4 @@
 
 	}
 
-}
->>>>>>> b3529b0b
+}