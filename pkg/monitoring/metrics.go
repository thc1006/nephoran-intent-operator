--- conflicted
+++ resolved
@@ -106,18 +106,6 @@
 	WeaviatePoolConnectionsCreated prometheus.Counter
 
 	WeaviatePoolConnectionsDestroyed prometheus.Counter
-<<<<<<< HEAD
-	WeaviatePoolActiveConnections    prometheus.Gauge
-	WeaviatePoolSize                 prometheus.Gauge
-	WeaviatePoolHealthChecksPassed   prometheus.Counter
-	WeaviatePoolHealthChecksFailed   prometheus.Counter
-
-	// Circuit breaker and resilience metrics
-	CircuitBreakerState *prometheus.GaugeVec
-	LLMRequestErrors    *prometheus.CounterVec
-	OperationDuration   *prometheus.HistogramVec
-	OperationsTotal     *prometheus.CounterVec
-=======
 
 	WeaviatePoolActiveConnections prometheus.Gauge
 
@@ -126,7 +114,6 @@
 	WeaviatePoolHealthChecksPassed prometheus.Counter
 
 	WeaviatePoolHealthChecksFailed prometheus.Counter
->>>>>>> b3529b0b
 }
 
 // NewMetricsCollector creates a new metrics collector with all Prometheus metrics.
@@ -445,28 +432,6 @@
 
 			Help: "Total number of failed Weaviate connection health checks",
 		}),
-
-		// Circuit breaker and resilience metrics
-		CircuitBreakerState: promauto.NewGaugeVec(prometheus.GaugeOpts{
-			Name: "nephoran_circuit_breaker_state",
-			Help: "Circuit breaker state (0=closed, 0.5=half-open, 1=open)",
-		}, []string{"service", "state"}),
-
-		LLMRequestErrors: promauto.NewCounterVec(prometheus.CounterOpts{
-			Name: "nephoran_llm_request_errors_total",
-			Help: "Total number of LLM request errors by service and error type",
-		}, []string{"service", "error_type"}),
-
-		OperationDuration: promauto.NewHistogramVec(prometheus.HistogramOpts{
-			Name:    "nephoran_operation_duration_seconds",
-			Help:    "Duration of operations by type and result",
-			Buckets: []float64{0.005, 0.01, 0.025, 0.05, 0.1, 0.25, 0.5, 1.0, 2.5, 5.0, 10.0},
-		}, []string{"operation_type", "result"}),
-
-		OperationsTotal: promauto.NewCounterVec(prometheus.CounterOpts{
-			Name: "nephoran_operations_total",
-			Help: "Total number of operations by type and result",
-		}, []string{"operation_type", "result"}),
 	}
 
 	// Register all metrics with controller-runtime metrics registry.
@@ -554,10 +519,6 @@
 			mc.WeaviatePoolHealthChecksPassed,
 
 			mc.WeaviatePoolHealthChecksFailed,
-			mc.CircuitBreakerState,
-			mc.LLMRequestErrors,
-			mc.OperationDuration,
-			mc.OperationsTotal,
 		)
 
 	})
@@ -939,79 +900,6 @@
 
 }
 
-<<<<<<< HEAD
-// Circuit breaker and resilience methods
-
-// RecordLLMRequestError records an LLM request error
-func (mc *MetricsCollector) RecordLLMRequestError(serviceName, errorType string) {
-	mc.LLMRequestErrors.WithLabelValues(serviceName, errorType).Inc()
-}
-
-// RecordLLMRequestSimple records an LLM request with simplified signature for circuit breaker usage
-func (mc *MetricsCollector) RecordLLMRequestSimple(serviceName string, duration time.Duration) {
-	mc.LLMRequestsTotal.Inc()
-	mc.LLMRequestDuration.Observe(duration.Seconds())
-}
-
-// GetGauge returns a gauge metric with the specified labels
-func (mc *MetricsCollector) GetGauge(metricName string, labels map[string]string) prometheus.Gauge {
-	switch metricName {
-	case "circuit_breaker_state":
-		labelValues := make([]string, 0, len(labels))
-		labelOrder := []string{"service", "state"} // Order must match the metric definition
-		for _, key := range labelOrder {
-			if val, ok := labels[key]; ok {
-				labelValues = append(labelValues, val)
-			} else {
-				labelValues = append(labelValues, "")
-			}
-		}
-		return mc.CircuitBreakerState.WithLabelValues(labelValues...)
-	default:
-		return nil
-	}
-}
-
-// GetHistogram returns a histogram metric with the specified labels
-func (mc *MetricsCollector) GetHistogram(metricName string, labels map[string]string) prometheus.Observer {
-	switch metricName {
-	case "operation_duration_seconds":
-		labelValues := make([]string, 0, len(labels))
-		labelOrder := []string{"operation_type", "result"} // Order must match the metric definition
-		for _, key := range labelOrder {
-			if val, ok := labels[key]; ok {
-				labelValues = append(labelValues, val)
-			} else {
-				labelValues = append(labelValues, "")
-			}
-		}
-		return mc.OperationDuration.WithLabelValues(labelValues...)
-	default:
-		return nil
-	}
-}
-
-// GetCounter returns a counter metric with the specified labels
-func (mc *MetricsCollector) GetCounter(metricName string, labels map[string]string) prometheus.Counter {
-	switch metricName {
-	case "operations_total":
-		labelValues := make([]string, 0, len(labels))
-		labelOrder := []string{"operation_type", "result"} // Order must match the metric definition
-		for _, key := range labelOrder {
-			if val, ok := labels[key]; ok {
-				labelValues = append(labelValues, val)
-			} else {
-				labelValues = append(labelValues, "")
-			}
-		}
-		return mc.OperationsTotal.WithLabelValues(labelValues...)
-	default:
-		return nil
-	}
-}
-
-// HealthChecker functionality moved to health_checks.go to avoid duplication
-=======
 // RecordCNFDeployment records a CNF deployment event.
 
 func (mc *MetricsCollector) RecordCNFDeployment(function nephoranv1.CNFFunction, duration time.Duration) {
@@ -1052,5 +940,4 @@
 
 	}
 
-}
->>>>>>> b3529b0b
+}