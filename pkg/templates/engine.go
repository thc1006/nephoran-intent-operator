/*

Copyright 2025.



Licensed under the Apache License, Version 2.0 (the "License");

you may not use this file except in compliance with the License.

You may obtain a copy of the License at



    http://www.apache.org/licenses/LICENSE-2.0



Unless required by applicable law or agreed to in writing, software

distributed under the License is distributed on an "AS IS" BASIS,

WITHOUT WARRANTIES OR CONDITIONS OF ANY KIND, either express or implied.

See the License for the specific language governing permissions and

limitations under the License.

*/

package templates

import (
	"context"
	"fmt"
	"strings"
	"sync"
	"text/template"
	"time"

	"github.com/go-logr/logr"
	"k8s.io/apimachinery/pkg/api/resource"
	metav1 "k8s.io/apimachinery/pkg/apis/meta/v1"
	"sigs.k8s.io/controller-runtime/pkg/log"

	nephoranv1 "github.com/nephio-project/nephoran-intent-operator/api/v1"
	"github.com/nephio-project/nephoran-intent-operator/pkg/nephio/porch"
	"github.com/nephio-project/nephoran-intent-operator/pkg/validation/yang"
)

// TemplateEngine provides comprehensive template management and rendering capabilities.

// Supports O-RAN and 5G Core network function blueprints, parameter validation,.

// template inheritance, and multi-vendor configuration templates.

type TemplateEngine interface {

	// Template management.

	LoadTemplate(ctx context.Context, templateID string) (*BlueprintTemplate, error)

	LoadTemplateFromRepository(ctx context.Context, repoURL, templatePath string) (*BlueprintTemplate, error)

	RegisterTemplate(ctx context.Context, template *BlueprintTemplate) error

	UnregisterTemplate(ctx context.Context, templateID string) error

	GetTemplate(ctx context.Context, templateID string) (*BlueprintTemplate, error)

	ListTemplates(ctx context.Context, filter *TemplateFilter) ([]*BlueprintTemplate, error)

	// Template rendering.

	RenderTemplate(ctx context.Context, templateID string, parameters map[string]interface{}) ([]*porch.KRMResource, error)

	RenderTemplateWithValidation(ctx context.Context, templateID string, parameters map[string]interface{}) (*RenderResult, error)

	ValidateParameters(ctx context.Context, templateID string, parameters map[string]interface{}) (*ParameterValidationResult, error)

	// Template catalog management.

	RefreshCatalog(ctx context.Context) error

	GetCatalogInfo(ctx context.Context) (*CatalogInfo, error)

	SearchTemplates(ctx context.Context, query *SearchQuery) ([]*BlueprintTemplate, error)

	// Template composition.

	ComposeTemplates(ctx context.Context, templates []*TemplateComposition) (*CompositeTemplate, error)

	RenderCompositeTemplate(ctx context.Context, composite *CompositeTemplate, parameters map[string]interface{}) ([]*porch.KRMResource, error)

	// Template versioning.

	GetTemplateVersions(ctx context.Context, templateName string) ([]*TemplateVersion, error)

	PromoteTemplateVersion(ctx context.Context, templateID, version string) error

	RollbackTemplateVersion(ctx context.Context, templateID, version string) error

	// Health and maintenance.

	GetEngineHealth(ctx context.Context) (*EngineHealth, error)

	Close() error
}

// templateEngine implements comprehensive template management and rendering.

type templateEngine struct {

	// Core dependencies.

	yangValidator yang.YANGValidator

	logger logr.Logger

	// Template storage.

	templates map[string]*BlueprintTemplate

	templateMutex sync.RWMutex

	templateCatalog *TemplateCatalog

	// Configuration.

	config *EngineConfig

	// Background processing.

	shutdown chan struct{}

	wg sync.WaitGroup
}

// Core template types.

// BlueprintTemplate represents a network function deployment template.

type BlueprintTemplate struct {

	// Metadata.

	ID string `json:"id" yaml:"id"`

	Name string `json:"name" yaml:"name"`

	Version string `json:"version" yaml:"version"`

	Description string `json:"description" yaml:"description"`

	Author string `json:"author" yaml:"author"`

	CreatedAt time.Time `json:"createdAt" yaml:"createdAt"`

	UpdatedAt time.Time `json:"updatedAt" yaml:"updatedAt"`

	Tags []string `json:"tags" yaml:"tags"`

	Keywords []string `json:"keywords" yaml:"keywords"`

	Labels map[string]string `json:"labels" yaml:"labels"`

	Annotations map[string]string `json:"annotations" yaml:"annotations"`

<<<<<<< HEAD
	// Template classification
	Category        TemplateCategory                  `json:"category" yaml:"category"`
	Type            TemplateType                      `json:"type" yaml:"type"`
	TargetComponent nephoranv1.NetworkTargetComponent `json:"targetComponent" yaml:"targetComponent"`
	Vendor          string                            `json:"vendor" yaml:"vendor"`
	Standard        string                            `json:"standard" yaml:"standard"` // O-RAN, 3GPP, etc.

	// Template content
	Schema      *ParameterSchema    `json:"schema" yaml:"schema"`
	Resources   []*KRMTemplate      `json:"resources" yaml:"resources"`
	Functions   []*FunctionTemplate `json:"functions" yaml:"functions"`
	Validations []*ValidationRule   `json:"validations" yaml:"validations"`

	// Template inheritance
	BaseTemplate string                 `json:"baseTemplate,omitempty" yaml:"baseTemplate,omitempty"`
	Overrides    map[string]interface{} `json:"overrides,omitempty" yaml:"overrides,omitempty"`
	Extensions   []*TemplateExtension   `json:"extensions,omitempty" yaml:"extensions,omitempty"`

	// O-RAN specific configurations
=======
	// Template classification.

	Category TemplateCategory `json:"category" yaml:"category"`

	Type TemplateType `json:"type" yaml:"type"`

	TargetComponent nephoranv1.ORANComponent `json:"targetComponent" yaml:"targetComponent"`

	Vendor string `json:"vendor" yaml:"vendor"`

	Standard string `json:"standard" yaml:"standard"` // O-RAN, 3GPP, etc.

	// Template content.

	Schema *ParameterSchema `json:"schema" yaml:"schema"`

	Resources []*KRMTemplate `json:"resources" yaml:"resources"`

	Functions []*FunctionTemplate `json:"functions" yaml:"functions"`

	Validations []*ValidationRule `json:"validations" yaml:"validations"`

	// Template inheritance.

	BaseTemplate string `json:"baseTemplate,omitempty" yaml:"baseTemplate,omitempty"`

	Overrides map[string]interface{} `json:"overrides,omitempty" yaml:"overrides,omitempty"`

	Extensions []*TemplateExtension `json:"extensions,omitempty" yaml:"extensions,omitempty"`

	// O-RAN specific configurations.

>>>>>>> b3529b0b
	ORANConfig *ORANTemplateConfig `json:"oranConfig,omitempty" yaml:"oranConfig,omitempty"`

	// 5G Core specific configurations.

	FiveGConfig *FiveGTemplateConfig `json:"5gConfig,omitempty" yaml:"5gConfig,omitempty"`

	// Multi-vendor support.

	VendorVariants []*VendorVariant `json:"vendorVariants,omitempty" yaml:"vendorVariants,omitempty"`

	// Template maturity and compliance.

	MaturityLevel MaturityLevel `json:"maturityLevel" yaml:"maturityLevel"`

	ComplianceInfo *ComplianceInfo `json:"complianceInfo" yaml:"complianceInfo"`

	TestingStatus *TestingStatus `json:"testingStatus" yaml:"testingStatus"`

	// Usage and analytics.

	UsageCount int64 `json:"usageCount" yaml:"-"`

	LastUsed *time.Time `json:"lastUsed" yaml:"-"`

	SuccessRate float64 `json:"successRate" yaml:"-"`
}

// Template classification enums.

type TemplateCategory string

const (

	// TemplateCategoryNetworkFunction holds templatecategorynetworkfunction value.

	TemplateCategoryNetworkFunction TemplateCategory = "network-function"

	// TemplateCategoryApplication holds templatecategoryapplication value.

	TemplateCategoryApplication TemplateCategory = "application"

	// TemplateCategoryInfrastructure holds templatecategoryinfrastructure value.

	TemplateCategoryInfrastructure TemplateCategory = "infrastructure"

	// TemplateCategoryConfiguration holds templatecategoryconfiguration value.

	TemplateCategoryConfiguration TemplateCategory = "configuration"

	// TemplateCategoryComposite holds templatecategorycomposite value.

	TemplateCategoryComposite TemplateCategory = "composite"
)

// TemplateType represents a templatetype.

type TemplateType string

const (

	// TemplateTypeDeployment holds templatetypedeployment value.

	TemplateTypeDeployment TemplateType = "deployment"

	// TemplateTypeConfiguration holds templatetypeconfiguration value.

	TemplateTypeConfiguration TemplateType = "configuration"

	// TemplateTypePolicy holds templatetypepolicy value.

	TemplateTypePolicy TemplateType = "policy"

	// TemplateTypeService holds templatetypeservice value.

	TemplateTypeService TemplateType = "service"

	// TemplateTypeNetworkSlice holds templatetypenetworkslice value.

	TemplateTypeNetworkSlice TemplateType = "network-slice"
)

// MaturityLevel represents a maturitylevel.

type MaturityLevel string

const (

	// MaturityLevelAlpha holds maturitylevelalpha value.

	MaturityLevelAlpha MaturityLevel = "alpha"

	// MaturityLevelBeta holds maturitylevelbeta value.

	MaturityLevelBeta MaturityLevel = "beta"

	// MaturityLevelStable holds maturitylevelstable value.

	MaturityLevelStable MaturityLevel = "stable"

	// MaturityLevelDeprecated holds maturityleveldeprecated value.

	MaturityLevelDeprecated MaturityLevel = "deprecated"
)

// Parameter schema and validation.

// ParameterSchema defines the schema for template parameters.

type ParameterSchema struct {
	Version string `json:"version" yaml:"version"`

	Properties map[string]*ParameterSpec `json:"properties" yaml:"properties"`

	Required []string `json:"required" yaml:"required"`

	Groups []*ParameterGroup `json:"groups,omitempty" yaml:"groups,omitempty"`
}

// ParameterSpec defines a single parameter specification.

type ParameterSpec struct {
	Type string `json:"type" yaml:"type"` // string, integer, boolean, object, array

	Description string `json:"description" yaml:"description"`

	Default interface{} `json:"default,omitempty" yaml:"default,omitempty"`

	Examples []interface{} `json:"examples,omitempty" yaml:"examples,omitempty"`

	Enum []interface{} `json:"enum,omitempty" yaml:"enum,omitempty"`

	Pattern string `json:"pattern,omitempty" yaml:"pattern,omitempty"`

	Minimum *float64 `json:"minimum,omitempty" yaml:"minimum,omitempty"`

	Maximum *float64 `json:"maximum,omitempty" yaml:"maximum,omitempty"`

	MinLength *int `json:"minLength,omitempty" yaml:"minLength,omitempty"`

	MaxLength *int `json:"maxLength,omitempty" yaml:"maxLength,omitempty"`

	Format string `json:"format,omitempty" yaml:"format,omitempty"` // uuid, ipv4, ipv6, etc.

	Sensitive bool `json:"sensitive,omitempty" yaml:"sensitive,omitempty"`

	Dependencies []string `json:"dependencies,omitempty" yaml:"dependencies,omitempty"`
}

// ParameterGroup groups related parameters for better UX.

type ParameterGroup struct {
	Name string `json:"name" yaml:"name"`

	Description string `json:"description" yaml:"description"`

	Parameters []string `json:"parameters" yaml:"parameters"`

	Conditional string `json:"conditional,omitempty" yaml:"conditional,omitempty"`
}

// Template resource definitions.

// KRMTemplate defines a Kubernetes resource template.

type KRMTemplate struct {
	APIVersion string `json:"apiVersion" yaml:"apiVersion"`

	Kind string `json:"kind" yaml:"kind"`

	Metadata *ResourceMetadata `json:"metadata" yaml:"metadata"`

	Spec map[string]interface{} `json:"spec,omitempty" yaml:"spec,omitempty"`

	Data map[string]interface{} `json:"data,omitempty" yaml:"data,omitempty"`

	Template string `json:"template,omitempty" yaml:"template,omitempty"` // Go template string

	Conditions []*RenderCondition `json:"conditions,omitempty" yaml:"conditions,omitempty"`
}

// ResourceMetadata defines metadata for generated resources.

type ResourceMetadata struct {
	Name string `json:"name" yaml:"name"`

	Namespace string `json:"namespace,omitempty" yaml:"namespace,omitempty"`

	Labels map[string]string `json:"labels,omitempty" yaml:"labels,omitempty"`

	Annotations map[string]string `json:"annotations,omitempty" yaml:"annotations,omitempty"`
}

// RenderCondition defines when a resource should be included in rendering.

type RenderCondition struct {
	Expression string `json:"expression" yaml:"expression"`

	Action string `json:"action" yaml:"action"` // include, exclude, warn

}

// FunctionTemplate defines a KRM function template.

type FunctionTemplate struct {
	Name string `json:"name" yaml:"name"`

	Image string `json:"image" yaml:"image"`

	ConfigPath string `json:"configPath,omitempty" yaml:"configPath,omitempty"`

	ConfigMap map[string]interface{} `json:"configMap,omitempty" yaml:"configMap,omitempty"`

	Type string `json:"type" yaml:"type"` // mutator, validator

	Stage string `json:"stage" yaml:"stage"` // pre-render, post-render

	Conditions []*RenderCondition `json:"conditions,omitempty" yaml:"conditions,omitempty"`
}

// ValidationRule defines template validation rules.

type ValidationRule struct {
	Name string `json:"name" yaml:"name"`

	Type string `json:"type" yaml:"type"` // yang, policy, custom

	Rule string `json:"rule" yaml:"rule"`

	Severity string `json:"severity" yaml:"severity"`

	Message string `json:"message" yaml:"message"`

	Remediation string `json:"remediation,omitempty" yaml:"remediation,omitempty"`

	Conditions []*RenderCondition `json:"conditions,omitempty" yaml:"conditions,omitempty"`
}

// O-RAN specific configurations.

// ORANTemplateConfig defines O-RAN specific template configuration.

type ORANTemplateConfig struct {

	// O-RAN Alliance specifications.

	Specifications []*SpecificationRef `json:"specifications" yaml:"specifications"`

	// O-RAN interfaces configuration.

	Interfaces []*ORANInterface `json:"interfaces" yaml:"interfaces"`

	// SMO integration.

	SMOIntegration *SMOIntegration `json:"smoIntegration,omitempty" yaml:"smoIntegration,omitempty"`

	// RIC applications (xApps/rApps).

	RICApplications []*RICApplication `json:"ricApplications,omitempty" yaml:"ricApplications,omitempty"`

	// Cloud native network functions.

	CNFs []*CNFConfig `json:"cnfs,omitempty" yaml:"cnfs,omitempty"`
}

// SpecificationRef references an O-RAN specification.

type SpecificationRef struct {
	Name string `json:"name" yaml:"name"`

	Version string `json:"version" yaml:"version"`

	Document string `json:"document" yaml:"document"`

	Section string `json:"section,omitempty" yaml:"section,omitempty"`
}

// ORANInterface defines O-RAN interface configuration.

type ORANInterface struct {
	Name string `json:"name" yaml:"name"`

	Type string `json:"type" yaml:"type"` // A1, O1, O2, E2, Open-FH

	Version string `json:"version" yaml:"version"`

	Endpoint string `json:"endpoint" yaml:"endpoint"`

	Protocol string `json:"protocol" yaml:"protocol"`

	Config map[string]interface{} `json:"config" yaml:"config"`

	Security *InterfaceSecurity `json:"security,omitempty" yaml:"security,omitempty"`
}

// InterfaceSecurity defines security configuration for O-RAN interfaces.

type InterfaceSecurity struct {
<<<<<<< HEAD
	TLSEnabled     bool              `json:"tlsEnabled" yaml:"tlsEnabled"`
	MTLSEnabled    bool              `json:"mtlsEnabled" yaml:"mtlsEnabled"`
	Certificates   map[string]string `json:"certificates,omitempty" yaml:"certificates,omitempty"`
	Authentication *AuthConfig       `json:"authentication,omitempty" yaml:"authentication,omitempty"`
=======
	TLSEnabled bool `json:"tlsEnabled" yaml:"tlsEnabled"`

	MTLSEnabled bool `json:"mtlsEnabled" yaml:"mtlsEnabled"`

	Certificates map[string]string `json:"certificates,omitempty" yaml:"certificates,omitempty"`

	Authentication *AuthConfig `json:"authentication,omitempty" yaml:"authentication,omitempty"`
>>>>>>> b3529b0b
}

// AuthConfig defines authentication configuration.

type AuthConfig struct {
	Type string `json:"type" yaml:"type"` // oauth2, jwt, basic

	Config map[string]string `json:"config" yaml:"config"`

	SecretRefs map[string]string `json:"secretRefs,omitempty" yaml:"secretRefs,omitempty"`
}

// SMOIntegration defines SMO integration configuration.

type SMOIntegration struct {
	Enabled bool `json:"enabled" yaml:"enabled"`

	SMOEndpoint string `json:"smoEndpoint" yaml:"smoEndpoint"`

	Registration *SMORegistration `json:"registration" yaml:"registration"`

	Monitoring *SMOMonitoring `json:"monitoring,omitempty" yaml:"monitoring,omitempty"`
}

// SMORegistration defines SMO registration configuration.

type SMORegistration struct {
	RegistryURL string `json:"registryUrl" yaml:"registryUrl"`

	Credentials map[string]string `json:"credentials" yaml:"credentials"`

	Metadata map[string]string `json:"metadata" yaml:"metadata"`
}

// SMOMonitoring defines SMO monitoring configuration.

type SMOMonitoring struct {
	Enabled bool `json:"enabled" yaml:"enabled"`

	MetricsURL string `json:"metricsUrl" yaml:"metricsUrl"`

	LoggingURL string `json:"loggingUrl" yaml:"loggingUrl"`

	AlertingRules []*AlertingRule `json:"alertingRules,omitempty" yaml:"alertingRules,omitempty"`
}

// AlertingRule defines monitoring alerting rules.

type AlertingRule struct {
	Name string `json:"name" yaml:"name"`

	Expression string `json:"expression" yaml:"expression"`

	Severity string `json:"severity" yaml:"severity"`

	Description string `json:"description" yaml:"description"`

	Labels map[string]string `json:"labels,omitempty" yaml:"labels,omitempty"`
}

// RICApplication defines RIC application configuration.

type RICApplication struct {
	Name string `json:"name" yaml:"name"`

	Type string `json:"type" yaml:"type"` // xApp, rApp

	Version string `json:"version" yaml:"version"`

	Image string `json:"image" yaml:"image"`

	Config map[string]interface{} `json:"config" yaml:"config"`

	Dependencies []string `json:"dependencies,omitempty" yaml:"dependencies,omitempty"`

	Resources *ResourceRequirements `json:"resources,omitempty" yaml:"resources,omitempty"`
}

// ResourceRequirements defines resource requirements.

type ResourceRequirements struct {
	CPU *resource.Quantity `json:"cpu,omitempty" yaml:"cpu,omitempty"`

	Memory *resource.Quantity `json:"memory,omitempty" yaml:"memory,omitempty"`

	Storage *resource.Quantity `json:"storage,omitempty" yaml:"storage,omitempty"`

	Limits *ResourceLimits `json:"limits,omitempty" yaml:"limits,omitempty"`
}

// ResourceLimits defines resource limits.

type ResourceLimits struct {
	CPU *resource.Quantity `json:"cpu,omitempty" yaml:"cpu,omitempty"`

	Memory *resource.Quantity `json:"memory,omitempty" yaml:"memory,omitempty"`
}

// CNFConfig defines Cloud Native Network Function configuration.

type CNFConfig struct {
	Name string `json:"name" yaml:"name"`

	Helm *HelmConfig `json:"helm,omitempty" yaml:"helm,omitempty"`

	Operator *OperatorConfig `json:"operator,omitempty" yaml:"operator,omitempty"`

	ConfigMaps []*ConfigMapTemplate `json:"configMaps,omitempty" yaml:"configMaps,omitempty"`

	Secrets []*SecretTemplate `json:"secrets,omitempty" yaml:"secrets,omitempty"`

	NetworkPolicies []*NetworkPolicyTemplate `json:"networkPolicies,omitempty" yaml:"networkPolicies,omitempty"`
}

// HelmConfig defines Helm chart configuration.

type HelmConfig struct {
	Chart string `json:"chart" yaml:"chart"`

	Version string `json:"version" yaml:"version"`

	Values map[string]interface{} `json:"values" yaml:"values"`

	Variables map[string]string `json:"variables,omitempty" yaml:"variables,omitempty"`
}

// OperatorConfig defines Kubernetes operator configuration.

type OperatorConfig struct {
	Name string `json:"name" yaml:"name"`

	Namespace string `json:"namespace" yaml:"namespace"`

	CRD string `json:"crd" yaml:"crd"`

	Config map[string]interface{} `json:"config" yaml:"config"`
}

// ConfigMapTemplate defines ConfigMap template.

type ConfigMapTemplate struct {
	Name string `json:"name" yaml:"name"`

	Namespace string `json:"namespace,omitempty" yaml:"namespace,omitempty"`

	Data map[string]string `json:"data" yaml:"data"`

	Template bool `json:"template,omitempty" yaml:"template,omitempty"`
}

// SecretTemplate defines Secret template.

type SecretTemplate struct {
	Name string `json:"name" yaml:"name"`

	Namespace string `json:"namespace,omitempty" yaml:"namespace,omitempty"`

	Type string `json:"type" yaml:"type"`

	Data map[string]string `json:"data" yaml:"data"`

	Template bool `json:"template,omitempty" yaml:"template,omitempty"`
}

// NetworkPolicyTemplate defines NetworkPolicy template.

type NetworkPolicyTemplate struct {
	Name string `json:"name" yaml:"name"`

	Namespace string `json:"namespace,omitempty" yaml:"namespace,omitempty"`

	Spec map[string]interface{} `json:"spec" yaml:"spec"`
}

// 5G Core specific configurations.

// FiveGTemplateConfig defines 5G Core specific template configuration.

type FiveGTemplateConfig struct {

	// 5G Core network functions.

	NetworkFunctions []*NetworkFunction `json:"networkFunctions" yaml:"networkFunctions"`

	// Network slicing configuration.

	NetworkSlicing *NetworkSlicingConfig `json:"networkSlicing,omitempty" yaml:"networkSlicing,omitempty"`

	// QoS configuration.

	QoSConfiguration *QoSConfiguration `json:"qosConfiguration,omitempty" yaml:"qosConfiguration,omitempty"`

	// Security configuration.

	Security *SecurityConfig `json:"security,omitempty" yaml:"security,omitempty"`

	// Service-based architecture.

	SBA *SBAConfig `json:"sba,omitempty" yaml:"sba,omitempty"`
}

// NetworkFunction defines 5G Core network function configuration.

type NetworkFunction struct {
<<<<<<< HEAD
	Type             nephoranv1.NetworkTargetComponent `json:"type" yaml:"type"`
	Version          string                            `json:"version" yaml:"version"`
	Configuration    map[string]interface{}            `json:"configuration" yaml:"configuration"`
	Interfaces       []*NFInterface                    `json:"interfaces" yaml:"interfaces"`
	Resources        *ResourceRequirements             `json:"resources,omitempty" yaml:"resources,omitempty"`
	HighAvailability *HAConfig                         `json:"highAvailability,omitempty" yaml:"highAvailability,omitempty"`
=======
	Type nephoranv1.ORANComponent `json:"type" yaml:"type"`

	Version string `json:"version" yaml:"version"`

	Configuration map[string]interface{} `json:"configuration" yaml:"configuration"`

	Interfaces []*NFInterface `json:"interfaces" yaml:"interfaces"`

	Resources *ResourceRequirements `json:"resources,omitempty" yaml:"resources,omitempty"`

	HighAvailability *HAConfig `json:"highAvailability,omitempty" yaml:"highAvailability,omitempty"`
>>>>>>> b3529b0b
}

// NFInterface defines network function interface.

type NFInterface struct {
	Name string `json:"name" yaml:"name"`

	Type string `json:"type" yaml:"type"` // SBI, N1, N2, N3, etc.

	Protocol string `json:"protocol" yaml:"protocol"`

	Config map[string]interface{} `json:"config" yaml:"config"`
}

// HAConfig defines high availability configuration.

type HAConfig struct {
	Enabled bool `json:"enabled" yaml:"enabled"`

	Replicas int32 `json:"replicas" yaml:"replicas"`

	Strategy string `json:"strategy" yaml:"strategy"` // active-passive, active-active

	AntiAffinity bool `json:"antiAffinity" yaml:"antiAffinity"`
}

// NetworkSlicingConfig defines network slicing configuration.

type NetworkSlicingConfig struct {
	Enabled bool `json:"enabled" yaml:"enabled"`

	SliceTemplates []*SliceTemplate `json:"sliceTemplates" yaml:"sliceTemplates"`

	Isolation *IsolationConfig `json:"isolation,omitempty" yaml:"isolation,omitempty"`
}

// SliceTemplate defines network slice template.

type SliceTemplate struct {
	ID string `json:"id" yaml:"id"`

	Type string `json:"type" yaml:"type"` // eMBB, URLLC, mMTC

	SLA *SLAConfig `json:"sla" yaml:"sla"`

	QoS *QoSConfig `json:"qos" yaml:"qos"`

	Resources *SliceResources `json:"resources" yaml:"resources"`

	Config map[string]interface{} `json:"config" yaml:"config"`
}

// SLAConfig defines service level agreement configuration.

type SLAConfig struct {
	Latency *LatencyRequirement `json:"latency,omitempty" yaml:"latency,omitempty"`

	Throughput *ThroughputRequirement `json:"throughput,omitempty" yaml:"throughput,omitempty"`

	Availability *AvailabilityRequirement `json:"availability,omitempty" yaml:"availability,omitempty"`

	Reliability *ReliabilityRequirement `json:"reliability,omitempty" yaml:"reliability,omitempty"`
}

// LatencyRequirement defines latency requirements.

type LatencyRequirement struct {
	MaxLatency *metav1.Duration `json:"maxLatency" yaml:"maxLatency"`

	TypicalLatency *metav1.Duration `json:"typicalLatency,omitempty" yaml:"typicalLatency,omitempty"`

	Percentile float64 `json:"percentile,omitempty" yaml:"percentile,omitempty"`
}

// ThroughputRequirement defines throughput requirements.

type ThroughputRequirement struct {
	MinDownlink *resource.Quantity `json:"minDownlink,omitempty" yaml:"minDownlink,omitempty"`

	MinUplink *resource.Quantity `json:"minUplink,omitempty" yaml:"minUplink,omitempty"`

	MaxDownlink *resource.Quantity `json:"maxDownlink,omitempty" yaml:"maxDownlink,omitempty"`

	MaxUplink *resource.Quantity `json:"maxUplink,omitempty" yaml:"maxUplink,omitempty"`

	UserDensity int32 `json:"userDensity,omitempty" yaml:"userDensity,omitempty"`
}

// AvailabilityRequirement defines availability requirements.

type AvailabilityRequirement struct {
	Target float64 `json:"target" yaml:"target"` // 0.999, 0.9999, etc.

	ServiceLevel string `json:"serviceLevel,omitempty" yaml:"serviceLevel,omitempty"`

	Downtime *metav1.Duration `json:"downtime,omitempty" yaml:"downtime,omitempty"`
}

// ReliabilityRequirement defines reliability requirements.

type ReliabilityRequirement struct {
	SuccessRate float64 `json:"successRate" yaml:"successRate"`

	ErrorRate float64 `json:"errorRate,omitempty" yaml:"errorRate,omitempty"`

	MeanTimeBetweenFailures *metav1.Duration `json:"mtbf,omitempty" yaml:"mtbf,omitempty"`

	MeanTimeToRepair *metav1.Duration `json:"mttr,omitempty" yaml:"mttr,omitempty"`
}

// QoSConfig and QoSConfiguration define QoS settings.

type QoSConfig struct {
	FiveQI int32 `json:"5qi,omitempty" yaml:"5qi,omitempty"`

	PriorityLevel int32 `json:"priorityLevel,omitempty" yaml:"priorityLevel,omitempty"`

	PacketDelayBudget int32 `json:"packetDelayBudget,omitempty" yaml:"packetDelayBudget,omitempty"`

	PacketErrorRate string `json:"packetErrorRate,omitempty" yaml:"packetErrorRate,omitempty"`
}

// QoSConfiguration represents a qosconfiguration.

type QoSConfiguration struct {
	Profiles []*QoSProfile `json:"profiles" yaml:"profiles"`

	Rules []*QoSRule `json:"rules,omitempty" yaml:"rules,omitempty"`
}

// QoSProfile defines QoS profile.

type QoSProfile struct {
	Name string `json:"name" yaml:"name"`

	Description string `json:"description" yaml:"description"`

	QoS *QoSConfig `json:"qos" yaml:"qos"`

	Conditions []*QoSCondition `json:"conditions,omitempty" yaml:"conditions,omitempty"`
}

// QoSRule defines QoS rule.

type QoSRule struct {
	ID string `json:"id" yaml:"id"`

	Description string `json:"description" yaml:"description"`

	Conditions []*QoSCondition `json:"conditions" yaml:"conditions"`

	Actions []*QoSAction `json:"actions" yaml:"actions"`
}

// QoSCondition defines QoS condition.

type QoSCondition struct {
	Field string `json:"field" yaml:"field"`

	Operator string `json:"operator" yaml:"operator"`

	Value interface{} `json:"value" yaml:"value"`
}

// QoSAction defines QoS action.

type QoSAction struct {
	Type string `json:"type" yaml:"type"`

	Config interface{} `json:"config" yaml:"config"`
}

// SliceResources defines slice-specific resource requirements.

type SliceResources struct {
	CPU *resource.Quantity `json:"cpu,omitempty" yaml:"cpu,omitempty"`

	Memory *resource.Quantity `json:"memory,omitempty" yaml:"memory,omitempty"`

	Storage *resource.Quantity `json:"storage,omitempty" yaml:"storage,omitempty"`

	Bandwidth *resource.Quantity `json:"bandwidth,omitempty" yaml:"bandwidth,omitempty"`

	Connections int32 `json:"connections,omitempty" yaml:"connections,omitempty"`
}

// IsolationConfig defines isolation configuration.

type IsolationConfig struct {
	Level string `json:"level" yaml:"level"` // physical, logical, none

	Mechanisms []string `json:"mechanisms,omitempty" yaml:"mechanisms,omitempty"`

	Encryption bool `json:"encryption,omitempty" yaml:"encryption,omitempty"`
}

// SecurityConfig defines security configuration.

type SecurityConfig struct {
	Encryption *EncryptionConfig `json:"encryption,omitempty" yaml:"encryption,omitempty"`

	Authentication *AuthenticationConfig `json:"authentication,omitempty" yaml:"authentication,omitempty"`

	Authorization *AuthorizationConfig `json:"authorization,omitempty" yaml:"authorization,omitempty"`

	Certificates *CertificateConfig `json:"certificates,omitempty" yaml:"certificates,omitempty"`
}

// EncryptionConfig defines encryption configuration.

type EncryptionConfig struct {
	InTransit bool `json:"inTransit" yaml:"inTransit"`

	AtRest bool `json:"atRest" yaml:"atRest"`

	Algorithms []string `json:"algorithms" yaml:"algorithms"`

	KeyManagement *KeyManagement `json:"keyManagement,omitempty" yaml:"keyManagement,omitempty"`
}

// KeyManagement defines key management configuration.

type KeyManagement struct {
	Type string `json:"type" yaml:"type"` // vault, k8s-secrets, external

	Config map[string]string `json:"config" yaml:"config"`

	Rotation *KeyRotation `json:"rotation,omitempty" yaml:"rotation,omitempty"`
}

// KeyRotation defines key rotation policy.

type KeyRotation struct {
	Enabled bool `json:"enabled" yaml:"enabled"`

	Interval *metav1.Duration `json:"interval" yaml:"interval"`

	Policy string `json:"policy" yaml:"policy"`
}

// AuthenticationConfig defines authentication configuration.

type AuthenticationConfig struct {
	Methods []string `json:"methods" yaml:"methods"`

	Providers []*AuthProvider `json:"providers" yaml:"providers"`

	MultiFactorAuth bool `json:"multiFactorAuth,omitempty" yaml:"multiFactorAuth,omitempty"`
}

// AuthProvider defines authentication provider.

type AuthProvider struct {
	Name string `json:"name" yaml:"name"`

	Type string `json:"type" yaml:"type"`

	Config map[string]string `json:"config" yaml:"config"`

	Priority int `json:"priority,omitempty" yaml:"priority,omitempty"`
}

// AuthorizationConfig defines authorization configuration.

type AuthorizationConfig struct {
	RBAC *RBACConfig `json:"rbac,omitempty" yaml:"rbac,omitempty"`

	Policies []*PolicyConfig `json:"policies,omitempty" yaml:"policies,omitempty"`
}

// RBACConfig defines RBAC configuration.

type RBACConfig struct {
	Enabled bool `json:"enabled" yaml:"enabled"`

	Roles []*RoleConfig `json:"roles" yaml:"roles"`

	Bindings []*BindingConfig `json:"bindings" yaml:"bindings"`
}

// RoleConfig defines role configuration.

type RoleConfig struct {
	Name string `json:"name" yaml:"name"`

	Permissions []*PermissionConfig `json:"permissions" yaml:"permissions"`
}

// PermissionConfig defines permission configuration.

type PermissionConfig struct {
	Resource string `json:"resource" yaml:"resource"`

	Actions []string `json:"actions" yaml:"actions"`
}

// BindingConfig defines role binding configuration.

type BindingConfig struct {
	Role string `json:"role" yaml:"role"`

	Subjects []string `json:"subjects" yaml:"subjects"`
}

// PolicyConfig defines policy configuration.

type PolicyConfig struct {
	Name string `json:"name" yaml:"name"`

	Type string `json:"type" yaml:"type"`

	Policy interface{} `json:"policy" yaml:"policy"`
}

// CertificateConfig defines certificate configuration.

type CertificateConfig struct {
	CA *CAConfig `json:"ca,omitempty" yaml:"ca,omitempty"`

	Certificates []*CertConfig `json:"certificates" yaml:"certificates"`

	AutoRotation *CertRotation `json:"autoRotation,omitempty" yaml:"autoRotation,omitempty"`
}

// CAConfig defines certificate authority configuration.

type CAConfig struct {
	Name string `json:"name" yaml:"name"`

	Type string `json:"type" yaml:"type"` // self-signed, external, vault

	Config map[string]string `json:"config" yaml:"config"`
}

// CertConfig defines certificate configuration.

type CertConfig struct {
	Name string `json:"name" yaml:"name"`

	Subject *Subject `json:"subject" yaml:"subject"`

	Usage []string `json:"usage" yaml:"usage"`

	Validity *metav1.Duration `json:"validity" yaml:"validity"`
}

// Subject defines certificate subject.

type Subject struct {
	CommonName string `json:"commonName" yaml:"commonName"`

	Organization string `json:"organization" yaml:"organization"`

	Country string `json:"country" yaml:"country"`
}

// CertRotation defines certificate rotation configuration.

type CertRotation struct {
	Enabled bool `json:"enabled" yaml:"enabled"`

	RenewalBefore *metav1.Duration `json:"renewalBefore" yaml:"renewalBefore"`
}

// SBAConfig defines Service-Based Architecture configuration.

type SBAConfig struct {
	ServiceRegistry *ServiceRegistry `json:"serviceRegistry" yaml:"serviceRegistry"`

	ServiceMesh *ServiceMesh `json:"serviceMesh,omitempty" yaml:"serviceMesh,omitempty"`

	LoadBalancing *LoadBalancing `json:"loadBalancing,omitempty" yaml:"loadBalancing,omitempty"`
}

// ServiceRegistry defines service registry configuration.

type ServiceRegistry struct {
	Type string `json:"type" yaml:"type"` // consul, etcd, kubernetes

	Config map[string]string `json:"config" yaml:"config"`

	Security *SecurityConfig `json:"security,omitempty" yaml:"security,omitempty"`
}

// ServiceMesh defines service mesh configuration.

type ServiceMesh struct {
	Enabled bool `json:"enabled" yaml:"enabled"`

	Type string `json:"type" yaml:"type"` // istio, linkerd, consul-connect

	Config map[string]string `json:"config" yaml:"config"`
}

// LoadBalancing defines load balancing configuration.

type LoadBalancing struct {
	Algorithm string `json:"algorithm" yaml:"algorithm"`

	Config map[string]string `json:"config" yaml:"config"`
}

// Multi-vendor support.

// VendorVariant defines vendor-specific template variations.

type VendorVariant struct {
	Vendor string `json:"vendor" yaml:"vendor"`

	Version string `json:"version" yaml:"version"`

	Overrides map[string]interface{} `json:"overrides" yaml:"overrides"`

	Resources []*KRMTemplate `json:"resources,omitempty" yaml:"resources,omitempty"`

	Functions []*FunctionTemplate `json:"functions,omitempty" yaml:"functions,omitempty"`

	Config map[string]interface{} `json:"config,omitempty" yaml:"config,omitempty"`
}

// Template extensions and composition.

// TemplateExtension defines template extensions.

type TemplateExtension struct {
	Name string `json:"name" yaml:"name"`

	Type string `json:"type" yaml:"type"` // addon, plugin, overlay

	Config map[string]interface{} `json:"config" yaml:"config"`

	Resources []*KRMTemplate `json:"resources,omitempty" yaml:"resources,omitempty"`

	Functions []*FunctionTemplate `json:"functions,omitempty" yaml:"functions,omitempty"`

	Conditions []*RenderCondition `json:"conditions,omitempty" yaml:"conditions,omitempty"`
}

// TemplateComposition defines how multiple templates are composed.

type TemplateComposition struct {
	TemplateID string `json:"templateId" yaml:"templateId"`

	Parameters map[string]interface{} `json:"parameters" yaml:"parameters"`

	Overrides map[string]interface{} `json:"overrides,omitempty" yaml:"overrides,omitempty"`

	Dependencies []string `json:"dependencies,omitempty" yaml:"dependencies,omitempty"`

	Order int `json:"order" yaml:"order"`
}

// CompositeTemplate represents a composed template from multiple base templates.

type CompositeTemplate struct {
	ID string `json:"id" yaml:"id"`

	Name string `json:"name" yaml:"name"`

	Description string `json:"description" yaml:"description"`

	Components []*TemplateComposition `json:"components" yaml:"components"`

	Schema *ParameterSchema `json:"schema" yaml:"schema"`

	Resources []*KRMTemplate `json:"resources" yaml:"resources"`

	Functions []*FunctionTemplate `json:"functions" yaml:"functions"`

	Validations []*ValidationRule `json:"validations" yaml:"validations"`
}

// Template catalog and management.

// TemplateCatalog manages the template repository.

type TemplateCatalog struct {
	Repository string `json:"repository" yaml:"repository"`

	Branch string `json:"branch" yaml:"branch"`

	Templates map[string]*BlueprintTemplate `json:"templates" yaml:"-"`

	Categories map[TemplateCategory][]*BlueprintTemplate `json:"categories" yaml:"-"`

	Index *TemplateIndex `json:"index" yaml:"index"`

	LastUpdate time.Time `json:"lastUpdate" yaml:"lastUpdate"`
}

// TemplateIndex provides efficient template lookups.

type TemplateIndex struct {
	ByComponent map[nephoranv1.ORANComponent][]*BlueprintTemplate `json:"byComponent" yaml:"byComponent"`

	ByVendor map[string][]*BlueprintTemplate `json:"byVendor" yaml:"byVendor"`

	ByStandard map[string][]*BlueprintTemplate `json:"byStandard" yaml:"byStandard"`

	ByMaturity map[MaturityLevel][]*BlueprintTemplate `json:"byMaturity" yaml:"byMaturity"`

	ByKeyword map[string][]*BlueprintTemplate `json:"byKeyword" yaml:"byKeyword"`
}

// Template versioning and lifecycle.

// TemplateVersion represents a template version.

type TemplateVersion struct {
	Version string `json:"version" yaml:"version"`

	Template *BlueprintTemplate `json:"template" yaml:"template"`

<<<<<<< HEAD
// TemplateIndex provides efficient template lookups
type TemplateIndex struct {
	ByComponent map[nephoranv1.NetworkTargetComponent][]*BlueprintTemplate `json:"byComponent" yaml:"byComponent"`
	ByVendor    map[string][]*BlueprintTemplate                            `json:"byVendor" yaml:"byVendor"`
	ByStandard  map[string][]*BlueprintTemplate                            `json:"byStandard" yaml:"byStandard"`
	ByMaturity  map[MaturityLevel][]*BlueprintTemplate                     `json:"byMaturity" yaml:"byMaturity"`
	ByKeyword   map[string][]*BlueprintTemplate                            `json:"byKeyword" yaml:"byKeyword"`
}
=======
	CreatedAt time.Time `json:"createdAt" yaml:"createdAt"`
>>>>>>> b3529b0b

	Author string `json:"author" yaml:"author"`

	Changes []string `json:"changes" yaml:"changes"`

	Status string `json:"status" yaml:"status"` // draft, released, deprecated

}

// Template compliance and testing.

// ComplianceInfo contains template compliance information.

type ComplianceInfo struct {
	Standards []*StandardCompliance `json:"standards" yaml:"standards"`

	Certifications []*Certification `json:"certifications,omitempty" yaml:"certifications,omitempty"`

	LastAudit *time.Time `json:"lastAudit,omitempty" yaml:"lastAudit,omitempty"`

	AuditResults []*AuditResult `json:"auditResults,omitempty" yaml:"auditResults,omitempty"`
}

// StandardCompliance represents compliance with a standard.

type StandardCompliance struct {
	Standard string `json:"standard" yaml:"standard"`

	Version string `json:"version" yaml:"version"`

	Status string `json:"status" yaml:"status"` // compliant, partial, non-compliant

	LastChecked time.Time `json:"lastChecked" yaml:"lastChecked"`

	Issues []string `json:"issues,omitempty" yaml:"issues,omitempty"`
}

// Certification represents a certification.

type Certification struct {
	Name string `json:"name" yaml:"name"`

	Authority string `json:"authority" yaml:"authority"`

	ValidFrom time.Time `json:"validFrom" yaml:"validFrom"`

	ValidUntil time.Time `json:"validUntil" yaml:"validUntil"`

	Certificate string `json:"certificate" yaml:"certificate"`
}

// AuditResult represents an audit result.

type AuditResult struct {
	ID string `json:"id" yaml:"id"`

	AuditDate time.Time `json:"auditDate" yaml:"auditDate"`

	Auditor string `json:"auditor" yaml:"auditor"`

	Score float64 `json:"score" yaml:"score"`

	Findings []string `json:"findings" yaml:"findings"`

	Remediation []string `json:"remediation,omitempty" yaml:"remediation,omitempty"`
}

// TestingStatus contains template testing information.

type TestingStatus struct {
	LastTested *time.Time `json:"lastTested,omitempty" yaml:"lastTested,omitempty"`

	TestSuites []*TestSuite `json:"testSuites,omitempty" yaml:"testSuites,omitempty"`

	Coverage float64 `json:"coverage" yaml:"coverage"`

	PassRate float64 `json:"passRate" yaml:"passRate"`
}

// TestSuite represents a test suite.

type TestSuite struct {
	Name string `json:"name" yaml:"name"`

	Type string `json:"type" yaml:"type"` // unit, integration, e2e

	Tests []*TestCase `json:"tests" yaml:"tests"`

	LastRun time.Time `json:"lastRun" yaml:"lastRun"`

	Status string `json:"status" yaml:"status"`

	Duration time.Duration `json:"duration" yaml:"duration"`
}

// TestCase represents a test case.

type TestCase struct {
	Name string `json:"name" yaml:"name"`

	Description string `json:"description" yaml:"description"`

	Status string `json:"status" yaml:"status"` // passed, failed, skipped

	Duration time.Duration `json:"duration" yaml:"duration"`

	Error string `json:"error,omitempty" yaml:"error,omitempty"`
}

// Template filtering and searching.

// TemplateFilter defines template filtering criteria.

type TemplateFilter struct {
<<<<<<< HEAD
	Category      *TemplateCategory                  `json:"category,omitempty"`
	Type          *TemplateType                      `json:"type,omitempty"`
	Component     *nephoranv1.NetworkTargetComponent `json:"component,omitempty"`
	Vendor        string                             `json:"vendor,omitempty"`
	Standard      string                             `json:"standard,omitempty"`
	MaturityLevel *MaturityLevel                     `json:"maturityLevel,omitempty"`
	Tags          []string                           `json:"tags,omitempty"`
	Keywords      []string                           `json:"keywords,omitempty"`
	MinVersion    string                             `json:"minVersion,omitempty"`
	MaxVersion    string                             `json:"maxVersion,omitempty"`
}

// SearchQuery defines template search criteria
=======
	Category *TemplateCategory `json:"category,omitempty"`

	Type *TemplateType `json:"type,omitempty"`

	Component *nephoranv1.ORANComponent `json:"component,omitempty"`

	Vendor string `json:"vendor,omitempty"`

	Standard string `json:"standard,omitempty"`

	MaturityLevel *MaturityLevel `json:"maturityLevel,omitempty"`

	Tags []string `json:"tags,omitempty"`

	Keywords []string `json:"keywords,omitempty"`

	MinVersion string `json:"minVersion,omitempty"`

	MaxVersion string `json:"maxVersion,omitempty"`
}

// SearchQuery defines template search criteria.

>>>>>>> b3529b0b
type SearchQuery struct {
	Query string `json:"query"`

	Filter *TemplateFilter `json:"filter,omitempty"`

	SortBy string `json:"sortBy,omitempty"` // name, version, usage, rating

	SortOrder string `json:"sortOrder,omitempty"` // asc, desc

	Limit int `json:"limit,omitempty"`

	Offset int `json:"offset,omitempty"`
}

// Template rendering results.

// RenderResult contains template rendering results.

type RenderResult struct {
	Success bool `json:"success"`

	Resources []*porch.KRMResource `json:"resources"`

	ValidationResult *ParameterValidationResult `json:"validationResult"`

	RenderingErrors []*RenderingError `json:"renderingErrors,omitempty"`

	RenderingWarnings []*RenderingWarning `json:"renderingWarnings,omitempty"`

	GeneratedFiles map[string]string `json:"generatedFiles,omitempty"`

	Functions []*FunctionExecution `json:"functions,omitempty"`

	Duration time.Duration `json:"duration"`

	Metadata map[string]interface{} `json:"metadata,omitempty"`
}

// ParameterValidationResult contains parameter validation results.

type ParameterValidationResult struct {
	Valid bool `json:"valid"`

	Errors []*ParameterValidationError `json:"errors,omitempty"`

	Warnings []*ParameterValidationWarning `json:"warnings,omitempty"`

	Missing []string `json:"missing,omitempty"`

	Unexpected []string `json:"unexpected,omitempty"`
}

// ParameterValidationError represents a parameter validation error.

type ParameterValidationError struct {
	Parameter string `json:"parameter"`

	Message string `json:"message"`

	Expected string `json:"expected,omitempty"`

	Actual string `json:"actual,omitempty"`

	Suggestion string `json:"suggestion,omitempty"`
}

// ParameterValidationWarning represents a parameter validation warning.

type ParameterValidationWarning struct {
	Parameter string `json:"parameter"`

	Message string `json:"message"`

	Suggestion string `json:"suggestion,omitempty"`
}

// RenderingError represents a template rendering error.

type RenderingError struct {
	Resource string `json:"resource,omitempty"`

	Template string `json:"template,omitempty"`

	Line int `json:"line,omitempty"`

	Column int `json:"column,omitempty"`

	Message string `json:"message"`

	Code string `json:"code,omitempty"`
}

// RenderingWarning represents a template rendering warning.

type RenderingWarning struct {
	Resource string `json:"resource,omitempty"`

	Template string `json:"template,omitempty"`

	Message string `json:"message"`

	Suggestion string `json:"suggestion,omitempty"`
}

// FunctionExecution represents function execution results.

type FunctionExecution struct {
	Name string `json:"name"`

	Type string `json:"type"`

	Success bool `json:"success"`

	Duration time.Duration `json:"duration"`

	Output interface{} `json:"output,omitempty"`

	Error string `json:"error,omitempty"`
}

// Engine configuration and health.

// EngineConfig contains template engine configuration.

type EngineConfig struct {

	// Repository settings.

	TemplateRepository string `yaml:"templateRepository"`

	RepositoryBranch string `yaml:"repositoryBranch"`

	RepositoryPath string `yaml:"repositoryPath"`

	RefreshInterval time.Duration `yaml:"refreshInterval"`

	// Rendering settings.

	MaxConcurrentRenders int `yaml:"maxConcurrentRenders"`

	RenderTimeout time.Duration `yaml:"renderTimeout"`

	EnableCaching bool `yaml:"enableCaching"`

	CacheSize int `yaml:"cacheSize"`

	CacheTTL time.Duration `yaml:"cacheTTL"`

	// Validation settings.

	EnableParameterValidation bool `yaml:"enableParameterValidation"`

	EnableYANGValidation bool `yaml:"enableYangValidation"`

	EnableTemplateValidation bool `yaml:"enableTemplateValidation"`

	ValidationTimeout time.Duration `yaml:"validationTimeout"`

	// Security settings.

	EnableSecurityScanning bool `yaml:"enableSecurityScanning"`

	SecurityScanners []string `yaml:"securityScanners"`

	AllowUnsignedTemplates bool `yaml:"allowUnsignedTemplates"`

	// Performance settings.

	EnableMetrics bool `yaml:"enableMetrics"`

	MetricsInterval time.Duration `yaml:"metricsInterval"`
}

// CatalogInfo contains template catalog information.

type CatalogInfo struct {
<<<<<<< HEAD
	Repository           string                                    `json:"repository"`
	Branch               string                                    `json:"branch"`
	LastUpdate           time.Time                                 `json:"lastUpdate"`
	TotalTemplates       int                                       `json:"totalTemplates"`
	TemplatesByCategory  map[TemplateCategory]int                  `json:"templatesByCategory"`
	TemplatesByComponent map[nephoranv1.NetworkTargetComponent]int `json:"templatesByComponent"`
	TemplatesByVendor    map[string]int                            `json:"templatesByVendor"`
	TemplatesByMaturity  map[MaturityLevel]int                     `json:"templatesByMaturity"`
=======
	Repository string `json:"repository"`

	Branch string `json:"branch"`

	LastUpdate time.Time `json:"lastUpdate"`

	TotalTemplates int `json:"totalTemplates"`

	TemplatesByCategory map[TemplateCategory]int `json:"templatesByCategory"`

	TemplatesByComponent map[nephoranv1.ORANComponent]int `json:"templatesByComponent"`

	TemplatesByVendor map[string]int `json:"templatesByVendor"`

	TemplatesByMaturity map[MaturityLevel]int `json:"templatesByMaturity"`
>>>>>>> b3529b0b
}

// EngineHealth contains template engine health information.

type EngineHealth struct {
	Status string `json:"status"`

	TemplatesLoaded int `json:"templatesLoaded"`

	CacheHitRate float64 `json:"cacheHitRate"`

	AverageRenderTime time.Duration `json:"averageRenderTime"`

	ActiveRenders int `json:"activeRenders"`

	LastCatalogRefresh time.Time `json:"lastCatalogRefresh"`

	ComponentHealth map[string]string `json:"componentHealth"`
}

// NewTemplateEngine creates a new template engine.

func NewTemplateEngine(yangValidator yang.YANGValidator, config *EngineConfig) (TemplateEngine, error) {

	if config == nil {

		config = getDefaultEngineConfig()

	}

	engine := &templateEngine{

		yangValidator: yangValidator,

		logger: log.Log.WithName("template-engine"),

		config: config,

		templates: make(map[string]*BlueprintTemplate),

		templateCatalog: &TemplateCatalog{

			Repository: config.TemplateRepository,

			Branch: config.RepositoryBranch,

			Templates: make(map[string]*BlueprintTemplate),

			Categories: make(map[TemplateCategory][]*BlueprintTemplate),

			Index: &TemplateIndex{
<<<<<<< HEAD
				ByComponent: make(map[nephoranv1.NetworkTargetComponent][]*BlueprintTemplate),
				ByVendor:    make(map[string][]*BlueprintTemplate),
				ByStandard:  make(map[string][]*BlueprintTemplate),
				ByMaturity:  make(map[MaturityLevel][]*BlueprintTemplate),
				ByKeyword:   make(map[string][]*BlueprintTemplate),
=======

				ByComponent: make(map[nephoranv1.ORANComponent][]*BlueprintTemplate),

				ByVendor: make(map[string][]*BlueprintTemplate),

				ByStandard: make(map[string][]*BlueprintTemplate),

				ByMaturity: make(map[MaturityLevel][]*BlueprintTemplate),

				ByKeyword: make(map[string][]*BlueprintTemplate),
>>>>>>> b3529b0b
			},

			LastUpdate: time.Now(),
		},

		shutdown: make(chan struct{}),
	}

	// Start background workers.

	engine.wg.Add(1)

	go engine.catalogRefreshWorker()

	// Load built-in templates.

	if err := engine.loadBuiltInTemplates(); err != nil {

		return nil, fmt.Errorf("failed to load built-in templates: %w", err)

	}

	engine.logger.Info("Template engine initialized successfully")

	return engine, nil

}

// GetTemplate retrieves a template by ID.

func (e *templateEngine) GetTemplate(ctx context.Context, templateID string) (*BlueprintTemplate, error) {

	e.templateMutex.RLock()

	defer e.templateMutex.RUnlock()

	template, exists := e.templates[templateID]

	if !exists {

		return nil, fmt.Errorf("template %s not found", templateID)

	}

	return template, nil

}

// ListTemplates lists templates with optional filtering.

func (e *templateEngine) ListTemplates(ctx context.Context, filter *TemplateFilter) ([]*BlueprintTemplate, error) {

	e.templateMutex.RLock()

	defer e.templateMutex.RUnlock()

	var result []*BlueprintTemplate

	for _, template := range e.templates {

		if e.matchesFilter(template, filter) {

			result = append(result, template)

		}

	}

	return result, nil

}

// RenderTemplate renders a template with given parameters.

func (e *templateEngine) RenderTemplate(ctx context.Context, templateID string, parameters map[string]interface{}) ([]*porch.KRMResource, error) {

	result, err := e.RenderTemplateWithValidation(ctx, templateID, parameters)

	if err != nil {

		return nil, err

	}

	if !result.Success {

		return nil, fmt.Errorf("template rendering failed")

	}

	return result.Resources, nil

}

// RenderTemplateWithValidation renders a template with comprehensive validation.

func (e *templateEngine) RenderTemplateWithValidation(ctx context.Context, templateID string, parameters map[string]interface{}) (*RenderResult, error) {

	startTime := time.Now()

	result := &RenderResult{

		Success: true,

		Resources: []*porch.KRMResource{},

		GeneratedFiles: make(map[string]string),

		Functions: []*FunctionExecution{},

		Metadata: make(map[string]interface{}),
	}

	// Get template.

	template, err := e.GetTemplate(ctx, templateID)

	if err != nil {

		result.Success = false

		result.RenderingErrors = []*RenderingError{{Message: err.Error()}}

		result.Duration = time.Since(startTime)

		return result, err

	}

	// Validate parameters.

	if e.config.EnableParameterValidation {

		validationResult, err := e.ValidateParameters(ctx, templateID, parameters)

		if err != nil {

			result.Success = false

			result.RenderingErrors = []*RenderingError{{Message: fmt.Sprintf("Parameter validation failed: %v", err)}}

			result.Duration = time.Since(startTime)

			return result, err

		}

		result.ValidationResult = validationResult

		if !validationResult.Valid {

			result.Success = false

			result.Duration = time.Since(startTime)

			return result, fmt.Errorf("parameter validation failed")

		}

	}

	// Render resources.

	resources, err := e.renderResources(ctx, template, parameters)

	if err != nil {

		result.Success = false

		result.RenderingErrors = []*RenderingError{{Message: err.Error()}}

		result.Duration = time.Since(startTime)

		return result, err

	}

	result.Resources = resources

	// Execute functions if any.

	if len(template.Functions) > 0 {

		functionResults, err := e.executeFunctions(ctx, template, parameters, resources)

		if err != nil {

			result.RenderingWarnings = []*RenderingWarning{{Message: fmt.Sprintf("Function execution warning: %v", err)}}

		}

		result.Functions = functionResults

	}

	result.Duration = time.Since(startTime)

	e.logger.V(1).Info("Template rendered successfully",

		"templateID", templateID,

		"resourceCount", len(result.Resources),

		"duration", result.Duration)

	return result, nil

}

// ValidateParameters validates template parameters against schema.

func (e *templateEngine) ValidateParameters(ctx context.Context, templateID string, parameters map[string]interface{}) (*ParameterValidationResult, error) {

	template, err := e.GetTemplate(ctx, templateID)

	if err != nil {

		return nil, err

	}

	if template.Schema == nil {

		// No schema defined, assume all parameters are valid.

		return &ParameterValidationResult{Valid: true}, nil

	}

	result := &ParameterValidationResult{

		Valid: true,

		Errors: []*ParameterValidationError{},

		Warnings: []*ParameterValidationWarning{},

		Missing: []string{},

		Unexpected: []string{},
	}

	// Check required parameters.

	for _, required := range template.Schema.Required {

		if _, exists := parameters[required]; !exists {

			result.Valid = false

			result.Missing = append(result.Missing, required)

			result.Errors = append(result.Errors, &ParameterValidationError{

				Parameter: required,

				Message: fmt.Sprintf("Required parameter %s is missing", required),
			})

		}

	}

	// Validate parameter values.

	for paramName, paramValue := range parameters {

		spec, exists := template.Schema.Properties[paramName]

		if !exists {

			result.Unexpected = append(result.Unexpected, paramName)

			result.Warnings = append(result.Warnings, &ParameterValidationWarning{

				Parameter: paramName,

				Message: fmt.Sprintf("Unexpected parameter %s", paramName),
			})

			continue

		}

		// Validate parameter according to spec.

		if err := e.validateParameterValue(paramName, paramValue, spec); err != nil {

			result.Valid = false

			result.Errors = append(result.Errors, &ParameterValidationError{

				Parameter: paramName,

				Message: err.Error(),
			})

		}

	}

	return result, nil

}

// Helper methods.

func (e *templateEngine) matchesFilter(template *BlueprintTemplate, filter *TemplateFilter) bool {

	if filter == nil {

		return true

	}

	if filter.Category != nil && template.Category != *filter.Category {

		return false

	}

	if filter.Type != nil && template.Type != *filter.Type {

		return false

	}

	if filter.Component != nil && template.TargetComponent != *filter.Component {

		return false

	}

	if filter.Vendor != "" && template.Vendor != filter.Vendor {

		return false

	}

	if filter.Standard != "" && template.Standard != filter.Standard {

		return false

	}

	if filter.MaturityLevel != nil && template.MaturityLevel != *filter.MaturityLevel {

		return false

	}

	// Check tags.

	if len(filter.Tags) > 0 {

		tagMap := make(map[string]bool)

		for _, tag := range template.Tags {

			tagMap[tag] = true

		}

		for _, filterTag := range filter.Tags {

			if !tagMap[filterTag] {

				return false

			}

		}

	}

	// Check keywords.

	if len(filter.Keywords) > 0 {

		keywordMap := make(map[string]bool)

		for _, keyword := range template.Keywords {

			keywordMap[keyword] = true

		}

		for _, filterKeyword := range filter.Keywords {

			if !keywordMap[filterKeyword] {

				return false

			}

		}

	}

	return true

}

func (e *templateEngine) renderResources(ctx context.Context, template *BlueprintTemplate, parameters map[string]interface{}) ([]*porch.KRMResource, error) {

	var resources []*porch.KRMResource

	for _, resourceTemplate := range template.Resources {

		// Check conditions.

		if !e.evaluateConditions(resourceTemplate.Conditions, parameters) {

			continue

		}

		// Render the resource.

		resource, err := e.renderResource(ctx, resourceTemplate, parameters)

		if err != nil {

			return nil, fmt.Errorf("failed to render resource %s: %w", resourceTemplate.Metadata.Name, err)

		}

		resources = append(resources, resource)

	}

	return resources, nil

}

func (e *templateEngine) renderResource(ctx context.Context, resourceTemplate *KRMTemplate, parameters map[string]interface{}) (*porch.KRMResource, error) {

	resource := &porch.KRMResource{

		APIVersion: resourceTemplate.APIVersion,

		Kind: resourceTemplate.Kind,

		Metadata: make(map[string]interface{}),

		Spec: make(map[string]interface{}),
	}

	// Render metadata.

	if resourceTemplate.Metadata != nil {

		metadata := map[string]interface{}{

			"name": e.renderString(resourceTemplate.Metadata.Name, parameters),
		}

		if resourceTemplate.Metadata.Namespace != "" {

			metadata["namespace"] = e.renderString(resourceTemplate.Metadata.Namespace, parameters)

		}

		if resourceTemplate.Metadata.Labels != nil {

			labels := make(map[string]string)

			for k, v := range resourceTemplate.Metadata.Labels {

				labels[k] = e.renderString(v, parameters)

			}

			metadata["labels"] = labels

		}

		if resourceTemplate.Metadata.Annotations != nil {

			annotations := make(map[string]string)

			for k, v := range resourceTemplate.Metadata.Annotations {

				annotations[k] = e.renderString(v, parameters)

			}

			metadata["annotations"] = annotations

		}

		resource.Metadata = metadata

	}

	// Render spec.

	if resourceTemplate.Spec != nil {

		renderedSpec, err := e.renderMapInterface(resourceTemplate.Spec, parameters)

		if err != nil {

			return nil, fmt.Errorf("failed to render spec: %w", err)

		}

		resource.Spec = renderedSpec

	}

	// Render data.

	if resourceTemplate.Data != nil {

		renderedData, err := e.renderMapInterface(resourceTemplate.Data, parameters)

		if err != nil {

			return nil, fmt.Errorf("failed to render data: %w", err)

		}

		resource.Data = renderedData

	}

	return resource, nil

}

func (e *templateEngine) renderString(templateStr string, parameters map[string]interface{}) string {

	if !strings.Contains(templateStr, "{{") {

		return templateStr

	}

	tmpl, err := template.New("render").Parse(templateStr)

	if err != nil {

		e.logger.Error(err, "Failed to parse template string", "template", templateStr)

		return templateStr

	}

	var result strings.Builder

	if err := tmpl.Execute(&result, parameters); err != nil {

		e.logger.Error(err, "Failed to execute template", "template", templateStr)

		return templateStr

	}

	return result.String()

}

func (e *templateEngine) renderMapInterface(data map[string]interface{}, parameters map[string]interface{}) (map[string]interface{}, error) {

	result := make(map[string]interface{})

	for key, value := range data {

		renderedKey := e.renderString(key, parameters)

		switch v := value.(type) {

		case string:

			result[renderedKey] = e.renderString(v, parameters)

		case map[string]interface{}:

			renderedMap, err := e.renderMapInterface(v, parameters)

			if err != nil {

				return nil, err

			}

			result[renderedKey] = renderedMap

		case []interface{}:

			renderedSlice, err := e.renderSliceInterface(v, parameters)

			if err != nil {

				return nil, err

			}

			result[renderedKey] = renderedSlice

		default:

			result[renderedKey] = value

		}

	}

	return result, nil

}

func (e *templateEngine) renderSliceInterface(data []interface{}, parameters map[string]interface{}) ([]interface{}, error) {

	result := make([]interface{}, len(data))

	for i, value := range data {

		switch v := value.(type) {

		case string:

			result[i] = e.renderString(v, parameters)

		case map[string]interface{}:

			renderedMap, err := e.renderMapInterface(v, parameters)

			if err != nil {

				return nil, err

			}

			result[i] = renderedMap

		case []interface{}:

			renderedSlice, err := e.renderSliceInterface(v, parameters)

			if err != nil {

				return nil, err

			}

			result[i] = renderedSlice

		default:

			result[i] = value

		}

	}

	return result, nil

}

func (e *templateEngine) evaluateConditions(conditions []*RenderCondition, parameters map[string]interface{}) bool {

	if len(conditions) == 0 {

		return true

	}

	// Simple condition evaluation (in a real implementation, this would be more sophisticated).

	for _, condition := range conditions {

		if condition.Action == "exclude" {

			// For simplicity, assume all exclude conditions are false.

			return false

		}

	}

	return true

}

func (e *templateEngine) validateParameterValue(paramName string, value interface{}, spec *ParameterSpec) error {

	// Type validation.

	switch spec.Type {

	case "string":

		if _, ok := value.(string); !ok {

			return fmt.Errorf("parameter %s must be a string", paramName)

		}

		// String-specific validations.

		str := value.(string)

		if spec.MinLength != nil && len(str) < *spec.MinLength {

			return fmt.Errorf("parameter %s must be at least %d characters", paramName, *spec.MinLength)

		}

		if spec.MaxLength != nil && len(str) > *spec.MaxLength {

			return fmt.Errorf("parameter %s must be at most %d characters", paramName, *spec.MaxLength)

		}

		if spec.Pattern != "" {

			// Pattern validation would go here.

		}

	case "integer":

		switch v := value.(type) {

		case int, int32, int64, float64:

			// Valid numeric types.

		default:

			return fmt.Errorf("parameter %s must be an integer, got %T", paramName, v)

		}

	case "boolean":

		if _, ok := value.(bool); !ok {

			return fmt.Errorf("parameter %s must be a boolean", paramName)

		}

	case "object":

		if _, ok := value.(map[string]interface{}); !ok {

			return fmt.Errorf("parameter %s must be an object", paramName)

		}

	case "array":

		if _, ok := value.([]interface{}); !ok {

			return fmt.Errorf("parameter %s must be an array", paramName)

		}

	}

	// Enum validation.

	if len(spec.Enum) > 0 {

		found := false

		for _, enumValue := range spec.Enum {

			if value == enumValue {

				found = true

				break

			}

		}

		if !found {

			return fmt.Errorf("parameter %s must be one of %v", paramName, spec.Enum)

		}

	}

	return nil

}

func (e *templateEngine) executeFunctions(ctx context.Context, template *BlueprintTemplate, parameters map[string]interface{}, resources []*porch.KRMResource) ([]*FunctionExecution, error) {

	var results []*FunctionExecution

	for _, function := range template.Functions {

		// Check conditions.

		if !e.evaluateConditions(function.Conditions, parameters) {

			continue

		}

		startTime := time.Now()

		execution := &FunctionExecution{

			Name: function.Name,

			Type: function.Type,
		}

		// Execute function (this would integrate with actual KRM function execution).

		// For now, just simulate successful execution.

		execution.Success = true

		execution.Duration = time.Since(startTime)

		execution.Output = "Function executed successfully"

		results = append(results, execution)

	}

	return results, nil

}

func (e *templateEngine) loadBuiltInTemplates() error {

	// Load built-in O-RAN and 5G Core templates.

	builtInTemplates := e.getBuiltInTemplates()

	e.templateMutex.Lock()

	defer e.templateMutex.Unlock()

	for _, template := range builtInTemplates {

		e.templates[template.ID] = template

		e.updateTemplateIndex(template)

	}

	e.logger.Info("Loaded built-in templates", "count", len(builtInTemplates))

	return nil

}

func (e *templateEngine) updateTemplateIndex(template *BlueprintTemplate) {

	// Update category index.

	if e.templateCatalog.Categories[template.Category] == nil {

		e.templateCatalog.Categories[template.Category] = []*BlueprintTemplate{}

	}

	e.templateCatalog.Categories[template.Category] = append(e.templateCatalog.Categories[template.Category], template)

	// Update component index.

	if e.templateCatalog.Index.ByComponent[template.TargetComponent] == nil {

		e.templateCatalog.Index.ByComponent[template.TargetComponent] = []*BlueprintTemplate{}

	}

	e.templateCatalog.Index.ByComponent[template.TargetComponent] = append(e.templateCatalog.Index.ByComponent[template.TargetComponent], template)

	// Update other indices...

}

func (e *templateEngine) catalogRefreshWorker() {

	defer e.wg.Done()

	ticker := time.NewTicker(e.config.RefreshInterval)

	defer ticker.Stop()

	for {

		select {

		case <-e.shutdown:

			return

		case <-ticker.C:

			if err := e.RefreshCatalog(context.Background()); err != nil {

				e.logger.Error(err, "Failed to refresh template catalog")

			}

		}

	}

}

// Close gracefully shuts down the template engine.

func (e *templateEngine) Close() error {

	e.logger.Info("Shutting down template engine")

	close(e.shutdown)

	e.wg.Wait()

	e.logger.Info("Template engine shutdown complete")

	return nil

}

// Placeholder implementations for interface compliance.

// LoadTemplate performs loadtemplate operation.

func (e *templateEngine) LoadTemplate(ctx context.Context, templateID string) (*BlueprintTemplate, error) {

	return e.GetTemplate(ctx, templateID)

}

// LoadTemplateFromRepository performs loadtemplatefromrepository operation.

func (e *templateEngine) LoadTemplateFromRepository(ctx context.Context, repoURL, templatePath string) (*BlueprintTemplate, error) {

	return nil, fmt.Errorf("not implemented")

}

// RegisterTemplate performs registertemplate operation.

func (e *templateEngine) RegisterTemplate(ctx context.Context, template *BlueprintTemplate) error {

	e.templateMutex.Lock()

	defer e.templateMutex.Unlock()

	e.templates[template.ID] = template

	e.updateTemplateIndex(template)

	return nil

}

// UnregisterTemplate performs unregistertemplate operation.

func (e *templateEngine) UnregisterTemplate(ctx context.Context, templateID string) error {

	e.templateMutex.Lock()

	defer e.templateMutex.Unlock()

	delete(e.templates, templateID)

	return nil

}

// RefreshCatalog performs refreshcatalog operation.

func (e *templateEngine) RefreshCatalog(ctx context.Context) error {

	e.logger.V(1).Info("Refreshing template catalog")

	e.templateCatalog.LastUpdate = time.Now()

	return nil

}

// GetCatalogInfo performs getcataloginfo operation.

func (e *templateEngine) GetCatalogInfo(ctx context.Context) (*CatalogInfo, error) {

	e.templateMutex.RLock()

	defer e.templateMutex.RUnlock()

	info := &CatalogInfo{
<<<<<<< HEAD
		Repository:           e.templateCatalog.Repository,
		Branch:               e.templateCatalog.Branch,
		LastUpdate:           e.templateCatalog.LastUpdate,
		TotalTemplates:       len(e.templates),
		TemplatesByCategory:  make(map[TemplateCategory]int),
		TemplatesByComponent: make(map[nephoranv1.NetworkTargetComponent]int),
		TemplatesByVendor:    make(map[string]int),
		TemplatesByMaturity:  make(map[MaturityLevel]int),
=======

		Repository: e.templateCatalog.Repository,

		Branch: e.templateCatalog.Branch,

		LastUpdate: e.templateCatalog.LastUpdate,

		TotalTemplates: len(e.templates),

		TemplatesByCategory: make(map[TemplateCategory]int),

		TemplatesByComponent: make(map[nephoranv1.ORANComponent]int),

		TemplatesByVendor: make(map[string]int),

		TemplatesByMaturity: make(map[MaturityLevel]int),
>>>>>>> b3529b0b
	}

	for _, template := range e.templates {

		info.TemplatesByCategory[template.Category]++

		info.TemplatesByComponent[template.TargetComponent]++

		info.TemplatesByVendor[template.Vendor]++

		info.TemplatesByMaturity[template.MaturityLevel]++

	}

	return info, nil

}

// SearchTemplates performs searchtemplates operation.

func (e *templateEngine) SearchTemplates(ctx context.Context, query *SearchQuery) ([]*BlueprintTemplate, error) {

	templates, err := e.ListTemplates(ctx, query.Filter)

	if err != nil {

		return nil, err

	}

	// Simple search implementation.

	if query.Query != "" {

		var filtered []*BlueprintTemplate

		for _, template := range templates {

			if strings.Contains(strings.ToLower(template.Name), strings.ToLower(query.Query)) ||

				strings.Contains(strings.ToLower(template.Description), strings.ToLower(query.Query)) {

				filtered = append(filtered, template)

			}

		}

		templates = filtered

	}

	// Apply limit and offset.

	if query.Limit > 0 {

		start := query.Offset

		if start >= len(templates) {

			return []*BlueprintTemplate{}, nil

		}

		end := start + query.Limit

		if end > len(templates) {

			end = len(templates)

		}

		templates = templates[start:end]

	}

	return templates, nil

}

// ComposeTemplates performs composetemplates operation.

func (e *templateEngine) ComposeTemplates(ctx context.Context, templates []*TemplateComposition) (*CompositeTemplate, error) {

	return nil, fmt.Errorf("not implemented")

}

// RenderCompositeTemplate performs rendercompositetemplate operation.

func (e *templateEngine) RenderCompositeTemplate(ctx context.Context, composite *CompositeTemplate, parameters map[string]interface{}) ([]*porch.KRMResource, error) {

	return nil, fmt.Errorf("not implemented")

}

// GetTemplateVersions performs gettemplateversions operation.

func (e *templateEngine) GetTemplateVersions(ctx context.Context, templateName string) ([]*TemplateVersion, error) {

	return nil, fmt.Errorf("not implemented")

}

// PromoteTemplateVersion performs promotetemplateversion operation.

func (e *templateEngine) PromoteTemplateVersion(ctx context.Context, templateID, version string) error {

	return fmt.Errorf("not implemented")

}

// RollbackTemplateVersion performs rollbacktemplateversion operation.

func (e *templateEngine) RollbackTemplateVersion(ctx context.Context, templateID, version string) error {

	return fmt.Errorf("not implemented")

}

// GetEngineHealth performs getenginehealth operation.

func (e *templateEngine) GetEngineHealth(ctx context.Context) (*EngineHealth, error) {

	e.templateMutex.RLock()

	templatesCount := len(e.templates)

	e.templateMutex.RUnlock()

	return &EngineHealth{

		Status: "healthy",

		TemplatesLoaded: templatesCount,

		CacheHitRate: 0.85, // Mock value

		AverageRenderTime: 100 * time.Millisecond, // Mock value

		ActiveRenders: 0,

		LastCatalogRefresh: e.templateCatalog.LastUpdate,

		ComponentHealth: map[string]string{

			"catalog": "healthy",

			"validator": "healthy",

			"renderer": "healthy",
		},
	}, nil

}

// Utility functions.

func getDefaultEngineConfig() *EngineConfig {

	return &EngineConfig{

		TemplateRepository: "https://github.com/nephoran/templates.git",

		RepositoryBranch: "main",

		RepositoryPath: "templates",

		RefreshInterval: 60 * time.Minute,

		MaxConcurrentRenders: 10,

		RenderTimeout: 5 * time.Minute,

		EnableCaching: true,

		CacheSize: 1000,

		CacheTTL: 24 * time.Hour,

		EnableParameterValidation: true,

		EnableYANGValidation: true,

		EnableTemplateValidation: true,

		ValidationTimeout: 30 * time.Second,

		EnableSecurityScanning: true,

		SecurityScanners: []string{"trivy", "snyk"},

		AllowUnsignedTemplates: false,

		EnableMetrics: true,

		MetricsInterval: 30 * time.Second,
	}

}

// getBuiltInTemplates returns built-in O-RAN and 5G Core templates.

func (e *templateEngine) getBuiltInTemplates() []*BlueprintTemplate {

	var templates []*BlueprintTemplate

	// AMF Template.

	amfTemplate := &BlueprintTemplate{
<<<<<<< HEAD
		ID:              "oran-5g-amf-v1",
		Name:            "O-RAN 5G AMF",
		Version:         "1.0.0",
		Description:     "Access and Mobility Management Function template for O-RAN compliant 5G Core",
		Author:          "Nephoran Team",
		CreatedAt:       time.Now(),
		UpdatedAt:       time.Now(),
		Category:        TemplateCategoryNetworkFunction,
		Type:            TemplateTypeDeployment,
		TargetComponent: nephoranv1.NetworkTargetComponentAMF,
		Vendor:          "open-source",
		Standard:        "O-RAN",
		MaturityLevel:   MaturityLevelStable,
		Tags:            []string{"5g", "core", "amf", "oran"},
		Keywords:        []string{"access", "mobility", "management", "5g-core"},
=======

		ID: "oran-5g-amf-v1",

		Name: "O-RAN 5G AMF",

		Version: "1.0.0",

		Description: "Access and Mobility Management Function template for O-RAN compliant 5G Core",

		Author: "Nephoran Team",

		CreatedAt: time.Now(),

		UpdatedAt: time.Now(),

		Category: TemplateCategoryNetworkFunction,

		Type: TemplateTypeDeployment,

		TargetComponent: nephoranv1.ORANComponentAMF,

		Vendor: "open-source",

		Standard: "O-RAN",

		MaturityLevel: MaturityLevelStable,

		Tags: []string{"5g", "core", "amf", "oran"},

		Keywords: []string{"access", "mobility", "management", "5g-core"},

>>>>>>> b3529b0b
		Schema: &ParameterSchema{

			Version: "1.0",

			Properties: map[string]*ParameterSpec{

				"replicas": {

					Type: "integer",

					Description: "Number of AMF replicas",

					Default: 3,

					Minimum: func() *float64 { v := 1.0; return &v }(),

					Maximum: func() *float64 { v := 10.0; return &v }(),
				},

				"resources": {

					Type: "object",

					Description: "Resource requirements for AMF",
				},

				"plmnList": {

					Type: "array",

					Description: "List of PLMN identifiers",
				},
			},

			Required: []string{"replicas", "plmnList"},
		},

		Resources: []*KRMTemplate{

			{

				APIVersion: "apps/v1",

				Kind: "Deployment",

				Metadata: &ResourceMetadata{

					Name: "amf-deployment",

					Namespace: "5g-core",

					Labels: map[string]string{

						"app": "amf",

						"component": "5g-core",
					},
				},

				Spec: map[string]interface{}{

					"replicas": "{{ .replicas }}",

					"selector": map[string]interface{}{

						"matchLabels": map[string]string{

							"app": "amf",
						},
					},

					"template": map[string]interface{}{

						"metadata": map[string]interface{}{

							"labels": map[string]string{

								"app": "amf",
							},
						},

						"spec": map[string]interface{}{

							"containers": []interface{}{

								map[string]interface{}{

									"name": "amf",

									"image": "nephoran/amf:latest",

									"ports": []interface{}{

										map[string]interface{}{

											"containerPort": 8080,

											"name": "sbi",
										},
									},
								},
							},
						},
					},
				},
			},
		},

		FiveGConfig: &FiveGTemplateConfig{

			NetworkFunctions: []*NetworkFunction{

				{
<<<<<<< HEAD
					Type:    nephoranv1.NetworkTargetComponentAMF,
=======

					Type: nephoranv1.ORANComponentAMF,

>>>>>>> b3529b0b
					Version: "rel-16",

					Configuration: map[string]interface{}{

						"servedGuamiList": []interface{}{

							map[string]interface{}{

								"plmnId": map[string]interface{}{

									"mcc": "001",

									"mnc": "01",
								},

								"amfId": "cafe00",
							},
						},
					},

					Interfaces: []*NFInterface{

						{

							Name: "namf-comm",

							Type: "SBI",

							Protocol: "HTTP/2",

							Config: map[string]interface{}{

								"port": 8080,

								"tls": true,
							},
						},

						{

							Name: "n1",

							Type: "N1",

							Protocol: "NAS",
						},

						{

							Name: "n2",

							Type: "N2",

							Protocol: "NGAP",
						},
					},

					Resources: &ResourceRequirements{

						CPU: resource.NewMilliQuantity(500, resource.DecimalSI),

						Memory: resource.NewQuantity(1*1024*1024*1024, resource.BinarySI), // 1Gi

					},

					HighAvailability: &HAConfig{

						Enabled: true,

						Replicas: 3,

						Strategy: "active-active",

						AntiAffinity: true,
					},
				},
			},
		},

		ComplianceInfo: &ComplianceInfo{

			Standards: []*StandardCompliance{

				{

					Standard: "3GPP TS 23.501",

					Version: "16.8.0",

					Status: "compliant",

					LastChecked: time.Now(),
				},

				{

					Standard: "O-RAN WG6",

					Version: "3.0",

					Status: "compliant",

					LastChecked: time.Now(),
				},
			},
		},

		TestingStatus: &TestingStatus{

			LastTested: func() *time.Time { t := time.Now(); return &t }(),

			Coverage: 85.5,

			PassRate: 98.2,
		},
	}

	templates = append(templates, amfTemplate)

	// Add more templates for other components...

	// SMF, UPF, gNodeB, O-DU, O-CU, Near-RT RIC, etc.

	return templates

}<|MERGE_RESOLUTION|>--- conflicted
+++ resolved
@@ -166,27 +166,6 @@
 
 	Annotations map[string]string `json:"annotations" yaml:"annotations"`
 
-<<<<<<< HEAD
-	// Template classification
-	Category        TemplateCategory                  `json:"category" yaml:"category"`
-	Type            TemplateType                      `json:"type" yaml:"type"`
-	TargetComponent nephoranv1.NetworkTargetComponent `json:"targetComponent" yaml:"targetComponent"`
-	Vendor          string                            `json:"vendor" yaml:"vendor"`
-	Standard        string                            `json:"standard" yaml:"standard"` // O-RAN, 3GPP, etc.
-
-	// Template content
-	Schema      *ParameterSchema    `json:"schema" yaml:"schema"`
-	Resources   []*KRMTemplate      `json:"resources" yaml:"resources"`
-	Functions   []*FunctionTemplate `json:"functions" yaml:"functions"`
-	Validations []*ValidationRule   `json:"validations" yaml:"validations"`
-
-	// Template inheritance
-	BaseTemplate string                 `json:"baseTemplate,omitempty" yaml:"baseTemplate,omitempty"`
-	Overrides    map[string]interface{} `json:"overrides,omitempty" yaml:"overrides,omitempty"`
-	Extensions   []*TemplateExtension   `json:"extensions,omitempty" yaml:"extensions,omitempty"`
-
-	// O-RAN specific configurations
-=======
 	// Template classification.
 
 	Category TemplateCategory `json:"category" yaml:"category"`
@@ -219,7 +198,6 @@
 
 	// O-RAN specific configurations.
 
->>>>>>> b3529b0b
 	ORANConfig *ORANTemplateConfig `json:"oranConfig,omitempty" yaml:"oranConfig,omitempty"`
 
 	// 5G Core specific configurations.
@@ -517,12 +495,6 @@
 // InterfaceSecurity defines security configuration for O-RAN interfaces.
 
 type InterfaceSecurity struct {
-<<<<<<< HEAD
-	TLSEnabled     bool              `json:"tlsEnabled" yaml:"tlsEnabled"`
-	MTLSEnabled    bool              `json:"mtlsEnabled" yaml:"mtlsEnabled"`
-	Certificates   map[string]string `json:"certificates,omitempty" yaml:"certificates,omitempty"`
-	Authentication *AuthConfig       `json:"authentication,omitempty" yaml:"authentication,omitempty"`
-=======
 	TLSEnabled bool `json:"tlsEnabled" yaml:"tlsEnabled"`
 
 	MTLSEnabled bool `json:"mtlsEnabled" yaml:"mtlsEnabled"`
@@ -530,7 +502,6 @@
 	Certificates map[string]string `json:"certificates,omitempty" yaml:"certificates,omitempty"`
 
 	Authentication *AuthConfig `json:"authentication,omitempty" yaml:"authentication,omitempty"`
->>>>>>> b3529b0b
 }
 
 // AuthConfig defines authentication configuration.
@@ -735,14 +706,6 @@
 // NetworkFunction defines 5G Core network function configuration.
 
 type NetworkFunction struct {
-<<<<<<< HEAD
-	Type             nephoranv1.NetworkTargetComponent `json:"type" yaml:"type"`
-	Version          string                            `json:"version" yaml:"version"`
-	Configuration    map[string]interface{}            `json:"configuration" yaml:"configuration"`
-	Interfaces       []*NFInterface                    `json:"interfaces" yaml:"interfaces"`
-	Resources        *ResourceRequirements             `json:"resources,omitempty" yaml:"resources,omitempty"`
-	HighAvailability *HAConfig                         `json:"highAvailability,omitempty" yaml:"highAvailability,omitempty"`
-=======
 	Type nephoranv1.ORANComponent `json:"type" yaml:"type"`
 
 	Version string `json:"version" yaml:"version"`
@@ -754,7 +717,6 @@
 	Resources *ResourceRequirements `json:"resources,omitempty" yaml:"resources,omitempty"`
 
 	HighAvailability *HAConfig `json:"highAvailability,omitempty" yaml:"highAvailability,omitempty"`
->>>>>>> b3529b0b
 }
 
 // NFInterface defines network function interface.
@@ -1268,18 +1230,7 @@
 
 	Template *BlueprintTemplate `json:"template" yaml:"template"`
 
-<<<<<<< HEAD
-// TemplateIndex provides efficient template lookups
-type TemplateIndex struct {
-	ByComponent map[nephoranv1.NetworkTargetComponent][]*BlueprintTemplate `json:"byComponent" yaml:"byComponent"`
-	ByVendor    map[string][]*BlueprintTemplate                            `json:"byVendor" yaml:"byVendor"`
-	ByStandard  map[string][]*BlueprintTemplate                            `json:"byStandard" yaml:"byStandard"`
-	ByMaturity  map[MaturityLevel][]*BlueprintTemplate                     `json:"byMaturity" yaml:"byMaturity"`
-	ByKeyword   map[string][]*BlueprintTemplate                            `json:"byKeyword" yaml:"byKeyword"`
-}
-=======
 	CreatedAt time.Time `json:"createdAt" yaml:"createdAt"`
->>>>>>> b3529b0b
 
 	Author string `json:"author" yaml:"author"`
 
@@ -1394,21 +1345,6 @@
 // TemplateFilter defines template filtering criteria.
 
 type TemplateFilter struct {
-<<<<<<< HEAD
-	Category      *TemplateCategory                  `json:"category,omitempty"`
-	Type          *TemplateType                      `json:"type,omitempty"`
-	Component     *nephoranv1.NetworkTargetComponent `json:"component,omitempty"`
-	Vendor        string                             `json:"vendor,omitempty"`
-	Standard      string                             `json:"standard,omitempty"`
-	MaturityLevel *MaturityLevel                     `json:"maturityLevel,omitempty"`
-	Tags          []string                           `json:"tags,omitempty"`
-	Keywords      []string                           `json:"keywords,omitempty"`
-	MinVersion    string                             `json:"minVersion,omitempty"`
-	MaxVersion    string                             `json:"maxVersion,omitempty"`
-}
-
-// SearchQuery defines template search criteria
-=======
 	Category *TemplateCategory `json:"category,omitempty"`
 
 	Type *TemplateType `json:"type,omitempty"`
@@ -1432,7 +1368,6 @@
 
 // SearchQuery defines template search criteria.
 
->>>>>>> b3529b0b
 type SearchQuery struct {
 	Query string `json:"query"`
 
@@ -1609,16 +1544,6 @@
 // CatalogInfo contains template catalog information.
 
 type CatalogInfo struct {
-<<<<<<< HEAD
-	Repository           string                                    `json:"repository"`
-	Branch               string                                    `json:"branch"`
-	LastUpdate           time.Time                                 `json:"lastUpdate"`
-	TotalTemplates       int                                       `json:"totalTemplates"`
-	TemplatesByCategory  map[TemplateCategory]int                  `json:"templatesByCategory"`
-	TemplatesByComponent map[nephoranv1.NetworkTargetComponent]int `json:"templatesByComponent"`
-	TemplatesByVendor    map[string]int                            `json:"templatesByVendor"`
-	TemplatesByMaturity  map[MaturityLevel]int                     `json:"templatesByMaturity"`
-=======
 	Repository string `json:"repository"`
 
 	Branch string `json:"branch"`
@@ -1634,7 +1559,6 @@
 	TemplatesByVendor map[string]int `json:"templatesByVendor"`
 
 	TemplatesByMaturity map[MaturityLevel]int `json:"templatesByMaturity"`
->>>>>>> b3529b0b
 }
 
 // EngineHealth contains template engine health information.
@@ -1686,13 +1610,6 @@
 			Categories: make(map[TemplateCategory][]*BlueprintTemplate),
 
 			Index: &TemplateIndex{
-<<<<<<< HEAD
-				ByComponent: make(map[nephoranv1.NetworkTargetComponent][]*BlueprintTemplate),
-				ByVendor:    make(map[string][]*BlueprintTemplate),
-				ByStandard:  make(map[string][]*BlueprintTemplate),
-				ByMaturity:  make(map[MaturityLevel][]*BlueprintTemplate),
-				ByKeyword:   make(map[string][]*BlueprintTemplate),
-=======
 
 				ByComponent: make(map[nephoranv1.ORANComponent][]*BlueprintTemplate),
 
@@ -1703,7 +1620,6 @@
 				ByMaturity: make(map[MaturityLevel][]*BlueprintTemplate),
 
 				ByKeyword: make(map[string][]*BlueprintTemplate),
->>>>>>> b3529b0b
 			},
 
 			LastUpdate: time.Now(),
@@ -2703,16 +2619,6 @@
 	defer e.templateMutex.RUnlock()
 
 	info := &CatalogInfo{
-<<<<<<< HEAD
-		Repository:           e.templateCatalog.Repository,
-		Branch:               e.templateCatalog.Branch,
-		LastUpdate:           e.templateCatalog.LastUpdate,
-		TotalTemplates:       len(e.templates),
-		TemplatesByCategory:  make(map[TemplateCategory]int),
-		TemplatesByComponent: make(map[nephoranv1.NetworkTargetComponent]int),
-		TemplatesByVendor:    make(map[string]int),
-		TemplatesByMaturity:  make(map[MaturityLevel]int),
-=======
 
 		Repository: e.templateCatalog.Repository,
 
@@ -2729,7 +2635,6 @@
 		TemplatesByVendor: make(map[string]int),
 
 		TemplatesByMaturity: make(map[MaturityLevel]int),
->>>>>>> b3529b0b
 	}
 
 	for _, template := range e.templates {
@@ -2940,23 +2845,6 @@
 	// AMF Template.
 
 	amfTemplate := &BlueprintTemplate{
-<<<<<<< HEAD
-		ID:              "oran-5g-amf-v1",
-		Name:            "O-RAN 5G AMF",
-		Version:         "1.0.0",
-		Description:     "Access and Mobility Management Function template for O-RAN compliant 5G Core",
-		Author:          "Nephoran Team",
-		CreatedAt:       time.Now(),
-		UpdatedAt:       time.Now(),
-		Category:        TemplateCategoryNetworkFunction,
-		Type:            TemplateTypeDeployment,
-		TargetComponent: nephoranv1.NetworkTargetComponentAMF,
-		Vendor:          "open-source",
-		Standard:        "O-RAN",
-		MaturityLevel:   MaturityLevelStable,
-		Tags:            []string{"5g", "core", "amf", "oran"},
-		Keywords:        []string{"access", "mobility", "management", "5g-core"},
-=======
 
 		ID: "oran-5g-amf-v1",
 
@@ -2988,7 +2876,6 @@
 
 		Keywords: []string{"access", "mobility", "management", "5g-core"},
 
->>>>>>> b3529b0b
 		Schema: &ParameterSchema{
 
 			Version: "1.0",
@@ -3102,13 +2989,9 @@
 			NetworkFunctions: []*NetworkFunction{
 
 				{
-<<<<<<< HEAD
-					Type:    nephoranv1.NetworkTargetComponentAMF,
-=======
 
 					Type: nephoranv1.ORANComponentAMF,
 
->>>>>>> b3529b0b
 					Version: "rel-16",
 
 					Configuration: map[string]interface{}{
