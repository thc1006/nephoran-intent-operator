--- conflicted
+++ resolved
@@ -37,7 +37,6 @@
 
 	"github.com/go-logr/logr"
 	"k8s.io/apimachinery/pkg/runtime"
-	metav1 "k8s.io/apimachinery/pkg/apis/meta/v1"
 	"sigs.k8s.io/controller-runtime/pkg/client"
 	"sigs.k8s.io/controller-runtime/pkg/log"
 	"sigs.k8s.io/controller-runtime/pkg/manager"
@@ -640,9 +639,6 @@
 
 	f.logger.Info("Creating Porch client", "endpoint", config.Endpoint)
 
-<<<<<<< HEAD
-	client, err := porch.NewClient(porch.ClientOptions{Config: config})
-=======
 	opts := porch.ClientOptions{
 
 		Config: config,
@@ -652,7 +648,6 @@
 
 	client, err := porch.NewClient(opts)
 
->>>>>>> b3529b0b
 	if err != nil {
 
 		return nil, fmt.Errorf("failed to create Porch client: %w", err)
@@ -903,13 +898,6 @@
 	if config.LifecycleConfig == nil {
 
 		config.LifecycleConfig = &porch.LifecycleManagerConfig{
-<<<<<<< HEAD
-			EventQueueSize:      1000,
-			EventWorkers:        5,
-			LockCleanupInterval: &metav1.Duration{Duration: 5 * time.Minute},
-			DefaultLockTimeout:  &metav1.Duration{Duration: 30 * time.Minute},
-			EnableMetrics:       true,
-=======
 
 			EventQueueSize: 1000,
 
@@ -920,7 +908,6 @@
 			DefaultLockTimeout: 30 * time.Minute,
 
 			EnableMetrics: true,
->>>>>>> b3529b0b
 		}
 
 	}
@@ -1033,15 +1020,10 @@
 		IntegrationStatus: make(map[string]IntegrationHealth),
 	}
 
-<<<<<<< HEAD
-	// Check Porch client health
+	// Check Porch client health.
+
 	if _, err := system.Components.PorchClient.Health(ctx); err != nil {
-=======
-	// Check Porch client health.
-
-	if _, err := system.Components.PorchClient.Health(ctx); err != nil {
-
->>>>>>> b3529b0b
+
 		health.Status = "degraded"
 
 		health.Components["porch-client"] = ComponentHealth{
@@ -1060,12 +1042,9 @@
 			Status: "healthy",
 
 			LastCheck: time.Now(),
-<<<<<<< HEAD
-=======
 
 			// Note: HealthStatus doesn't have Version field.
 
->>>>>>> b3529b0b
 		}
 
 	}
@@ -1371,12 +1350,9 @@
 		PorchConfig: &porch.ClientConfig{
 
 			Endpoint: "http://porch-server:8080",
-<<<<<<< HEAD
-=======
 
 			// Note: ClientConfig doesn't have Timeout field.
 
->>>>>>> b3529b0b
 		},
 
 		Features: &FeatureFlags{
