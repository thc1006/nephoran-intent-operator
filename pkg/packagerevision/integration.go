--- conflicted
+++ resolved
@@ -270,13 +270,9 @@
 	// Initialize extended status if not present.
 
 	if intent.Status.Extensions == nil {
-<<<<<<< HEAD
-		intent.Status.Extensions = &runtime.RawExtension{}
-=======
 
 		intent.Status.Extensions = make(map[string]runtime.RawExtension)
 
->>>>>>> b3529b0b
 	}
 
 	// Check for deletion.
@@ -899,9 +895,6 @@
 // Helper methods.
 
 func (r *NetworkIntentPackageReconciler) getExtendedStatus(intent *nephoranv1.NetworkIntent) (*NetworkIntentPackageStatus, error) {
-<<<<<<< HEAD
-	if intent.Status.Extensions == nil || intent.Status.Extensions.Raw == nil {
-=======
 
 	if intent.Status.Extensions == nil {
 
@@ -913,15 +906,11 @@
 
 	if !exists {
 
->>>>>>> b3529b0b
 		return &NetworkIntentPackageStatus{}, nil
 
 	}
 
 	var status NetworkIntentPackageStatus
-<<<<<<< HEAD
-	if err := json.Unmarshal(intent.Status.Extensions.Raw, &status); err != nil {
-=======
 
 	// Convert runtime.RawExtension to unstructured map.
 
@@ -935,7 +924,6 @@
 
 	if err := runtime.DefaultUnstructuredConverter.FromUnstructured(statusMap, &status); err != nil {
 
->>>>>>> b3529b0b
 		return nil, fmt.Errorf("failed to decode extended status: %w", err)
 
 	}
@@ -945,10 +933,6 @@
 }
 
 func (r *NetworkIntentPackageReconciler) updateExtendedStatus(ctx context.Context, intent *nephoranv1.NetworkIntent, status *NetworkIntentPackageStatus) error {
-<<<<<<< HEAD
-	// Convert status to JSON
-	statusJSON, err := json.Marshal(status)
-=======
 
 	if intent.Status.Extensions == nil {
 
@@ -960,7 +944,6 @@
 
 	statusUnstructured, err := runtime.DefaultUnstructuredConverter.ToUnstructured(status)
 
->>>>>>> b3529b0b
 	if err != nil {
 
 		return fmt.Errorf("failed to encode extended status: %w", err)
@@ -977,14 +960,9 @@
 
 	}
 
-<<<<<<< HEAD
-	intent.Status.Extensions = &runtime.RawExtension{
-		Raw: statusJSON,
-=======
 	intent.Status.Extensions["packageRevisionStatus"] = runtime.RawExtension{
 
 		Raw: statusBytes,
->>>>>>> b3529b0b
 	}
 
 	return nil
