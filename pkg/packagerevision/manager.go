--- conflicted
+++ resolved
@@ -79,15 +79,10 @@
 
 	CorrectConfigurationDrift(ctx context.Context, ref *porch.PackageReference, driftResult *DriftDetectionResult) error
 
-<<<<<<< HEAD
-	// Template management
-	GetAvailableTemplates(ctx context.Context, targetComponent nephoranv1.NetworkTargetComponent) ([]*templates.BlueprintTemplate, error)
-=======
 	// Template management.
 
 	GetAvailableTemplates(ctx context.Context, targetComponent nephoranv1.ORANComponent) ([]*templates.BlueprintTemplate, error)
 
->>>>>>> b3529b0b
 	RenderTemplate(ctx context.Context, template *templates.BlueprintTemplate, params map[string]interface{}) ([]*porch.KRMResource, error)
 
 	// Lifecycle monitoring.
@@ -924,31 +919,12 @@
 		Spec: porch.PackageRevisionSpec{
 
 			PackageName: packageSpec.PackageName,
-<<<<<<< HEAD
-			Repository:  packageSpec.Repository,
-			Revision:    packageSpec.Revision,
-			Lifecycle:   packageSpec.Lifecycle,
-			Resources:   func() []porch.KRMResource {
-				if resources == nil {
-					return []porch.KRMResource{}
-				}
-				result := make([]porch.KRMResource, len(resources))
-				for i, res := range resources {
-					result[i] = *res
-				}
-				return result
-			}(),
-			PackageMetadata: &porch.PackageMetadata{
-				Description: fmt.Sprintf("Generated from NetworkIntent: %s", intent.Spec.Intent),
-			},
-=======
 
 			Repository: packageSpec.Repository,
 
 			Revision: packageSpec.Revision,
 
 			Lifecycle: packageSpec.Lifecycle,
->>>>>>> b3529b0b
 		},
 	}
 
@@ -1037,796 +1013,377 @@
 
 }
 
-<<<<<<< HEAD
-// BatchCreateFromIntents creates multiple PackageRevisions from NetworkIntents in batch
+// TransitionToProposed transitions a PackageRevision to Proposed stage.
+
+func (m *packageRevisionManager) TransitionToProposed(ctx context.Context, ref *porch.PackageReference, opts *TransitionOptions) (*TransitionResult, error) {
+
+	return m.performLifecycleTransition(ctx, ref, porch.PackageRevisionLifecycleProposed, opts)
+
+}
+
+// TransitionToPublished transitions a PackageRevision to Published stage.
+
+func (m *packageRevisionManager) TransitionToPublished(ctx context.Context, ref *porch.PackageReference, opts *TransitionOptions) (*TransitionResult, error) {
+
+	return m.performLifecycleTransition(ctx, ref, porch.PackageRevisionLifecyclePublished, opts)
+
+}
+
+// BatchCreateFromIntents creates multiple PackageRevisions from NetworkIntents in batch.
+
 func (m *packageRevisionManager) BatchCreateFromIntents(ctx context.Context, intents []*nephoranv1.NetworkIntent, opts *BatchOptions) (*BatchResult, error) {
+
+	m.logger.Info("Creating PackageRevisions from NetworkIntents in batch", "count", len(intents))
+
+	startTime := time.Now()
+
 	if opts == nil {
+
 		opts = &BatchOptions{
-			Concurrency:     5,
+
+			Concurrency: 5,
+
 			ContinueOnError: true,
-			Timeout:         30 * time.Minute,
+
+			Timeout: 30 * time.Minute,
 		}
-	}
-
-	startTime := time.Now()
+
+	}
+
 	result := &BatchResult{
+
 		TotalRequests: len(intents),
-		Results:       make([]*PackageOperationResult, 0, len(intents)),
-	}
-
-	// Create semaphore for concurrency control
+
+		SuccessfulOperations: 0,
+
+		FailedOperations: 0,
+
+		Results: make([]*PackageOperationResult, 0, len(intents)),
+
+		OverallSuccess: true,
+	}
+
+	// Create a semaphore to limit concurrency.
+
 	semaphore := make(chan struct{}, opts.Concurrency)
+
 	resultChan := make(chan *PackageOperationResult, len(intents))
-	
-	// Process intents concurrently
+
+	// Process intents concurrently.
+
 	for _, intent := range intents {
+
 		go func(intent *nephoranv1.NetworkIntent) {
-			semaphore <- struct{}{} // acquire
-			defer func() { <-semaphore }() // release
+
+			semaphore <- struct{}{} // Acquire semaphore
+
+			defer func() { <-semaphore }() // Release semaphore
 
 			opResult := &PackageOperationResult{
-				Intent:   intent,
+
+				Intent: intent,
+
+				Success: true,
+
 				Duration: 0,
 			}
 
 			opStartTime := time.Now()
+
 			pkg, err := m.CreateFromIntent(ctx, intent)
+
 			opResult.Duration = time.Since(opStartTime)
 
 			if err != nil {
+
 				opResult.Success = false
+
 				opResult.Error = err.Error()
+
 			} else {
-				opResult.Success = true
+
+				opResult.Result = pkg
+
 				opResult.PackageRef = &porch.PackageReference{
-					Repository:  pkg.Spec.Repository,
+
+					Repository: pkg.Spec.Repository,
+
 					PackageName: pkg.Spec.PackageName,
-					Revision:    pkg.Spec.Revision,
+
+					Revision: pkg.Spec.Revision,
 				}
-				opResult.Result = pkg
+
 			}
 
 			resultChan <- opResult
+
 		}(intent)
-	}
-
-	// Collect results
-	for i := 0; i < len(intents); i++ {
+
+	}
+
+	// Collect results.
+
+	for range len(intents) {
+
 		select {
+
 		case opResult := <-resultChan:
+
 			result.Results = append(result.Results, opResult)
+
 			if opResult.Success {
+
 				result.SuccessfulOperations++
+
 			} else {
+
 				result.FailedOperations++
+
+				if !opts.ContinueOnError {
+
+					result.OverallSuccess = false
+
+				}
+
 			}
+
 		case <-time.After(opts.Timeout):
-			result.FailedOperations = len(intents) - result.SuccessfulOperations
+
+			result.OverallSuccess = false
+
+			result.FailedOperations = len(intents) - len(result.Results)
+
 			break
+
 		}
+
 	}
 
 	result.Duration = time.Since(startTime)
-	result.OverallSuccess = result.FailedOperations == 0
-
-	m.logger.Info("Batch create operation completed",
+
+	if result.FailedOperations > 0 && !opts.ContinueOnError {
+
+		result.OverallSuccess = false
+
+	}
+
+	m.logger.Info("Batch PackageRevision creation completed",
+
 		"total", result.TotalRequests,
+
 		"successful", result.SuccessfulOperations,
+
 		"failed", result.FailedOperations,
+
 		"duration", result.Duration)
 
 	return result, nil
-}
-
-// UpdateFromIntent updates an existing PackageRevision from a NetworkIntent
-func (m *packageRevisionManager) UpdateFromIntent(ctx context.Context, intent *nephoranv1.NetworkIntent, existing *porch.PackageRevision) (*porch.PackageRevision, error) {
-	m.logger.Info("Updating PackageRevision from NetworkIntent",
-		"intent", intent.Name,
-		"package", existing.Spec.PackageName,
-		"revision", existing.Spec.Revision)
-
-	// Extract new parameters from intent
-	params, err := m.extractParametersFromIntent(intent)
+
+}
+
+// RenderTemplate renders a template with the given parameters.
+
+func (m *packageRevisionManager) RenderTemplate(ctx context.Context, template *templates.BlueprintTemplate, params map[string]interface{}) ([]*porch.KRMResource, error) {
+
+	return m.templateEngine.RenderTemplate(ctx, template.Name, params)
+
+}
+
+// ValidateConfiguration validates a PackageRevision configuration.
+
+func (m *packageRevisionManager) ValidateConfiguration(ctx context.Context, ref *porch.PackageReference) (*ValidationResult, error) {
+
+	// Get the PackageRevision.
+
+	pkg, err := m.porchClient.GetPackageRevision(ctx, ref.PackageName, ref.Revision)
+
 	if err != nil {
-		return nil, fmt.Errorf("failed to extract parameters from intent: %w", err)
-	}
-
-	// Select template for the intent
-	template, err := m.selectTemplateForIntent(ctx, intent, params)
+
+		return nil, fmt.Errorf("failed to get PackageRevision for validation: %w", err)
+
+	}
+
+	result := &ValidationResult{
+
+		Valid: true,
+	}
+
+	// Perform YANG validation if enabled and validator is available.
+
+	if m.config.EnableYANGValidation && m.yangValidator != nil {
+
+		yangResult, err := m.yangValidator.ValidatePackageRevision(ctx, pkg)
+
+		if err != nil {
+
+			result.Valid = false
+
+			result.Errors = append(result.Errors, &ValidationError{
+
+				Code: "YANG_VALIDATION_FAILED",
+
+				Path: "/",
+
+				Message: err.Error(),
+
+				Severity: "error",
+
+				Source: "yang",
+			})
+
+		} else {
+
+			result.YANGValidationResult = yangResult
+
+			if !yangResult.Valid {
+
+				result.Valid = false
+
+				for _, yangErr := range yangResult.Errors {
+
+					result.Errors = append(result.Errors, &ValidationError{
+
+						Code: yangErr.Code,
+
+						Path: "/",
+
+						Message: yangErr.Message,
+
+						Severity: "error",
+
+						Source: "yang",
+					})
+
+				}
+
+			}
+
+		}
+
+	}
+
+	return result, nil
+
+}
+
+// DetectConfigurationDrift detects configuration drift for a PackageRevision.
+
+func (m *packageRevisionManager) DetectConfigurationDrift(ctx context.Context, ref *porch.PackageReference) (*DriftDetectionResult, error) {
+
+	if m.driftDetector != nil {
+
+		return m.driftDetector.DetectDrift(ctx, ref)
+
+	}
+
+	// Return no drift if detector is not available.
+
+	return &DriftDetectionResult{
+
+		HasDrift: false,
+
+		DetectionTime: time.Now(),
+
+		Severity: "none",
+
+		AutoCorrectible: false,
+	}, nil
+
+}
+
+// CorrectConfigurationDrift corrects detected configuration drift.
+
+func (m *packageRevisionManager) CorrectConfigurationDrift(ctx context.Context, ref *porch.PackageReference, driftResult *DriftDetectionResult) error {
+
+	if !driftResult.HasDrift || !driftResult.AutoCorrectible {
+
+		return nil
+
+	}
+
+	// Implementation would apply the drift correction plan.
+
+	m.logger.Info("Applying drift correction plan",
+
+		"package", ref.GetPackageKey(),
+
+		"driftCount", len(driftResult.DriftDetails))
+
+	// For now, return nil indicating success.
+
+	// In a real implementation, this would apply the corrections.
+
+	return nil
+
+}
+
+// GetAvailableTemplates gets available templates for a target component.
+
+func (m *packageRevisionManager) GetAvailableTemplates(ctx context.Context, targetComponent nephoranv1.ORANComponent) ([]*templates.BlueprintTemplate, error) {
+
+	// For now, return a mock template.
+
+	// In a real implementation, this would query the template repository.
+
+	mockTemplate := &templates.BlueprintTemplate{
+
+		Name: fmt.Sprintf("%s-template", targetComponent),
+
+		Version: "v1.0.0",
+
+		Description: fmt.Sprintf("Template for %s component", targetComponent),
+	}
+
+	return []*templates.BlueprintTemplate{mockTemplate}, nil
+
+}
+
+// GetLifecycleStatus gets the current lifecycle status of a PackageRevision.
+
+func (m *packageRevisionManager) GetLifecycleStatus(ctx context.Context, ref *porch.PackageReference) (*LifecycleStatus, error) {
+
+	pkg, err := m.porchClient.GetPackageRevision(ctx, ref.PackageName, ref.Revision)
+
 	if err != nil {
-		return nil, fmt.Errorf("failed to select template for intent: %w", err)
-	}
-
-	// Render new KRM resources from template
-	resources, err := m.RenderTemplate(ctx, template, params)
-	if err != nil {
-		return nil, fmt.Errorf("failed to render template: %w", err)
-	}
-
-	// Update the PackageRevision with new resources  
-	if resources != nil {
-		existing.Spec.Resources = make([]porch.KRMResource, len(resources))
-		for i, res := range resources {
-			existing.Spec.Resources[i] = *res
-		}
-	}
-	existing.ObjectMeta.Annotations = m.generateAnnotationsForIntent(intent)
-
-	// Update the PackageRevision in Porch
-	updatedPkg, err := m.porchClient.UpdatePackageRevision(ctx, existing)
-	if err != nil {
-		return nil, fmt.Errorf("failed to update PackageRevision: %w", err)
-	}
-
-	m.logger.Info("PackageRevision updated successfully",
-		"package", updatedPkg.Spec.PackageName,
-		"revision", updatedPkg.Spec.Revision)
-
-	return updatedPkg, nil
-}
-
-// DeletePackageRevision deletes a PackageRevision
-func (m *packageRevisionManager) DeletePackageRevision(ctx context.Context, ref *porch.PackageReference) error {
-	m.logger.Info("Deleting PackageRevision",
-		"package", ref.GetPackageKey())
-
-	err := m.porchClient.DeletePackageRevision(ctx, ref.PackageName, ref.Revision)
-	if err != nil {
-		return fmt.Errorf("failed to delete PackageRevision: %w", err)
-	}
-
-	m.logger.Info("PackageRevision deleted successfully",
-		"package", ref.GetPackageKey())
-
-	return nil
-}
-
-// RollbackRevision rolls back a PackageRevision to a previous state
-func (m *packageRevisionManager) RollbackRevision(ctx context.Context, ref *porch.PackageReference, targetRevision string) (*RollbackResult, error) {
-	m.logger.Info("Rolling back PackageRevision",
-		"package", ref.GetPackageKey(),
-		"targetRevision", targetRevision)
-
-	startTime := time.Now()
-
-	// Get current package state
-	currentPkg, err := m.porchClient.GetPackageRevision(ctx, ref.PackageName, ref.Revision)
-	if err != nil {
-		return nil, fmt.Errorf("failed to get current package revision: %w", err)
-	}
-
-	// Get target revision state
-	targetPkg, err := m.porchClient.GetPackageRevision(ctx, ref.PackageName, targetRevision)
-	if err != nil {
-		return nil, fmt.Errorf("failed to get target package revision: %w", err)
-	}
-
-	// Simulate rollback by copying target revision resources to current revision
-	// In a real implementation, this would use a proper rollback mechanism
-	result := &RollbackResult{
-		Success:       true,
-		PreviousStage: currentPkg.Spec.Lifecycle,
-		RestoredStage: targetPkg.Spec.Lifecycle,
-		Duration:      time.Since(startTime),
-		RestoredResources: func() []*porch.KRMResource {
-			resources := make([]*porch.KRMResource, len(targetPkg.Spec.Resources))
-			for i, res := range targetPkg.Spec.Resources {
-				resources[i] = &res
-			}
-			return resources
-		}(),
-		Warnings: []string{},
-	}
-
-	m.logger.Info("PackageRevision rollback completed",
-		"package", ref.GetPackageKey(),
-		"success", result.Success,
-		"duration", result.Duration)
-
-	return result, nil
-}
-
-// ValidateConfiguration validates a PackageRevision configuration
-func (m *packageRevisionManager) ValidateConfiguration(ctx context.Context, ref *porch.PackageReference) (*ValidationResult, error) {
-	m.logger.Info("Validating PackageRevision configuration",
-		"package", ref.GetPackageKey())
-
-	// Get package revision for validation
-	pkg, err := m.porchClient.GetPackageRevision(ctx, ref.PackageName, ref.Revision)
-	if err != nil {
+
 		return nil, fmt.Errorf("failed to get PackageRevision: %w", err)
-	}
-
-	result := &ValidationResult{
-		Valid:   true,
-		Errors:  []*ValidationError{},
-		Warnings: []*ValidationWarning{},
-	}
-
-	// YANG validation if enabled and validator is available
-	if m.config.EnableYANGValidation && m.yangValidator != nil {
-		yangResult, err := m.yangValidator.ValidatePackageRevision(ctx, pkg)
-		if err != nil {
-			result.Valid = false
-			result.Errors = append(result.Errors, &ValidationError{
-				Code:    "YANG_VALIDATION_ERROR",
-				Message: err.Error(),
-				Source:  "yang",
-			})
-		} else {
-			result.YANGValidationResult = yangResult
-			if !yangResult.Valid {
-				result.Valid = false
-				for _, yangError := range yangResult.Errors {
-					result.Errors = append(result.Errors, &ValidationError{
-						Code:    "YANG_ERROR",
-						Path:    yangError.Path,
-						Message: yangError.Message,
-						Source:  "yang",
-					})
-				}
-			}
-		}
-	}
-
-	// Policy validation if enabled
-	if m.config.EnablePolicyValidation {
-		// Implementation would add policy validation
-	}
-
-	// Security validation if enabled
-	if m.config.EnableSecurityValidation {
-		result.SecurityValidation = &SecurityValidation{
-			Valid:          true,
-			SecurityChecks: []SecurityCheck{},
-		}
-	}
-
-	// Compliance validation if enabled
-	if m.config.EnableComplianceChecks {
-		// Implementation would add compliance validation
-	}
-
-	m.logger.Info("PackageRevision validation completed",
-		"package", ref.GetPackageKey(),
-		"valid", result.Valid,
-		"errors", len(result.Errors))
-
-	return result, nil
-}
-
-// DetectConfigurationDrift detects drift in package configuration
-func (m *packageRevisionManager) DetectConfigurationDrift(ctx context.Context, ref *porch.PackageReference) (*DriftDetectionResult, error) {
-	if m.driftDetector == nil {
-		return &DriftDetectionResult{
-			HasDrift:        false,
-			DetectionTime:   time.Now(),
-			Severity:        "none",
-			AutoCorrectible: false,
-		}, nil
-	}
-
-	return m.driftDetector.DetectDrift(ctx, ref)
-}
-
-// CorrectConfigurationDrift corrects detected configuration drift
-func (m *packageRevisionManager) CorrectConfigurationDrift(ctx context.Context, ref *porch.PackageReference, driftResult *DriftDetectionResult) error {
-	m.logger.Info("Correcting configuration drift",
-		"package", ref.GetPackageKey(),
-		"driftCount", len(driftResult.DriftDetails))
-
-	if !driftResult.AutoCorrectible {
-		return fmt.Errorf("drift is not auto-correctable")
-	}
-
-	// Implementation would apply drift corrections based on the correction plan
-	if driftResult.CorrectionPlan != nil {
-		for _, step := range driftResult.CorrectionPlan.CorrectionSteps {
-			m.logger.Info("Applying drift correction",
-				"stepID", step.ID,
-				"action", step.Action,
-				"resource", step.ResourceName)
-			// Apply the correction step
-		}
-	}
-
-	return nil
-}
-
-// GetAvailableTemplates retrieves available templates for a target component
-func (m *packageRevisionManager) GetAvailableTemplates(ctx context.Context, targetComponent nephoranv1.NetworkTargetComponent) ([]*templates.BlueprintTemplate, error) {
-	if m.templateEngine == nil {
-		return nil, fmt.Errorf("template engine not available")
-	}
-
-	// For now, return empty list as a placeholder
-	// In a real implementation, this would query the template engine
-	return []*templates.BlueprintTemplate{}, nil
-}
-
-// RenderTemplate renders a template with given parameters
-func (m *packageRevisionManager) RenderTemplate(ctx context.Context, template *templates.BlueprintTemplate, params map[string]interface{}) ([]*porch.KRMResource, error) {
-	if m.templateEngine == nil {
-		return nil, fmt.Errorf("template engine not available")
-	}
-
-	return m.templateEngine.RenderTemplate(ctx, template.ID, params)
-}
-
-// GetLifecycleStatus returns current lifecycle status
-func (m *packageRevisionManager) GetLifecycleStatus(ctx context.Context, ref *porch.PackageReference) (*LifecycleStatus, error) {
-	pkg, err := m.porchClient.GetPackageRevision(ctx, ref.PackageName, ref.Revision)
-	if err != nil {
-		return nil, fmt.Errorf("failed to get PackageRevision: %w", err)
+
 	}
 
 	status := &LifecycleStatus{
-		CurrentStage:    pkg.Spec.Lifecycle,
-		StageStartTime:  pkg.CreationTimestamp.Time,
-		StageHistory:    []*StageHistoryEntry{},
-		PendingActions:  []*PendingAction{},
-		BlockingIssues:  []*BlockingIssue{},
-		NextPossibleStages: []porch.PackageRevisionLifecycle{},
-	}
-
-	// Add possible next stages based on current stage
+
+		CurrentStage: pkg.Spec.Lifecycle,
+
+		StageStartTime: time.Now(), // In real implementation, this would be tracked
+
+	}
+
+	// Determine next possible stages based on current stage.
+
 	switch pkg.Spec.Lifecycle {
+
 	case porch.PackageRevisionLifecycleDraft:
+
 		status.NextPossibleStages = []porch.PackageRevisionLifecycle{
+
 			porch.PackageRevisionLifecycleProposed,
 		}
+
 	case porch.PackageRevisionLifecycleProposed:
+
 		status.NextPossibleStages = []porch.PackageRevisionLifecycle{
+
 			porch.PackageRevisionLifecyclePublished,
+
 			porch.PackageRevisionLifecycleDraft,
 		}
+
 	case porch.PackageRevisionLifecyclePublished:
+
 		status.NextPossibleStages = []porch.PackageRevisionLifecycle{
+
 			porch.PackageRevisionLifecycleDeletable,
 		}
-	}
-
-	return status, nil
-}
-
-// GetPackageMetrics returns metrics for a specific package
-func (m *packageRevisionManager) GetPackageMetrics(ctx context.Context, ref *porch.PackageReference) (*PackageMetrics, error) {
-	// Implementation would collect and return package-specific metrics
-	return &PackageMetrics{
-		PackageRef:            ref,
-		TotalTransitions:      0,
-		TransitionsByStage:    make(map[porch.PackageRevisionLifecycle]int64),
-		AverageTransitionTime: 0,
-		FailedTransitions:     0,
-		ValidationFailures:    0,
-		ApprovalCycles:        0,
-		DriftDetections:       0,
-		AutoCorrections:       0,
-		TimeInCurrentStage:    0,
-		LastActivity:          time.Now(),
-	}, nil
-}
-
-// GetManagerHealth returns manager health status
-func (m *packageRevisionManager) GetManagerHealth(ctx context.Context) (*ManagerHealth, error) {
-	m.transitionMutex.RLock()
-	activeTransitions := len(m.activeTransitions)
-	m.transitionMutex.RUnlock()
-
-	health := &ManagerHealth{
-		Status:            "healthy",
-		ActiveTransitions: activeTransitions,
-		QueuedOperations:  0, // Would be from a queue if implemented
-		ComponentHealth:   make(map[string]string),
-		LastActivity:      time.Now(),
-		Metrics:           m.metrics,
-	}
-
-	// Check component health
-	if m.porchClient != nil {
-		if _, err := m.porchClient.Health(ctx); err != nil {
-			health.ComponentHealth["porch-client"] = "unhealthy"
-			health.Status = "degraded"
-		} else {
-			health.ComponentHealth["porch-client"] = "healthy"
-		}
-	}
-
-	if m.templateEngine != nil {
-		if _, err := m.templateEngine.GetEngineHealth(ctx); err != nil {
-			health.ComponentHealth["template-engine"] = "unhealthy"
-			health.Status = "degraded"
-		} else {
-			health.ComponentHealth["template-engine"] = "healthy"
-		}
-	}
-
-	if m.yangValidator != nil {
-		if _, err := m.yangValidator.GetValidatorHealth(ctx); err != nil {
-			health.ComponentHealth["yang-validator"] = "unhealthy"
-			health.Status = "degraded"
-		} else {
-			health.ComponentHealth["yang-validator"] = "healthy"
-		}
-	}
-
-	return health, nil
-}
-
-// TransitionToProposed transitions a PackageRevision to Proposed stage
-=======
-// TransitionToProposed transitions a PackageRevision to Proposed stage.
-
->>>>>>> b3529b0b
-func (m *packageRevisionManager) TransitionToProposed(ctx context.Context, ref *porch.PackageReference, opts *TransitionOptions) (*TransitionResult, error) {
-
-	return m.performLifecycleTransition(ctx, ref, porch.PackageRevisionLifecycleProposed, opts)
-
-}
-
-// TransitionToPublished transitions a PackageRevision to Published stage.
-
-func (m *packageRevisionManager) TransitionToPublished(ctx context.Context, ref *porch.PackageReference, opts *TransitionOptions) (*TransitionResult, error) {
-
-	return m.performLifecycleTransition(ctx, ref, porch.PackageRevisionLifecyclePublished, opts)
-
-}
-
-// BatchCreateFromIntents creates multiple PackageRevisions from NetworkIntents in batch.
-
-func (m *packageRevisionManager) BatchCreateFromIntents(ctx context.Context, intents []*nephoranv1.NetworkIntent, opts *BatchOptions) (*BatchResult, error) {
-
-	m.logger.Info("Creating PackageRevisions from NetworkIntents in batch", "count", len(intents))
-
-	startTime := time.Now()
-
-	if opts == nil {
-
-		opts = &BatchOptions{
-
-			Concurrency: 5,
-
-			ContinueOnError: true,
-
-			Timeout: 30 * time.Minute,
-		}
-
-	}
-
-	result := &BatchResult{
-
-		TotalRequests: len(intents),
-
-		SuccessfulOperations: 0,
-
-		FailedOperations: 0,
-
-		Results: make([]*PackageOperationResult, 0, len(intents)),
-
-		OverallSuccess: true,
-	}
-
-	// Create a semaphore to limit concurrency.
-
-	semaphore := make(chan struct{}, opts.Concurrency)
-
-	resultChan := make(chan *PackageOperationResult, len(intents))
-
-	// Process intents concurrently.
-
-	for _, intent := range intents {
-
-		go func(intent *nephoranv1.NetworkIntent) {
-
-			semaphore <- struct{}{} // Acquire semaphore
-
-			defer func() { <-semaphore }() // Release semaphore
-
-			opResult := &PackageOperationResult{
-
-				Intent: intent,
-
-				Success: true,
-
-				Duration: 0,
-			}
-
-			opStartTime := time.Now()
-
-			pkg, err := m.CreateFromIntent(ctx, intent)
-
-			opResult.Duration = time.Since(opStartTime)
-
-			if err != nil {
-
-				opResult.Success = false
-
-				opResult.Error = err.Error()
-
-			} else {
-
-				opResult.Result = pkg
-
-				opResult.PackageRef = &porch.PackageReference{
-
-					Repository: pkg.Spec.Repository,
-
-					PackageName: pkg.Spec.PackageName,
-
-					Revision: pkg.Spec.Revision,
-				}
-
-			}
-
-			resultChan <- opResult
-
-		}(intent)
-
-	}
-
-	// Collect results.
-
-	for range len(intents) {
-
-		select {
-
-		case opResult := <-resultChan:
-
-			result.Results = append(result.Results, opResult)
-
-			if opResult.Success {
-
-				result.SuccessfulOperations++
-
-			} else {
-
-				result.FailedOperations++
-
-				if !opts.ContinueOnError {
-
-					result.OverallSuccess = false
-
-				}
-
-			}
-
-		case <-time.After(opts.Timeout):
-
-			result.OverallSuccess = false
-
-			result.FailedOperations = len(intents) - len(result.Results)
-
-			break
-
-		}
-
-	}
-
-	result.Duration = time.Since(startTime)
-
-	if result.FailedOperations > 0 && !opts.ContinueOnError {
-
-		result.OverallSuccess = false
-
-	}
-
-	m.logger.Info("Batch PackageRevision creation completed",
-
-		"total", result.TotalRequests,
-
-		"successful", result.SuccessfulOperations,
-
-		"failed", result.FailedOperations,
-
-		"duration", result.Duration)
-
-	return result, nil
-
-}
-
-// RenderTemplate renders a template with the given parameters.
-
-func (m *packageRevisionManager) RenderTemplate(ctx context.Context, template *templates.BlueprintTemplate, params map[string]interface{}) ([]*porch.KRMResource, error) {
-
-	return m.templateEngine.RenderTemplate(ctx, template.Name, params)
-
-}
-
-// ValidateConfiguration validates a PackageRevision configuration.
-
-func (m *packageRevisionManager) ValidateConfiguration(ctx context.Context, ref *porch.PackageReference) (*ValidationResult, error) {
-
-	// Get the PackageRevision.
-
-	pkg, err := m.porchClient.GetPackageRevision(ctx, ref.PackageName, ref.Revision)
-
-	if err != nil {
-
-		return nil, fmt.Errorf("failed to get PackageRevision for validation: %w", err)
-
-	}
-
-	result := &ValidationResult{
-
-		Valid: true,
-	}
-
-	// Perform YANG validation if enabled and validator is available.
-
-	if m.config.EnableYANGValidation && m.yangValidator != nil {
-
-		yangResult, err := m.yangValidator.ValidatePackageRevision(ctx, pkg)
-
-		if err != nil {
-
-			result.Valid = false
-
-			result.Errors = append(result.Errors, &ValidationError{
-
-				Code: "YANG_VALIDATION_FAILED",
-
-				Path: "/",
-
-				Message: err.Error(),
-
-				Severity: "error",
-
-				Source: "yang",
-			})
-
-		} else {
-
-			result.YANGValidationResult = yangResult
-
-			if !yangResult.Valid {
-
-				result.Valid = false
-
-				for _, yangErr := range yangResult.Errors {
-
-					result.Errors = append(result.Errors, &ValidationError{
-
-						Code: yangErr.Code,
-
-						Path: "/",
-
-						Message: yangErr.Message,
-
-						Severity: "error",
-
-						Source: "yang",
-					})
-
-				}
-
-			}
-
-		}
-
-	}
-
-	return result, nil
-
-}
-
-// DetectConfigurationDrift detects configuration drift for a PackageRevision.
-
-func (m *packageRevisionManager) DetectConfigurationDrift(ctx context.Context, ref *porch.PackageReference) (*DriftDetectionResult, error) {
-
-	if m.driftDetector != nil {
-
-		return m.driftDetector.DetectDrift(ctx, ref)
-
-	}
-
-	// Return no drift if detector is not available.
-
-	return &DriftDetectionResult{
-
-		HasDrift: false,
-
-		DetectionTime: time.Now(),
-
-		Severity: "none",
-
-		AutoCorrectible: false,
-	}, nil
-
-}
-
-// CorrectConfigurationDrift corrects detected configuration drift.
-
-func (m *packageRevisionManager) CorrectConfigurationDrift(ctx context.Context, ref *porch.PackageReference, driftResult *DriftDetectionResult) error {
-
-	if !driftResult.HasDrift || !driftResult.AutoCorrectible {
-
-		return nil
-
-	}
-
-	// Implementation would apply the drift correction plan.
-
-	m.logger.Info("Applying drift correction plan",
-
-		"package", ref.GetPackageKey(),
-
-		"driftCount", len(driftResult.DriftDetails))
-
-	// For now, return nil indicating success.
-
-	// In a real implementation, this would apply the corrections.
-
-	return nil
-
-}
-
-// GetAvailableTemplates gets available templates for a target component.
-
-func (m *packageRevisionManager) GetAvailableTemplates(ctx context.Context, targetComponent nephoranv1.ORANComponent) ([]*templates.BlueprintTemplate, error) {
-
-	// For now, return a mock template.
-
-	// In a real implementation, this would query the template repository.
-
-	mockTemplate := &templates.BlueprintTemplate{
-
-		Name: fmt.Sprintf("%s-template", targetComponent),
-
-		Version: "v1.0.0",
-
-		Description: fmt.Sprintf("Template for %s component", targetComponent),
-	}
-
-	return []*templates.BlueprintTemplate{mockTemplate}, nil
-
-}
-
-// GetLifecycleStatus gets the current lifecycle status of a PackageRevision.
-
-func (m *packageRevisionManager) GetLifecycleStatus(ctx context.Context, ref *porch.PackageReference) (*LifecycleStatus, error) {
-
-	pkg, err := m.porchClient.GetPackageRevision(ctx, ref.PackageName, ref.Revision)
-
-	if err != nil {
-
-		return nil, fmt.Errorf("failed to get PackageRevision: %w", err)
-
-	}
-
-	status := &LifecycleStatus{
-
-		CurrentStage: pkg.Spec.Lifecycle,
-
-		StageStartTime: time.Now(), // In real implementation, this would be tracked
-
-	}
-
-	// Determine next possible stages based on current stage.
-
-	switch pkg.Spec.Lifecycle {
-
-	case porch.PackageRevisionLifecycleDraft:
-
-		status.NextPossibleStages = []porch.PackageRevisionLifecycle{
-
-			porch.PackageRevisionLifecycleProposed,
-		}
-
-	case porch.PackageRevisionLifecycleProposed:
-
-		status.NextPossibleStages = []porch.PackageRevisionLifecycle{
-
-			porch.PackageRevisionLifecyclePublished,
-
-			porch.PackageRevisionLifecycleDraft,
-		}
-
-	case porch.PackageRevisionLifecyclePublished:
-
-		status.NextPossibleStages = []porch.PackageRevisionLifecycle{
-
-			porch.PackageRevisionLifecycleDeletable,
-		}
 
 	}
 
@@ -2107,18 +1664,12 @@
 			CreateRollbackPoint: opts.CreateRollbackPoint,
 
 			RollbackDescription: opts.RollbackDescription,
-<<<<<<< HEAD
-			ForceTransition:     opts.ForceTransition,
-			Timeout:             &metav1.Duration{Duration: opts.Timeout},
-			DryRun:              opts.DryRun,
-=======
 
 			ForceTransition: opts.ForceTransition,
 
 			Timeout: opts.Timeout,
 
 			DryRun: opts.DryRun,
->>>>>>> b3529b0b
 		}
 
 		var lifecycleResult *porch.TransitionResult
@@ -2248,12 +1799,8 @@
 	params["priority"] = string(intent.Spec.Priority)
 
 	params["targetComponents"] = intent.Spec.TargetComponents
-<<<<<<< HEAD
+
 	params["namespace"] = intent.Namespace
-=======
->>>>>>> b3529b0b
-
-	params["namespace"] = intent.Namespace
 
 	// Extract resource constraints if specified.
 
@@ -2266,10 +1813,6 @@
 	// Extract processed parameters if available.
 
 	if intent.Spec.ProcessedParameters != nil {
-<<<<<<< HEAD
-		// For now, skip ProcessedParameters as it's a RawExtension
-		// In a real implementation, this would unmarshal the JSON and extract fields
-=======
 
 		if intent.Spec.ProcessedParameters.NetworkFunction != "" {
 
@@ -2279,7 +1822,6 @@
 
 		// Add other processed parameters as needed.
 
->>>>>>> b3529b0b
 	}
 
 	return params, nil
