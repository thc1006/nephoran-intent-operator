--- conflicted
+++ resolved
@@ -39,15 +39,11 @@
 	"time"
 
 	"github.com/ghodss/yaml"
-	v1 "github.com/thc1006/nephoran-intent-operator/api/v1"
 	"github.com/xeipuuv/gojsonschema"
 	"go.uber.org/zap"
 	"k8s.io/apimachinery/pkg/api/resource"
-<<<<<<< HEAD
-=======
 
 	v1 "github.com/nephio-project/nephoran-intent-operator/api/v1"
->>>>>>> b3529b0b
 )
 
 // Validator handles blueprint validation and O-RAN compliance checking.
@@ -656,24 +652,6 @@
 	Actions []string `json:"actions,omitempty"`
 }
 
-<<<<<<< HEAD
-// ComplianceRule defines a rule for compliance validation
-type ComplianceRule struct {
-	ID          string        `json:"id"`
-	Name        string        `json:"name"`
-	Type        string        `json:"type"` // O-RAN, security, policy
-	Category    string        `json:"category"`
-	Severity    ErrorSeverity `json:"severity"`
-	Description string        `json:"description"`
-	Condition   string        `json:"condition"`   // Rule condition
-	Action      string        `json:"action"`      // Action to take on violation
-	Message     string        `json:"message"`     // Message for violation
-	References  []string      `json:"references"`  // Documentation references
-	Enabled     bool          `json:"enabled"`     // Whether rule is enabled
-}
-
-// NewValidator creates a new blueprint validator
-=======
 // ORANComplianceRule represents an O-RAN compliance rule.
 
 type ORANComplianceRule struct {
@@ -706,7 +684,6 @@
 
 // NewValidator creates a new blueprint validator.
 
->>>>>>> b3529b0b
 func NewValidator(config *BlueprintConfig, logger *zap.Logger) (*Validator, error) {
 
 	if config == nil {
@@ -1002,15 +979,10 @@
 
 	result.ValidatedResources++
 
-<<<<<<< HEAD
-	// Kubernetes validation
-	if _, err := v.kubernetesValidator.ValidateResource(obj, filename, result); err != nil {
-=======
 	// Kubernetes validation.
 
 	if err := v.kubernetesValidator.ValidateResource(obj, filename, result); err != nil {
 
->>>>>>> b3529b0b
 		v.logger.Debug("Kubernetes validation failed",
 
 			zap.String("file", filename),
@@ -1053,13 +1025,9 @@
 	// Check each target component for O-RAN compliance.
 
 	for _, component := range intent.Spec.TargetComponents {
-<<<<<<< HEAD
-		if _, err := v.oranValidator.ValidateComponent(component, files, result); err != nil {
-=======
 
 		if err := v.oranValidator.ValidateComponent(component, files, result); err != nil {
 
->>>>>>> b3529b0b
 			v.logger.Warn("O-RAN component validation failed",
 
 				zap.String("component", string(component)),
@@ -1163,13 +1131,9 @@
 	// Validate each file for security issues.
 
 	for filename, content := range files {
-<<<<<<< HEAD
-		if _, err := v.securityValidator.ValidateFile(filename, content, result); err != nil {
-=======
 
 		if err := v.securityValidator.ValidateFile(filename, content, result); err != nil {
 
->>>>>>> b3529b0b
 			v.logger.Debug("Security validation failed",
 
 				zap.String("file", filename),
@@ -1205,28 +1169,18 @@
 		MissingPolicies: []RequiredPolicy{},
 	}
 
-<<<<<<< HEAD
-	// Validate organizational policies
-	if _, err := v.policyValidator.ValidateOrganizationalPolicies(intent, files, result); err != nil {
-=======
 	// Validate organizational policies.
 
 	if err := v.policyValidator.ValidateOrganizationalPolicies(intent, files, result); err != nil {
 
->>>>>>> b3529b0b
 		v.logger.Debug("Organizational policy validation failed", zap.Error(err))
 
 	}
 
-<<<<<<< HEAD
-	// Validate compliance policies
-	if _, err := v.policyValidator.ValidateCompliancePolicies(intent, files, result); err != nil {
-=======
 	// Validate compliance policies.
 
 	if err := v.policyValidator.ValidateCompliancePolicies(intent, files, result); err != nil {
 
->>>>>>> b3529b0b
 		v.logger.Debug("Compliance policy validation failed", zap.Error(err))
 
 	}
@@ -1261,13 +1215,9 @@
 	for filename, content := range files {
 
 		if v.isKubernetesManifest(content) {
-<<<<<<< HEAD
-			if err := v.validateResourceSpecifications(intent, files, result); err != nil {
-=======
 
 			if err := v.validateResourceSpecifications(filename, content, intent, result); err != nil {
 
->>>>>>> b3529b0b
 				v.logger.Debug("Resource specification validation failed",
 
 					zap.String("file", filename),
@@ -1283,13 +1233,9 @@
 	// Validate against intent constraints.
 
 	if intent.Spec.ResourceConstraints != nil {
-<<<<<<< HEAD
-		v.validateAgainstResourceConstraints(intent, files, result)
-=======
 
 		v.validateAgainstResourceConstraints(files, intent.Spec.ResourceConstraints, result)
 
->>>>>>> b3529b0b
 	}
 
 	// Calculate resource score.
@@ -2251,134 +2197,4 @@
 
 	return nil
 
-<<<<<<< HEAD
-// These would follow similar patterns to the methods shown above
-
-// Stub methods for missing validator functionality
-// These would be properly implemented in a complete system
-
-func (v *Validator) loadORANSpecifications() error {
-	// Stub: Load O-RAN specifications from configuration or embedded resources
-	v.oranSpecifications = make(map[string]*ORANSpecification)
-	return nil
-}
-
-func (v *Validator) validateCrossFileConsistency(ctx context.Context, files map[string]string, result *ValidationResult) error {
-	// Stub: Validate consistency across multiple files
-	return nil
-}
-
-func (v *Validator) generateRecommendations(result *ValidationResult) {
-	// Stub: Generate optimization recommendations based on validation results
-}
-
-func (v *Validator) validateInterfaceImplementation(filename string, interfaceType string, implementation string, result *InterfaceCompliance) error {
-	// Stub: Validate O-RAN interface implementations
-	*result = InterfaceCompliance{
-		Interface:   interfaceType,
-		Compliant:   true,
-		Score:       1.0,
-		Issues:      []string{},
-		Implemented: true,
-	}
-	return nil
-}
-
-// Add missing methods for validators
-
-func (kv *KubernetesValidator) ValidateResource(resource map[string]interface{}, filename string, result *ValidationResult) (*KubernetesValidationResult, error) {
-	// Stub: Validate Kubernetes resource syntax and constraints
-	return &KubernetesValidationResult{
-		IsValid: true,
-		Error:   "",
-	}, nil
-}
-
-func (ov *ORANValidator) ValidateComponent(component v1.NetworkTargetComponent, files map[string]string, result *ORANComplianceResult) (*ORANComplianceResult, error) {
-	// Stub: Validate O-RAN component compliance
-	*result = ORANComplianceResult{
-		IsCompliant:     true,
-		ComplianceScore: 1.0,
-		Interfaces:      make(map[string]InterfaceCompliance),
-		Specifications:  []SpecificationCompliance{},
-		Violations:      []ComplianceViolation{},
-	}
-	return result, nil
-}
-
-func (sv *SecurityValidator) ValidateFile(filename string, content string, result *SecurityComplianceResult) (*SecurityValidationResult, error) {
-	// Stub: Validate security compliance
-	return &SecurityValidationResult{
-		Issues: []SecurityIssue{},
-	}, nil
-}
-
-func (pv *PolicyValidator) ValidateOrganizationalPolicies(intent *v1.NetworkIntent, files map[string]string, result *PolicyComplianceResult) (*PolicyComplianceResult, error) {
-	// Stub: Validate organizational policy compliance
-	*result = PolicyComplianceResult{
-		IsCompliant: true,
-		Violations:  []PolicyViolation{},
-	}
-	return result, nil
-}
-
-func (pv *PolicyValidator) ValidateCompliancePolicies(intent *v1.NetworkIntent, files map[string]string, result *PolicyComplianceResult) (*PolicyComplianceResult, error) {
-	// Stub: Validate compliance policy adherence
-	return result, nil
-}
-
-func (v *Validator) validateResourceSpecifications(intent *v1.NetworkIntent, files map[string]string, result *ResourceValidationResult) error {
-	// Stub: Validate resource specifications against requirements
-	return nil
-}
-
-func (v *Validator) validateAgainstResourceConstraints(intent *v1.NetworkIntent, files map[string]string, result *ResourceValidationResult) error {
-	// Stub: Validate against resource constraints
-	return nil
-}
-
-func (v *Validator) validateService(obj map[string]interface{}, filename string, result *ValidationResult) error {
-	// Stub: Validate Kubernetes Service specifications
-	return nil
-}
-
-func (v *Validator) validateConfigMap(obj map[string]interface{}, filename string, result *ValidationResult) error {
-	// Stub: Validate Kubernetes ConfigMap specifications
-	return nil
-}
-
-func (v *Validator) validateSecret(obj map[string]interface{}, filename string, result *ValidationResult) error {
-	// Stub: Validate Kubernetes Secret specifications
-	return nil
-}
-
-func (v *Validator) validateNetworkPolicy(obj map[string]interface{}, filename string, result *ValidationResult) error {
-	// Stub: Validate Kubernetes NetworkPolicy specifications
-	return nil
-}
-
-func (v *Validator) validateGenericKubernetesResource(obj map[string]interface{}, filename string, result *ValidationResult) error {
-	// Stub: Validate generic Kubernetes resource specifications
-	return nil
-}
-
-// Add missing result types
-
-type KubernetesValidationResult struct {
-	IsValid bool   `json:"isValid"`
-	Error   string `json:"error,omitempty"`
-}
-
-type SecurityValidationResult struct {
-	Issues []SecurityIssue `json:"issues,omitempty"`
-}
-
-type SecurityIssue struct {
-	Message  string `json:"message"`
-	Severity string `json:"severity"`
-}
-
-// PolicyViolation is already defined earlier, removing duplicate
-=======
-}
->>>>>>> b3529b0b
+}