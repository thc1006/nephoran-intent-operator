package blueprint

<<<<<<< HEAD
import "testing"
=======
import (
	"context"
	"fmt"
	"net/http"
	"os"
	"sync"
	"testing"
	"time"
	"encoding/json"

	"github.com/go-logr/logr"
	"github.com/rogpeppe/go-internal/cache"
	"github.com/stretchr/testify/assert"
	"github.com/stretchr/testify/require"
	"go.uber.org/zap/zaptest"
	corev1 "k8s.io/api/core/v1"
	"k8s.io/apimachinery/pkg/api/meta"
	metav1 "k8s.io/apimachinery/pkg/apis/meta/v1"
	"k8s.io/apimachinery/pkg/runtime"
	"k8s.io/client-go/kubernetes/fake"
	"k8s.io/client-go/rest"
	"k8s.io/client-go/tools/record"
	"sigs.k8s.io/controller-runtime/pkg/client"
	clientfake "sigs.k8s.io/controller-runtime/pkg/client/fake"
	"sigs.k8s.io/controller-runtime/pkg/config"
	"sigs.k8s.io/controller-runtime/pkg/healthz"
	"sigs.k8s.io/controller-runtime/pkg/manager"
	"sigs.k8s.io/controller-runtime/pkg/webhook"

	v1 "github.com/thc1006/nephoran-intent-operator/api/v1"
)

// MockManager implements the controller-runtime manager interface for testing
type MockManager struct {
	client client.Client
	config *rest.Config
	scheme *runtime.Scheme
	logger logr.Logger
}

func (m *MockManager) GetClient() client.Client {
	return m.client
}

func (m *MockManager) GetConfig() *rest.Config {
	return m.config
}

func (m *MockManager) GetScheme() *runtime.Scheme {
	return m.scheme
}

func (m *MockManager) GetLogger() logr.Logger {
	return m.logger
}

// Implement other manager.Manager interface methods as no-ops for testing
func (m *MockManager) Add(manager.Runnable) error                        { return nil }
func (m *MockManager) AddMetricsExtraHandler(string, http.Handler) error { return nil }
func (m *MockManager) AddHealthzCheck(string, healthz.Checker) error     { return nil }
func (m *MockManager) AddReadyzCheck(string, healthz.Checker) error      { return nil }
func (m *MockManager) Start(context.Context) error                       { return nil }
func (m *MockManager) GetWebhookServer() *webhook.Server                 { return nil }
func (m *MockManager) GetAPIReader() client.Reader                       { return m.client }
func (m *MockManager) GetCache() cache.Cache                             { 
	// Create a temporary cache for testing
	tempDir := os.TempDir()
	testCache, err := cache.Open(tempDir + "/test-cache")
	if err != nil {
		// Fall back to default cache if temp fails
		return *cache.Default()
	}
	return *testCache
}
func (m *MockManager) GetFieldIndexer() client.FieldIndexer              { return nil }
func (m *MockManager) GetEventRecorderFor(string) record.EventRecorder   { return nil }
func (m *MockManager) GetRESTMapper() meta.RESTMapper                    { return nil }
// GetControllerOptions method removed - not part of standard manager interface

// Helper function to create a mock manager
func newMockManager() *MockManager {
	scheme := runtime.NewScheme()
	_ = v1.AddToScheme(scheme)
	_ = corev1.AddToScheme(scheme)

	client := clientfake.NewClientBuilder().WithScheme(scheme).Build()

	return &MockManager{
		client: client,
		config: &rest.Config{},
		scheme: scheme,
	}
}

// MockCatalog provides mock implementation for testing
type MockCatalog struct {
	templates   map[string]*BlueprintTemplate
	cacheHits   int
	cacheMisses int
	mutex       sync.RWMutex
}

func NewMockCatalog() *MockCatalog {
	return &MockCatalog{
		templates: make(map[string]*BlueprintTemplate),
	}
}

func (c *MockCatalog) GetTemplate(templateName string) (*BlueprintTemplate, error) {
	c.mutex.RLock()
	defer c.mutex.RUnlock()

	if template, exists := c.templates[templateName]; exists {
		c.cacheHits++
		return template, nil
	}

	c.cacheMisses++
	return nil, fmt.Errorf("template %s not found", templateName)
}

func (c *MockCatalog) AddTemplate(name string, template *BlueprintTemplate) {
	c.mutex.Lock()
	defer c.mutex.Unlock()
	c.templates[name] = template
}

func (c *MockCatalog) GetCacheHits() int {
	c.mutex.RLock()
	defer c.mutex.RUnlock()
	return c.cacheHits
}

func (c *MockCatalog) GetCacheMisses() int {
	c.mutex.RLock()
	defer c.mutex.RUnlock()
	return c.cacheMisses
}

func (c *MockCatalog) HealthCheck(ctx context.Context) bool {
	return true
}

// MockGenerator provides mock implementation for testing
type MockGenerator struct {
	generatedCount int
	shouldFail     bool
}

func NewMockGenerator() *MockGenerator {
	return &MockGenerator{}
}

func (g *MockGenerator) GenerateFromNetworkIntent(ctx context.Context, intent *v1.NetworkIntent) (map[string]string, error) {
	if g.shouldFail {
		return nil, fmt.Errorf("generator failed")
	}

	g.generatedCount++

	files := map[string]string{
		"Kptfile":         generateKptfile(intent),
		"deployment.yaml": generateDeployment(intent),
		"service.yaml":    generateService(intent),
		"configmap.yaml":  generateConfigMap(intent),
	}

	return files, nil
}

func (g *MockGenerator) SetShouldFail(fail bool) {
	g.shouldFail = fail
}

func (g *MockGenerator) GetGeneratedCount() int {
	return g.generatedCount
}

func (g *MockGenerator) HealthCheck(ctx context.Context) bool {
	return !g.shouldFail
}

// MockCustomizer provides mock implementation for testing
type MockCustomizer struct {
	customizedCount int
	shouldFail      bool
}

func NewMockCustomizer() *MockCustomizer {
	return &MockCustomizer{}
}

func (c *MockCustomizer) CustomizeBlueprint(ctx context.Context, intent *v1.NetworkIntent, files map[string]string) (map[string]string, error) {
	if c.shouldFail {
		return nil, fmt.Errorf("customizer failed")
	}

	c.customizedCount++

	// Simulate customization by adding custom labels
	customizedFiles := make(map[string]string)
	for filename, content := range files {
		if filename == "deployment.yaml" {
			// Add custom labels to deployment
			customizedFiles[filename] = content + "\n  # Customized by Nephoran"
		} else {
			customizedFiles[filename] = content
		}
	}

	return customizedFiles, nil
}

func (c *MockCustomizer) SetShouldFail(fail bool) {
	c.shouldFail = fail
}

func (c *MockCustomizer) GetCustomizedCount() int {
	return c.customizedCount
}

func (c *MockCustomizer) HealthCheck(ctx context.Context) bool {
	return !c.shouldFail
}

// MockValidator provides mock implementation for testing
type MockValidator struct {
	validatedCount int
	shouldFail     bool
	shouldReject   bool
}

func NewMockValidator() *MockValidator {
	return &MockValidator{}
}

func (v *MockValidator) ValidateBlueprint(ctx context.Context, intent *v1.NetworkIntent, files map[string]string) (*ValidationResult, error) {
	if v.shouldFail {
		return nil, fmt.Errorf("validator failed")
	}

	v.validatedCount++

	result := &ValidationResult{
		IsValid: !v.shouldReject,
	}

	if v.shouldReject {
		result.Errors = []string{"validation failed: missing required field"}
	}

	return result, nil
}

func (v *MockValidator) SetShouldFail(fail bool) {
	v.shouldFail = fail
}

func (v *MockValidator) SetShouldReject(reject bool) {
	v.shouldReject = reject
}

func (v *MockValidator) GetValidatedCount() int {
	return v.validatedCount
}

func (v *MockValidator) HealthCheck(ctx context.Context) bool {
	return !v.shouldFail
}

// Blueprint template structure for testing
type BlueprintTemplate struct {
	Name        string
	Version     string
	Description string
	Files       map[string]string
	Metadata    map[string]interface{}
}

// Helper functions to generate blueprint content
func generateKptfile(intent *v1.NetworkIntent) string {
	return fmt.Sprintf(`apiVersion: kpt.dev/v1
kind: Kptfile
metadata:
  name: %s-blueprint
info:
  description: Blueprint package for NetworkIntent %s
`, intent.Name, intent.Name)
}

func generateDeployment(intent *v1.NetworkIntent) string {
	component := "unknown"
	if len(intent.Spec.TargetComponents) > 0 {
		component = string(intent.Spec.TargetComponents[0])
	}

	replicas := "1"
	if r, exists := intent.Spec.Parameters["replicas"]; exists {
		replicas = r
	}

	return fmt.Sprintf(`apiVersion: apps/v1
kind: Deployment
metadata:
  name: %s-%s
  namespace: %s
spec:
  replicas: %s
  selector:
    matchLabels:
      app: %s-%s
  template:
    metadata:
      labels:
        app: %s-%s
        component: %s
    spec:
      containers:
      - name: %s
        image: %s:latest
        ports:
        - containerPort: 8080
`, intent.Name, component, intent.Namespace, replicas, intent.Name, component, intent.Name, component, component, component, component)
}

func generateService(intent *v1.NetworkIntent) string {
	component := "unknown"
	if len(intent.Spec.TargetComponents) > 0 {
		component = string(intent.Spec.TargetComponents[0])
	}

	return fmt.Sprintf(`apiVersion: v1
kind: Service
metadata:
  name: %s-%s-service
  namespace: %s
spec:
  selector:
    app: %s-%s
  ports:
  - port: 80
    targetPort: 8080
  type: ClusterIP
`, intent.Name, component, intent.Namespace, intent.Name, component)
}

func generateConfigMap(intent *v1.NetworkIntent) string {
	return fmt.Sprintf(`apiVersion: v1
kind: ConfigMap
metadata:
  name: %s-config
  namespace: %s
data:
  intent-type: "%s"
  priority: "%s"
`, intent.Name, intent.Namespace, intent.Spec.IntentType, intent.Spec.Priority)
}

// Test helper to create test NetworkIntent
func createTestNetworkIntent(name string) *v1.NetworkIntent {
	return &v1.NetworkIntent{
		TypeMeta: metav1.TypeMeta{
			APIVersion: "nephoran.com/v1",
			Kind:       "NetworkIntent",
		},
		ObjectMeta: metav1.ObjectMeta{
			Name:      name,
			Namespace: "test-namespace",
		},
		Spec: v1.NetworkIntentSpec{
			IntentType: v1.IntentTypeDeployment,
			Priority:   v1.PriorityMedium,
			TargetComponents: []v1.ComponentType{
				v1.ComponentTypeAMF,
			},
			Parameters: map[string]string{
				"replicas": "3",
				"region":   "us-east-1",
			},
		},
		Status: v1.NetworkIntentStatus{
			Phase: v1.PhaseProcessing,
		},
	}
}

// TestManagerCreation tests blueprint manager creation
func TestManagerCreation(t *testing.T) {
	mockMgr := newMockManager()
	logger := zaptest.NewLogger(t)

	testCases := []struct {
		name        string
		config      *BlueprintConfig
		expectError bool
		errorMsg    string
	}{
		{
			name:        "successful_creation_default_config",
			config:      nil, // Should use default config
			expectError: false,
		},
		{
			name:        "successful_creation_custom_config",
			config:      DefaultBlueprintConfig(),
			expectError: false,
		},
		{
			name: "custom_config_with_overrides",
			config: &BlueprintConfig{
				PorchEndpoint:        "http://custom-porch:9080",
				LLMEndpoint:          "http://custom-llm:8080",
				CacheTTL:             10 * time.Minute,
				MaxConcurrency:       100,
				EnableValidation:     true,
				EnableORANCompliance: true,
			},
			expectError: false,
		},
	}

	for _, tc := range testCases {
		t.Run(tc.name, func(t *testing.T) {
			manager, err := NewManager(mockMgr, tc.config, logger)

			if tc.expectError {
				assert.Error(t, err)
				assert.Nil(t, manager)
				if tc.errorMsg != "" {
					assert.Contains(t, err.Error(), tc.errorMsg)
				}
			} else {
				assert.NoError(t, err)
				assert.NotNil(t, manager)
				assert.NotNil(t, manager.config)
				assert.NotNil(t, manager.metrics)

				// Cleanup
				defer manager.Stop()
			}
		})
	}
}

// TestProcessNetworkIntent tests the main blueprint processing flow
func TestProcessNetworkIntent(t *testing.T) {
	mockMgr := newMockManager()
	logger := zaptest.NewLogger(t)
	config := DefaultBlueprintConfig()

	// Create manager with mock components
	manager := &Manager{
		client:       mockMgr.GetClient(),
		k8sClient:    fake.NewSimpleClientset(),
		config:       config,
		logger:       logger,
		metrics:      NewBlueprintMetrics(),
		catalog:      NewMockCatalog(),
		generator:    NewMockGenerator(),
		customizer:   NewMockCustomizer(),
		validator:    NewMockValidator(),
		ctx:          context.Background(),
		healthStatus: make(map[string]bool),
	}

	testCases := []struct {
		name           string
		intent         *v1.NetworkIntent
		setupMocks     func()
		expectError    bool
		errorMsg       string
		validateResult func(*BlueprintResult)
	}{
		{
			name:   "successful_processing",
			intent: createTestNetworkIntent("success-test"),
			setupMocks: func() {
				// Default mocks are already set up for success
			},
			expectError: false,
			validateResult: func(result *BlueprintResult) {
				assert.True(t, result.Success)
				assert.NotNil(t, result.PackageRevision)
				assert.True(t, len(result.GeneratedFiles) > 0)
				assert.NotNil(t, result.ValidationResults)
				assert.True(t, result.ValidationResults.IsValid)
			},
		},
		{
			name:   "generator_failure",
			intent: createTestNetworkIntent("generator-fail"),
			setupMocks: func() {
				manager.generator.(*MockGenerator).SetShouldFail(true)
			},
			expectError: true,
			errorMsg:    "blueprint generation failed",
		},
		{
			name:   "customizer_failure",
			intent: createTestNetworkIntent("customizer-fail"),
			setupMocks: func() {
				manager.generator.(*MockGenerator).SetShouldFail(false)
				manager.customizer.(*MockCustomizer).SetShouldFail(true)
			},
			expectError: true,
			errorMsg:    "blueprint customization failed",
		},
		{
			name:   "validator_failure",
			intent: createTestNetworkIntent("validator-fail"),
			setupMocks: func() {
				manager.generator.(*MockGenerator).SetShouldFail(false)
				manager.customizer.(*MockCustomizer).SetShouldFail(false)
				manager.validator.(*MockValidator).SetShouldFail(true)
			},
			expectError: true,
			errorMsg:    "blueprint validation failed",
		},
		{
			name:   "validation_rejection",
			intent: createTestNetworkIntent("validation-reject"),
			setupMocks: func() {
				manager.generator.(*MockGenerator).SetShouldFail(false)
				manager.customizer.(*MockCustomizer).SetShouldFail(false)
				manager.validator.(*MockValidator).SetShouldFail(false)
				manager.validator.(*MockValidator).SetShouldReject(true)
			},
			expectError: true,
			errorMsg:    "blueprint validation failed",
		},
	}

	for _, tc := range testCases {
		t.Run(tc.name, func(t *testing.T) {
			// Reset mocks
			manager.generator = NewMockGenerator()
			manager.customizer = NewMockCustomizer()
			manager.validator = NewMockValidator()

			// Setup test-specific mock behavior
			tc.setupMocks()

			// Process the intent
			result, err := manager.ProcessNetworkIntent(context.Background(), tc.intent)

			if tc.expectError {
				assert.Error(t, err)
				if tc.errorMsg != "" {
					assert.Contains(t, err.Error(), tc.errorMsg)
				}
			} else {
				assert.NoError(t, err)
				assert.NotNil(t, result)
				if tc.validateResult != nil {
					tc.validateResult(result)
				}
			}
		})
	}
}

// TestConcurrentProcessing tests concurrent blueprint processing
func TestConcurrentProcessing(t *testing.T) {
	mockMgr := newMockManager()
	logger := zaptest.NewLogger(t)
	config := DefaultBlueprintConfig()
	config.MaxConcurrency = 5

	manager := &Manager{
		client:       mockMgr.GetClient(),
		k8sClient:    fake.NewSimpleClientset(),
		config:       config,
		logger:       logger,
		metrics:      NewBlueprintMetrics(),
		catalog:      NewMockCatalog(),
		generator:    NewMockGenerator(),
		customizer:   NewMockCustomizer(),
		validator:    NewMockValidator(),
		ctx:          context.Background(),
		healthStatus: make(map[string]bool),
	}

	const numIntents = 20
	const numGoroutines = 10

	// Create test intents
	intents := make([]*v1.NetworkIntent, numIntents)
	for i := 0; i < numIntents; i++ {
		intents[i] = createTestNetworkIntent(fmt.Sprintf("concurrent-test-%d", i))
	}

	// Process intents concurrently
	var wg sync.WaitGroup
	results := make(chan *BlueprintResult, numIntents)
	errors := make(chan error, numIntents)

	for i := 0; i < numGoroutines; i++ {
		wg.Add(1)
		go func(startIdx int) {
			defer wg.Done()

			for j := startIdx; j < numIntents; j += numGoroutines {
				result, err := manager.ProcessNetworkIntent(context.Background(), intents[j])
				if err != nil {
					errors <- err
				} else {
					results <- result
				}
			}
		}(i)
	}

	wg.Wait()
	close(results)
	close(errors)

	// Check results
	successCount := 0
	for result := range results {
		if result.Success {
			successCount++
		}
	}

	errorCount := 0
	for range errors {
		errorCount++
	}

	assert.Equal(t, numIntents, successCount+errorCount, "All intents should be processed")
	assert.Equal(t, 0, errorCount, "No errors expected in concurrent processing")
	assert.Equal(t, numIntents, successCount, "All intents should succeed")
}

// TestBlueprintTemplates tests different blueprint templates
func TestBlueprintTemplates(t *testing.T) {
	testCases := []struct {
		name          string
		intentType    v1.IntentType
		components    []v1.ComponentType
		parameters    map[string]string
		validateFiles func(map[string]string)
	}{
		{
			name:       "amf_deployment",
			intentType: v1.IntentTypeDeployment,
			components: []v1.ComponentType{v1.ComponentTypeAMF},
			parameters: map[string]string{
				"replicas": "3",
				"region":   "us-east-1",
			},
			validateFiles: func(files map[string]string) {
				assert.Contains(t, files, "Kptfile")
				assert.Contains(t, files, "deployment.yaml")
				assert.Contains(t, files, "service.yaml")
				assert.Contains(t, files, "configmap.yaml")
				assert.Contains(t, files["deployment.yaml"], "amf")
				assert.Contains(t, files["deployment.yaml"], "replicas: 3")
			},
		},
		{
			name:       "smf_deployment",
			intentType: v1.IntentTypeDeployment,
			components: []v1.ComponentType{v1.ComponentTypeSMF},
			parameters: map[string]string{
				"replicas": "2",
				"region":   "us-west-2",
			},
			validateFiles: func(files map[string]string) {
				assert.Contains(t, files, "deployment.yaml")
				assert.Contains(t, files["deployment.yaml"], "smf")
				assert.Contains(t, files["deployment.yaml"], "replicas: 2")
			},
		},
		{
			name:       "upf_deployment",
			intentType: v1.IntentTypeDeployment,
			components: []v1.ComponentType{v1.ComponentTypeUPF},
			parameters: map[string]string{
				"replicas": "1",
				"region":   "eu-central-1",
			},
			validateFiles: func(files map[string]string) {
				assert.Contains(t, files, "deployment.yaml")
				assert.Contains(t, files["deployment.yaml"], "upf")
				assert.Contains(t, files["deployment.yaml"], "replicas: 1")
			},
		},
	}

	generator := NewMockGenerator()

	for _, tc := range testCases {
		t.Run(tc.name, func(t *testing.T) {
			intent := &v1.NetworkIntent{
				ObjectMeta: metav1.ObjectMeta{
					Name:      tc.name,
					Namespace: "test-namespace",
				},
				Spec: v1.NetworkIntentSpec{
					IntentType:       tc.intentType,
					TargetComponents: tc.components,
					Parameters:       tc.parameters,
				},
			}

			files, err := generator.GenerateFromNetworkIntent(context.Background(), intent)
			assert.NoError(t, err)
			assert.NotNil(t, files)

			if tc.validateFiles != nil {
				tc.validateFiles(files)
			}
		})
	}
}

// TestHealthChecks tests health checking functionality
func TestHealthChecks(t *testing.T) {
	mockMgr := newMockManager()
	logger := zaptest.NewLogger(t)

	manager := &Manager{
		client:       mockMgr.GetClient(),
		k8sClient:    fake.NewSimpleClientset(),
		config:       DefaultBlueprintConfig(),
		logger:       logger,
		metrics:      NewBlueprintMetrics(),
		catalog:      NewMockCatalog(),
		generator:    NewMockGenerator(),
		customizer:   NewMockCustomizer(),
		validator:    NewMockValidator(),
		ctx:          context.Background(),
		healthStatus: make(map[string]bool),
	}

	// Perform health check
	manager.performHealthCheck()

	// Get health status
	healthStatus := manager.GetHealthStatus()

	// Verify all components are healthy
	assert.True(t, healthStatus["catalog"])
	assert.True(t, healthStatus["generator"])
	assert.True(t, healthStatus["customizer"])
	assert.True(t, healthStatus["validator"])

	// Test with failing component
	manager.generator.(*MockGenerator).SetShouldFail(true)
	manager.performHealthCheck()

	healthStatus = manager.GetHealthStatus()
	assert.False(t, healthStatus["generator"])
	assert.True(t, healthStatus["catalog"]) // Others should still be healthy
}

// TestMetricsCollection tests metrics collection
func TestMetricsCollection(t *testing.T) {
	mockMgr := newMockManager()
	logger := zaptest.NewLogger(t)

	manager := &Manager{
		client:       mockMgr.GetClient(),
		k8sClient:    fake.NewSimpleClientset(),
		config:       DefaultBlueprintConfig(),
		logger:       logger,
		metrics:      NewBlueprintMetrics(),
		catalog:      NewMockCatalog(),
		generator:    NewMockGenerator(),
		customizer:   NewMockCustomizer(),
		validator:    NewMockValidator(),
		ctx:          context.Background(),
		healthStatus: make(map[string]bool),
	}

	// Process some intents to generate metrics
	intents := []*v1.NetworkIntent{
		createTestNetworkIntent("metrics-test-1"),
		createTestNetworkIntent("metrics-test-2"),
		createTestNetworkIntent("metrics-test-3"),
	}

	for _, intent := range intents {
		_, err := manager.ProcessNetworkIntent(context.Background(), intent)
		assert.NoError(t, err)
	}

	// Update metrics manually (normally done by worker)
	manager.updateMetrics()

	// Get metrics
	metrics := manager.GetMetrics()
	assert.NotNil(t, metrics)
	assert.Contains(t, metrics, "queue_depth")
	assert.Contains(t, metrics, "concurrent_operations")
	assert.Contains(t, metrics, "cache_size")

	// Verify generation metrics
	assert.Equal(t, 3, manager.generator.(*MockGenerator).GetGeneratedCount())
	assert.Equal(t, 3, manager.customizer.(*MockCustomizer).GetCustomizedCount())
	assert.Equal(t, 3, manager.validator.(*MockValidator).GetValidatedCount())
}

// TestPackageRevisionCreation tests PackageRevision creation
func TestPackageRevisionCreation(t *testing.T) {
	mockMgr := newMockManager()
	logger := zaptest.NewLogger(t)

	manager := &Manager{
		client:    mockMgr.GetClient(),
		k8sClient: fake.NewSimpleClientset(),
		config:    DefaultBlueprintConfig(),
		logger:    logger,
		metrics:   NewBlueprintMetrics(),
		ctx:       context.Background(),
	}

	intent := createTestNetworkIntent("package-creation-test")
	files := map[string]string{
		"Kptfile":         generateKptfile(intent),
		"deployment.yaml": generateDeployment(intent),
		"service.yaml":    generateService(intent),
	}

	packageRevision, err := manager.createPackageRevision(context.Background(), intent, files)

	assert.NoError(t, err)
	assert.NotNil(t, packageRevision)
	assert.Equal(t, "porch.kpt.dev/v1alpha1", packageRevision.APIVersion)
	assert.Equal(t, "PackageRevision", packageRevision.Kind)
	assert.Contains(t, packageRevision.Name, intent.Name)
	assert.Equal(t, intent.Namespace, packageRevision.Namespace)

	// Check annotations
	assert.Contains(t, packageRevision.Annotations, AnnotationBlueprintType)
	assert.Contains(t, packageRevision.Annotations, AnnotationIntentID)
	assert.Contains(t, packageRevision.Annotations, AnnotationORANCompliant)

	// Check labels
	assert.Contains(t, packageRevision.Labels, "nephoran.com/blueprint")
	assert.Contains(t, packageRevision.Labels, "nephoran.com/intent")

	// Check spec
	assert.Equal(t, len(files), len(packageRevision.Spec.Resources))
}

// TestComponentExtraction tests component extraction from NetworkIntent
func TestComponentExtraction(t *testing.T) {
	_ = newMockManager() // Mock manager available but not needed for component extraction
	logger := zaptest.NewLogger(t)

	manager := &Manager{
		config: DefaultBlueprintConfig(),
		logger: logger,
	}

	testCases := []struct {
		name              string
		targetComponents  []v1.ComponentType
		expectedComponent string
	}{
		{
			name:              "amf_component",
			targetComponents:  []v1.ComponentType{v1.ComponentTypeAMF},
			expectedComponent: "amf",
		},
		{
			name:              "smf_component",
			targetComponents:  []v1.ComponentType{v1.ComponentTypeSMF},
			expectedComponent: "smf",
		},
		{
			name:              "multiple_components",
			targetComponents:  []v1.ComponentType{v1.ComponentTypeAMF, v1.ComponentTypeSMF},
			expectedComponent: "amf", // Should return first component
		},
		{
			name:              "no_components",
			targetComponents:  []v1.ComponentType{},
			expectedComponent: "unknown",
		},
	}

	for _, tc := range testCases {
		t.Run(tc.name, func(t *testing.T) {
			intent := &v1.NetworkIntent{
				Spec: v1.NetworkIntentSpec{
					TargetComponents: tc.targetComponents,
				},
			}

			component := manager.getComponentFromIntent(intent)
			assert.Equal(t, tc.expectedComponent, component)
		})
	}
}

// TestErrorHandling tests error handling scenarios
func TestErrorHandling(t *testing.T) {
	mockMgr := newMockManager()
	logger := zaptest.NewLogger(t)

	manager := &Manager{
		client:       mockMgr.GetClient(),
		k8sClient:    fake.NewSimpleClientset(),
		config:       DefaultBlueprintConfig(),
		logger:       logger,
		metrics:      NewBlueprintMetrics(),
		ctx:          context.Background(),
		healthStatus: make(map[string]bool),
	}

	t.Run("nil_intent", func(t *testing.T) {
		// This test would require modifying the actual method to handle nil intents
		// For now, we'll test with an empty intent
		intent := &v1.NetworkIntent{}

		manager.catalog = NewMockCatalog()
		generator := NewMockGenerator()
		generator.SetShouldFail(true)
		manager.generator = generator
		manager.customizer = NewMockCustomizer()
		manager.validator = NewMockValidator()

		_, err := manager.ProcessNetworkIntent(context.Background(), intent)
		assert.Error(t, err)
	})

	t.Run("context_cancellation", func(t *testing.T) {
		intent := createTestNetworkIntent("context-cancel-test")

		// Create cancelled context
		ctx, cancel := context.WithCancel(context.Background())
		cancel()

		manager.catalog = NewMockCatalog()
		manager.generator = NewMockGenerator()
		manager.customizer = NewMockCustomizer()
		manager.validator = NewMockValidator()

		// The actual implementation would need to check context cancellation
		// For this mock, we'll just verify it handles the cancelled context gracefully
		result, err := manager.ProcessNetworkIntent(ctx, intent)

		// In a real implementation, this might return an error due to context cancellation
		// For the mock, we'll just ensure it doesn't panic
		_ = result
		_ = err
	})
}

// TestCacheOperations tests cache functionality
func TestCacheOperations(t *testing.T) {
	mockMgr := newMockManager()
	logger := zaptest.NewLogger(t)

	manager := &Manager{
		client:    mockMgr.GetClient(),
		k8sClient: fake.NewSimpleClientset(),
		config:    DefaultBlueprintConfig(),
		logger:    logger,
		metrics:   NewBlueprintMetrics(),
		cache:     sync.Map{},
		ctx:       context.Background(),
	}

	// Test cache operations
	testKey := "test-key"
	testValue := json.RawMessage(`{}`)

	// Store in cache
	manager.cache.Store(testKey, testValue)

	// Retrieve from cache
	retrieved, exists := manager.cache.Load(testKey)
	assert.True(t, exists)
	assert.NotNil(t, retrieved)

	// Test cache cleanup
	expiredKey := "expired-key"
	expiredValue := json.RawMessage(`{}`)
	manager.cache.Store(expiredKey, expiredValue)

	// Run cleanup
	manager.cleanupCache()

	// Verify expired entry was removed
	_, exists = manager.cache.Load(expiredKey)
	assert.False(t, exists)

	// Verify non-expired entry still exists
	_, exists = manager.cache.Load(testKey)
	assert.True(t, exists)
}

// TestManagerLifecycle tests manager lifecycle operations
func TestManagerLifecycle(t *testing.T) {
	mockMgr := newMockManager()
	logger := zaptest.NewLogger(t)

	// Create manager
	manager, err := NewManager(mockMgr, DefaultBlueprintConfig(), logger)
	require.NoError(t, err)
	require.NotNil(t, manager)

	// Verify manager is running
	assert.NotNil(t, manager.ctx)
	assert.NotNil(t, manager.cancel)

	// Stop manager
	err = manager.Stop()
	assert.NoError(t, err)

	// Verify context was cancelled
	select {
	case <-manager.ctx.Done():
		// Context was cancelled as expected
	case <-time.After(1 * time.Second):
		t.Fatal("Expected context to be cancelled")
	}
}

// BenchmarkBlueprintProcessing benchmarks blueprint processing performance
func BenchmarkBlueprintProcessing(b *testing.B) {
	mockMgr := newMockManager()
	logger := zaptest.NewLogger(b)

	manager := &Manager{
		client:       mockMgr.GetClient(),
		k8sClient:    fake.NewSimpleClientset(),
		config:       DefaultBlueprintConfig(),
		logger:       logger,
		metrics:      NewBlueprintMetrics(),
		catalog:      NewMockCatalog(),
		generator:    NewMockGenerator(),
		customizer:   NewMockCustomizer(),
		validator:    NewMockValidator(),
		ctx:          context.Background(),
		healthStatus: make(map[string]bool),
	}

	intent := createTestNetworkIntent("benchmark-test")

	b.ResetTimer()
	b.RunParallel(func(pb *testing.PB) {
		for pb.Next() {
			_, err := manager.ProcessNetworkIntent(context.Background(), intent)
			if err != nil {
				b.Fatal(err)
			}
		}
	})
}

// TestValidationScenarios tests various validation scenarios
func TestValidationScenarios(t *testing.T) {
	testCases := []struct {
		name           string
		intent         *v1.NetworkIntent
		files          map[string]string
		shouldReject   bool
		expectedErrors []string
	}{
		{
			name:   "valid_blueprint",
			intent: createTestNetworkIntent("valid-test"),
			files: map[string]string{
				"Kptfile":         "valid kptfile content",
				"deployment.yaml": "valid deployment content",
			},
			shouldReject: false,
		},
		{
			name:   "invalid_blueprint",
			intent: createTestNetworkIntent("invalid-test"),
			files: map[string]string{
				"invalid.yaml": "invalid content",
			},
			shouldReject:   true,
			expectedErrors: []string{"validation failed: missing required field"},
		},
		{
			name:           "empty_blueprint",
			intent:         createTestNetworkIntent("empty-test"),
			files:          map[string]string{},
			shouldReject:   true,
			expectedErrors: []string{"validation failed: missing required field"},
		},
	}

	validator := NewMockValidator()

	for _, tc := range testCases {
		t.Run(tc.name, func(t *testing.T) {
			validator.SetShouldReject(tc.shouldReject)

			result, err := validator.ValidateBlueprint(context.Background(), tc.intent, tc.files)
			assert.NoError(t, err)
			assert.NotNil(t, result)

			if tc.shouldReject {
				assert.False(t, result.IsValid)
				assert.Equal(t, len(tc.expectedErrors), len(result.Errors))
			} else {
				assert.True(t, result.IsValid)
				assert.Empty(t, result.Errors)
			}
		})
	}
}

// TestComplexScenarios tests complex real-world scenarios
func TestComplexScenarios(t *testing.T) {
	mockMgr := newMockManager()
	logger := zaptest.NewLogger(t)

	manager := &Manager{
		client:       mockMgr.GetClient(),
		k8sClient:    fake.NewSimpleClientset(),
		config:       DefaultBlueprintConfig(),
		logger:       logger,
		metrics:      NewBlueprintMetrics(),
		catalog:      NewMockCatalog(),
		generator:    NewMockGenerator(),
		customizer:   NewMockCustomizer(),
		validator:    NewMockValidator(),
		ctx:          context.Background(),
		healthStatus: make(map[string]bool),
	}

	t.Run("complete_5g_core_deployment", func(t *testing.T) {
		// Create intents for complete 5G core
		components := []struct {
			name      string
			component v1.ComponentType
			replicas  string
		}{
			{"5g-amf", v1.ComponentTypeAMF, "3"},
			{"5g-smf", v1.ComponentTypeSMF, "2"},
			{"5g-upf", v1.ComponentTypeUPF, "2"},
			{"5g-nssf", v1.ComponentTypeNSSF, "1"},
		}

		results := make([]*BlueprintResult, len(components))

		for i, comp := range components {
			intent := &v1.NetworkIntent{
				ObjectMeta: metav1.ObjectMeta{
					Name:      comp.name,
					Namespace: "5g-core",
				},
				Spec: v1.NetworkIntentSpec{
					IntentType:       v1.IntentTypeDeployment,
					Priority:         v1.PriorityHigh,
					TargetComponents: []v1.ComponentType{comp.component},
					Parameters: map[string]string{
						"replicas":    comp.replicas,
						"region":      "us-east-1",
						"environment": "production",
					},
				},
			}

			result, err := manager.ProcessNetworkIntent(context.Background(), intent)
			require.NoError(t, err)
			require.NotNil(t, result)
			require.True(t, result.Success)

			results[i] = result
		}

		// Verify all components were processed successfully
		for i, result := range results {
			assert.True(t, result.Success, "Component %s should succeed", components[i].name)
			assert.NotNil(t, result.PackageRevision)
			assert.True(t, len(result.GeneratedFiles) > 0)
		}
	})

	t.Run("multi_region_deployment", func(t *testing.T) {
		regions := []string{"us-east-1", "us-west-2", "eu-central-1"}

		for _, region := range regions {
			intent := &v1.NetworkIntent{
				ObjectMeta: metav1.ObjectMeta{
					Name:      fmt.Sprintf("amf-%s", region),
					Namespace: "multi-region",
				},
				Spec: v1.NetworkIntentSpec{
					IntentType:       v1.IntentTypeDeployment,
					Priority:         v1.PriorityMedium,
					TargetComponents: []v1.ComponentType{v1.ComponentTypeAMF},
					Parameters: map[string]string{
						"replicas": "2",
						"region":   region,
						"zone":     region + "a",
					},
				},
			}

			result, err := manager.ProcessNetworkIntent(context.Background(), intent)
			require.NoError(t, err)
			require.True(t, result.Success)
>>>>>>> 3ceca409

func TestStub(t *testing.T) { t.Skip("Test disabled") }<|MERGE_RESOLUTION|>--- conflicted
+++ resolved
@@ -1,8 +1,5 @@
 package blueprint
 
-<<<<<<< HEAD
-import "testing"
-=======
 import (
 	"context"
 	"fmt"
@@ -1207,6 +1204,10 @@
 			result, err := manager.ProcessNetworkIntent(context.Background(), intent)
 			require.NoError(t, err)
 			require.True(t, result.Success)
->>>>>>> 3ceca409
-
+
+			// Verify region-specific configuration
+			assert.Contains(t, result.GeneratedFiles["configmap.yaml"], region)
+		}
+	})
+}
 func TestStub(t *testing.T) { t.Skip("Test disabled") }