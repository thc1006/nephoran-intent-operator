/*

Copyright 2025.



Licensed under the Apache License, Version 2.0 (the "License");

you may not use this file except in compliance with the License.

You may obtain a copy of the License at



    http://www.apache.org/licenses/LICENSE-2.0



Unless required by applicable law or agreed to in writing, software

distributed under the License is distributed on an "AS IS" BASIS,

WITHOUT WARRANTIES OR CONDITIONS OF ANY KIND, either express or implied.

See the License for the specific language governing permissions and

limitations under the License.

*/

package nephio

import (
	"context"
	"fmt"
	"time"

	"github.com/prometheus/client_golang/prometheus"
	"github.com/prometheus/client_golang/prometheus/promauto"
	"go.opentelemetry.io/otel"
	"go.opentelemetry.io/otel/attribute"
	"go.opentelemetry.io/otel/trace"
	"sigs.k8s.io/controller-runtime/pkg/log"
<<<<<<< HEAD
=======

	v1 "github.com/nephio-project/nephoran-intent-operator/api/v1"
>>>>>>> b3529b0b
)

// WorkflowEngineConfig defines configuration for the workflow engine.

type WorkflowEngineConfig struct {
	MaxConcurrentWorkflows int `json:"maxConcurrentWorkflows" yaml:"maxConcurrentWorkflows"`

	DefaultTimeout time.Duration `json:"defaultTimeout" yaml:"defaultTimeout"`

	StageTimeout time.Duration `json:"stageTimeout" yaml:"stageTimeout"`

	RetryAttempts int `json:"retryAttempts" yaml:"retryAttempts"`

	RetryBackoff time.Duration `json:"retryBackoff" yaml:"retryBackoff"`

	EnableValidation bool `json:"enableValidation" yaml:"enableValidation"`

	EnableMetrics bool `json:"enableMetrics" yaml:"enableMetrics"`

	EnableTracing bool `json:"enableTracing" yaml:"enableTracing"`
}

// WorkflowEngineMetrics provides workflow engine metrics.

type WorkflowEngineMetrics struct {
	WorkflowRegistrations *prometheus.CounterVec

	WorkflowExecutions *prometheus.CounterVec

	ExecutionDuration *prometheus.HistogramVec

	WorkflowErrors *prometheus.CounterVec

	ActiveWorkflows prometheus.Gauge
}

// WorkflowExecutor executes individual workflow phases and actions.

type WorkflowExecutor struct {
	config *WorkflowEngineConfig

	metrics *WorkflowEngineMetrics

	tracer trace.Tracer
}

// WorkflowValidator validates workflow definitions.

type WorkflowValidator struct {
	config *WorkflowEngineConfig

	tracer trace.Tracer
}

// RollbackStrategy defines rollback behavior.

type RollbackStrategy struct {
	Enabled bool `json:"enabled"`

	TriggerOn []string `json:"triggerOn"`

	Steps []RollbackStep `json:"steps"`

	Timeout time.Duration `json:"timeout"`

	NotifyOnFailure bool `json:"notifyOnFailure"`

	Config map[string]interface{} `json:"config,omitempty"`
}

// RollbackStep defines a rollback step.

type RollbackStep struct {
	Name string `json:"name"`

	Action string `json:"action"`

	Config map[string]interface{} `json:"config"`

	Timeout time.Duration `json:"timeout"`

	Required bool `json:"required"`

	Condition string `json:"condition,omitempty"`
}

// ApprovalStrategy defines approval requirements.

type ApprovalStrategy struct {
	Required bool `json:"required"`

	Approvers []ApprovalRequirement `json:"approvers"`

	AutoApproval *AutoApprovalRule `json:"autoApproval,omitempty"`

	Timeout time.Duration `json:"timeout"`

	NotifyChannels []string `json:"notifyChannels,omitempty"`

	Config map[string]interface{} `json:"config,omitempty"`
}

// ApprovalRequirement defines approval requirements.

type ApprovalRequirement struct {
	Type string `json:"type"`

	Count int `json:"count"`

	Users []string `json:"users,omitempty"`

	Groups []string `json:"groups,omitempty"`

	Roles []string `json:"roles,omitempty"`

	Conditions []string `json:"conditions,omitempty"`
}

// AutoApprovalRule defines automatic approval rules.

type AutoApprovalRule struct {
	Enabled bool `json:"enabled"`

	Conditions []string `json:"conditions"`

	Timeout time.Duration `json:"timeout"`

	Config map[string]interface{} `json:"config,omitempty"`
}

// NotificationStrategy defines notification behavior.

type NotificationStrategy struct {
	Enabled bool `json:"enabled"`

	Events []NotificationEvent `json:"events"`

	Channels []NotificationChannel `json:"channels"`

	Templates map[string]string `json:"templates,omitempty"`

	Config map[string]interface{} `json:"config,omitempty"`
}

// NotificationEvent defines when to send notifications.

type NotificationEvent struct {
	Type string `json:"type"`

	Conditions []string `json:"conditions,omitempty"`

	Config map[string]interface{} `json:"config,omitempty"`
}

// NotificationChannel defines notification channels.

type NotificationChannel struct {
	Type string `json:"type"`

	Endpoint string `json:"endpoint"`

	Config map[string]interface{} `json:"config,omitempty"`

	Enabled bool `json:"enabled"`
}

// TimeoutStrategy defines timeout behavior.

type TimeoutStrategy struct {
	GlobalTimeout time.Duration `json:"globalTimeout"`

	PhaseTimeouts map[string]time.Duration `json:"phaseTimeouts,omitempty"`

	ActionTimeouts map[string]time.Duration `json:"actionTimeouts,omitempty"`

	OnTimeout string `json:"onTimeout"`

	Config map[string]interface{} `json:"config,omitempty"`
}

// ValidationResult represents workflow validation results.

type ValidationResult struct {
<<<<<<< HEAD
	PackageName string              `json:"packageName,omitempty"`
	Valid       bool                `json:"valid"`
	Errors      []ValidationError   `json:"errors,omitempty"`
	Warnings    []ValidationWarning `json:"warnings,omitempty"`
	Metrics     *ValidationMetrics  `json:"metrics,omitempty"`
=======
	Valid bool `json:"valid"`

	Errors []ValidationError `json:"errors,omitempty"`

	Warnings []ValidationWarning `json:"warnings,omitempty"`

	Metrics *ValidationMetrics `json:"metrics,omitempty"`
>>>>>>> b3529b0b
}

// ValidationError represents a validation error.

type ValidationError struct {
	Code string `json:"code"`

	Message string `json:"message"`

	Path string `json:"path,omitempty"`

	Severity string `json:"severity"`
}

// ValidationWarning represents a validation warning.

type ValidationWarning struct {
	Code string `json:"code"`

	Message string `json:"message"`

	Path string `json:"path,omitempty"`
}

// ValidationMetrics provides validation metrics.

type ValidationMetrics struct {
	TotalPhases int `json:"totalPhases"`

	TotalActions int `json:"totalActions"`

	Dependencies int `json:"dependencies"`

	Complexity int `json:"complexity"`
}

// ComplianceResults represents compliance validation results.

type ComplianceResults struct {
	ORANCompliance *ORANComplianceResult `json:"oranCompliance,omitempty"`

	SecurityCompliance *SecurityComplianceResult `json:"securityCompliance,omitempty"`

	NetworkCompliance *NetworkComplianceResult `json:"networkCompliance,omitempty"`

	OverallStatus string `json:"overallStatus"`

	Timestamp time.Time `json:"timestamp"`
}

// ORANComplianceResult represents O-RAN compliance results.

type ORANComplianceResult struct {
	Interfaces []InterfaceComplianceResult `json:"interfaces"`

	Standards []StandardComplianceResult `json:"standards"`

	Certifications []CertificationResult `json:"certifications"`

	OverallScore float64 `json:"overallScore"`
}

// InterfaceComplianceResult represents interface compliance.

type InterfaceComplianceResult struct {
	Name string `json:"name"`

	Type string `json:"type"`

	Version string `json:"version"`

	Compliant bool `json:"compliant"`

	Score float64 `json:"score"`

	Issues []string `json:"issues,omitempty"`
}

// StandardComplianceResult represents standard compliance.

type StandardComplianceResult struct {
	Name string `json:"name"`

	Version string `json:"version"`

	Compliant bool `json:"compliant"`

	Score float64 `json:"score"`

	Issues []string `json:"issues,omitempty"`
}

// CertificationResult represents certification status.

type CertificationResult struct {
	Name string `json:"name"`

	Authority string `json:"authority"`

	Valid bool `json:"valid"`

	ExpiresAt time.Time `json:"expiresAt,omitempty"`

	Issues []string `json:"issues,omitempty"`
}

// SecurityComplianceResult represents security compliance.

type SecurityComplianceResult struct {
	Policies []PolicyComplianceResult `json:"policies"`

	Vulnerabilities []VulnerabilityResult `json:"vulnerabilities"`

	OverallScore float64 `json:"overallScore"`
}

// PolicyComplianceResult represents policy compliance.

type PolicyComplianceResult struct {
	Name string `json:"name"`

	Type string `json:"type"`

	Compliant bool `json:"compliant"`

	Issues []string `json:"issues,omitempty"`
}

// VulnerabilityResult represents vulnerability assessment.

type VulnerabilityResult struct {
	ID string `json:"id"`

	Severity string `json:"severity"`

	Component string `json:"component"`

	Description string `json:"description"`

	Fixed bool `json:"fixed"`
}

// NetworkComplianceResult represents network compliance.

type NetworkComplianceResult struct {
	SliceCompliance []SliceComplianceResult `json:"sliceCompliance"`

	QoSCompliance []QoSComplianceResult `json:"qosCompliance"`

	SecurityCompliance []NetworkSecurityResult `json:"securityCompliance"`

	OverallScore float64 `json:"overallScore"`
}

// SliceComplianceResult represents slice compliance.

type SliceComplianceResult struct {
	SliceID string `json:"sliceId"`

	Type string `json:"type"`

	Compliant bool `json:"compliant"`

	Issues []string `json:"issues,omitempty"`
}

// QoSComplianceResult represents QoS compliance.

type QoSComplianceResult struct {
	Policy string `json:"policy"`

	Compliant bool `json:"compliant"`

	Issues []string `json:"issues,omitempty"`
}

// NetworkSecurityResult represents network security assessment.

type NetworkSecurityResult struct {
	Policy string `json:"policy"`

	Secure bool `json:"secure"`

	Issues []string `json:"issues,omitempty"`
}

// ResourceUsageSummary provides resource usage summary.

type ResourceUsageSummary struct {
	CPU ResourceUsage `json:"cpu"`

	Memory ResourceUsage `json:"memory"`

	Storage ResourceUsage `json:"storage"`

	Network ResourceUsage `json:"network"`

	TotalClusters int `json:"totalClusters"`

	TotalPods int `json:"totalPods"`

	Timestamp time.Time `json:"timestamp"`
}

// ResourceUsage represents resource usage metrics.

type ResourceUsage struct {
	Requested string `json:"requested"`

	Used string `json:"used"`

	Available string `json:"available"`

	Percentage float64 `json:"percentage"`
}

// DeploymentResult represents deployment results.

type DeploymentResult struct {
	PackageName string `json:"packageName"`

	ClusterName string `json:"clusterName"`

	Status string `json:"status"`

	Message string `json:"message"`

	Resources []ResourceResult `json:"resources"`

	SyncResult *SyncResult `json:"syncResult,omitempty"`

	Duration time.Duration `json:"duration"`

	Timestamp time.Time `json:"timestamp"`
}

// ResourceResult represents individual resource deployment result.

type ResourceResult struct {
	Name string `json:"name"`

	Kind string `json:"kind"`

	Namespace string `json:"namespace"`

	Status string `json:"status"`

	Message string `json:"message"`
}

// Default configuration.

var DefaultWorkflowEngineConfig = &WorkflowEngineConfig{

	MaxConcurrentWorkflows: 10,

	DefaultTimeout: 30 * time.Minute,

	StageTimeout: 10 * time.Minute,

	RetryAttempts: 3,

	RetryBackoff: 30 * time.Second,

	EnableValidation: true,

	EnableMetrics: true,

	EnableTracing: true,
}

// NewNephioWorkflowEngine creates a new workflow engine.

func NewNephioWorkflowEngine(config *WorkflowEngineConfig) (*NephioWorkflowEngine, error) {

	if config == nil {

		config = DefaultWorkflowEngineConfig

	}

	// Initialize metrics.

	metrics := &WorkflowEngineMetrics{

		WorkflowRegistrations: promauto.NewCounterVec(

			prometheus.CounterOpts{

				Name: "nephio_workflow_registrations_total",

				Help: "Total number of workflow registrations",
			},

			[]string{"workflow", "intent_type", "status"},
		),

		WorkflowExecutions: promauto.NewCounterVec(

			prometheus.CounterOpts{

				Name: "nephio_workflow_engine_executions_total",

				Help: "Total number of workflow executions by the engine",
			},

			[]string{"workflow", "phase", "status"},
		),

		ExecutionDuration: promauto.NewHistogramVec(

			prometheus.HistogramOpts{

				Name: "nephio_workflow_engine_execution_duration_seconds",

				Help: "Duration of workflow executions",

				Buckets: prometheus.ExponentialBuckets(1, 2, 10),
			},

			[]string{"workflow", "phase"},
		),

		WorkflowErrors: promauto.NewCounterVec(

			prometheus.CounterOpts{

				Name: "nephio_workflow_engine_errors_total",

				Help: "Total number of workflow engine errors",
			},

			[]string{"workflow", "error_type"},
		),

		ActiveWorkflows: promauto.NewGauge(

			prometheus.GaugeOpts{

				Name: "nephio_workflow_engine_active_workflows",

				Help: "Number of currently active workflows",
			},
		),
	}

	// Initialize executor.

	executor := &WorkflowExecutor{

		config: config,

		metrics: metrics,

		tracer: otel.Tracer("nephio-workflow-executor"),
	}

	// Initialize validator.

	validator := &WorkflowValidator{

		config: config,

		tracer: otel.Tracer("nephio-workflow-validator"),
	}

	engine := &NephioWorkflowEngine{

		executor: executor,

		validator: validator,

		metrics: metrics,

		tracer: otel.Tracer("nephio-workflow-engine"),

		config: config,
	}

	return engine, nil

}

// RegisterWorkflow registers a workflow definition.

func (nwe *NephioWorkflowEngine) RegisterWorkflow(workflow *WorkflowDefinition) error {

	ctx, span := nwe.tracer.Start(context.Background(), "register-workflow")

	defer span.End()

	logger := log.FromContext(ctx).WithName("workflow-engine").WithValues("workflow", workflow.Name)

	span.SetAttributes(

		attribute.String("workflow.name", workflow.Name),

		attribute.Int("workflow.phases", len(workflow.Phases)),
	)

	// Validate workflow definition.

	if nwe.config.EnableValidation {

		validationResult := nwe.validator.ValidateWorkflow(ctx, workflow)

		if !validationResult.Valid {

			span.RecordError(fmt.Errorf("workflow validation failed"))

			nwe.metrics.WorkflowRegistrations.WithLabelValues(

				workflow.Name, "unknown", "validation_failed",
			).Inc()

			return fmt.Errorf("workflow validation failed: %v", validationResult.Errors)

		}

	}

	// Set default values.

	workflow.CreatedAt = time.Now()

	workflow.UpdatedAt = time.Now()

	// Store workflow.

	nwe.workflows.Store(workflow.Name, workflow)

	// Update metrics.

	for _, intentType := range workflow.IntentTypes {

		nwe.metrics.WorkflowRegistrations.WithLabelValues(

			workflow.Name, string(intentType), "success",
		).Inc()

	}

	logger.Info("Workflow registered successfully",

		"phases", len(workflow.Phases),

		"intentTypes", len(workflow.IntentTypes),
	)

	return nil

}

// GetWorkflow retrieves a workflow definition by name.

func (nwe *NephioWorkflowEngine) GetWorkflow(ctx context.Context, name string) (*WorkflowDefinition, error) {

	if value, exists := nwe.workflows.Load(name); exists {

		if workflow, ok := value.(*WorkflowDefinition); ok {

			return workflow, nil

		}

	}

	return nil, fmt.Errorf("workflow not found: %s", name)

}

// ListWorkflows lists all registered workflows.

func (nwe *NephioWorkflowEngine) ListWorkflows(ctx context.Context) ([]*WorkflowDefinition, error) {

	workflows := make([]*WorkflowDefinition, 0)

	nwe.workflows.Range(func(key, value interface{}) bool {

		if workflow, ok := value.(*WorkflowDefinition); ok {

			workflows = append(workflows, workflow)

		}

		return true

	})

	return workflows, nil

}

// ValidateWorkflow validates a workflow definition.

func (wv *WorkflowValidator) ValidateWorkflow(ctx context.Context, workflow *WorkflowDefinition) *ValidationResult {

	ctx, span := wv.tracer.Start(ctx, "validate-workflow")

	defer span.End()

	result := &ValidationResult{

		Valid: true,

		Errors: make([]ValidationError, 0),

		Warnings: make([]ValidationWarning, 0),

		Metrics: &ValidationMetrics{

			TotalPhases: len(workflow.Phases),

			TotalActions: wv.countTotalActions(workflow),

			Dependencies: wv.countDependencies(workflow),

			Complexity: wv.calculateComplexity(workflow),
		},
	}

	// Validate basic workflow properties.

	if workflow.Name == "" {

		result.Valid = false

		result.Errors = append(result.Errors, ValidationError{

			Code: "MISSING_NAME",

			Message: "Workflow name is required",

			Severity: "ERROR",
		})

	}

	if len(workflow.IntentTypes) == 0 {

		result.Warnings = append(result.Warnings, ValidationWarning{

			Code: "NO_INTENT_TYPES",

			Message: "Workflow has no associated intent types",
		})

	}

	if len(workflow.Phases) == 0 {

		result.Valid = false

		result.Errors = append(result.Errors, ValidationError{

			Code: "NO_PHASES",

			Message: "Workflow must have at least one phase",

			Severity: "ERROR",
		})

	}

	// Validate phases.

	for i, phase := range workflow.Phases {

		phaseErrors := wv.validatePhase(ctx, phase, i)

		result.Errors = append(result.Errors, phaseErrors...)

	}

	// Validate phase dependencies.

	dependencyErrors := wv.validateDependencies(ctx, workflow)

	result.Errors = append(result.Errors, dependencyErrors...)

	// Check for circular dependencies.

	if wv.hasCircularDependencies(workflow) {

		result.Valid = false

		result.Errors = append(result.Errors, ValidationError{

			Code: "CIRCULAR_DEPENDENCIES",

			Message: "Workflow has circular dependencies",

			Severity: "ERROR",
		})

	}

	// Set overall validity.

	for _, err := range result.Errors {

		if err.Severity == "ERROR" {

			result.Valid = false

			break

		}

	}

	span.SetAttributes(

		attribute.Bool("validation.valid", result.Valid),

		attribute.Int("validation.errors", len(result.Errors)),

		attribute.Int("validation.warnings", len(result.Warnings)),
	)

	return result

}

// validatePhase validates an individual workflow phase.

func (wv *WorkflowValidator) validatePhase(ctx context.Context, phase WorkflowPhase, index int) []ValidationError {

	errors := make([]ValidationError, 0)

	phasePrefix := fmt.Sprintf("phases[%d]", index)

	if phase.Name == "" {

		errors = append(errors, ValidationError{

			Code: "MISSING_PHASE_NAME",

			Message: "Phase name is required",

			Path: fmt.Sprintf("%s.name", phasePrefix),

			Severity: "ERROR",
		})

	}

	if len(phase.Actions) == 0 {

		errors = append(errors, ValidationError{

			Code: "NO_PHASE_ACTIONS",

			Message: "Phase must have at least one action",

			Path: fmt.Sprintf("%s.actions", phasePrefix),

			Severity: "ERROR",
		})

	}

	// Validate actions.

	for j, action := range phase.Actions {

		actionErrors := wv.validateAction(ctx, action, fmt.Sprintf("%s.actions[%d]", phasePrefix, j))

		errors = append(errors, actionErrors...)

	}

	return errors

}

// validateAction validates a workflow action.

func (wv *WorkflowValidator) validateAction(ctx context.Context, action WorkflowAction, path string) []ValidationError {

	errors := make([]ValidationError, 0)

	if action.Name == "" {

		errors = append(errors, ValidationError{

			Code: "MISSING_ACTION_NAME",

			Message: "Action name is required",

			Path: fmt.Sprintf("%s.name", path),

			Severity: "ERROR",
		})

	}

	if action.Type == "" {

		errors = append(errors, ValidationError{

			Code: "MISSING_ACTION_TYPE",

			Message: "Action type is required",

			Path: fmt.Sprintf("%s.type", path),

			Severity: "ERROR",
		})

	}

	// Validate action type.

	validTypes := []WorkflowActionType{

		WorkflowActionTypeCreatePackageRevision,

		WorkflowActionTypeSpecializePackage,

		WorkflowActionTypeValidatePackage,

		WorkflowActionTypeApprovePackage,

		WorkflowActionTypeDeployToCluster,

		WorkflowActionTypeWaitForDeployment,

		WorkflowActionTypeVerifyHealth,

		WorkflowActionTypeNotifyUsers,
	}

	isValidType := false

	for _, validType := range validTypes {

		if action.Type == validType {

			isValidType = true

			break

		}

	}

	if !isValidType {

		errors = append(errors, ValidationError{

			Code: "INVALID_ACTION_TYPE",

			Message: fmt.Sprintf("Invalid action type: %s", action.Type),

			Path: fmt.Sprintf("%s.type", path),

			Severity: "ERROR",
		})

	}

	return errors

}

// validateDependencies validates workflow phase dependencies.

func (wv *WorkflowValidator) validateDependencies(ctx context.Context, workflow *WorkflowDefinition) []ValidationError {

	errors := make([]ValidationError, 0)

	phaseNames := make(map[string]bool)

	// Build phase name map.

	for _, phase := range workflow.Phases {

		phaseNames[phase.Name] = true

	}

	// Validate dependencies.

	for i, phase := range workflow.Phases {

		for _, dep := range phase.Dependencies {

			if !phaseNames[dep] {

				errors = append(errors, ValidationError{

					Code: "INVALID_DEPENDENCY",

					Message: fmt.Sprintf("Phase %s depends on non-existent phase: %s", phase.Name, dep),

					Path: fmt.Sprintf("phases[%d].dependencies", i),

					Severity: "ERROR",
				})

			}

		}

	}

	return errors

}

// hasCircularDependencies checks for circular dependencies.

func (wv *WorkflowValidator) hasCircularDependencies(workflow *WorkflowDefinition) bool {

	// Build dependency graph.

	graph := make(map[string][]string)

	for _, phase := range workflow.Phases {

		graph[phase.Name] = phase.Dependencies

	}

	// Use DFS to detect cycles.

	visited := make(map[string]bool)

	recStack := make(map[string]bool)

	var hasCycle func(string) bool

	hasCycle = func(phase string) bool {

		visited[phase] = true

		recStack[phase] = true

		for _, dep := range graph[phase] {

			if !visited[dep] {

				if hasCycle(dep) {

					return true

				}

			} else if recStack[dep] {

				return true

			}

		}

		recStack[phase] = false

		return false

	}

	for _, phase := range workflow.Phases {

		if !visited[phase.Name] {

			if hasCycle(phase.Name) {

				return true

			}

		}

	}

	return false

}

// Helper methods for validation metrics.

func (wv *WorkflowValidator) countTotalActions(workflow *WorkflowDefinition) int {

	count := 0

	for _, phase := range workflow.Phases {

		count += len(phase.Actions)

	}

	return count

}

func (wv *WorkflowValidator) countDependencies(workflow *WorkflowDefinition) int {

	count := 0

	for _, phase := range workflow.Phases {

		count += len(phase.Dependencies)

	}

	return count

}

func (wv *WorkflowValidator) calculateComplexity(workflow *WorkflowDefinition) int {

	// Simple complexity calculation based on phases, actions, and dependencies.

	complexity := len(workflow.Phases)

	complexity += wv.countTotalActions(workflow)

	complexity += wv.countDependencies(workflow)

	// Add complexity for conditions.

	for _, phase := range workflow.Phases {

		complexity += len(phase.Conditions)

		for _, action := range phase.Actions {

			if action.RetryPolicy != nil {

				complexity += 1

			}

		}

	}

	return complexity

}

// registerStandardWorkflows registers the standard Nephio workflows.

func (nwo *NephioWorkflowOrchestrator) registerStandardWorkflows() error {

	workflows := []*WorkflowDefinition{

		nwo.createStandardDeploymentWorkflow(),

		nwo.createStandardConfigurationWorkflow(),

		nwo.createStandardScalingWorkflow(),

		nwo.createORANDeploymentWorkflow(),

		nwo.create5GCoreDeploymentWorkflow(),
	}

	for _, workflow := range workflows {

		if err := nwo.workflowEngine.RegisterWorkflow(workflow); err != nil {

			return fmt.Errorf("failed to register workflow %s: %w", workflow.Name, err)

		}

	}

	return nil

}

// createStandardDeploymentWorkflow creates the standard deployment workflow.

func (nwo *NephioWorkflowOrchestrator) createStandardDeploymentWorkflow() *WorkflowDefinition {

	return &WorkflowDefinition{

		Name: "standard-deployment",

		Description: "Standard Nephio deployment workflow",
<<<<<<< HEAD
		IntentTypes: []string{
			"deployment",
=======

		IntentTypes: []v1.IntentType{

			v1.IntentTypeDeployment,
>>>>>>> b3529b0b
		},

		Phases: []WorkflowPhase{

			{

				Name: "blueprint-selection",

				Description: "Select appropriate blueprint for deployment",

				Type: WorkflowPhaseTypeBlueprintSelection,

				Dependencies: []string{},

				Actions: []WorkflowAction{

					{

						Name: "select-blueprint",

						Type: WorkflowActionTypeCreatePackageRevision,

						Required: true,

						Timeout: 5 * time.Minute,
					},
				},

				Timeout: 10 * time.Minute,

				ContinueOnError: false,
			},

			{

				Name: "package-specialization",

				Description: "Create specialized packages for target clusters",

				Type: WorkflowPhaseTypePackageSpecialization,

				Dependencies: []string{"blueprint-selection"},

				Actions: []WorkflowAction{

					{

						Name: "specialize-package",

						Type: WorkflowActionTypeSpecializePackage,

						Required: true,

						Timeout: 10 * time.Minute,
					},
				},

				Timeout: 15 * time.Minute,

				ContinueOnError: false,
			},

			{

				Name: "validation",

				Description: "Validate specialized packages",

				Type: WorkflowPhaseTypeValidation,

				Dependencies: []string{"package-specialization"},

				Actions: []WorkflowAction{

					{

						Name: "validate-packages",

						Type: WorkflowActionTypeValidatePackage,

						Required: true,

						Timeout: 5 * time.Minute,
					},
				},

				Timeout: 10 * time.Minute,

				ContinueOnError: false,
			},

			{

				Name: "approval",

				Description: "Approve packages for deployment",

				Type: WorkflowPhaseTypeApproval,

				Dependencies: []string{"validation"},

				Actions: []WorkflowAction{

					{

						Name: "approve-packages",

						Type: WorkflowActionTypeApprovePackage,

						Required: true,

						Timeout: 30 * time.Minute, // Longer timeout for manual approvals

					},
				},

				Timeout: 45 * time.Minute,

				ContinueOnError: false,
			},

			{

				Name: "deployment",

				Description: "Deploy packages to target clusters",

				Type: WorkflowPhaseTypeDeployment,

				Dependencies: []string{"approval"},

				Actions: []WorkflowAction{

					{

						Name: "deploy-to-clusters",

						Type: WorkflowActionTypeDeployToCluster,

						Required: true,

						Timeout: 15 * time.Minute,
					},

					{

						Name: "wait-for-deployment",

						Type: WorkflowActionTypeWaitForDeployment,

						Required: true,

						Timeout: 20 * time.Minute,
					},
				},

				Timeout: 30 * time.Minute,

				ContinueOnError: false,
			},

			{

				Name: "monitoring",

				Description: "Monitor deployment health",

				Type: WorkflowPhaseTypeMonitoring,

				Dependencies: []string{"deployment"},

				Actions: []WorkflowAction{

					{

						Name: "verify-health",

						Type: WorkflowActionTypeVerifyHealth,

						Required: true,

						Timeout: 10 * time.Minute,
					},

					{

						Name: "notify-completion",

						Type: WorkflowActionTypeNotifyUsers,

						Required: false,

						Timeout: 2 * time.Minute,
					},
				},

				Timeout: 15 * time.Minute,

				ContinueOnError: true, // Continue even if notifications fail

			},
		},

		Rollback: &RollbackStrategy{

			Enabled: true,

			TriggerOn: []string{"deployment-failure", "validation-failure"},

			Timeout: 15 * time.Minute,
		},

		Approvals: &ApprovalStrategy{

			Required: true,

			Timeout: 30 * time.Minute,
		},

		Timeouts: &TimeoutStrategy{

			GlobalTimeout: 2 * time.Hour,

			OnTimeout: "rollback",
		},
	}

}

// createStandardConfigurationWorkflow creates the standard configuration workflow.

func (nwo *NephioWorkflowOrchestrator) createStandardConfigurationWorkflow() *WorkflowDefinition {

	return &WorkflowDefinition{

		Name: "standard-configuration",

		Description: "Standard Nephio configuration workflow",
<<<<<<< HEAD
		IntentTypes: []string{
			"configuration",
=======

		IntentTypes: []v1.IntentType{

			v1.IntentTypeOptimization,
>>>>>>> b3529b0b
		},

		Phases: []WorkflowPhase{

			{

				Name: "blueprint-selection",

				Description: "Select appropriate blueprint for configuration",

				Type: WorkflowPhaseTypeBlueprintSelection,

				Dependencies: []string{},

				Actions: []WorkflowAction{

					{

						Name: "select-blueprint",

						Type: WorkflowActionTypeCreatePackageRevision,

						Required: true,

						Timeout: 5 * time.Minute,
					},
				},

				Timeout: 10 * time.Minute,

				ContinueOnError: false,
			},

			{

				Name: "package-specialization",

				Description: "Create specialized configuration packages",

				Type: WorkflowPhaseTypePackageSpecialization,

				Dependencies: []string{"blueprint-selection"},

				Actions: []WorkflowAction{

					{

						Name: "specialize-config",

						Type: WorkflowActionTypeSpecializePackage,

						Required: true,

						Timeout: 8 * time.Minute,
					},
				},

				Timeout: 12 * time.Minute,

				ContinueOnError: false,
			},

			{

				Name: "validation",

				Description: "Validate configuration packages",

				Type: WorkflowPhaseTypeValidation,

				Dependencies: []string{"package-specialization"},

				Actions: []WorkflowAction{

					{

						Name: "validate-config",

						Type: WorkflowActionTypeValidatePackage,

						Required: true,

						Timeout: 5 * time.Minute,
					},
				},

				Timeout: 8 * time.Minute,

				ContinueOnError: false,
			},

			{

				Name: "deployment",

				Description: "Deploy configuration to clusters",

				Type: WorkflowPhaseTypeDeployment,

				Dependencies: []string{"validation"},

				Actions: []WorkflowAction{

					{

						Name: "deploy-config",

						Type: WorkflowActionTypeDeployToCluster,

						Required: true,

						Timeout: 10 * time.Minute,
					},
				},

				Timeout: 15 * time.Minute,

				ContinueOnError: false,
			},
		},

		Rollback: &RollbackStrategy{

			Enabled: true,

			TriggerOn: []string{"deployment-failure", "validation-failure"},

			Timeout: 10 * time.Minute,
		},

		Approvals: &ApprovalStrategy{

			Required: false, // Auto-approve configuration changes

		},

		Timeouts: &TimeoutStrategy{

			GlobalTimeout: 1 * time.Hour,

			OnTimeout: "rollback",
		},
	}

}

// createStandardScalingWorkflow creates the standard scaling workflow.

func (nwo *NephioWorkflowOrchestrator) createStandardScalingWorkflow() *WorkflowDefinition {

	return &WorkflowDefinition{

		Name: "standard-scaling",

		Description: "Standard Nephio scaling workflow",
<<<<<<< HEAD
		IntentTypes: []string{
			"scaling",
=======

		IntentTypes: []v1.IntentType{

			v1.IntentTypeScaling,
>>>>>>> b3529b0b
		},

		Phases: []WorkflowPhase{

			{

				Name: "blueprint-selection",

				Description: "Select scaling blueprint",

				Type: WorkflowPhaseTypeBlueprintSelection,

				Dependencies: []string{},

				Actions: []WorkflowAction{

					{

						Name: "select-scaling-blueprint",

						Type: WorkflowActionTypeCreatePackageRevision,

						Required: true,

						Timeout: 3 * time.Minute,
					},
				},

				Timeout: 5 * time.Minute,

				ContinueOnError: false,
			},

			{

				Name: "package-specialization",

				Description: "Create scaling-specific packages",

				Type: WorkflowPhaseTypePackageSpecialization,

				Dependencies: []string{"blueprint-selection"},

				Actions: []WorkflowAction{

					{

						Name: "specialize-scaling",

						Type: WorkflowActionTypeSpecializePackage,

						Required: true,

						Timeout: 5 * time.Minute,
					},
				},

				Timeout: 8 * time.Minute,

				ContinueOnError: false,
			},

			{

				Name: "deployment",

				Description: "Apply scaling changes",

				Type: WorkflowPhaseTypeDeployment,

				Dependencies: []string{"package-specialization"},

				Actions: []WorkflowAction{

					{

						Name: "apply-scaling",

						Type: WorkflowActionTypeDeployToCluster,

						Required: true,

						Timeout: 15 * time.Minute,
					},
				},

				Timeout: 20 * time.Minute,

				ContinueOnError: false,
			},

			{

				Name: "monitoring",

				Description: "Monitor scaling results",

				Type: WorkflowPhaseTypeMonitoring,

				Dependencies: []string{"deployment"},

				Actions: []WorkflowAction{

					{

						Name: "verify-scaling",

						Type: WorkflowActionTypeVerifyHealth,

						Required: true,

						Timeout: 10 * time.Minute,
					},
				},

				Timeout: 15 * time.Minute,

				ContinueOnError: true,
			},
		},

		Rollback: &RollbackStrategy{

			Enabled: true,

			TriggerOn: []string{"scaling-failure"},

			Timeout: 10 * time.Minute,
		},

		Timeouts: &TimeoutStrategy{

			GlobalTimeout: 45 * time.Minute,

			OnTimeout: "rollback",
		},
	}

}

// createORANDeploymentWorkflow creates the O-RAN specific deployment workflow.

func (nwo *NephioWorkflowOrchestrator) createORANDeploymentWorkflow() *WorkflowDefinition {

	return &WorkflowDefinition{

		Name: "oran-deployment",

		Description: "O-RAN compliant deployment workflow",
<<<<<<< HEAD
		IntentTypes: []string{
			"deployment",
=======

		IntentTypes: []v1.IntentType{

			v1.IntentTypeDeployment,
>>>>>>> b3529b0b
		},

		Phases: []WorkflowPhase{

			{

				Name: "oran-compliance-check",

				Description: "Verify O-RAN compliance requirements",

				Type: WorkflowPhaseTypeValidation,

				Dependencies: []string{},

				Actions: []WorkflowAction{

					{

						Name: "check-oran-compliance",

						Type: WorkflowActionTypeValidatePackage,

						Required: true,

						Timeout: 5 * time.Minute,
					},
				},

				Timeout: 8 * time.Minute,

				ContinueOnError: false,
			},

			{

				Name: "blueprint-selection",

				Description: "Select O-RAN compliant blueprint",

				Type: WorkflowPhaseTypeBlueprintSelection,

				Dependencies: []string{"oran-compliance-check"},

				Actions: []WorkflowAction{

					{

						Name: "select-oran-blueprint",

						Type: WorkflowActionTypeCreatePackageRevision,

						Required: true,

						Timeout: 5 * time.Minute,
					},
				},

				Timeout: 10 * time.Minute,

				ContinueOnError: false,
			},

			{

				Name: "package-specialization",

				Description: "Create O-RAN specialized packages",

				Type: WorkflowPhaseTypePackageSpecialization,

				Dependencies: []string{"blueprint-selection"},

				Actions: []WorkflowAction{

					{

						Name: "specialize-oran-package",

						Type: WorkflowActionTypeSpecializePackage,

						Required: true,

						Timeout: 12 * time.Minute,
					},
				},

				Timeout: 18 * time.Minute,

				ContinueOnError: false,
			},

			{

				Name: "validation",

				Description: "Validate O-RAN packages",

				Type: WorkflowPhaseTypeValidation,

				Dependencies: []string{"package-specialization"},

				Actions: []WorkflowAction{

					{

						Name: "validate-oran-packages",

						Type: WorkflowActionTypeValidatePackage,

						Required: true,

						Timeout: 8 * time.Minute,
					},
				},

				Timeout: 12 * time.Minute,

				ContinueOnError: false,
			},

			{

				Name: "deployment",

				Description: "Deploy O-RAN packages",

				Type: WorkflowPhaseTypeDeployment,

				Dependencies: []string{"validation"},

				Actions: []WorkflowAction{

					{

						Name: "deploy-oran-packages",

						Type: WorkflowActionTypeDeployToCluster,

						Required: true,

						Timeout: 20 * time.Minute,
					},
				},

				Timeout: 30 * time.Minute,

				ContinueOnError: false,
			},
		},

		Rollback: &RollbackStrategy{

			Enabled: true,

			TriggerOn: []string{"compliance-failure", "deployment-failure"},

			Timeout: 20 * time.Minute,
		},

		Timeouts: &TimeoutStrategy{

			GlobalTimeout: 2 * time.Hour,

			OnTimeout: "rollback",
		},
	}

}

// create5GCoreDeploymentWorkflow creates the 5G Core specific deployment workflow.

func (nwo *NephioWorkflowOrchestrator) create5GCoreDeploymentWorkflow() *WorkflowDefinition {

	return &WorkflowDefinition{

		Name: "5g-core-deployment",

		Description: "5G Core network functions deployment workflow",
<<<<<<< HEAD
		IntentTypes: []string{
			"deployment",
=======

		IntentTypes: []v1.IntentType{

			v1.IntentTypeDeployment,
>>>>>>> b3529b0b
		},

		Phases: []WorkflowPhase{

			{

				Name: "5g-requirements-check",

				Description: "Verify 5G Core requirements",

				Type: WorkflowPhaseTypeValidation,

				Dependencies: []string{},

				Actions: []WorkflowAction{

					{

						Name: "check-5g-requirements",

						Type: WorkflowActionTypeValidatePackage,

						Required: true,

						Timeout: 5 * time.Minute,
					},
				},

				Timeout: 8 * time.Minute,

				ContinueOnError: false,
			},

			{

				Name: "blueprint-selection",

				Description: "Select 5G Core blueprint",

				Type: WorkflowPhaseTypeBlueprintSelection,

				Dependencies: []string{"5g-requirements-check"},

				Actions: []WorkflowAction{

					{

						Name: "select-5g-blueprint",

						Type: WorkflowActionTypeCreatePackageRevision,

						Required: true,

						Timeout: 5 * time.Minute,
					},
				},

				Timeout: 10 * time.Minute,

				ContinueOnError: false,
			},

			{

				Name: "package-specialization",

				Description: "Create 5G Core specialized packages",

				Type: WorkflowPhaseTypePackageSpecialization,

				Dependencies: []string{"blueprint-selection"},

				Actions: []WorkflowAction{

					{

						Name: "specialize-5g-package",

						Type: WorkflowActionTypeSpecializePackage,

						Required: true,

						Timeout: 15 * time.Minute,
					},
				},

				Timeout: 20 * time.Minute,

				ContinueOnError: false,
			},

			{

				Name: "network-slice-configuration",

				Description: "Configure network slices",

				Type: WorkflowPhaseTypeConfiguration,

				Dependencies: []string{"package-specialization"},

				Actions: []WorkflowAction{

					{

						Name: "configure-slices",

						Type: WorkflowActionTypeSpecializePackage,

						Required: true,

						Timeout: 10 * time.Minute,
					},
				},

				Timeout: 15 * time.Minute,

				ContinueOnError: false,
			},

			{

				Name: "validation",

				Description: "Validate 5G Core packages",

				Type: WorkflowPhaseTypeValidation,

				Dependencies: []string{"network-slice-configuration"},

				Actions: []WorkflowAction{

					{

						Name: "validate-5g-packages",

						Type: WorkflowActionTypeValidatePackage,

						Required: true,

						Timeout: 10 * time.Minute,
					},
				},

				Timeout: 15 * time.Minute,

				ContinueOnError: false,
			},

			{

				Name: "deployment",

				Description: "Deploy 5G Core network functions",

				Type: WorkflowPhaseTypeDeployment,

				Dependencies: []string{"validation"},

				Actions: []WorkflowAction{

					{

						Name: "deploy-5g-core",

						Type: WorkflowActionTypeDeployToCluster,

						Required: true,

						Timeout: 25 * time.Minute,
					},
				},

				Timeout: 35 * time.Minute,

				ContinueOnError: false,
			},

			{

				Name: "monitoring",

				Description: "Monitor 5G Core deployment",

				Type: WorkflowPhaseTypeMonitoring,

				Dependencies: []string{"deployment"},

				Actions: []WorkflowAction{

					{

						Name: "verify-5g-health",

						Type: WorkflowActionTypeVerifyHealth,

						Required: true,

						Timeout: 15 * time.Minute,
					},
				},

				Timeout: 20 * time.Minute,

				ContinueOnError: true,
			},
		},

		Rollback: &RollbackStrategy{

			Enabled: true,

			TriggerOn: []string{"requirements-failure", "deployment-failure", "slice-failure"},

			Timeout: 25 * time.Minute,
		},

		Timeouts: &TimeoutStrategy{

			GlobalTimeout: 3 * time.Hour,

			OnTimeout: "rollback",
		},
	}

}<|MERGE_RESOLUTION|>--- conflicted
+++ resolved
@@ -41,11 +41,8 @@
 	"go.opentelemetry.io/otel/attribute"
 	"go.opentelemetry.io/otel/trace"
 	"sigs.k8s.io/controller-runtime/pkg/log"
-<<<<<<< HEAD
-=======
 
 	v1 "github.com/nephio-project/nephoran-intent-operator/api/v1"
->>>>>>> b3529b0b
 )
 
 // WorkflowEngineConfig defines configuration for the workflow engine.
@@ -229,13 +226,6 @@
 // ValidationResult represents workflow validation results.
 
 type ValidationResult struct {
-<<<<<<< HEAD
-	PackageName string              `json:"packageName,omitempty"`
-	Valid       bool                `json:"valid"`
-	Errors      []ValidationError   `json:"errors,omitempty"`
-	Warnings    []ValidationWarning `json:"warnings,omitempty"`
-	Metrics     *ValidationMetrics  `json:"metrics,omitempty"`
-=======
 	Valid bool `json:"valid"`
 
 	Errors []ValidationError `json:"errors,omitempty"`
@@ -243,7 +233,6 @@
 	Warnings []ValidationWarning `json:"warnings,omitempty"`
 
 	Metrics *ValidationMetrics `json:"metrics,omitempty"`
->>>>>>> b3529b0b
 }
 
 // ValidationError represents a validation error.
@@ -1227,15 +1216,10 @@
 		Name: "standard-deployment",
 
 		Description: "Standard Nephio deployment workflow",
-<<<<<<< HEAD
-		IntentTypes: []string{
-			"deployment",
-=======
 
 		IntentTypes: []v1.IntentType{
 
 			v1.IntentTypeDeployment,
->>>>>>> b3529b0b
 		},
 
 		Phases: []WorkflowPhase{
@@ -1474,15 +1458,10 @@
 		Name: "standard-configuration",
 
 		Description: "Standard Nephio configuration workflow",
-<<<<<<< HEAD
-		IntentTypes: []string{
-			"configuration",
-=======
 
 		IntentTypes: []v1.IntentType{
 
 			v1.IntentTypeOptimization,
->>>>>>> b3529b0b
 		},
 
 		Phases: []WorkflowPhase{
@@ -1638,15 +1617,10 @@
 		Name: "standard-scaling",
 
 		Description: "Standard Nephio scaling workflow",
-<<<<<<< HEAD
-		IntentTypes: []string{
-			"scaling",
-=======
 
 		IntentTypes: []v1.IntentType{
 
 			v1.IntentTypeScaling,
->>>>>>> b3529b0b
 		},
 
 		Phases: []WorkflowPhase{
@@ -1796,15 +1770,10 @@
 		Name: "oran-deployment",
 
 		Description: "O-RAN compliant deployment workflow",
-<<<<<<< HEAD
-		IntentTypes: []string{
-			"deployment",
-=======
 
 		IntentTypes: []v1.IntentType{
 
 			v1.IntentTypeDeployment,
->>>>>>> b3529b0b
 		},
 
 		Phases: []WorkflowPhase{
@@ -1983,15 +1952,10 @@
 		Name: "5g-core-deployment",
 
 		Description: "5G Core network functions deployment workflow",
-<<<<<<< HEAD
-		IntentTypes: []string{
-			"deployment",
-=======
 
 		IntentTypes: []v1.IntentType{
 
 			v1.IntentTypeDeployment,
->>>>>>> b3529b0b
 		},
 
 		Phases: []WorkflowPhase{
