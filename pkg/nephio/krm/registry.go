/*

Copyright 2025.



Licensed under the Apache License, Version 2.0 (the "License");

you may not use this file except in compliance with the License.

You may obtain a copy of the License at



    http://www.apache.org/licenses/LICENSE-2.0



Unless required by applicable law or agreed to in writing, software

distributed under the License is distributed on an "AS IS" BASIS,

WITHOUT WARRANTIES OR CONDITIONS OF ANY KIND, either express or implied.

See the License for the specific language governing permissions and

limitations under the License.

*/

package krm

import (
	"context"
	"encoding/json"
	"fmt"
	"net/http"
	"net/url"
	"os"
	"strings"
	"sync"
	"time"

	"github.com/prometheus/client_golang/prometheus"
	"github.com/prometheus/client_golang/prometheus/promauto"
	"go.opentelemetry.io/otel"
	"go.opentelemetry.io/otel/attribute"
	"go.opentelemetry.io/otel/codes"
	"go.opentelemetry.io/otel/trace"
	"sigs.k8s.io/controller-runtime/pkg/log"
<<<<<<< HEAD

	"github.com/thc1006/nephoran-intent-operator/pkg/errors"
=======
>>>>>>> b3529b0b
)

// Registry manages KRM function discovery, caching, and metadata.

type Registry struct {
<<<<<<< HEAD
	config        *RegistryConfig
	repositories  map[string]*Repository
	functions     map[string]*FunctionMetadata
	cache         *RegistryFunctionCache
=======
	config *RegistryConfig

	repositories map[string]*Repository

	functions map[string]*FunctionMetadata

	cache *FunctionCache

>>>>>>> b3529b0b
	healthMonitor *HealthMonitor

	metrics *RegistryMetrics

	tracer trace.Tracer

	mu sync.RWMutex

	updateChan chan *FunctionUpdate

	shutdownChan chan struct{}

	httpClient *http.Client
}

// RegistryConfig defines configuration for the function registry.

type RegistryConfig struct {

	// Repository settings.

	DefaultRepositories []RepositoryConfig `json:"defaultRepositories" yaml:"defaultRepositories"`

	RepositoryTimeout time.Duration `json:"repositoryTimeout" yaml:"repositoryTimeout"`

	// Caching settings.

	CacheDir string `json:"cacheDir" yaml:"cacheDir"`

	CacheTTL time.Duration `json:"cacheTtl" yaml:"cacheTtl"`

	MaxCacheSize int64 `json:"maxCacheSize" yaml:"maxCacheSize"`

	EnableCompression bool `json:"enableCompression" yaml:"enableCompression"`

	// Health monitoring.

	HealthCheckInterval time.Duration `json:"healthCheckInterval" yaml:"healthCheckInterval"`

	UnhealthyThreshold int `json:"unhealthyThreshold" yaml:"unhealthyThreshold"`

	HealthyThreshold int `json:"healthyThreshold" yaml:"healthyThreshold"`

	// Discovery settings.

	DiscoveryInterval time.Duration `json:"discoveryInterval" yaml:"discoveryInterval"`

	ConcurrentDiscovery int `json:"concurrentDiscovery" yaml:"concurrentDiscovery"`

	// Security settings.

	AllowInsecure bool `json:"allowInsecure" yaml:"allowInsecure"`

	TrustedRegistries []string `json:"trustedRegistries" yaml:"trustedRegistries"`

	SignatureVerification bool `json:"signatureVerification" yaml:"signatureVerification"`

	// Performance settings.

	MaxConcurrentDownloads int `json:"maxConcurrentDownloads" yaml:"maxConcurrentDownloads"`

	DownloadTimeout time.Duration `json:"downloadTimeout" yaml:"downloadTimeout"`

	RetryAttempts int `json:"retryAttempts" yaml:"retryAttempts"`
}

// Repository represents a function repository.

type Repository struct {
	Config RepositoryConfig `json:"config"`

	Health RepositoryHealth `json:"health"`

	Functions []*FunctionMetadata `json:"functions"`

	LastSyncTime time.Time `json:"lastSyncTime"`

	LastError string `json:"lastError,omitempty"`

	Version string `json:"version,omitempty"`

	mu sync.RWMutex
}

// RepositoryConfig defines repository configuration.

type RepositoryConfig struct {
	Name string `json:"name" yaml:"name"`

	URL string `json:"url" yaml:"url"`

	Type string `json:"type" yaml:"type"` // git, oci, http

	Branch string `json:"branch,omitempty" yaml:"branch,omitempty"`

	Path string `json:"path,omitempty" yaml:"path,omitempty"`

	Auth *AuthConfig `json:"auth,omitempty" yaml:"auth,omitempty"`

	Headers map[string]string `json:"headers,omitempty" yaml:"headers,omitempty"`

	Insecure bool `json:"insecure,omitempty" yaml:"insecure,omitempty"`

	Priority int `json:"priority,omitempty" yaml:"priority,omitempty"`

	Enabled bool `json:"enabled" yaml:"enabled"`

	Tags []string `json:"tags,omitempty" yaml:"tags,omitempty"`

	Description string `json:"description,omitempty" yaml:"description,omitempty"`
}

// AuthConfig defines authentication for repositories.

type AuthConfig struct {
	Type string `json:"type" yaml:"type"` // basic, bearer, api-key

	Username string `json:"username,omitempty" yaml:"username,omitempty"`

	Password string `json:"password,omitempty" yaml:"password,omitempty"`

	Token string `json:"token,omitempty" yaml:"token,omitempty"`

	SecretRef string `json:"secretRef,omitempty" yaml:"secretRef,omitempty"`
}

// FunctionMetadata contains comprehensive metadata about a KRM function.

type FunctionMetadata struct {

	// Basic information.

	Name string `json:"name" yaml:"name"`

	Image string `json:"image" yaml:"image"`

	Version string `json:"version" yaml:"version"`

	Description string `json:"description,omitempty" yaml:"description,omitempty"`

	// Classification.

	Type string `json:"type" yaml:"type"` // mutator, validator, generator

	Categories []string `json:"categories,omitempty" yaml:"categories,omitempty"`

	Keywords []string `json:"keywords,omitempty" yaml:"keywords,omitempty"`

	Tags []string `json:"tags,omitempty" yaml:"tags,omitempty"`

	// Capabilities.

	ResourceTypes []ResourceTypeSupport `json:"resourceTypes,omitempty" yaml:"resourceTypes,omitempty"`

	ApiVersions []string `json:"apiVersions,omitempty" yaml:"apiVersions,omitempty"`

	// Compatibility.

	MinKubernetesVersion string `json:"minKubernetesVersion,omitempty" yaml:"minKubernetesVersion,omitempty"`

	SupportedPlatforms []string `json:"supportedPlatforms,omitempty" yaml:"supportedPlatforms,omitempty"`

	// Configuration.

	ConfigSchema *FunctionConfigSchema `json:"configSchema,omitempty" yaml:"configSchema,omitempty"`

	Examples []*FunctionExample `json:"examples,omitempty" yaml:"examples,omitempty"`

	Documentation *FunctionDocumentation `json:"documentation,omitempty" yaml:"documentation,omitempty"`

	// Quality metrics.

	Quality *QualityMetrics `json:"quality,omitempty" yaml:"quality,omitempty"`

	Performance *PerformanceInfo `json:"performance,omitempty" yaml:"performance,omitempty"`

	SecurityProfile *SecurityProfile `json:"securityProfile,omitempty" yaml:"securityProfile,omitempty"`

	// Lifecycle.

	Author string `json:"author,omitempty" yaml:"author,omitempty"`

	License string `json:"license,omitempty" yaml:"license,omitempty"`

	CreatedAt time.Time `json:"createdAt,omitempty" yaml:"createdAt,omitempty"`

	UpdatedAt time.Time `json:"updatedAt,omitempty" yaml:"updatedAt,omitempty"`

	Deprecated bool `json:"deprecated,omitempty" yaml:"deprecated,omitempty"`

	DeprecationNote string `json:"deprecationNote,omitempty" yaml:"deprecationNote,omitempty"`

	// Registry metadata.

	Repository string `json:"repository" yaml:"repository"`

	Source string `json:"source" yaml:"source"`

	Checksum string `json:"checksum,omitempty" yaml:"checksum,omitempty"`

	LastVerified time.Time `json:"lastVerified,omitempty" yaml:"lastVerified,omitempty"`
}

// ResourceTypeSupport defines support for Kubernetes resource types.

type ResourceTypeSupport struct {
	APIVersion string `json:"apiVersion" yaml:"apiVersion"`

	Kind string `json:"kind" yaml:"kind"`

	Operations []string `json:"operations" yaml:"operations"` // create, update, delete, patch

}

// FunctionConfigSchema defines the configuration schema for a function.

type FunctionConfigSchema struct {
	Type string `json:"type" yaml:"type"`

	Properties map[string]*SchemaProperty `json:"properties,omitempty" yaml:"properties,omitempty"`

	Required []string `json:"required,omitempty" yaml:"required,omitempty"`

	Definitions map[string]*FunctionConfigSchema `json:"definitions,omitempty" yaml:"definitions,omitempty"`
}

// SchemaProperty defines a configuration property.

type SchemaProperty struct {
	Type string `json:"type" yaml:"type"`

	Description string `json:"description,omitempty" yaml:"description,omitempty"`

	Default interface{} `json:"default,omitempty" yaml:"default,omitempty"`

	Examples []interface{} `json:"examples,omitempty" yaml:"examples,omitempty"`

	Enum []interface{} `json:"enum,omitempty" yaml:"enum,omitempty"`

	Pattern string `json:"pattern,omitempty" yaml:"pattern,omitempty"`

	Minimum *float64 `json:"minimum,omitempty" yaml:"minimum,omitempty"`

	Maximum *float64 `json:"maximum,omitempty" yaml:"maximum,omitempty"`
}

// FunctionExample provides usage examples for a function.

type FunctionExample struct {
	Name string `json:"name" yaml:"name"`

	Description string `json:"description,omitempty" yaml:"description,omitempty"`

	Config map[string]interface{} `json:"config,omitempty" yaml:"config,omitempty"`

	Input []interface{} `json:"input,omitempty" yaml:"input,omitempty"`

	Output []interface{} `json:"output,omitempty" yaml:"output,omitempty"`
}

// FunctionDocumentation contains documentation links and content.

type FunctionDocumentation struct {
	README string `json:"readme,omitempty" yaml:"readme,omitempty"`

	UsageGuide string `json:"usageGuide,omitempty" yaml:"usageGuide,omitempty"`

	APIRef string `json:"apiRef,omitempty" yaml:"apiRef,omitempty"`

	Links map[string]string `json:"links,omitempty" yaml:"links,omitempty"`
}

// QualityMetrics provides quality assessment of the function.

type QualityMetrics struct {
	TestCoverage float64 `json:"testCoverage,omitempty" yaml:"testCoverage,omitempty"`

	CodeQuality float64 `json:"codeQuality,omitempty" yaml:"codeQuality,omitempty"`

	Documentation float64 `json:"documentation,omitempty" yaml:"documentation,omitempty"`

	CommunityScore float64 `json:"communityScore,omitempty" yaml:"communityScore,omitempty"`

	SecurityScore float64 `json:"securityScore,omitempty" yaml:"securityScore,omitempty"`

	OverallScore float64 `json:"overallScore,omitempty" yaml:"overallScore,omitempty"`
}

// PerformanceInfo provides performance characteristics.

type PerformanceInfo struct {
	TypicalExecutionTime time.Duration `json:"typicalExecutionTime,omitempty" yaml:"typicalExecutionTime,omitempty"`

	MaxExecutionTime time.Duration `json:"maxExecutionTime,omitempty" yaml:"maxExecutionTime,omitempty"`

	TypicalMemoryUsage int64 `json:"typicalMemoryUsage,omitempty" yaml:"typicalMemoryUsage,omitempty"`

	MaxMemoryUsage int64 `json:"maxMemoryUsage,omitempty" yaml:"maxMemoryUsage,omitempty"`

	CPUIntensive bool `json:"cpuIntensive,omitempty" yaml:"cpuIntensive,omitempty"`

	NetworkIO bool `json:"networkIo,omitempty" yaml:"networkIo,omitempty"`

	DiskIO bool `json:"diskIo,omitempty" yaml:"diskIo,omitempty"`

	ScalabilityCharacteristics string `json:"scalabilityCharacteristics,omitempty" yaml:"scalabilityCharacteristics,omitempty"`
}

// SecurityProfile defines security characteristics.

type SecurityProfile struct {
	RequiredCapabilities []string `json:"requiredCapabilities,omitempty" yaml:"requiredCapabilities,omitempty"`

	RequiredPrivileges []string `json:"requiredPrivileges,omitempty" yaml:"requiredPrivileges,omitempty"`

	NetworkAccess bool `json:"networkAccess,omitempty" yaml:"networkAccess,omitempty"`

	FileSystemAccess []string `json:"fileSystemAccess,omitempty" yaml:"fileSystemAccess,omitempty"`

	SecurityRisks []string `json:"securityRisks,omitempty" yaml:"securityRisks,omitempty"`

	LastSecurityScan time.Time `json:"lastSecurityScan,omitempty" yaml:"lastSecurityScan,omitempty"`

	Vulnerabilities []SecurityVulnerability `json:"vulnerabilities,omitempty" yaml:"vulnerabilities,omitempty"`
}

// SecurityVulnerability represents a security vulnerability.

type SecurityVulnerability struct {
	ID string `json:"id" yaml:"id"`

	Severity string `json:"severity" yaml:"severity"`

	Description string `json:"description" yaml:"description"`

	FixVersion string `json:"fixVersion,omitempty" yaml:"fixVersion,omitempty"`

	URL string `json:"url,omitempty" yaml:"url,omitempty"`

	DiscoveredAt time.Time `json:"discoveredAt" yaml:"discoveredAt"`
}

<<<<<<< HEAD
// RegistryFunctionCache manages function metadata and artifact caching for registry
type RegistryFunctionCache struct {
	cacheDir string
	ttl      time.Duration
	maxSize  int64
	mu       sync.RWMutex
	items    map[string]*CacheItem
	metrics  *RegistryCacheMetrics
}

// RegistryCacheMetrics contains metrics for registry cache operations
type RegistryCacheMetrics struct {
	Hits      prometheus.Counter
	Misses    prometheus.Counter
	Evictions prometheus.Counter
	Size      prometheus.Gauge
	Entries   prometheus.Gauge
}
=======
// FunctionCache is defined in function_manager.go.

// CacheItem represents a cached function.
>>>>>>> b3529b0b

type CacheItem struct {
	Key string `json:"key"`

	Metadata *FunctionMetadata `json:"metadata"`

	Data []byte `json:"data,omitempty"`

	Size int64 `json:"size"`

	ExpiresAt time.Time `json:"expiresAt"`

	AccessCount int64 `json:"accessCount"`

	LastAccess time.Time `json:"lastAccess"`
}

// HealthMonitor monitors repository and function health.

type HealthMonitor struct {
	registry *Registry

	checkInterval time.Duration

	unhealthyThreshold int

	healthyThreshold int

	checks map[string]*HealthCheck

	mu sync.RWMutex
}

// HealthCheck tracks health of a component.

type HealthCheck struct {
	Name string `json:"name"`

	Status string `json:"status"` // healthy, unhealthy, unknown

	LastCheck time.Time `json:"lastCheck"`

	ConsecutiveFails int `json:"consecutiveFails"`

	Error string `json:"error,omitempty"`
}

// FunctionUpdate represents a function update notification.

type FunctionUpdate struct {
	Type string `json:"type"` // added, updated, removed

	Function *FunctionMetadata `json:"function"`
}

// Registry metrics.

type RegistryMetrics struct {
	RepositoryCount prometheus.Gauge

	FunctionCount *prometheus.GaugeVec

<<<<<<< HEAD
// Default registry configuration
=======
	DiscoveryDuration *prometheus.HistogramVec

	CacheHitRate prometheus.Counter

	CacheMissRate prometheus.Counter

	HealthCheckFailures *prometheus.CounterVec
}

// CacheMetrics is defined in function_manager.go.

// Default registry configuration.

>>>>>>> b3529b0b
var DefaultRegistryConfig = &RegistryConfig{

	DefaultRepositories: []RepositoryConfig{

		{

			Name: "nephoran-functions",

			URL: "https://github.com/nephoran/krm-functions",

			Type: "git",

			Branch: "main",

			Enabled: true,

			Priority: 100,
		},

		{

			Name: "kpt-functions",

			URL: "https://catalog.kpt.dev/functions",

			Type: "http",

			Enabled: true,

			Priority: 50,
		},
	},

	RepositoryTimeout: 30 * time.Second,

	CacheDir: "/tmp/krm-registry",

	CacheTTL: 24 * time.Hour,

	MaxCacheSize: 1 * 1024 * 1024 * 1024, // 1GB

	EnableCompression: true,

	HealthCheckInterval: 5 * time.Minute,

	UnhealthyThreshold: 3,

	HealthyThreshold: 2,

	DiscoveryInterval: 1 * time.Hour,

	ConcurrentDiscovery: 5,

	AllowInsecure: false,

	TrustedRegistries: []string{},

	SignatureVerification: true,

	MaxConcurrentDownloads: 10,

	DownloadTimeout: 5 * time.Minute,

	RetryAttempts: 3,
}

// NewRegistry creates a new function registry with comprehensive capabilities.

func NewRegistry(config *RegistryConfig) (*Registry, error) {

	if config == nil {

		config = DefaultRegistryConfig

	}

	// Validate configuration.

	if err := validateRegistryConfig(config); err != nil {

		return nil, fmt.Errorf("invalid registry configuration: %w", err)

	}

	// Initialize metrics.

	registryMetrics := &RegistryMetrics{

		RepositoryCount: promauto.NewGauge(prometheus.GaugeOpts{

			Name: "krm_registry_repositories_total",

			Help: "Total number of configured repositories",
		}),

		FunctionCount: promauto.NewGaugeVec(prometheus.GaugeOpts{

			Name: "krm_registry_functions_total",

			Help: "Total number of functions by repository",
		}, []string{"repository"}),

		DiscoveryDuration: promauto.NewHistogramVec(prometheus.HistogramOpts{

			Name: "krm_registry_discovery_duration_seconds",

			Help: "Duration of function discovery operations",
		}, []string{"repository"}),

		CacheHitRate: promauto.NewCounter(prometheus.CounterOpts{

			Name: "krm_registry_cache_hits_total",

			Help: "Total number of cache hits",
		}),

		CacheMissRate: promauto.NewCounter(prometheus.CounterOpts{

			Name: "krm_registry_cache_misses_total",

			Help: "Total number of cache misses",
		}),

		HealthCheckFailures: promauto.NewCounterVec(prometheus.CounterOpts{

			Name: "krm_registry_health_check_failures_total",

			Help: "Total number of health check failures",
		}, []string{"repository", "reason"}),
	}

<<<<<<< HEAD
	// Initialize cache
	cacheMetrics := &RegistryCacheMetrics{
=======
	// Initialize cache.

	cacheMetrics := &CacheMetrics{

>>>>>>> b3529b0b
		Hits: promauto.NewCounter(prometheus.CounterOpts{

			Name: "krm_registry_cache_operations_total",

			Help: "Total number of cache operations",
		}),

		Misses: promauto.NewCounter(prometheus.CounterOpts{

			Name: "krm_registry_cache_misses_total",

			Help: "Total number of cache misses",
		}),

		Evictions: promauto.NewCounter(prometheus.CounterOpts{

			Name: "krm_registry_cache_evictions_total",

			Help: "Total number of cache evictions",
		}),

		Size: promauto.NewGauge(prometheus.GaugeOpts{

			Name: "krm_registry_cache_size_bytes",

			Help: "Current cache size in bytes",
		}),
<<<<<<< HEAD
		Entries: promauto.NewGauge(prometheus.GaugeOpts{
=======

		ItemCount: promauto.NewGauge(prometheus.GaugeOpts{

>>>>>>> b3529b0b
			Name: "krm_registry_cache_items_total",

			Help: "Current number of cached items",
		}),
	}

<<<<<<< HEAD
	cache := &RegistryFunctionCache{
=======
	cache := &FunctionCache{

>>>>>>> b3529b0b
		cacheDir: config.CacheDir,

		ttl: config.CacheTTL,

		maxSize: config.MaxCacheSize,

		items: make(map[string]*CacheItem),

		metrics: cacheMetrics,
	}

	// Initialize health monitor.

	healthMonitor := &HealthMonitor{

		checkInterval: config.HealthCheckInterval,

		unhealthyThreshold: config.UnhealthyThreshold,

		healthyThreshold: config.HealthyThreshold,

		checks: make(map[string]*HealthCheck),
	}

	// Create HTTP client with timeout.

	httpClient := &http.Client{

		Timeout: config.RepositoryTimeout,
	}

	// Create registry.

	registry := &Registry{

		config: config,

		repositories: make(map[string]*Repository),

		functions: make(map[string]*FunctionMetadata),

		cache: cache,

		healthMonitor: healthMonitor,

		metrics: registryMetrics,

		tracer: otel.Tracer("krm-registry"),

		updateChan: make(chan *FunctionUpdate, 100),

		shutdownChan: make(chan struct{}),

		httpClient: httpClient,
	}

	healthMonitor.registry = registry

	// Initialize cache directory.

	if err := os.MkdirAll(config.CacheDir, 0o755); err != nil {

		return nil, fmt.Errorf("failed to create cache directory: %w", err)

	}

	// Initialize default repositories.

	for _, repoConfig := range config.DefaultRepositories {

		if repoConfig.Enabled {

			repo := &Repository{

				Config: repoConfig,

				Health: RepositoryHealth{

					Status: "unknown",

					LastCheck: time.Time{},

					IsReachable: false,
				},

				Functions: []*FunctionMetadata{},
			}

			registry.repositories[repoConfig.Name] = repo

		}

	}

	// Start background processes.

	go registry.discoveryWorker()

	go registry.healthMonitorWorker()

	go registry.cacheCleanupWorker()

	return registry, nil

}

// DiscoverFunctions discovers functions from all configured repositories.

func (r *Registry) DiscoverFunctions(ctx context.Context) error {

	ctx, span := r.tracer.Start(ctx, "krm-registry-discover-functions")

	defer span.End()

	logger := log.FromContext(ctx).WithName("krm-registry")

	r.mu.RLock()

	repositories := make([]*Repository, 0, len(r.repositories))

	for _, repo := range r.repositories {

		if repo.Config.Enabled {

			repositories = append(repositories, repo)

		}

	}

	r.mu.RUnlock()

	span.SetAttributes(attribute.Int("repositories.count", len(repositories)))

	logger.Info("Starting function discovery", "repositories", len(repositories))

	// Create semaphore for concurrent discovery.

	sem := make(chan struct{}, r.config.ConcurrentDiscovery)

	var wg sync.WaitGroup

	var discoverErr error

	var errMu sync.Mutex

	for _, repo := range repositories {

		wg.Add(1)

		go func(repository *Repository) {

			defer wg.Done()

			// Acquire semaphore.

			sem <- struct{}{}

			defer func() { <-sem }()

			if err := r.discoverRepository(ctx, repository); err != nil {

				errMu.Lock()

				if discoverErr == nil {

					discoverErr = fmt.Errorf("discovery failed")

				}

				discoverErr = fmt.Errorf("%w; %s: %w", discoverErr, repository.Config.Name, err)

				errMu.Unlock()

			}

		}(repo)

	}

	wg.Wait()

	// Update function index.

	r.updateFunctionIndex()

	if discoverErr != nil {

		span.RecordError(discoverErr)

		span.SetStatus(codes.Error, "discovery partially failed")

		logger.Error(discoverErr, "Function discovery completed with errors")

		return discoverErr

	}

	span.SetStatus(codes.Ok, "discovery completed")

	logger.Info("Function discovery completed successfully")

	return nil

}

// GetFunction retrieves function metadata by name.

func (r *Registry) GetFunction(ctx context.Context, name string) (*FunctionMetadata, error) {
<<<<<<< HEAD
	_, span := r.tracer.Start(ctx, "krm-registry-get-function")
=======

	_, span := r.tracer.Start(ctx, "krm-registry-get-function")

>>>>>>> b3529b0b
	defer span.End()

	span.SetAttributes(attribute.String("function.name", name))

	r.mu.RLock()

	function, exists := r.functions[name]

	r.mu.RUnlock()

	if !exists {

		span.SetStatus(codes.Error, "function not found")

		return nil, fmt.Errorf("function %s not found", name)

	}

	span.SetStatus(codes.Ok, "function found")

	return function.deepCopy(), nil

}

// ListFunctions returns all available functions with optional filtering.

func (r *Registry) ListFunctions(ctx context.Context, filter *FunctionFilter) ([]*FunctionMetadata, error) {
<<<<<<< HEAD
	_, span := r.tracer.Start(ctx, "krm-registry-list-functions")
=======

	_, span := r.tracer.Start(ctx, "krm-registry-list-functions")

>>>>>>> b3529b0b
	defer span.End()

	r.mu.RLock()

	allFunctions := make([]*FunctionMetadata, 0, len(r.functions))

	for _, function := range r.functions {

		allFunctions = append(allFunctions, function)

	}

	r.mu.RUnlock()

	// Apply filters.

	filteredFunctions := r.applyFilter(allFunctions, filter)

	span.SetAttributes(

		attribute.Int("functions.total", len(allFunctions)),

		attribute.Int("functions.filtered", len(filteredFunctions)),
	)

	span.SetStatus(codes.Ok, "functions listed")

	return filteredFunctions, nil

}

// SearchFunctions searches for functions using various criteria.

func (r *Registry) SearchFunctions(ctx context.Context, query *SearchQuery) (*SearchResult, error) {

	ctx, span := r.tracer.Start(ctx, "krm-registry-search-functions")

	defer span.End()

	span.SetAttributes(attribute.String("search.query", query.Terms))

	functions, err := r.ListFunctions(ctx, nil)

	if err != nil {

		span.RecordError(err)

		span.SetStatus(codes.Error, "failed to list functions")

		return nil, err

	}

	// Perform search.

	matches := r.performSearch(functions, query)

	result := &SearchResult{

		Query: query,

		Matches: matches,

		TotalCount: len(functions),

		MatchCount: len(matches),

		SearchTime: time.Now(),
	}

	span.SetAttributes(

		attribute.Int("search.total", result.TotalCount),

		attribute.Int("search.matches", result.MatchCount),
	)

	span.SetStatus(codes.Ok, "search completed")

	return result, nil

}

// AddRepository adds a new repository to the registry.

func (r *Registry) AddRepository(ctx context.Context, config RepositoryConfig) error {
<<<<<<< HEAD
	_, span := r.tracer.Start(ctx, "krm-registry-add-repository")
=======

	_, span := r.tracer.Start(ctx, "krm-registry-add-repository")

>>>>>>> b3529b0b
	defer span.End()

	span.SetAttributes(attribute.String("repository.name", config.Name))

	if err := r.validateRepositoryConfig(&config); err != nil {

		span.RecordError(err)

		span.SetStatus(codes.Error, "invalid repository config")

		return fmt.Errorf("invalid repository configuration: %w", err)

	}

	r.mu.Lock()

	defer r.mu.Unlock()

	if _, exists := r.repositories[config.Name]; exists {

		err := fmt.Errorf("repository %s already exists", config.Name)

		span.RecordError(err)

		span.SetStatus(codes.Error, "repository exists")

		return err

	}

	repo := &Repository{

		Config: config,

		Health: RepositoryHealth{

			Status: "unknown",

			LastCheck: time.Time{},

			IsReachable: false,
		},

		Functions: []*FunctionMetadata{},
	}

	r.repositories[config.Name] = repo

	r.metrics.RepositoryCount.Inc()

	span.SetStatus(codes.Ok, "repository added")

	return nil

}

// RemoveRepository removes a repository from the registry.

func (r *Registry) RemoveRepository(ctx context.Context, name string) error {
<<<<<<< HEAD
	_, span := r.tracer.Start(ctx, "krm-registry-remove-repository")
=======

	_, span := r.tracer.Start(ctx, "krm-registry-remove-repository")

>>>>>>> b3529b0b
	defer span.End()

	span.SetAttributes(attribute.String("repository.name", name))

	r.mu.Lock()

	defer r.mu.Unlock()

	repo, exists := r.repositories[name]

	if !exists {

		err := fmt.Errorf("repository %s not found", name)

		span.RecordError(err)

		span.SetStatus(codes.Error, "repository not found")

		return err

	}

	// Remove functions from this repository.

	for _, function := range repo.Functions {

		delete(r.functions, function.Name)

		r.metrics.FunctionCount.WithLabelValues(name).Dec()

	}

	delete(r.repositories, name)

	r.metrics.RepositoryCount.Dec()

	span.SetStatus(codes.Ok, "repository removed")

	return nil

}

// GetRepositoryHealth returns health status of a repository.

func (r *Registry) GetRepositoryHealth(ctx context.Context, name string) (*RepositoryHealth, error) {

	r.mu.RLock()

	repo, exists := r.repositories[name]

	r.mu.RUnlock()

	if !exists {

		return nil, fmt.Errorf("repository %s not found", name)

	}

	repo.mu.RLock()

	health := repo.Health

	repo.mu.RUnlock()

	return &health, nil

}

// GetHealth returns overall registry health.

func (r *Registry) GetHealth() *RegistryHealth {

	r.mu.RLock()

	defer r.mu.RUnlock()

	health := &RegistryHealth{

		Status: "healthy",

		Repositories: len(r.repositories),

		Functions: len(r.functions),

		LastDiscovery: time.Time{},

		CacheStatus: r.cache.getStatus(),
	}

	// Check repository health.

	unhealthyRepos := 0

	for _, repo := range r.repositories {

		repo.mu.RLock()

		if repo.Health.Status != "healthy" {

			unhealthyRepos++

		}

		if repo.LastSyncTime.After(health.LastDiscovery) {

			health.LastDiscovery = repo.LastSyncTime

		}

		repo.mu.RUnlock()

	}

	if unhealthyRepos > 0 {

		health.Status = "degraded"

		if unhealthyRepos >= len(r.repositories) {

			health.Status = "unhealthy"

		}

	}

	return health

}

// Shutdown gracefully shuts down the registry.

func (r *Registry) Shutdown(ctx context.Context) error {

	logger := log.FromContext(ctx).WithName("krm-registry")

	logger.Info("Shutting down KRM registry")

	// Signal shutdown.

	close(r.shutdownChan)

	// Save cache.

	if err := r.cache.save(); err != nil {

		logger.Error(err, "Failed to save cache during shutdown")

	}

	logger.Info("KRM registry shutdown complete")

	return nil

}

// Private helper methods.

func (r *Registry) discoverRepository(ctx context.Context, repo *Repository) error {

	startTime := time.Now()

	defer func() {

		duration := time.Since(startTime)

		r.metrics.DiscoveryDuration.WithLabelValues(repo.Config.Name).Observe(duration.Seconds())

	}()

	logger := log.FromContext(ctx).WithName("krm-registry").WithValues("repository", repo.Config.Name)

	switch repo.Config.Type {

	case "git":

		return r.discoverGitRepository(ctx, repo)

	case "oci":

		return r.discoverOCIRepository(ctx, repo)

	case "http":

		return r.discoverHTTPRepository(ctx, repo)

	default:

		err := fmt.Errorf("unsupported repository type: %s", repo.Config.Type)

		logger.Error(err, "Repository discovery failed")

		return err

	}

}

func (r *Registry) discoverHTTPRepository(ctx context.Context, repo *Repository) error {

	req, err := http.NewRequestWithContext(ctx, "GET", repo.Config.URL, http.NoBody)

	if err != nil {

		return err

	}

	// Add authentication if configured.

	if repo.Config.Auth != nil {

		r.addAuthentication(req, repo.Config.Auth)

	}

	// Add custom headers.

	for key, value := range repo.Config.Headers {

		req.Header.Set(key, value)

	}

	resp, err := r.httpClient.Do(req)

	if err != nil {

		return err

	}

	defer resp.Body.Close()

	if resp.StatusCode != http.StatusOK {

		return fmt.Errorf("HTTP %d: %s", resp.StatusCode, resp.Status)

	}

	var catalog FunctionCatalog

	if err := json.NewDecoder(resp.Body).Decode(&catalog); err != nil {

		return err

	}

	// Update repository with discovered functions.

	repo.mu.Lock()

	repo.Functions = catalog.Functions

	repo.LastSyncTime = time.Now()

	repo.LastError = ""

	repo.Version = catalog.Version

	repo.mu.Unlock()

	return nil

}

func (r *Registry) discoverGitRepository(ctx context.Context, repo *Repository) error {

	// Git repository discovery would be implemented here.

	// For now, return a placeholder implementation.

	return fmt.Errorf("git repository discovery not yet implemented")

}

func (r *Registry) discoverOCIRepository(ctx context.Context, repo *Repository) error {

	// OCI repository discovery would be implemented here.

	// For now, return a placeholder implementation.

	return fmt.Errorf("OCI repository discovery not yet implemented")

}

func (r *Registry) addAuthentication(req *http.Request, auth *AuthConfig) {

	switch auth.Type {

	case "basic":

		req.SetBasicAuth(auth.Username, auth.Password)

	case "bearer":

		req.Header.Set("Authorization", "Bearer "+auth.Token)

	case "api-key":

		req.Header.Set("X-API-Key", auth.Token)

	}

}

func (r *Registry) updateFunctionIndex() {

	r.mu.Lock()

	defer r.mu.Unlock()

	// Clear existing index.

	r.functions = make(map[string]*FunctionMetadata)

	// Rebuild index from all repositories.

	for repoName, repo := range r.repositories {

		repo.mu.RLock()

		for _, function := range repo.Functions {

			function.Repository = repoName

			r.functions[function.Name] = function

		}

		repo.mu.RUnlock()

		r.metrics.FunctionCount.WithLabelValues(repoName).Set(float64(len(repo.Functions)))

	}

}

func (r *Registry) discoveryWorker() {

	ticker := time.NewTicker(r.config.DiscoveryInterval)

	defer ticker.Stop()

	for {

		select {

		case <-ticker.C:

			ctx := context.Background()

			if err := r.DiscoverFunctions(ctx); err != nil {

				log.Log.Error(err, "Background function discovery failed")

			}

		case <-r.shutdownChan:

			return

		}

	}

}

func (r *Registry) healthMonitorWorker() {

	ticker := time.NewTicker(r.healthMonitor.checkInterval)

	defer ticker.Stop()

	for {

		select {

		case <-ticker.C:

			r.healthMonitor.checkHealth()

		case <-r.shutdownChan:

			return

		}

	}

}

func (r *Registry) cacheCleanupWorker() {

	ticker := time.NewTicker(1 * time.Hour)

	defer ticker.Stop()

	for {

		select {

		case <-ticker.C:

			r.cache.cleanup()

		case <-r.shutdownChan:

			return

		}

	}

}

// Supporting types and helper functions.

// RepositoryHealth represents a repositoryhealth.

type RepositoryHealth struct {
	Status string `json:"status"`

	LastCheck time.Time `json:"lastCheck"`

	IsReachable bool `json:"isReachable"`

	Error string `json:"error,omitempty"`
}

// FunctionFilter represents a functionfilter.

type FunctionFilter struct {
	Type string `json:"type,omitempty"`

	Categories []string `json:"categories,omitempty"`

	Keywords []string `json:"keywords,omitempty"`

	Repository string `json:"repository,omitempty"`

	MinVersion string `json:"minVersion,omitempty"`

	Deprecated *bool `json:"deprecated,omitempty"`
}

// SearchQuery represents a searchquery.

type SearchQuery struct {
	Terms string `json:"terms"`

	Categories []string `json:"categories,omitempty"`

	Limit int `json:"limit,omitempty"`

	Offset int `json:"offset,omitempty"`
}

// SearchResult represents a searchresult.

type SearchResult struct {
	Query *SearchQuery `json:"query"`

	Matches []*FunctionMetadata `json:"matches"`

	TotalCount int `json:"totalCount"`

	MatchCount int `json:"matchCount"`

	SearchTime time.Time `json:"searchTime"`
}

// FunctionCatalog represents a functioncatalog.

type FunctionCatalog struct {
	Version string `json:"version"`

	Functions []*FunctionMetadata `json:"functions"`
}

// RegistryHealth represents a registryhealth.

type RegistryHealth struct {
	Status string `json:"status"`

	Repositories int `json:"repositories"`

	Functions int `json:"functions"`

	LastDiscovery time.Time `json:"lastDiscovery"`

	CacheStatus *CacheStatus `json:"cacheStatus"`
}

// CacheStatus represents a cachestatus.

type CacheStatus struct {
	Size int64 `json:"size"`

	Items int `json:"items"`

	HitRate float64 `json:"hitRate"`

	LastClean time.Time `json:"lastClean"`
}

// Helper methods.

func (f *FunctionMetadata) deepCopy() *FunctionMetadata {

	data, _ := json.Marshal(f)

	var copy FunctionMetadata

	json.Unmarshal(data, &copy)

	return &copy

}

func (r *Registry) applyFilter(functions []*FunctionMetadata, filter *FunctionFilter) []*FunctionMetadata {

	if filter == nil {

		return functions

	}

	var filtered []*FunctionMetadata

	for _, function := range functions {

		if r.matchesFilter(function, filter) {

			filtered = append(filtered, function)

		}

	}

	return filtered

}

func (r *Registry) matchesFilter(function *FunctionMetadata, filter *FunctionFilter) bool {

	if filter.Type != "" && function.Type != filter.Type {

		return false

	}

	if filter.Repository != "" && function.Repository != filter.Repository {

		return false

	}

	if filter.Deprecated != nil && function.Deprecated != *filter.Deprecated {

		return false

	}

	// Add more filter logic as needed.

	return true

}

func (r *Registry) performSearch(functions []*FunctionMetadata, query *SearchQuery) []*FunctionMetadata {

	if query.Terms == "" {

		return functions

	}

	terms := strings.ToLower(query.Terms)

	var matches []*FunctionMetadata

	for _, function := range functions {

		score := r.calculateSearchScore(function, terms)

		if score > 0 {

			matches = append(matches, function)

		}

	}

	// Apply limit and offset.

	if query.Limit > 0 && len(matches) > query.Limit {

		start := query.Offset

		if start > len(matches) {

			start = len(matches)

		}

		end := start + query.Limit

		if end > len(matches) {

			end = len(matches)

		}

		matches = matches[start:end]

	}

	return matches

}

func (r *Registry) calculateSearchScore(function *FunctionMetadata, terms string) float64 {

	score := 0.0

	// Check name (highest weight).

	if strings.Contains(strings.ToLower(function.Name), terms) {

		score += 10.0

	}

	// Check description.

	if strings.Contains(strings.ToLower(function.Description), terms) {

		score += 5.0

	}

	// Check keywords.

	for _, keyword := range function.Keywords {

		if strings.Contains(strings.ToLower(keyword), terms) {

			score += 3.0

		}

	}

	// Check categories.

	for _, category := range function.Categories {

		if strings.Contains(strings.ToLower(category), terms) {

			score += 2.0

		}

	}

	return score

}

<<<<<<< HEAD
func (c *RegistryFunctionCache) getStatus() *CacheStatus {
=======
func (c *FunctionCache) getStatus() *CacheStatus {

>>>>>>> b3529b0b
	c.mu.RLock()

	defer c.mu.RUnlock()

	totalSize := int64(0)

	for _, item := range c.items {

		totalSize += item.Size

	}

	return &CacheStatus{

		Size: totalSize,

		Items: len(c.items),

		HitRate: 0.0, // Would calculate from metrics

		LastClean: time.Now(),
	}

}

<<<<<<< HEAD
func (c *RegistryFunctionCache) cleanup() {
=======
func (c *FunctionCache) cleanup() {

>>>>>>> b3529b0b
	c.mu.Lock()

	defer c.mu.Unlock()

	now := time.Now()

	for key, item := range c.items {

		if now.After(item.ExpiresAt) {

			delete(c.items, key)

			c.metrics.Evictions.Inc()

		}

	}

}

<<<<<<< HEAD
func (c *RegistryFunctionCache) save() error {
	// Implementation to save cache to disk
=======
func (c *FunctionCache) save() error {

	// Implementation to save cache to disk.

>>>>>>> b3529b0b
	return nil

}

func (hm *HealthMonitor) checkHealth() {

	hm.mu.Lock()

	defer hm.mu.Unlock()

	for name, repo := range hm.registry.repositories {

		check := hm.checks[name]

		if check == nil {

			check = &HealthCheck{

				Name: name,

				Status: "unknown",
			}

			hm.checks[name] = check

		}

		// Perform health check.

		healthy := hm.checkRepositoryHealth(repo)

		check.LastCheck = time.Now()

		if healthy {

			check.ConsecutiveFails = 0

			if check.Status != "healthy" && check.ConsecutiveFails <= -hm.healthyThreshold {

				check.Status = "healthy"

			}

		} else {

			check.ConsecutiveFails++

			if check.ConsecutiveFails >= hm.unhealthyThreshold {

				check.Status = "unhealthy"

			}

		}

	}

}

func (hm *HealthMonitor) checkRepositoryHealth(repo *Repository) bool {

	// Simple health check - could be more sophisticated.

	repo.mu.RLock()

	lastSync := repo.LastSyncTime

	lastError := repo.LastError

	repo.mu.RUnlock()

	// Consider healthy if synced recently and no errors.

	return time.Since(lastSync) < 2*hm.checkInterval && lastError == ""

}

func validateRegistryConfig(config *RegistryConfig) error {

	if config.CacheDir == "" {

		return fmt.Errorf("cacheDir is required")

	}

	if config.DiscoveryInterval <= 0 {

		return fmt.Errorf("discoveryInterval must be positive")

	}

	if config.HealthCheckInterval <= 0 {

		return fmt.Errorf("healthCheckInterval must be positive")

	}

	return nil

}

func (r *Registry) validateRepositoryConfig(config *RepositoryConfig) error {

	if config.Name == "" {

		return fmt.Errorf("repository name is required")

	}

	if config.URL == "" {

		return fmt.Errorf("repository URL is required")

	}

	if config.Type == "" {

		return fmt.Errorf("repository type is required")

	}

	// Validate URL.

	if _, err := url.Parse(config.URL); err != nil {

		return fmt.Errorf("invalid repository URL: %w", err)

	}

	return nil

}<|MERGE_RESOLUTION|>--- conflicted
+++ resolved
@@ -48,22 +48,11 @@
 	"go.opentelemetry.io/otel/codes"
 	"go.opentelemetry.io/otel/trace"
 	"sigs.k8s.io/controller-runtime/pkg/log"
-<<<<<<< HEAD
-
-	"github.com/thc1006/nephoran-intent-operator/pkg/errors"
-=======
->>>>>>> b3529b0b
 )
 
 // Registry manages KRM function discovery, caching, and metadata.
 
 type Registry struct {
-<<<<<<< HEAD
-	config        *RegistryConfig
-	repositories  map[string]*Repository
-	functions     map[string]*FunctionMetadata
-	cache         *RegistryFunctionCache
-=======
 	config *RegistryConfig
 
 	repositories map[string]*Repository
@@ -72,7 +61,6 @@
 
 	cache *FunctionCache
 
->>>>>>> b3529b0b
 	healthMonitor *HealthMonitor
 
 	metrics *RegistryMetrics
@@ -415,30 +403,9 @@
 	DiscoveredAt time.Time `json:"discoveredAt" yaml:"discoveredAt"`
 }
 
-<<<<<<< HEAD
-// RegistryFunctionCache manages function metadata and artifact caching for registry
-type RegistryFunctionCache struct {
-	cacheDir string
-	ttl      time.Duration
-	maxSize  int64
-	mu       sync.RWMutex
-	items    map[string]*CacheItem
-	metrics  *RegistryCacheMetrics
-}
-
-// RegistryCacheMetrics contains metrics for registry cache operations
-type RegistryCacheMetrics struct {
-	Hits      prometheus.Counter
-	Misses    prometheus.Counter
-	Evictions prometheus.Counter
-	Size      prometheus.Gauge
-	Entries   prometheus.Gauge
-}
-=======
 // FunctionCache is defined in function_manager.go.
 
 // CacheItem represents a cached function.
->>>>>>> b3529b0b
 
 type CacheItem struct {
 	Key string `json:"key"`
@@ -501,9 +468,6 @@
 
 	FunctionCount *prometheus.GaugeVec
 
-<<<<<<< HEAD
-// Default registry configuration
-=======
 	DiscoveryDuration *prometheus.HistogramVec
 
 	CacheHitRate prometheus.Counter
@@ -517,7 +481,6 @@
 
 // Default registry configuration.
 
->>>>>>> b3529b0b
 var DefaultRegistryConfig = &RegistryConfig{
 
 	DefaultRepositories: []RepositoryConfig{
@@ -649,15 +612,10 @@
 		}, []string{"repository", "reason"}),
 	}
 
-<<<<<<< HEAD
-	// Initialize cache
-	cacheMetrics := &RegistryCacheMetrics{
-=======
 	// Initialize cache.
 
 	cacheMetrics := &CacheMetrics{
 
->>>>>>> b3529b0b
 		Hits: promauto.NewCounter(prometheus.CounterOpts{
 
 			Name: "krm_registry_cache_operations_total",
@@ -685,25 +643,17 @@
 
 			Help: "Current cache size in bytes",
 		}),
-<<<<<<< HEAD
-		Entries: promauto.NewGauge(prometheus.GaugeOpts{
-=======
 
 		ItemCount: promauto.NewGauge(prometheus.GaugeOpts{
 
->>>>>>> b3529b0b
 			Name: "krm_registry_cache_items_total",
 
 			Help: "Current number of cached items",
 		}),
 	}
 
-<<<<<<< HEAD
-	cache := &RegistryFunctionCache{
-=======
 	cache := &FunctionCache{
 
->>>>>>> b3529b0b
 		cacheDir: config.CacheDir,
 
 		ttl: config.CacheTTL,
@@ -913,13 +863,9 @@
 // GetFunction retrieves function metadata by name.
 
 func (r *Registry) GetFunction(ctx context.Context, name string) (*FunctionMetadata, error) {
-<<<<<<< HEAD
+
 	_, span := r.tracer.Start(ctx, "krm-registry-get-function")
-=======
-
-	_, span := r.tracer.Start(ctx, "krm-registry-get-function")
-
->>>>>>> b3529b0b
+
 	defer span.End()
 
 	span.SetAttributes(attribute.String("function.name", name))
@@ -947,13 +893,9 @@
 // ListFunctions returns all available functions with optional filtering.
 
 func (r *Registry) ListFunctions(ctx context.Context, filter *FunctionFilter) ([]*FunctionMetadata, error) {
-<<<<<<< HEAD
+
 	_, span := r.tracer.Start(ctx, "krm-registry-list-functions")
-=======
-
-	_, span := r.tracer.Start(ctx, "krm-registry-list-functions")
-
->>>>>>> b3529b0b
+
 	defer span.End()
 
 	r.mu.RLock()
@@ -1040,13 +982,9 @@
 // AddRepository adds a new repository to the registry.
 
 func (r *Registry) AddRepository(ctx context.Context, config RepositoryConfig) error {
-<<<<<<< HEAD
+
 	_, span := r.tracer.Start(ctx, "krm-registry-add-repository")
-=======
-
-	_, span := r.tracer.Start(ctx, "krm-registry-add-repository")
-
->>>>>>> b3529b0b
+
 	defer span.End()
 
 	span.SetAttributes(attribute.String("repository.name", config.Name))
@@ -1106,13 +1044,9 @@
 // RemoveRepository removes a repository from the registry.
 
 func (r *Registry) RemoveRepository(ctx context.Context, name string) error {
-<<<<<<< HEAD
+
 	_, span := r.tracer.Start(ctx, "krm-registry-remove-repository")
-=======
-
-	_, span := r.tracer.Start(ctx, "krm-registry-remove-repository")
-
->>>>>>> b3529b0b
+
 	defer span.End()
 
 	span.SetAttributes(attribute.String("repository.name", name))
@@ -1782,12 +1716,8 @@
 
 }
 
-<<<<<<< HEAD
-func (c *RegistryFunctionCache) getStatus() *CacheStatus {
-=======
 func (c *FunctionCache) getStatus() *CacheStatus {
 
->>>>>>> b3529b0b
 	c.mu.RLock()
 
 	defer c.mu.RUnlock()
@@ -1813,12 +1743,8 @@
 
 }
 
-<<<<<<< HEAD
-func (c *RegistryFunctionCache) cleanup() {
-=======
 func (c *FunctionCache) cleanup() {
 
->>>>>>> b3529b0b
 	c.mu.Lock()
 
 	defer c.mu.Unlock()
@@ -1839,15 +1765,10 @@
 
 }
 
-<<<<<<< HEAD
-func (c *RegistryFunctionCache) save() error {
-	// Implementation to save cache to disk
-=======
 func (c *FunctionCache) save() error {
 
 	// Implementation to save cache to disk.
 
->>>>>>> b3529b0b
 	return nil
 
 }
