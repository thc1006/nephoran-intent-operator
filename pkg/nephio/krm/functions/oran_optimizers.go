--- conflicted
+++ resolved
@@ -331,15 +331,10 @@
 		Kind: "NetworkSlice",
 	})
 
-<<<<<<< HEAD
-	// Optimize each network slice
+	// Optimize each network slice.
+
 	for _, slice := range networkSlices {
-=======
-	// Optimize each network slice.
-
-	for _, slice := range networkSlices {
-
->>>>>>> b3529b0b
+
 		sliceIndex := o.findResourceIndex(output.Items, &slice)
 
 		if sliceIndex >= 0 {
@@ -478,15 +473,10 @@
 
 	copy(output.Items, input.Items)
 
-<<<<<<< HEAD
-	// Normalize each resource
+	// Normalize each resource.
+
 	for i := range output.Items {
-=======
-	// Normalize each resource.
-
-	for i := range output.Items {
-
->>>>>>> b3529b0b
+
 		results := n.normalizeResource(ctx, &output.Items[i], config)
 
 		output.Results = append(output.Results, results...)
@@ -499,25 +489,7 @@
 
 }
 
-<<<<<<< HEAD
-// Helper methods for NetworkSliceOptimizer
-
-func (o *NetworkSliceOptimizer) findResourceIndex(resources []porch.KRMResource, target *porch.KRMResource) int {
-	targetName, _ := GetResourceName(target)
-	for i, resource := range resources {
-		if resource.Kind == target.Kind && resource.APIVersion == target.APIVersion {
-			if name, _ := GetResourceName(&resource); name == targetName {
-				return i
-			}
-		}
-	}
-	return -1
-}
-
-// Helper methods for FiveGCoreOptimizer
-=======
 // Helper methods for FiveGCoreOptimizer.
->>>>>>> b3529b0b
 
 func (o *FiveGCoreOptimizer) parseOptimizationConfig(config map[string]interface{}) map[string]interface{} {
 
