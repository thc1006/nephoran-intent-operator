--- conflicted
+++ resolved
@@ -2397,13 +2397,7 @@
 						"nephoran.com/interface-name": iface.Name,
 					},
 				},
-<<<<<<< HEAD
-				Spec: map[string]interface{}{
-					"type": "Opaque",
-				},
-=======
-
->>>>>>> b3529b0b
+
 				Data: make(map[string]interface{}),
 			}
 
