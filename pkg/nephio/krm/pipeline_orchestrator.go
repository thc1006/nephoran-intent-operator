/*

Copyright 2025.



Licensed under the Apache License, Version 2.0 (the "License");

you may not use this file except in compliance with the License.

You may obtain a copy of the License at



    http://www.apache.org/licenses/LICENSE-2.0



Unless required by applicable law or agreed to in writing, software

distributed under the License is distributed on an "AS IS" BASIS,

WITHOUT WARRANTIES OR CONDITIONS OF ANY KIND, either express or implied.

See the License for the specific language governing permissions and

limitations under the License.

*/

package krm

import (
	"context"
	"encoding/json"
	"fmt"
	"sync"
	"time"

	"github.com/prometheus/client_golang/prometheus"
	"github.com/prometheus/client_golang/prometheus/promauto"
	"go.opentelemetry.io/otel"
	"go.opentelemetry.io/otel/attribute"
	"go.opentelemetry.io/otel/codes"
	"go.opentelemetry.io/otel/trace"
	"sigs.k8s.io/controller-runtime/pkg/log"

	"github.com/nephio-project/nephoran-intent-operator/pkg/nephio/porch"
)

// PipelineOrchestrator manages execution of KRM function pipelines.

type PipelineOrchestrator struct {
	config *PipelineOrchestratorConfig

	functionManager *FunctionManager

	dependencyGraph *DependencyGraph

	executionEngine *ExecutionEngine

	stateManager *PipelineStateManager

	metrics *PipelineOrchestratorMetrics

	tracer trace.Tracer

	mu sync.RWMutex
}

// PipelineOrchestratorConfig defines configuration for pipeline orchestration.

type PipelineOrchestratorConfig struct {

	// Execution settings.

	MaxConcurrentPipelines int `json:"maxConcurrentPipelines" yaml:"maxConcurrentPipelines"`

	MaxConcurrentStages int `json:"maxConcurrentStages" yaml:"maxConcurrentStages"`

	DefaultTimeout time.Duration `json:"defaultTimeout" yaml:"defaultTimeout"`

	MaxPipelineTimeout time.Duration `json:"maxPipelineTimeout" yaml:"maxPipelineTimeout"`

	// Error handling.

	FailureMode string `json:"failureMode" yaml:"failureMode"` // fail-fast, continue, rollback

	MaxRetries int `json:"maxRetries" yaml:"maxRetries"`

	RetryDelay time.Duration `json:"retryDelay" yaml:"retryDelay"`

	RetryBackoffMultiplier float64 `json:"retryBackoffMultiplier" yaml:"retryBackoffMultiplier"`

	// State management.

	EnableStateManagement bool `json:"enableStateManagement" yaml:"enableStateManagement"`

	CheckpointInterval int `json:"checkpointInterval" yaml:"checkpointInterval"`

	StateStorageType string `json:"stateStorageType" yaml:"stateStorageType"` // memory, file, database

	// Performance optimization.

	EnableParallelism bool `json:"enableParallelism" yaml:"enableParallelism"`

	EnableOptimization bool `json:"enableOptimization" yaml:"enableOptimization"`

	EnableCaching bool `json:"enableCaching" yaml:"enableCaching"`

	EnableBatching bool `json:"enableBatching" yaml:"enableBatching"`

	// Observability.

	EnableMetrics bool `json:"enableMetrics" yaml:"enableMetrics"`

	EnableTracing bool `json:"enableTracing" yaml:"enableTracing"`

	EnableProfiling bool `json:"enableProfiling" yaml:"enableProfiling"`

	DetailedLogging bool `json:"detailedLogging" yaml:"detailedLogging"`

	// Resource management.

	ResourceQuotas map[string]string `json:"resourceQuotas" yaml:"resourceQuotas"`

	PriorityClassMapping map[string]int `json:"priorityClassMapping" yaml:"priorityClassMapping"`
}

<<<<<<< HEAD
// PipelineDefinition defines a complete KRM function pipeline
type OrchestrationPipelineDefinition struct {
	// Metadata
	Name        string            `json:"name" yaml:"name"`
	Version     string            `json:"version" yaml:"version"`
	Description string            `json:"description,omitempty" yaml:"description,omitempty"`
	Labels      map[string]string `json:"labels,omitempty" yaml:"labels,omitempty"`
=======
// PipelineDefinition defines a complete KRM function pipeline.

type PipelineDefinition struct {

	// Metadata.

	Name string `json:"name" yaml:"name"`

	Version string `json:"version" yaml:"version"`

	Description string `json:"description,omitempty" yaml:"description,omitempty"`

	Labels map[string]string `json:"labels,omitempty" yaml:"labels,omitempty"`

>>>>>>> b3529b0b
	Annotations map[string]string `json:"annotations,omitempty" yaml:"annotations,omitempty"`

	// Pipeline structure.

	Stages []*PipelineStage `json:"stages" yaml:"stages"`

	Dependencies []*StageDependency `json:"dependencies,omitempty" yaml:"dependencies,omitempty"`

	Variables map[string]*Variable `json:"variables,omitempty" yaml:"variables,omitempty"`

	// Execution settings.

<<<<<<< HEAD
// PipelineStage represents a stage in the pipeline
type OrchestrationPipelineStage struct {
	// Basic properties
	Name        string `json:"name" yaml:"name"`
	Description string `json:"description,omitempty" yaml:"description,omitempty"`
	Type        string `json:"type" yaml:"type"` // function, parallel-group, conditional
=======
	ExecutionMode string `json:"executionMode" yaml:"executionMode"` // sequential, parallel, dag
>>>>>>> b3529b0b

	Timeout time.Duration `json:"timeout,omitempty" yaml:"timeout,omitempty"`

	Priority int `json:"priority,omitempty" yaml:"priority,omitempty"`

	// Error handling.

	FailurePolicy *FailurePolicy `json:"failurePolicy,omitempty" yaml:"failurePolicy,omitempty"`

	RetryPolicy *RetryPolicy `json:"retryPolicy,omitempty" yaml:"retryPolicy,omitempty"`

	// State management.

<<<<<<< HEAD
// StageFunction represents a function within a stage
type OrchestrationStageFunction struct {
	Name           string                 `json:"name" yaml:"name"`
	Image          string                 `json:"image,omitempty" yaml:"image,omitempty"`
	Config         map[string]interface{} `json:"config,omitempty" yaml:"config,omitempty"`
	ResourceFilter *ResourceFilter        `json:"resourceFilter,omitempty" yaml:"resourceFilter,omitempty"`
	Timeout        time.Duration          `json:"timeout,omitempty" yaml:"timeout,omitempty"`
	RetryPolicy    *RetryPolicy           `json:"retryPolicy,omitempty" yaml:"retryPolicy,omitempty"`
	Optional       bool                   `json:"optional,omitempty" yaml:"optional,omitempty"`
=======
	Checkpoints []string `json:"checkpoints,omitempty" yaml:"checkpoints,omitempty"`

	// O-RAN/5G specific metadata.

	TelecomProfile *TelecomPipelineProfile `json:"telecomProfile,omitempty" yaml:"telecomProfile,omitempty"`
>>>>>>> b3529b0b
}

// PipelineStage is defined in pipeline.go.

// StageFunction is defined in pipeline.go.

// StageDependency defines dependencies between stages.

type StageDependency struct {
	From string `json:"from" yaml:"from"`

	To string `json:"to" yaml:"to"`

	Type string `json:"type" yaml:"type"` // data, control, resource

	Condition *DependencyCondition `json:"condition,omitempty" yaml:"condition,omitempty"`
}

// PipelineVariable is defined in pipeline.go as Variable.

// StageCondition defines conditional execution logic.

type StageCondition struct {
	Type string `json:"type" yaml:"type"`

	Expression string `json:"expression,omitempty" yaml:"expression,omitempty"`

	Parameters map[string]interface{} `json:"parameters,omitempty" yaml:"parameters,omitempty"`
}

// DependencyCondition defines dependency conditions.

type DependencyCondition struct {
	Status []string `json:"status,omitempty" yaml:"status,omitempty"`

	Expression string `json:"expression,omitempty" yaml:"expression,omitempty"`

	Parameters map[string]interface{} `json:"parameters,omitempty" yaml:"parameters,omitempty"`
}

// FailurePolicy defines pipeline failure handling.

type FailurePolicy struct {
	Mode string `json:"mode" yaml:"mode"` // fail-fast, continue, rollback

	Stages []string `json:"stages,omitempty" yaml:"stages,omitempty"`

	Conditions []*StageCondition `json:"conditions,omitempty" yaml:"conditions,omitempty"`
}

<<<<<<< HEAD
// RetryPolicy defines retry behavior
type OrchestrationRetryPolicy struct {
	MaxAttempts   int           `json:"maxAttempts" yaml:"maxAttempts"`
	InitialDelay  time.Duration `json:"initialDelay" yaml:"initialDelay"`
	MaxDelay      time.Duration `json:"maxDelay" yaml:"maxDelay"`
	BackoffFactor float64       `json:"backoffFactor" yaml:"backoffFactor"`
	RetryOn       []string      `json:"retryOn,omitempty" yaml:"retryOn,omitempty"`
}
=======
// RetryPolicy is defined in pipeline.go.

// FailureAction defines what to do on stage failure.
>>>>>>> b3529b0b

type FailureAction struct {
	Action string `json:"action" yaml:"action"`

	Parameters map[string]interface{} `json:"parameters,omitempty" yaml:"parameters,omitempty"`
}

// SuccessAction defines what to do on stage success.

type SuccessAction struct {
	Action string `json:"action" yaml:"action"`

	Parameters map[string]interface{} `json:"parameters,omitempty" yaml:"parameters,omitempty"`
}

// StageResources defines resource requirements for a stage.

type StageResources struct {
	CPU string `json:"cpu,omitempty" yaml:"cpu,omitempty"`

	Memory string `json:"memory,omitempty" yaml:"memory,omitempty"`

	Storage string `json:"storage,omitempty" yaml:"storage,omitempty"`

	Limits map[string]string `json:"limits,omitempty" yaml:"limits,omitempty"`

	Requests map[string]string `json:"requests,omitempty" yaml:"requests,omitempty"`
}

// ResourceSelector is defined in pipeline.go.

<<<<<<< HEAD
// ResourceSelector defines resource selection criteria
type OrchestrationResourceSelector struct {
	APIVersion string            `json:"apiVersion,omitempty" yaml:"apiVersion,omitempty"`
	Kind       string            `json:"kind,omitempty" yaml:"kind,omitempty"`
	Name       string            `json:"name,omitempty" yaml:"name,omitempty"`
	Namespace  string            `json:"namespace,omitempty" yaml:"namespace,omitempty"`
	Labels     map[string]string `json:"labels,omitempty" yaml:"labels,omitempty"`
	Fields     map[string]string `json:"fields,omitempty" yaml:"fields,omitempty"`
}
=======
// TelecomPipelineProfile defines telecom-specific pipeline characteristics.
>>>>>>> b3529b0b

type TelecomPipelineProfile struct {
	Domain string `json:"domain" yaml:"domain"` // 5g-core, o-ran, edge

<<<<<<< HEAD
// PipelineExecution represents a pipeline execution instance
type OrchestrationPipelineExecution struct {
	// Metadata
	ID       string              `json:"id"`
	Name     string              `json:"name"`
	Pipeline *PipelineDefinition `json:"pipeline"`

	// Execution state
	Status    PipelineStatus `json:"status"`
	Phase     PipelinePhase  `json:"phase"`
	StartTime time.Time      `json:"startTime"`
	EndTime   *time.Time     `json:"endTime,omitempty"`
	Duration  time.Duration  `json:"duration"`

	// Stage execution tracking
	Stages       map[string]*StageExecution `json:"stages"`
	CurrentStage string                     `json:"currentStage,omitempty"`

	// Input/Output
	InputResources  []*porch.KRMResource `json:"inputResources"`
	OutputResources []*porch.KRMResource `json:"outputResources"`

	// Results and errors
	Results []*ExecutionResult `json:"results"`
	Errors  []*ExecutionError  `json:"errors"`

	// State management
	Variables   map[string]interface{} `json:"variables"`
	Checkpoints []*ExecutionCheckpoint `json:"checkpoints"`

	// Performance metrics
	ResourceUsage *PipelineResourceUsage `json:"resourceUsage,omitempty"`

	// Audit and tracing
	AuditLogs []string `json:"auditLogs"`
	TraceID   string   `json:"traceId,omitempty"`
	SpanID    string   `json:"spanId,omitempty"`

	// Context
	Context map[string]interface{} `json:"context"`
}

// StageExecution represents execution of a pipeline stage
type OrchestrationStageExecution struct {
	Name         string                        `json:"name"`
	Status       ExecutionStatus               `json:"status"`
	StartTime    time.Time                     `json:"startTime"`
	EndTime      *time.Time                    `json:"endTime,omitempty"`
	Duration     time.Duration                 `json:"duration"`
	Functions    map[string]*FunctionExecution `json:"functions"`
	Error        *ExecutionError               `json:"error,omitempty"`
	Retries      int                           `json:"retries"`
	Dependencies []*DependencyStatus           `json:"dependencies"`
	Output       map[string]interface{}        `json:"output"`
}

// FunctionExecution represents execution of a function within a stage
type OrchestrationFunctionExecution struct {
	Name        string                  `json:"name"`
	Status      ExecutionStatus         `json:"status"`
	StartTime   time.Time               `json:"startTime"`
	EndTime     *time.Time              `json:"endTime,omitempty"`
	Duration    time.Duration           `json:"duration"`
	InputCount  int                     `json:"inputCount"`
	OutputCount int                     `json:"outputCount"`
	Results     []*porch.FunctionResult `json:"results"`
	Error       *ExecutionError         `json:"error,omitempty"`
	Retries     int                     `json:"retries"`
	CacheHit    bool                    `json:"cacheHit"`
}
=======
	Components []string `json:"components" yaml:"components"` // AMF, SMF, UPF, etc.

	Interfaces []string `json:"interfaces" yaml:"interfaces"` // A1, O1, O2, E2

	Compliance []string `json:"compliance" yaml:"compliance"` // 3GPP, O-RAN
>>>>>>> b3529b0b

	Optimization string `json:"optimization" yaml:"optimization"` // performance, cost, compliance

<<<<<<< HEAD
// ExecutionCheckpoint represents a pipeline checkpoint
type OrchestrationExecutionCheckpoint struct {
	ID        string                 `json:"id"`
	Stage     string                 `json:"stage"`
	Timestamp time.Time              `json:"timestamp"`
	Variables map[string]interface{} `json:"variables"`
	Resources []*porch.KRMResource   `json:"resources"`
=======
>>>>>>> b3529b0b
}

// PipelineExecution is defined in pipeline.go.

// StageExecution is defined in pipeline.go.

// FunctionExecution is defined in pipeline.go.

// ExecutionCheckpoint is defined in pipeline.go.

// PipelineResourceUsage represents resource usage metrics.

type PipelineResourceUsage struct {
	TotalCPU float64 `json:"totalCpu"`

<<<<<<< HEAD
// ExecutionResult represents an execution result
type OrchestrationExecutionResult struct {
	Stage     string                 `json:"stage"`
	Function  string                 `json:"function,omitempty"`
	Type      string                 `json:"type"`
	Message   string                 `json:"message"`
	Data      map[string]interface{} `json:"data,omitempty"`
	Timestamp time.Time              `json:"timestamp"`
}

// ExecutionError represents an execution error
type OrchestrationExecutionError struct {
	Code        string                 `json:"code"`
	Message     string                 `json:"message"`
	Stage       string                 `json:"stage,omitempty"`
	Function    string                 `json:"function,omitempty"`
	Timestamp   time.Time              `json:"timestamp"`
	Recoverable bool                   `json:"recoverable"`
	Details     map[string]interface{} `json:"details,omitempty"`
=======
	TotalMemory int64 `json:"totalMemory"`

	PeakCPU float64 `json:"peakCpu"`

	PeakMemory int64 `json:"peakMemory"`
>>>>>>> b3529b0b
}

// ExecutionResult is defined in pipeline.go.

// ExecutionError is defined in pipeline.go.

// Execution status enums.

type (
	PipelineStatus string

	// PipelinePhase represents a pipelinephase.

	PipelinePhase string
)

// ExecutionStatus is defined in pipeline.go.

const (

	// PipelineStatusPending holds pipelinestatuspending value.

	PipelineStatusPending PipelineStatus = "pending"

	// PipelineStatusRunning holds pipelinestatusrunning value.

	PipelineStatusRunning PipelineStatus = "running"

	// PipelineStatusSucceeded holds pipelinestatussucceeded value.

	PipelineStatusSucceeded PipelineStatus = "succeeded"

	// PipelineStatusFailed holds pipelinestatusfailed value.

	PipelineStatusFailed PipelineStatus = "failed"

	// PipelineStatusCancelled holds pipelinestatuscancelled value.

	PipelineStatusCancelled PipelineStatus = "cancelled"

	// PipelineStatusRolledBack holds pipelinestatusrolledback value.

	PipelineStatusRolledBack PipelineStatus = "rolled-back"

	// PipelinePhaseInitialization holds pipelinephaseinitialization value.

	PipelinePhaseInitialization PipelinePhase = "initialization"

	// PipelinePhaseExecution holds pipelinephaseexecution value.

	PipelinePhaseExecution PipelinePhase = "execution"

	// PipelinePhaseFinalization holds pipelinephasefinalization value.

	PipelinePhaseFinalization PipelinePhase = "finalization"

	// PipelinePhaseCleanup holds pipelinephasecleanup value.

	PipelinePhaseCleanup PipelinePhase = "cleanup"
)

// DependencyGraph manages stage dependencies.

type DependencyGraph struct {
	nodes map[string]*DependencyNode

	edges map[string][]*DependencyEdge

	mu sync.RWMutex
}

// DependencyNode represents a node in the dependency graph.

type DependencyNode struct {
	Name string

	Stage *PipelineStage

	Dependencies []*DependencyEdge

	Dependents []*DependencyEdge

	Status ExecutionStatus
}

// DependencyEdge represents an edge in the dependency graph.

type DependencyEdge struct {
	From *DependencyNode

	To *DependencyNode

	Type string

	Condition *DependencyCondition
}

// ExecutionEngine manages pipeline execution.

type ExecutionEngine struct {
	config *PipelineOrchestratorConfig

	funcMgr *FunctionManager

	executors map[string]*StageExecutor

	scheduler *StageScheduler

	mu sync.RWMutex
}

// StageExecutor executes individual stages.

type StageExecutor struct {
	stage *PipelineStage

	execution *PipelineExecution

	funcMgr *FunctionManager

	status ExecutionStatus

	startTime time.Time

	endTime *time.Time

	results []*ExecutionResult

	errors []*ExecutionError

	mu sync.Mutex
}

// StageScheduler schedules stage execution.

type StageScheduler struct {
	queue chan *ScheduledStage

	workers []*SchedulerWorker

	maxWorkers int

	ctx context.Context

	cancel context.CancelFunc

	wg sync.WaitGroup
}

// ScheduledStage represents a scheduled stage.

type ScheduledStage struct {
	Stage *PipelineStage

	Execution *PipelineExecution

	Priority int

	ScheduledAt time.Time

	ResultChan chan *StageExecutionResult

	Context context.Context
}

// StageExecutionResult represents stage execution result.

type StageExecutionResult struct {
	Stage *PipelineStage

	Status ExecutionStatus

	Resources []*porch.KRMResource

	Results []*ExecutionResult

	Error error

	Duration time.Duration
}

// SchedulerWorker executes scheduled stages.

type SchedulerWorker struct {
	id int

	funcMgr *FunctionManager

	queue chan *ScheduledStage

	ctx context.Context

	cancel context.CancelFunc
}

// PipelineStateManager manages pipeline execution state.

type PipelineStateManager struct {
	storage StateStorage

	executions map[string]*PipelineExecution

<<<<<<< HEAD
// StateStorage interface for state persistence
type OrchestrationStateStorage interface {
	Save(ctx context.Context, key string, data interface{}) error
	Load(ctx context.Context, key string, data interface{}) error
	Delete(ctx context.Context, key string) error
	List(ctx context.Context, prefix string) ([]string, error)
=======
	mu sync.RWMutex
>>>>>>> b3529b0b
}

// StateStorage is defined in pipeline.go.

// PipelineOrchestratorMetrics provides comprehensive metrics.

type PipelineOrchestratorMetrics struct {
	PipelineExecutions *prometheus.CounterVec

	ExecutionDuration *prometheus.HistogramVec

	StageExecutions *prometheus.CounterVec

	StageDuration *prometheus.HistogramVec

	DependencyResolution *prometheus.HistogramVec

	ErrorRate *prometheus.CounterVec

	ResourceUtilization *prometheus.GaugeVec

	ActivePipelines prometheus.Gauge

	QueueDepth prometheus.Gauge
}

// Default configuration.

var DefaultPipelineOrchestratorConfig = &PipelineOrchestratorConfig{

	MaxConcurrentPipelines: 10,

	MaxConcurrentStages: 20,

	DefaultTimeout: 30 * time.Minute,

	MaxPipelineTimeout: 2 * time.Hour,

	FailureMode: "fail-fast",

	MaxRetries: 3,

	RetryDelay: 30 * time.Second,

	RetryBackoffMultiplier: 2.0,

	EnableStateManagement: true,

	CheckpointInterval: 5,

	StateStorageType: "memory",

	EnableParallelism: true,

	EnableOptimization: true,

	EnableCaching: true,

	EnableBatching: false,

	EnableMetrics: true,

	EnableTracing: true,

	EnableProfiling: false,

	DetailedLogging: false,
}

// NewPipelineOrchestrator creates a new pipeline orchestrator.

func NewPipelineOrchestrator(config *PipelineOrchestratorConfig, functionManager *FunctionManager) (*PipelineOrchestrator, error) {

	if config == nil {

		config = DefaultPipelineOrchestratorConfig

	}

	// Validate configuration.

	if err := validatePipelineOrchestratorConfig(config); err != nil {

		return nil, fmt.Errorf("invalid pipeline orchestrator configuration: %w", err)

	}

	// Initialize metrics.

	metrics := &PipelineOrchestratorMetrics{

		PipelineExecutions: promauto.NewCounterVec(

			prometheus.CounterOpts{

				Name: "krm_pipeline_orchestrator_executions_total",

				Help: "Total number of pipeline executions",
			},

			[]string{"pipeline", "status"},
		),

		ExecutionDuration: promauto.NewHistogramVec(

			prometheus.HistogramOpts{

				Name: "krm_pipeline_orchestrator_execution_duration_seconds",

				Help: "Duration of pipeline executions",

				Buckets: prometheus.ExponentialBuckets(1, 2, 10),
			},

			[]string{"pipeline"},
		),

		StageExecutions: promauto.NewCounterVec(

			prometheus.CounterOpts{

				Name: "krm_pipeline_orchestrator_stage_executions_total",

				Help: "Total number of stage executions",
			},

			[]string{"pipeline", "stage", "status"},
		),

		StageDuration: promauto.NewHistogramVec(

			prometheus.HistogramOpts{

				Name: "krm_pipeline_orchestrator_stage_duration_seconds",

				Help: "Duration of stage executions",

				Buckets: prometheus.ExponentialBuckets(0.1, 2, 10),
			},

			[]string{"pipeline", "stage"},
		),

		DependencyResolution: promauto.NewHistogramVec(

			prometheus.HistogramOpts{

				Name: "krm_pipeline_orchestrator_dependency_resolution_seconds",

				Help: "Duration of dependency resolution",

				Buckets: prometheus.ExponentialBuckets(0.001, 2, 10),
			},

			[]string{"pipeline"},
		),

		ErrorRate: promauto.NewCounterVec(

			prometheus.CounterOpts{

				Name: "krm_pipeline_orchestrator_errors_total",

				Help: "Total number of execution errors",
			},

			[]string{"pipeline", "stage", "error_type"},
		),

		ResourceUtilization: promauto.NewGaugeVec(

			prometheus.GaugeOpts{

				Name: "krm_pipeline_orchestrator_resource_utilization",

				Help: "Resource utilization during pipeline execution",
			},

			[]string{"resource_type", "pipeline"},
		),

		ActivePipelines: promauto.NewGauge(

			prometheus.GaugeOpts{

				Name: "krm_pipeline_orchestrator_active_pipelines",

				Help: "Number of active pipeline executions",
			},
		),

		QueueDepth: promauto.NewGauge(

			prometheus.GaugeOpts{

				Name: "krm_pipeline_orchestrator_queue_depth",

				Help: "Current depth of stage execution queue",
			},
		),
	}

	// Initialize dependency graph.

	dependencyGraph := &DependencyGraph{

		nodes: make(map[string]*DependencyNode),

		edges: make(map[string][]*DependencyEdge),
	}

	// Initialize stage scheduler.

	ctx, cancel := context.WithCancel(context.Background())

	scheduler := &StageScheduler{

		queue: make(chan *ScheduledStage, 1000),

		maxWorkers: config.MaxConcurrentStages,

		ctx: ctx,

		cancel: cancel,
	}

	// Initialize workers.

	for i := range scheduler.maxWorkers {

		worker := &SchedulerWorker{

			id: i,

			funcMgr: functionManager,

			queue: scheduler.queue,

			ctx: ctx,

			cancel: cancel,
		}

		scheduler.workers = append(scheduler.workers, worker)

		go worker.run()

	}

	// Initialize execution engine.

	executionEngine := &ExecutionEngine{

		config: config,

		funcMgr: functionManager,

		executors: make(map[string]*StageExecutor),

		scheduler: scheduler,
	}

<<<<<<< HEAD
	// Initialize state manager
	var storage StateStorage = &OrchestrationMemoryStateStorage{
=======
	// Initialize state manager.

	var storage StateStorage = &MemoryStateStorage{

>>>>>>> b3529b0b
		data: make(map[string][]byte),
	}

	stateManager := &PipelineStateManager{

		storage: storage,

		executions: make(map[string]*PipelineExecution),
	}

	orchestrator := &PipelineOrchestrator{

		config: config,

		functionManager: functionManager,

		dependencyGraph: dependencyGraph,

		executionEngine: executionEngine,

		stateManager: stateManager,

		metrics: metrics,

		tracer: otel.Tracer("krm-pipeline-orchestrator"),
	}

	return orchestrator, nil

}

// ExecutePipeline executes a pipeline definition.

func (po *PipelineOrchestrator) ExecutePipeline(ctx context.Context, definition *PipelineDefinition, resources []*porch.KRMResource) (*PipelineExecution, error) {

	ctx, span := po.tracer.Start(ctx, "pipeline-orchestrator-execute")

	defer span.End()

	// Generate execution ID.

	executionID := generateExecutionID()

	span.SetAttributes(

		attribute.String("pipeline.name", definition.Name),

		attribute.String("pipeline.version", definition.Version),

		attribute.String("execution.id", executionID),

		attribute.Int("stages.count", len(definition.Stages)),

		attribute.Int("resources.count", len(resources)),
	)

	logger := log.FromContext(ctx).WithName("pipeline-orchestrator").WithValues(

		"pipeline", definition.Name,

		"execution", executionID,
	)

	logger.Info("Starting pipeline execution",

		"stages", len(definition.Stages),

		"resources", len(resources),
	)

<<<<<<< HEAD
	// Create pipeline execution
	execution := &PipelineExecution{
		ID:           executionID,
		Name:         definition.Name,
		Pipeline:     definition,
		Status:       ExecutionStatusPending,
		StartTime:    time.Now(),
		Stages:       make(map[string]*StageExecution),
		Resources:    convertResources(resources),
		Results:      []*ExecutionResult{},
		Errors:       []ExecutionError{},
=======
	// Create pipeline execution.

	execution := &PipelineExecution{

		ID: executionID,

		Name: definition.Name,

		Pipeline: definition,

		Status: StatusPending,

		StartTime: time.Now(),

		Stages: make(map[string]*StageExecution),

		Resources: convertToSlice(resources),

		Results: []*ExecutionResult{},

		Errors: []ExecutionError{},

		Variables: po.initializeVariables(definition.Variables),

		Checkpoints: []*ExecutionCheckpoint{},

		Context: make(map[string]interface{}),

		Metadata: make(map[string]string),
>>>>>>> b3529b0b
	}

	// Store execution.

	po.stateManager.mu.Lock()

	po.stateManager.executions[executionID] = execution

	po.stateManager.mu.Unlock()

	po.metrics.ActivePipelines.Inc()

	defer po.metrics.ActivePipelines.Dec()

	// Build dependency graph.

	startTime := time.Now()

	dependencyGraph, err := po.buildDependencyGraph(definition)

	if err != nil {

		span.RecordError(err)

		span.SetStatus(codes.Error, "dependency graph construction failed")

		return execution, err

	}

	po.metrics.DependencyResolution.WithLabelValues(definition.Name).Observe(time.Since(startTime).Seconds())

<<<<<<< HEAD
	// Update phase
	execution.Status = ExecutionStatusRunning

	// Execute pipeline based on execution mode (default to DAG since PipelineDefinition doesn't have ExecutionMode)
	err = po.executeDAG(ctx, execution, dependencyGraph)

	// Finalize execution
	endTime := time.Now()
	execution.EndTime = &endTime
	execution.Duration = execution.EndTime.Sub(execution.StartTime)

	if err != nil {
		execution.Status = ExecutionStatusFailed
		execution.Errors = append(execution.Errors, ExecutionError{
			Code:        "PIPELINE_EXECUTION_FAILED",
			Message:     err.Error(),
			Timestamp:   time.Now(),
=======
	// Update phase.

	// Update phase to execution (phases tracked separately if needed).

	execution.Status = StatusRunning

	// Execute pipeline based on execution mode.

	switch definition.ExecutionMode {

	case "sequential":

		err = po.executeSequential(ctx, execution, dependencyGraph)

	case "parallel":

		err = po.executeParallel(ctx, execution, dependencyGraph)

	case "dag":

		err = po.executeDAG(ctx, execution, dependencyGraph)

	default:

		err = po.executeDAG(ctx, execution, dependencyGraph) // Default to DAG

	}

	// Finalize execution.

	// Update phase to finalization (phases tracked separately if needed).

	execution.EndTime = &time.Time{}

	*execution.EndTime = time.Now()

	execution.Duration = execution.EndTime.Sub(execution.StartTime)

	if err != nil {

		execution.Status = StatusFailed

		execution.Errors = append(execution.Errors, ExecutionError{

			Code: "PIPELINE_EXECUTION_FAILED",

			Message: err.Error(),

			Timestamp: time.Now(),

>>>>>>> b3529b0b
			Recoverable: false,
		})

		span.RecordError(err)

		span.SetStatus(codes.Error, "pipeline execution failed")

		po.metrics.ErrorRate.WithLabelValues(definition.Name, "", "pipeline_error").Inc()

		po.metrics.PipelineExecutions.WithLabelValues(definition.Name, "failed").Inc()

		logger.Error(err, "Pipeline execution failed", "duration", execution.Duration)

	} else {
<<<<<<< HEAD
		execution.Status = ExecutionStatusSucceeded
=======

		execution.Status = StatusSucceeded

>>>>>>> b3529b0b
		po.metrics.PipelineExecutions.WithLabelValues(definition.Name, "succeeded").Inc()

		logger.Info("Pipeline execution completed successfully", "duration", execution.Duration)

	}

	po.metrics.ExecutionDuration.WithLabelValues(definition.Name).Observe(execution.Duration.Seconds())

<<<<<<< HEAD
	// Cleanup phase is implicit since PipelineExecution doesn't have Phase field
=======
	// Cleanup.

	// Update phase to cleanup (phases tracked separately if needed).
>>>>>>> b3529b0b

	span.SetStatus(codes.Ok, "pipeline execution completed")

	return execution, err

}

// GetExecution returns a pipeline execution by ID.

func (po *PipelineOrchestrator) GetExecution(ctx context.Context, executionID string) (*PipelineExecution, error) {

	po.stateManager.mu.RLock()

	defer po.stateManager.mu.RUnlock()

	execution, exists := po.stateManager.executions[executionID]

	if !exists {

		return nil, fmt.Errorf("execution %s not found", executionID)

	}

	return execution, nil

}

// ListExecutions returns all pipeline executions.

func (po *PipelineOrchestrator) ListExecutions(ctx context.Context) ([]*PipelineExecution, error) {

	po.stateManager.mu.RLock()

	defer po.stateManager.mu.RUnlock()

	executions := make([]*PipelineExecution, 0, len(po.stateManager.executions))

	for _, execution := range po.stateManager.executions {

		executions = append(executions, execution)

	}

	return executions, nil

}

// CancelExecution cancels a running pipeline execution.

func (po *PipelineOrchestrator) CancelExecution(ctx context.Context, executionID string) error {

	po.stateManager.mu.Lock()

	defer po.stateManager.mu.Unlock()

	execution, exists := po.stateManager.executions[executionID]

	if !exists {

		return fmt.Errorf("execution %s not found", executionID)

	}

<<<<<<< HEAD
	if execution.Status == ExecutionStatusRunning {
		execution.Status = ExecutionStatusCancelled
		endTime := time.Now()
		execution.EndTime = &endTime
=======
	if execution.Status == StatusRunning {

		execution.Status = StatusCancelled

		execution.EndTime = &time.Time{}

		*execution.EndTime = time.Now()

>>>>>>> b3529b0b
		execution.Duration = execution.EndTime.Sub(execution.StartTime)

		// Cancel running stages.

		for _, stageExec := range execution.Stages {

			if stageExec.Status == StatusRunning {

				stageExec.Status = StatusCancelled

				stageExec.EndTime = execution.EndTime

				stageExec.Duration = stageExec.EndTime.Sub(stageExec.StartTime)

			}

		}

	}

	return nil

}

// Private methods.

func (po *PipelineOrchestrator) buildDependencyGraph(definition *PipelineDefinition) (*DependencyGraph, error) {

	graph := &DependencyGraph{

		nodes: make(map[string]*DependencyNode),

		edges: make(map[string][]*DependencyEdge),
	}

	// Create nodes for each stage.

	for _, stage := range definition.Stages {

		node := &DependencyNode{

			Name: stage.Name,

			Stage: stage,

			Dependencies: []*DependencyEdge{},

			Dependents: []*DependencyEdge{},

			Status: StatusPending,
		}

		graph.nodes[stage.Name] = node

	}

<<<<<<< HEAD
	// Create edges from stage dependencies (PipelineDefinition doesn't have explicit Dependencies field)
	for _, stage := range definition.Stages {
		if stage.DependsOn != nil {
			toNode := graph.nodes[stage.Name]
			for _, depName := range stage.DependsOn {
				fromNode, fromExists := graph.nodes[depName]
				if !fromExists {
					return nil, fmt.Errorf("dependency stage %s not found for stage %s", depName, stage.Name)
				}

				edge := &DependencyEdge{
					From: fromNode,
					To:   toNode,
					Type: "control", // default dependency type
				}

				fromNode.Dependents = append(fromNode.Dependents, edge)
				toNode.Dependencies = append(toNode.Dependencies, edge)
				graph.edges[depName] = append(graph.edges[depName], edge)
			}
=======
	// Create edges from explicit dependencies.

	for _, dependency := range definition.Dependencies {

		fromNode, fromExists := graph.nodes[dependency.From]

		toNode, toExists := graph.nodes[dependency.To]

		if !fromExists {

			return nil, fmt.Errorf("dependency from stage %s not found", dependency.From)

		}

		if !toExists {

			return nil, fmt.Errorf("dependency to stage %s not found", dependency.To)

		}

		edge := &DependencyEdge{

			From: fromNode,

			To: toNode,

			Type: dependency.Type,

			Condition: dependency.Condition,
		}

		fromNode.Dependents = append(fromNode.Dependents, edge)

		toNode.Dependencies = append(toNode.Dependencies, edge)

		graph.edges[dependency.From] = append(graph.edges[dependency.From], edge)

	}

	// Create edges from stage dependsOn declarations.

	for _, stage := range definition.Stages {

		toNode := graph.nodes[stage.Name]

		for _, dependencyName := range stage.DependsOn {

			fromNode, exists := graph.nodes[dependencyName]

			if !exists {

				return nil, fmt.Errorf("stage dependency %s not found for stage %s", dependencyName, stage.Name)

			}

			edge := &DependencyEdge{

				From: fromNode,

				To: toNode,

				Type: "control",
			}

			fromNode.Dependents = append(fromNode.Dependents, edge)

			toNode.Dependencies = append(toNode.Dependencies, edge)

			graph.edges[dependencyName] = append(graph.edges[dependencyName], edge)

>>>>>>> b3529b0b
		}

	}

	// Validate for cycles.

	if err := po.validateDependencyGraph(graph); err != nil {

		return nil, err

	}

	return graph, nil

}

func (po *PipelineOrchestrator) validateDependencyGraph(graph *DependencyGraph) error {

	visited := make(map[string]bool)

	recursionStack := make(map[string]bool)

	var hasCycle func(nodeName string) bool

	hasCycle = func(nodeName string) bool {

		visited[nodeName] = true

		recursionStack[nodeName] = true

		for _, edge := range graph.edges[nodeName] {

			if !visited[edge.To.Name] {

				if hasCycle(edge.To.Name) {

					return true

				}

			} else if recursionStack[edge.To.Name] {

				return true

			}

		}

		recursionStack[nodeName] = false

		return false

	}

	for nodeName := range graph.nodes {

		if !visited[nodeName] {

			if hasCycle(nodeName) {

				return fmt.Errorf("circular dependency detected in pipeline")

			}

		}

	}

	return nil

}

func (po *PipelineOrchestrator) executeSequential(ctx context.Context, execution *PipelineExecution, graph *DependencyGraph) error {

	// Simple sequential execution without dependency resolution.

	for _, stage := range execution.Pipeline.Stages {

		stageExec, err := po.executeStage(ctx, execution, stage)

		execution.Stages[stage.Name] = stageExec

		if err != nil {

			if po.config.FailureMode == "fail-fast" {

				return err

			}

			// Continue with remaining stages in continue mode.

		}

		// Update resources for next stage.

		if stageExec.Status == StatusSucceeded {

			// Update output resources with results from this stage.

			po.updateOutputResources(execution, stageExec)

		}

	}

	return nil

}

func (po *PipelineOrchestrator) executeParallel(ctx context.Context, execution *PipelineExecution, graph *DependencyGraph) error {

	var wg sync.WaitGroup

	var mu sync.Mutex

	var errors []error

	semaphore := make(chan struct{}, po.config.MaxConcurrentStages)

	for _, stage := range execution.Pipeline.Stages {

		wg.Add(1)

		go func(s *PipelineStage) {

			defer wg.Done()

			// Acquire semaphore.

			semaphore <- struct{}{}

			defer func() { <-semaphore }()

			stageExec, err := po.executeStage(ctx, execution, s)

			mu.Lock()

			execution.Stages[s.Name] = stageExec

			if err != nil {

				errors = append(errors, err)

			}

			mu.Unlock()

		}(stage)

	}

	wg.Wait()

	if len(errors) > 0 {

		return fmt.Errorf("parallel execution failed with %d errors", len(errors))

	}

	return nil

}

func (po *PipelineOrchestrator) executeDAG(ctx context.Context, execution *PipelineExecution, graph *DependencyGraph) error {

	// Topological sort to determine execution order.

	executionOrder, err := po.topologicalSort(graph)

	if err != nil {

		return err

	}

	// Execute stages in topological order, respecting dependencies.

	for _, stageName := range executionOrder {

		stage := graph.nodes[stageName].Stage

		// Check if dependencies are satisfied.

		if !po.areDependenciesSatisfied(graph.nodes[stageName], execution) {

			// Skip this stage for now - it will be retried later.

			continue

		}

		stageExec, err := po.executeStage(ctx, execution, stage)

		execution.Stages[stage.Name] = stageExec

		if err != nil {

			if po.config.FailureMode == "fail-fast" {

				return err

			}

		}

		// Update graph node status.

		if stageExec.Status == StatusSucceeded {

			graph.nodes[stageName].Status = StatusSucceeded

			po.updateOutputResources(execution, stageExec)

		} else {

			graph.nodes[stageName].Status = StatusFailed

		}

	}

	return nil

}

func (po *PipelineOrchestrator) topologicalSort(graph *DependencyGraph) ([]string, error) {

	visited := make(map[string]bool)

	stack := []string{}

	var visit func(nodeName string) error

	visit = func(nodeName string) error {

		if visited[nodeName] {

			return nil

		}

		visited[nodeName] = true

		// Visit all dependencies first.

		for _, edge := range graph.edges[nodeName] {

			if err := visit(edge.To.Name); err != nil {

				return err

			}

		}

		stack = append([]string{nodeName}, stack...)

		return nil

	}

	for nodeName := range graph.nodes {

		if err := visit(nodeName); err != nil {

			return nil, err

		}

	}

	return stack, nil

}

func (po *PipelineOrchestrator) areDependenciesSatisfied(node *DependencyNode, execution *PipelineExecution) bool {

	for _, edge := range node.Dependencies {

		fromStageExec, exists := execution.Stages[edge.From.Name]

		if !exists || fromStageExec.Status != StatusSucceeded {

			// Check if condition allows bypass.

			if edge.Condition != nil {

				if po.evaluateDependencyCondition(edge.Condition, execution) {

					continue

				}

			}

			return false

		}

	}

	return true

}

func (po *PipelineOrchestrator) evaluateDependencyCondition(condition *DependencyCondition, execution *PipelineExecution) bool {

	// Simple condition evaluation.

	if len(condition.Status) > 0 {

		for _, requiredStatus := range condition.Status {

			// Check if any dependent stage has this status.

			for _, stageExec := range execution.Stages {

				if string(stageExec.Status) == requiredStatus {

					return true

				}

			}

		}

		return false

	}

	return true

}

func (po *PipelineOrchestrator) executeStage(ctx context.Context, execution *PipelineExecution, stage *PipelineStage) (*StageExecution, error) {

	stageExec := &StageExecution{
<<<<<<< HEAD
		Name:      stage.Name,
		Status:    ExecutionStatusRunning,
		StartTime: time.Now(),
		Functions: make(map[string]*FunctionExecution),
		Output:    make(map[string]interface{}),
=======

		Name: stage.Name,

		Status: StatusRunning,

		StartTime: time.Now(),

		Functions: make(map[string]*FunctionExecution),

		Dependencies: []*DependencyStatus{},

		Output: make(map[string]interface{}),
>>>>>>> b3529b0b
	}

	logger := log.FromContext(ctx).WithValues("stage", stage.Name)

	logger.Info("Starting stage execution", "functions", len(stage.Functions))

	// Execute functions in the stage.

	var stageErr error

	defer func() {

		stageExec.EndTime = &time.Time{}

		*stageExec.EndTime = time.Now()

		stageExec.Duration = stageExec.EndTime.Sub(stageExec.StartTime)

		status := "success"

		if stageErr != nil {

			stageExec.Status = StatusFailed

			stageExec.Error = &ExecutionError{

				Code: "STAGE_EXECUTION_FAILED",

				Message: stageErr.Error(),

				Stage: stage.Name,

				Timestamp: time.Now(),

				Recoverable: true,
			}

			status = "failed"

		} else {

			stageExec.Status = StatusSucceeded

		}

		po.metrics.StageExecutions.WithLabelValues(execution.Name, stage.Name, status).Inc()

		po.metrics.StageDuration.WithLabelValues(execution.Name, stage.Name).Observe(stageExec.Duration.Seconds())

		logger.Info("Stage execution completed", "status", status, "duration", stageExec.Duration)

	}()

	// Execute functions based on stage type.

	switch stage.Type {

	case "parallel-group":

		stageErr = po.executeStageFunctionsParallel(ctx, execution, stage, stageExec)

	default:

		stageErr = po.executeStageFunctionsSequential(ctx, execution, stage, stageExec)

	}

	return stageExec, stageErr

}

func (po *PipelineOrchestrator) executeStageFunctionsSequential(ctx context.Context, execution *PipelineExecution, stage *PipelineStage, stageExec *StageExecution) error {
<<<<<<< HEAD
	currentResources := convertResourcesToPointers(execution.Resources)
=======

	currentResources := execution.OutputResources
>>>>>>> b3529b0b

	for _, function := range stage.Functions {

		funcExec, err := po.executeStageFunction(ctx, execution, stage, function, currentResources)

		stageExec.Functions[function.Name] = funcExec

		if err != nil {

			if !function.Optional {

				return err

			}

		} else {

			// Update resources for next function.

			if funcExec.Status == StatusSucceeded {

				// In a real implementation, we would parse function output.

				// For now, we keep the same resources.

			}

		}

	}

	return nil

}

func (po *PipelineOrchestrator) executeStageFunctionsParallel(ctx context.Context, execution *PipelineExecution, stage *PipelineStage, stageExec *StageExecution) error {

	var wg sync.WaitGroup

	var mu sync.Mutex

	var errors []error

	for _, function := range stage.Functions {

		wg.Add(1)

		go func(f *StageFunction) {

			defer wg.Done()

			funcExec, err := po.executeStageFunction(ctx, execution, stage, f, convertResourcesToPointers(execution.Resources))

			mu.Lock()

			stageExec.Functions[f.Name] = funcExec

			if err != nil && !f.Optional {

				errors = append(errors, err)

			}

			mu.Unlock()

		}(function)

	}

	wg.Wait()

	if len(errors) > 0 {

		return fmt.Errorf("parallel function execution failed with %d errors", len(errors))

	}

	return nil

}

func (po *PipelineOrchestrator) executeStageFunction(ctx context.Context, execution *PipelineExecution, stage *PipelineStage, function *StageFunction, resources []*porch.KRMResource) (*FunctionExecution, error) {

	funcExec := &FunctionExecution{
<<<<<<< HEAD
		Name:      function.Name,
		Status:    ExecutionStatusRunning,
		StartTime: time.Now(),
		Results:   []*porch.FunctionResult{},
	}

	// Use resources as-is (ResourceFilter field doesn't exist on StageFunction)
	filteredResources := resources
=======

		Name: function.Name,

		Status: StatusRunning,

		StartTime: time.Now(),

		InputCount: len(resources),

		Results: []*porch.FunctionResult{},
	}

	// Filter resources if filter is specified.

	filteredResources := resources

	if function.ResourceFilter != nil {

		filteredResources = po.filterResources(resources, function.ResourceFilter)

	}
>>>>>>> b3529b0b

	// Create function execution request.

	funcName := function.Name

	if function.Image != "" {

		funcName = function.Image

	}

	request := &FunctionExecutionRequest{

		FunctionName: funcName,

		FunctionImage: function.Image,

		FunctionConfig: function.Config,
<<<<<<< HEAD
		Resources:      filteredResources,
		Timeout:        po.config.DefaultTimeout, // Use default timeout since StageFunction doesn't have Timeout field
		RequestID:      fmt.Sprintf("%s-%s-%s", execution.ID, stage.Name, function.Name),
		EnableCaching:  po.config.EnableCaching,
=======

		Resources: filteredResources,

		Timeout: function.Timeout,

		RequestID: fmt.Sprintf("%s-%s-%s", execution.ID, stage.Name, function.Name),

		EnableCaching: po.config.EnableCaching,
>>>>>>> b3529b0b
	}

	// Execute function.

	response, err := po.functionManager.ExecuteFunction(ctx, request)

	funcExec.EndTime = &time.Time{}

	*funcExec.EndTime = time.Now()

	funcExec.Duration = funcExec.EndTime.Sub(funcExec.StartTime)

	if err != nil {

		funcExec.Status = StatusFailed

		funcExec.Error = &ExecutionError{

			Code: "FUNCTION_EXECUTION_FAILED",

			Message: err.Error(),

			Stage: stage.Name,

			Function: function.Name,

			Timestamp: time.Now(),

			Recoverable: true,
		}

		return funcExec, err

	}

<<<<<<< HEAD
	funcExec.Status = ExecutionStatusSucceeded
	funcExec.Results = response.Results
	// OutputCount and CacheHit fields don't exist on FunctionExecution
=======
	funcExec.Status = StatusSucceeded

	funcExec.OutputCount = len(response.Resources)

	funcExec.Results = response.Results

	funcExec.CacheHit = response.CacheHit
>>>>>>> b3529b0b

	return funcExec, nil

}

func (po *PipelineOrchestrator) filterResources(resources []*porch.KRMResource, filter *ResourceFilter) []*porch.KRMResource {

	if filter == nil {

		return resources

	}

	var filtered []*porch.KRMResource

	for _, resource := range resources {

		include := len(filter.Include) == 0 // If no include filters, include by default

		// Check include filters.

		for _, selector := range filter.Include {

			if po.resourceMatchesSelector(resource, selector) {

				include = true

				break

			}

		}

		// Check exclude filters.

		exclude := false

		for _, selector := range filter.Exclude {

			if po.resourceMatchesSelector(resource, selector) {

				exclude = true

				break

			}

		}

		if include && !exclude {

			filtered = append(filtered, resource)

		}

	}

	return filtered

}

func (po *PipelineOrchestrator) resourceMatchesSelector(resource *porch.KRMResource, selector *ResourceSelector) bool {

	if selector.APIVersion != "" && resource.APIVersion != selector.APIVersion {

		return false

	}

	if selector.Kind != "" && resource.Kind != selector.Kind {

		return false

	}

	if selector.Name != "" {

		if name, ok := resource.Metadata["name"].(string); !ok || name != selector.Name {

			return false

		}

	}

	if selector.Namespace != "" {

		if namespace, ok := resource.Metadata["namespace"].(string); !ok || namespace != selector.Namespace {

			return false

		}

	}

	// Check label selectors.

	for key, value := range selector.Labels {

		if labels, ok := resource.Metadata["labels"].(map[string]interface{}); ok {

			if labelValue, exists := labels[key]; !exists || labelValue != value {

				return false

			}

		} else {

			return false

		}

	}

	return true

}

func (po *PipelineOrchestrator) updateOutputResources(execution *PipelineExecution, stageExec *StageExecution) {

	// In a real implementation, this would merge the output resources from all successful functions.

	// For now, we keep the current resources.

}

func (po *PipelineOrchestrator) initializeVariables(variables map[string]*Variable) map[string]interface{} {

	result := make(map[string]interface{})

	for name, variable := range variables {

		if variable.Value != nil {

			result[name] = variable.Value

		} else if variable.Default != nil {

			result[name] = variable.Default

		}

	}

	return result

}

// SchedulerWorker methods.

func (sw *SchedulerWorker) run() {

	for {

		select {

		case stage := <-sw.queue:

			sw.executeScheduledStage(stage)

		case <-sw.ctx.Done():

			return

		}

	}

}

func (sw *SchedulerWorker) executeScheduledStage(scheduled *ScheduledStage) {

	// This would execute the scheduled stage.

	// For now, return a placeholder result.

	result := &StageExecutionResult{

		Stage: scheduled.Stage,

		Status: StatusSucceeded,

		Resources: []*porch.KRMResource{},

		Results: []*ExecutionResult{},

		Duration: time.Second,
	}

	select {

	case scheduled.ResultChan <- result:
<<<<<<< HEAD
	case <-time.After(5 * time.Second): // timeout instead of context
		// timeout sending result
=======

	case <-scheduled.Context.Done():

>>>>>>> b3529b0b
	}

}

// Health returns orchestrator health status.

func (po *PipelineOrchestrator) Health() *PipelineOrchestratorHealth {

	po.mu.RLock()

	defer po.mu.RUnlock()

	po.stateManager.mu.RLock()

	activeExecutions := 0

	for _, execution := range po.stateManager.executions {
<<<<<<< HEAD
		if execution.Status == ExecutionStatusRunning {
=======

		if execution.Status == StatusRunning {

>>>>>>> b3529b0b
			activeExecutions++

		}

	}

	po.stateManager.mu.RUnlock()

	return &PipelineOrchestratorHealth{

		Status: "healthy",

		ActiveExecutions: activeExecutions,

		TotalExecutions: len(po.stateManager.executions),

		QueueDepth: len(po.executionEngine.scheduler.queue),

		LastHealthCheck: time.Now(),
	}

}

// PipelineOrchestratorHealth represents health status.

type PipelineOrchestratorHealth struct {
	Status string `json:"status"`

	ActiveExecutions int `json:"activeExecutions"`

	TotalExecutions int `json:"totalExecutions"`

	QueueDepth int `json:"queueDepth"`

	LastHealthCheck time.Time `json:"lastHealthCheck"`
}

// Shutdown gracefully shuts down the pipeline orchestrator.

func (po *PipelineOrchestrator) Shutdown(ctx context.Context) error {

	logger := log.FromContext(ctx).WithName("pipeline-orchestrator")

	logger.Info("Shutting down pipeline orchestrator")

	// Cancel scheduler.

	po.executionEngine.scheduler.cancel()

	// Wait for workers.

	done := make(chan struct{})

	go func() {

		po.executionEngine.scheduler.wg.Wait()

		close(done)

	}()

	select {

	case <-done:

		logger.Info("All scheduler workers stopped")

	case <-ctx.Done():

		logger.Info("Shutdown timeout reached")

	}

	logger.Info("Pipeline orchestrator shutdown complete")

	return nil

}

// Helper functions.

func convertToSlice(resources []*porch.KRMResource) []porch.KRMResource {

	result := make([]porch.KRMResource, len(resources))

	for i, res := range resources {

		if res != nil {

			result[i] = *res

		}

	}

	return result

}

func validatePipelineOrchestratorConfig(config *PipelineOrchestratorConfig) error {

	if config.MaxConcurrentPipelines <= 0 {

		return fmt.Errorf("maxConcurrentPipelines must be positive")

	}

	if config.MaxConcurrentStages <= 0 {

		return fmt.Errorf("maxConcurrentStages must be positive")

	}

<<<<<<< HEAD
func generateOrchestrationExecutionID() string {
	return fmt.Sprintf("pipeline-%d", time.Now().UnixNano())
}

// OrchestrationMemoryStateStorage implements StateStorage for in-memory storage
type OrchestrationMemoryStateStorage struct {
	data map[string][]byte
	mu   sync.RWMutex
}

func (s *OrchestrationMemoryStateStorage) Save(ctx context.Context, key string, data interface{}) error {
	jsonData, err := json.Marshal(data)
	if err != nil {
		return err
=======
	if config.DefaultTimeout <= 0 {

		return fmt.Errorf("defaultTimeout must be positive")

>>>>>>> b3529b0b
	}

	return nil
<<<<<<< HEAD
}

func (s *OrchestrationMemoryStateStorage) Load(ctx context.Context, key string, data interface{}) error {
	s.mu.RLock()
	jsonData, exists := s.data[key]
	s.mu.RUnlock()

	if !exists {
		return fmt.Errorf("key not found: %s", key)
	}
=======
>>>>>>> b3529b0b

}

<<<<<<< HEAD
func (s *OrchestrationMemoryStateStorage) Delete(ctx context.Context, key string) error {
	s.mu.Lock()
	delete(s.data, key)
	s.mu.Unlock()
	return nil
}

func (s *OrchestrationMemoryStateStorage) List(ctx context.Context, prefix string) ([]string, error) {
	s.mu.RLock()
	defer s.mu.RUnlock()
=======
func generateExecutionID() string {

	return fmt.Sprintf("pipeline-%d", time.Now().UnixNano())
>>>>>>> b3529b0b

}

<<<<<<< HEAD
	sort.Strings(keys)
	return keys, nil
}

// convertResources converts []*porch.KRMResource to []porch.KRMResource
func convertResources(resources []*porch.KRMResource) []porch.KRMResource {
	result := make([]porch.KRMResource, len(resources))
	for i, resource := range resources {
		if resource != nil {
			result[i] = *resource
		}
	}
	return result
}

// convertResourcesToPointers converts []porch.KRMResource to []*porch.KRMResource
func convertResourcesToPointers(resources []porch.KRMResource) []*porch.KRMResource {
	result := make([]*porch.KRMResource, len(resources))
	for i := range resources {
		result[i] = &resources[i]
	}
	return result
}
=======
// MemoryStateStorage is defined in pipeline.go.
>>>>>>> b3529b0b
<|MERGE_RESOLUTION|>--- conflicted
+++ resolved
@@ -32,7 +32,6 @@
 
 import (
 	"context"
-	"encoding/json"
 	"fmt"
 	"sync"
 	"time"
@@ -127,15 +126,6 @@
 	PriorityClassMapping map[string]int `json:"priorityClassMapping" yaml:"priorityClassMapping"`
 }
 
-<<<<<<< HEAD
-// PipelineDefinition defines a complete KRM function pipeline
-type OrchestrationPipelineDefinition struct {
-	// Metadata
-	Name        string            `json:"name" yaml:"name"`
-	Version     string            `json:"version" yaml:"version"`
-	Description string            `json:"description,omitempty" yaml:"description,omitempty"`
-	Labels      map[string]string `json:"labels,omitempty" yaml:"labels,omitempty"`
-=======
 // PipelineDefinition defines a complete KRM function pipeline.
 
 type PipelineDefinition struct {
@@ -150,7 +140,6 @@
 
 	Labels map[string]string `json:"labels,omitempty" yaml:"labels,omitempty"`
 
->>>>>>> b3529b0b
 	Annotations map[string]string `json:"annotations,omitempty" yaml:"annotations,omitempty"`
 
 	// Pipeline structure.
@@ -163,16 +152,7 @@
 
 	// Execution settings.
 
-<<<<<<< HEAD
-// PipelineStage represents a stage in the pipeline
-type OrchestrationPipelineStage struct {
-	// Basic properties
-	Name        string `json:"name" yaml:"name"`
-	Description string `json:"description,omitempty" yaml:"description,omitempty"`
-	Type        string `json:"type" yaml:"type"` // function, parallel-group, conditional
-=======
 	ExecutionMode string `json:"executionMode" yaml:"executionMode"` // sequential, parallel, dag
->>>>>>> b3529b0b
 
 	Timeout time.Duration `json:"timeout,omitempty" yaml:"timeout,omitempty"`
 
@@ -186,23 +166,11 @@
 
 	// State management.
 
-<<<<<<< HEAD
-// StageFunction represents a function within a stage
-type OrchestrationStageFunction struct {
-	Name           string                 `json:"name" yaml:"name"`
-	Image          string                 `json:"image,omitempty" yaml:"image,omitempty"`
-	Config         map[string]interface{} `json:"config,omitempty" yaml:"config,omitempty"`
-	ResourceFilter *ResourceFilter        `json:"resourceFilter,omitempty" yaml:"resourceFilter,omitempty"`
-	Timeout        time.Duration          `json:"timeout,omitempty" yaml:"timeout,omitempty"`
-	RetryPolicy    *RetryPolicy           `json:"retryPolicy,omitempty" yaml:"retryPolicy,omitempty"`
-	Optional       bool                   `json:"optional,omitempty" yaml:"optional,omitempty"`
-=======
 	Checkpoints []string `json:"checkpoints,omitempty" yaml:"checkpoints,omitempty"`
 
 	// O-RAN/5G specific metadata.
 
 	TelecomProfile *TelecomPipelineProfile `json:"telecomProfile,omitempty" yaml:"telecomProfile,omitempty"`
->>>>>>> b3529b0b
 }
 
 // PipelineStage is defined in pipeline.go.
@@ -253,20 +221,9 @@
 	Conditions []*StageCondition `json:"conditions,omitempty" yaml:"conditions,omitempty"`
 }
 
-<<<<<<< HEAD
-// RetryPolicy defines retry behavior
-type OrchestrationRetryPolicy struct {
-	MaxAttempts   int           `json:"maxAttempts" yaml:"maxAttempts"`
-	InitialDelay  time.Duration `json:"initialDelay" yaml:"initialDelay"`
-	MaxDelay      time.Duration `json:"maxDelay" yaml:"maxDelay"`
-	BackoffFactor float64       `json:"backoffFactor" yaml:"backoffFactor"`
-	RetryOn       []string      `json:"retryOn,omitempty" yaml:"retryOn,omitempty"`
-}
-=======
 // RetryPolicy is defined in pipeline.go.
 
 // FailureAction defines what to do on stage failure.
->>>>>>> b3529b0b
 
 type FailureAction struct {
 	Action string `json:"action" yaml:"action"`
@@ -298,114 +255,19 @@
 
 // ResourceSelector is defined in pipeline.go.
 
-<<<<<<< HEAD
-// ResourceSelector defines resource selection criteria
-type OrchestrationResourceSelector struct {
-	APIVersion string            `json:"apiVersion,omitempty" yaml:"apiVersion,omitempty"`
-	Kind       string            `json:"kind,omitempty" yaml:"kind,omitempty"`
-	Name       string            `json:"name,omitempty" yaml:"name,omitempty"`
-	Namespace  string            `json:"namespace,omitempty" yaml:"namespace,omitempty"`
-	Labels     map[string]string `json:"labels,omitempty" yaml:"labels,omitempty"`
-	Fields     map[string]string `json:"fields,omitempty" yaml:"fields,omitempty"`
-}
-=======
 // TelecomPipelineProfile defines telecom-specific pipeline characteristics.
->>>>>>> b3529b0b
 
 type TelecomPipelineProfile struct {
 	Domain string `json:"domain" yaml:"domain"` // 5g-core, o-ran, edge
 
-<<<<<<< HEAD
-// PipelineExecution represents a pipeline execution instance
-type OrchestrationPipelineExecution struct {
-	// Metadata
-	ID       string              `json:"id"`
-	Name     string              `json:"name"`
-	Pipeline *PipelineDefinition `json:"pipeline"`
-
-	// Execution state
-	Status    PipelineStatus `json:"status"`
-	Phase     PipelinePhase  `json:"phase"`
-	StartTime time.Time      `json:"startTime"`
-	EndTime   *time.Time     `json:"endTime,omitempty"`
-	Duration  time.Duration  `json:"duration"`
-
-	// Stage execution tracking
-	Stages       map[string]*StageExecution `json:"stages"`
-	CurrentStage string                     `json:"currentStage,omitempty"`
-
-	// Input/Output
-	InputResources  []*porch.KRMResource `json:"inputResources"`
-	OutputResources []*porch.KRMResource `json:"outputResources"`
-
-	// Results and errors
-	Results []*ExecutionResult `json:"results"`
-	Errors  []*ExecutionError  `json:"errors"`
-
-	// State management
-	Variables   map[string]interface{} `json:"variables"`
-	Checkpoints []*ExecutionCheckpoint `json:"checkpoints"`
-
-	// Performance metrics
-	ResourceUsage *PipelineResourceUsage `json:"resourceUsage,omitempty"`
-
-	// Audit and tracing
-	AuditLogs []string `json:"auditLogs"`
-	TraceID   string   `json:"traceId,omitempty"`
-	SpanID    string   `json:"spanId,omitempty"`
-
-	// Context
-	Context map[string]interface{} `json:"context"`
-}
-
-// StageExecution represents execution of a pipeline stage
-type OrchestrationStageExecution struct {
-	Name         string                        `json:"name"`
-	Status       ExecutionStatus               `json:"status"`
-	StartTime    time.Time                     `json:"startTime"`
-	EndTime      *time.Time                    `json:"endTime,omitempty"`
-	Duration     time.Duration                 `json:"duration"`
-	Functions    map[string]*FunctionExecution `json:"functions"`
-	Error        *ExecutionError               `json:"error,omitempty"`
-	Retries      int                           `json:"retries"`
-	Dependencies []*DependencyStatus           `json:"dependencies"`
-	Output       map[string]interface{}        `json:"output"`
-}
-
-// FunctionExecution represents execution of a function within a stage
-type OrchestrationFunctionExecution struct {
-	Name        string                  `json:"name"`
-	Status      ExecutionStatus         `json:"status"`
-	StartTime   time.Time               `json:"startTime"`
-	EndTime     *time.Time              `json:"endTime,omitempty"`
-	Duration    time.Duration           `json:"duration"`
-	InputCount  int                     `json:"inputCount"`
-	OutputCount int                     `json:"outputCount"`
-	Results     []*porch.FunctionResult `json:"results"`
-	Error       *ExecutionError         `json:"error,omitempty"`
-	Retries     int                     `json:"retries"`
-	CacheHit    bool                    `json:"cacheHit"`
-}
-=======
 	Components []string `json:"components" yaml:"components"` // AMF, SMF, UPF, etc.
 
 	Interfaces []string `json:"interfaces" yaml:"interfaces"` // A1, O1, O2, E2
 
 	Compliance []string `json:"compliance" yaml:"compliance"` // 3GPP, O-RAN
->>>>>>> b3529b0b
 
 	Optimization string `json:"optimization" yaml:"optimization"` // performance, cost, compliance
 
-<<<<<<< HEAD
-// ExecutionCheckpoint represents a pipeline checkpoint
-type OrchestrationExecutionCheckpoint struct {
-	ID        string                 `json:"id"`
-	Stage     string                 `json:"stage"`
-	Timestamp time.Time              `json:"timestamp"`
-	Variables map[string]interface{} `json:"variables"`
-	Resources []*porch.KRMResource   `json:"resources"`
-=======
->>>>>>> b3529b0b
 }
 
 // PipelineExecution is defined in pipeline.go.
@@ -421,33 +283,11 @@
 type PipelineResourceUsage struct {
 	TotalCPU float64 `json:"totalCpu"`
 
-<<<<<<< HEAD
-// ExecutionResult represents an execution result
-type OrchestrationExecutionResult struct {
-	Stage     string                 `json:"stage"`
-	Function  string                 `json:"function,omitempty"`
-	Type      string                 `json:"type"`
-	Message   string                 `json:"message"`
-	Data      map[string]interface{} `json:"data,omitempty"`
-	Timestamp time.Time              `json:"timestamp"`
-}
-
-// ExecutionError represents an execution error
-type OrchestrationExecutionError struct {
-	Code        string                 `json:"code"`
-	Message     string                 `json:"message"`
-	Stage       string                 `json:"stage,omitempty"`
-	Function    string                 `json:"function,omitempty"`
-	Timestamp   time.Time              `json:"timestamp"`
-	Recoverable bool                   `json:"recoverable"`
-	Details     map[string]interface{} `json:"details,omitempty"`
-=======
 	TotalMemory int64 `json:"totalMemory"`
 
 	PeakCPU float64 `json:"peakCpu"`
 
 	PeakMemory int64 `json:"peakMemory"`
->>>>>>> b3529b0b
 }
 
 // ExecutionResult is defined in pipeline.go.
@@ -650,16 +490,7 @@
 
 	executions map[string]*PipelineExecution
 
-<<<<<<< HEAD
-// StateStorage interface for state persistence
-type OrchestrationStateStorage interface {
-	Save(ctx context.Context, key string, data interface{}) error
-	Load(ctx context.Context, key string, data interface{}) error
-	Delete(ctx context.Context, key string) error
-	List(ctx context.Context, prefix string) ([]string, error)
-=======
 	mu sync.RWMutex
->>>>>>> b3529b0b
 }
 
 // StateStorage is defined in pipeline.go.
@@ -922,15 +753,10 @@
 		scheduler: scheduler,
 	}
 
-<<<<<<< HEAD
-	// Initialize state manager
-	var storage StateStorage = &OrchestrationMemoryStateStorage{
-=======
 	// Initialize state manager.
 
 	var storage StateStorage = &MemoryStateStorage{
 
->>>>>>> b3529b0b
 		data: make(map[string][]byte),
 	}
 
@@ -1001,22 +827,9 @@
 		"resources", len(resources),
 	)
 
-<<<<<<< HEAD
-	// Create pipeline execution
+	// Create pipeline execution.
+
 	execution := &PipelineExecution{
-		ID:           executionID,
-		Name:         definition.Name,
-		Pipeline:     definition,
-		Status:       ExecutionStatusPending,
-		StartTime:    time.Now(),
-		Stages:       make(map[string]*StageExecution),
-		Resources:    convertResources(resources),
-		Results:      []*ExecutionResult{},
-		Errors:       []ExecutionError{},
-=======
-	// Create pipeline execution.
-
-	execution := &PipelineExecution{
 
 		ID: executionID,
 
@@ -1043,7 +856,6 @@
 		Context: make(map[string]interface{}),
 
 		Metadata: make(map[string]string),
->>>>>>> b3529b0b
 	}
 
 	// Store execution.
@@ -1076,68 +888,49 @@
 
 	po.metrics.DependencyResolution.WithLabelValues(definition.Name).Observe(time.Since(startTime).Seconds())
 
-<<<<<<< HEAD
-	// Update phase
-	execution.Status = ExecutionStatusRunning
-
-	// Execute pipeline based on execution mode (default to DAG since PipelineDefinition doesn't have ExecutionMode)
-	err = po.executeDAG(ctx, execution, dependencyGraph)
-
-	// Finalize execution
-	endTime := time.Now()
-	execution.EndTime = &endTime
+	// Update phase.
+
+	// Update phase to execution (phases tracked separately if needed).
+
+	execution.Status = StatusRunning
+
+	// Execute pipeline based on execution mode.
+
+	switch definition.ExecutionMode {
+
+	case "sequential":
+
+		err = po.executeSequential(ctx, execution, dependencyGraph)
+
+	case "parallel":
+
+		err = po.executeParallel(ctx, execution, dependencyGraph)
+
+	case "dag":
+
+		err = po.executeDAG(ctx, execution, dependencyGraph)
+
+	default:
+
+		err = po.executeDAG(ctx, execution, dependencyGraph) // Default to DAG
+
+	}
+
+	// Finalize execution.
+
+	// Update phase to finalization (phases tracked separately if needed).
+
+	execution.EndTime = &time.Time{}
+
+	*execution.EndTime = time.Now()
+
 	execution.Duration = execution.EndTime.Sub(execution.StartTime)
 
 	if err != nil {
-		execution.Status = ExecutionStatusFailed
+
+		execution.Status = StatusFailed
+
 		execution.Errors = append(execution.Errors, ExecutionError{
-			Code:        "PIPELINE_EXECUTION_FAILED",
-			Message:     err.Error(),
-			Timestamp:   time.Now(),
-=======
-	// Update phase.
-
-	// Update phase to execution (phases tracked separately if needed).
-
-	execution.Status = StatusRunning
-
-	// Execute pipeline based on execution mode.
-
-	switch definition.ExecutionMode {
-
-	case "sequential":
-
-		err = po.executeSequential(ctx, execution, dependencyGraph)
-
-	case "parallel":
-
-		err = po.executeParallel(ctx, execution, dependencyGraph)
-
-	case "dag":
-
-		err = po.executeDAG(ctx, execution, dependencyGraph)
-
-	default:
-
-		err = po.executeDAG(ctx, execution, dependencyGraph) // Default to DAG
-
-	}
-
-	// Finalize execution.
-
-	// Update phase to finalization (phases tracked separately if needed).
-
-	execution.EndTime = &time.Time{}
-
-	*execution.EndTime = time.Now()
-
-	execution.Duration = execution.EndTime.Sub(execution.StartTime)
-
-	if err != nil {
-
-		execution.Status = StatusFailed
-
-		execution.Errors = append(execution.Errors, ExecutionError{
 
 			Code: "PIPELINE_EXECUTION_FAILED",
 
@@ -1145,7 +938,6 @@
 
 			Timestamp: time.Now(),
 
->>>>>>> b3529b0b
 			Recoverable: false,
 		})
 
@@ -1160,13 +952,9 @@
 		logger.Error(err, "Pipeline execution failed", "duration", execution.Duration)
 
 	} else {
-<<<<<<< HEAD
-		execution.Status = ExecutionStatusSucceeded
-=======
 
 		execution.Status = StatusSucceeded
 
->>>>>>> b3529b0b
 		po.metrics.PipelineExecutions.WithLabelValues(definition.Name, "succeeded").Inc()
 
 		logger.Info("Pipeline execution completed successfully", "duration", execution.Duration)
@@ -1175,13 +963,9 @@
 
 	po.metrics.ExecutionDuration.WithLabelValues(definition.Name).Observe(execution.Duration.Seconds())
 
-<<<<<<< HEAD
-	// Cleanup phase is implicit since PipelineExecution doesn't have Phase field
-=======
 	// Cleanup.
 
 	// Update phase to cleanup (phases tracked separately if needed).
->>>>>>> b3529b0b
 
 	span.SetStatus(codes.Ok, "pipeline execution completed")
 
@@ -1245,12 +1029,6 @@
 
 	}
 
-<<<<<<< HEAD
-	if execution.Status == ExecutionStatusRunning {
-		execution.Status = ExecutionStatusCancelled
-		endTime := time.Now()
-		execution.EndTime = &endTime
-=======
 	if execution.Status == StatusRunning {
 
 		execution.Status = StatusCancelled
@@ -1259,7 +1037,6 @@
 
 		*execution.EndTime = time.Now()
 
->>>>>>> b3529b0b
 		execution.Duration = execution.EndTime.Sub(execution.StartTime)
 
 		// Cancel running stages.
@@ -1316,28 +1093,6 @@
 
 	}
 
-<<<<<<< HEAD
-	// Create edges from stage dependencies (PipelineDefinition doesn't have explicit Dependencies field)
-	for _, stage := range definition.Stages {
-		if stage.DependsOn != nil {
-			toNode := graph.nodes[stage.Name]
-			for _, depName := range stage.DependsOn {
-				fromNode, fromExists := graph.nodes[depName]
-				if !fromExists {
-					return nil, fmt.Errorf("dependency stage %s not found for stage %s", depName, stage.Name)
-				}
-
-				edge := &DependencyEdge{
-					From: fromNode,
-					To:   toNode,
-					Type: "control", // default dependency type
-				}
-
-				fromNode.Dependents = append(fromNode.Dependents, edge)
-				toNode.Dependencies = append(toNode.Dependencies, edge)
-				graph.edges[depName] = append(graph.edges[depName], edge)
-			}
-=======
 	// Create edges from explicit dependencies.
 
 	for _, dependency := range definition.Dependencies {
@@ -1408,7 +1163,6 @@
 
 			graph.edges[dependencyName] = append(graph.edges[dependencyName], edge)
 
->>>>>>> b3529b0b
 		}
 
 	}
@@ -1748,26 +1502,18 @@
 func (po *PipelineOrchestrator) executeStage(ctx context.Context, execution *PipelineExecution, stage *PipelineStage) (*StageExecution, error) {
 
 	stageExec := &StageExecution{
-<<<<<<< HEAD
-		Name:      stage.Name,
-		Status:    ExecutionStatusRunning,
+
+		Name: stage.Name,
+
+		Status: StatusRunning,
+
 		StartTime: time.Now(),
+
 		Functions: make(map[string]*FunctionExecution),
-		Output:    make(map[string]interface{}),
-=======
-
-		Name: stage.Name,
-
-		Status: StatusRunning,
-
-		StartTime: time.Now(),
-
-		Functions: make(map[string]*FunctionExecution),
 
 		Dependencies: []*DependencyStatus{},
 
 		Output: make(map[string]interface{}),
->>>>>>> b3529b0b
 	}
 
 	logger := log.FromContext(ctx).WithValues("stage", stage.Name)
@@ -1840,12 +1586,8 @@
 }
 
 func (po *PipelineOrchestrator) executeStageFunctionsSequential(ctx context.Context, execution *PipelineExecution, stage *PipelineStage, stageExec *StageExecution) error {
-<<<<<<< HEAD
-	currentResources := convertResourcesToPointers(execution.Resources)
-=======
 
 	currentResources := execution.OutputResources
->>>>>>> b3529b0b
 
 	for _, function := range stage.Functions {
 
@@ -1897,7 +1639,7 @@
 
 			defer wg.Done()
 
-			funcExec, err := po.executeStageFunction(ctx, execution, stage, f, convertResourcesToPointers(execution.Resources))
+			funcExec, err := po.executeStageFunction(ctx, execution, stage, f, execution.OutputResources)
 
 			mu.Lock()
 
@@ -1930,38 +1672,27 @@
 func (po *PipelineOrchestrator) executeStageFunction(ctx context.Context, execution *PipelineExecution, stage *PipelineStage, function *StageFunction, resources []*porch.KRMResource) (*FunctionExecution, error) {
 
 	funcExec := &FunctionExecution{
-<<<<<<< HEAD
-		Name:      function.Name,
-		Status:    ExecutionStatusRunning,
+
+		Name: function.Name,
+
+		Status: StatusRunning,
+
 		StartTime: time.Now(),
-		Results:   []*porch.FunctionResult{},
-	}
-
-	// Use resources as-is (ResourceFilter field doesn't exist on StageFunction)
+
+		InputCount: len(resources),
+
+		Results: []*porch.FunctionResult{},
+	}
+
+	// Filter resources if filter is specified.
+
 	filteredResources := resources
-=======
-
-		Name: function.Name,
-
-		Status: StatusRunning,
-
-		StartTime: time.Now(),
-
-		InputCount: len(resources),
-
-		Results: []*porch.FunctionResult{},
-	}
-
-	// Filter resources if filter is specified.
-
-	filteredResources := resources
 
 	if function.ResourceFilter != nil {
 
 		filteredResources = po.filterResources(resources, function.ResourceFilter)
 
 	}
->>>>>>> b3529b0b
 
 	// Create function execution request.
 
@@ -1980,12 +1711,6 @@
 		FunctionImage: function.Image,
 
 		FunctionConfig: function.Config,
-<<<<<<< HEAD
-		Resources:      filteredResources,
-		Timeout:        po.config.DefaultTimeout, // Use default timeout since StageFunction doesn't have Timeout field
-		RequestID:      fmt.Sprintf("%s-%s-%s", execution.ID, stage.Name, function.Name),
-		EnableCaching:  po.config.EnableCaching,
-=======
 
 		Resources: filteredResources,
 
@@ -1994,7 +1719,6 @@
 		RequestID: fmt.Sprintf("%s-%s-%s", execution.ID, stage.Name, function.Name),
 
 		EnableCaching: po.config.EnableCaching,
->>>>>>> b3529b0b
 	}
 
 	// Execute function.
@@ -2030,19 +1754,13 @@
 
 	}
 
-<<<<<<< HEAD
-	funcExec.Status = ExecutionStatusSucceeded
+	funcExec.Status = StatusSucceeded
+
+	funcExec.OutputCount = len(response.Resources)
+
 	funcExec.Results = response.Results
-	// OutputCount and CacheHit fields don't exist on FunctionExecution
-=======
-	funcExec.Status = StatusSucceeded
-
-	funcExec.OutputCount = len(response.Resources)
-
-	funcExec.Results = response.Results
 
 	funcExec.CacheHit = response.CacheHit
->>>>>>> b3529b0b
 
 	return funcExec, nil
 
@@ -2236,14 +1954,9 @@
 	select {
 
 	case scheduled.ResultChan <- result:
-<<<<<<< HEAD
-	case <-time.After(5 * time.Second): // timeout instead of context
-		// timeout sending result
-=======
 
 	case <-scheduled.Context.Done():
 
->>>>>>> b3529b0b
 	}
 
 }
@@ -2261,13 +1974,9 @@
 	activeExecutions := 0
 
 	for _, execution := range po.stateManager.executions {
-<<<<<<< HEAD
-		if execution.Status == ExecutionStatusRunning {
-=======
 
 		if execution.Status == StatusRunning {
 
->>>>>>> b3529b0b
 			activeExecutions++
 
 		}
@@ -2381,89 +2090,20 @@
 
 	}
 
-<<<<<<< HEAD
-func generateOrchestrationExecutionID() string {
+	if config.DefaultTimeout <= 0 {
+
+		return fmt.Errorf("defaultTimeout must be positive")
+
+	}
+
+	return nil
+
+}
+
+func generateExecutionID() string {
+
 	return fmt.Sprintf("pipeline-%d", time.Now().UnixNano())
-}
-
-// OrchestrationMemoryStateStorage implements StateStorage for in-memory storage
-type OrchestrationMemoryStateStorage struct {
-	data map[string][]byte
-	mu   sync.RWMutex
-}
-
-func (s *OrchestrationMemoryStateStorage) Save(ctx context.Context, key string, data interface{}) error {
-	jsonData, err := json.Marshal(data)
-	if err != nil {
-		return err
-=======
-	if config.DefaultTimeout <= 0 {
-
-		return fmt.Errorf("defaultTimeout must be positive")
-
->>>>>>> b3529b0b
-	}
-
-	return nil
-<<<<<<< HEAD
-}
-
-func (s *OrchestrationMemoryStateStorage) Load(ctx context.Context, key string, data interface{}) error {
-	s.mu.RLock()
-	jsonData, exists := s.data[key]
-	s.mu.RUnlock()
-
-	if !exists {
-		return fmt.Errorf("key not found: %s", key)
-	}
-=======
->>>>>>> b3529b0b
-
-}
-
-<<<<<<< HEAD
-func (s *OrchestrationMemoryStateStorage) Delete(ctx context.Context, key string) error {
-	s.mu.Lock()
-	delete(s.data, key)
-	s.mu.Unlock()
-	return nil
-}
-
-func (s *OrchestrationMemoryStateStorage) List(ctx context.Context, prefix string) ([]string, error) {
-	s.mu.RLock()
-	defer s.mu.RUnlock()
-=======
-func generateExecutionID() string {
-
-	return fmt.Sprintf("pipeline-%d", time.Now().UnixNano())
->>>>>>> b3529b0b
-
-}
-
-<<<<<<< HEAD
-	sort.Strings(keys)
-	return keys, nil
-}
-
-// convertResources converts []*porch.KRMResource to []porch.KRMResource
-func convertResources(resources []*porch.KRMResource) []porch.KRMResource {
-	result := make([]porch.KRMResource, len(resources))
-	for i, resource := range resources {
-		if resource != nil {
-			result[i] = *resource
-		}
-	}
-	return result
-}
-
-// convertResourcesToPointers converts []porch.KRMResource to []*porch.KRMResource
-func convertResourcesToPointers(resources []porch.KRMResource) []*porch.KRMResource {
-	result := make([]*porch.KRMResource, len(resources))
-	for i := range resources {
-		result[i] = &resources[i]
-	}
-	return result
-}
-=======
-// MemoryStateStorage is defined in pipeline.go.
->>>>>>> b3529b0b
+
+}
+
+// MemoryStateStorage is defined in pipeline.go.