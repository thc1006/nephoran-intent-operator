/*

Copyright 2025.



Licensed under the Apache License, Version 2.0 (the "License");

you may not use this file except in compliance with the License.

You may obtain a copy of the License at



    http://www.apache.org/licenses/LICENSE-2.0



Unless required by applicable law or agreed to in writing, software

distributed under the License is distributed on an "AS IS" BASIS,

WITHOUT WARRANTIES OR CONDITIONS OF ANY KIND, either express or implied.

See the License for the specific language governing permissions and

limitations under the License.

*/

package porch

import (
	"bytes"
	"context"
	"encoding/json"
	"fmt"
	"sort"
	"strings"
	"sync"
	"time"

	"github.com/go-logr/logr"
	"github.com/prometheus/client_golang/prometheus"
	metav1 "k8s.io/apimachinery/pkg/apis/meta/v1"
	"sigs.k8s.io/controller-runtime/pkg/log"
)

// packageRevisionManager implements the PackageRevisionManager interface.

type packageRevisionManager struct {

	// Parent client for API operations.

	client *Client

	// Logger for package operations.

	logger logr.Logger

	// Metrics for package operations.

	metrics *PackageRevisionMetrics

	// Package state tracking.

	packages map[string]*packageState

	stateMutex sync.RWMutex

	// Content processors for different package types.

	contentProcessors map[string]ContentProcessor

	// Validation engines for package content.

	validators []PackageValidator

	// State change handlers.

	stateChangeHandlers []StateChangeHandler

	// Approval workflow engine.

	workflowEngine WorkflowEngine

	// Diff engine for package comparison.

	diffEngine DiffEngine

	// Content storage interface.

	contentStorage ContentStorage

	// Lock manager for concurrent access.

	lockManager LockManager
}

// packageState tracks the runtime state of a package revision.

type packageState struct {

	// Package reference.

	reference *PackageReference

	// Current lifecycle state.

	lifecycle PackageRevisionLifecycle

	// Content metadata.

	contentSize int64

	contentHash string

	lastModified time.Time

	// Validation results.

	validationResults []*ValidationResult

	lastValidation time.Time

	// Approval workflow status.

	workflowState WorkflowPhase

	approvalStatus string

	approvers []string

	// Performance metrics.

	renderTime time.Duration

	validationTime time.Duration

	// Deployment tracking.

	deployments []DeploymentTarget

	// Lock information.

	locked bool

	lockedBy string

	lockedAt time.Time

	lockReason string

	// Mutex for thread-safe access.

	mutex sync.RWMutex
}

// PackageRevisionMetrics defines Prometheus metrics for package operations.

type PackageRevisionMetrics struct {
	packageOperations *prometheus.CounterVec

	packageStates *prometheus.GaugeVec

	validationDuration *prometheus.HistogramVec

	renderDuration *prometheus.HistogramVec

	contentSize *prometheus.GaugeVec

	approvalStatus *prometheus.GaugeVec

	deploymentStatus *prometheus.GaugeVec
}

<<<<<<< HEAD
// WorkflowEngine manages package approval workflows
type WorkflowEngine interface {
	StartWorkflow(ctx context.Context, pkg *PackageRevision, workflowType string) (*Workflow, error)
	ApproveWorkflow(ctx context.Context, workflowID string, approver string) error
	RejectWorkflow(ctx context.Context, workflowID string, approver string, reason string) error
	GetWorkflowStatus(ctx context.Context, workflowID string) (*WorkflowStatus, error)
	CancelWorkflow(ctx context.Context, workflowID string, reason string) error
=======
// ContentProcessor processes different types of package content.

type ContentProcessor interface {
	ProcessContent(ctx context.Context, content map[string][]byte) (map[string][]byte, error)

	ValidateContent(ctx context.Context, content map[string][]byte) error

	GetContentType() string
>>>>>>> b3529b0b
}

// PackageValidator validates package content according to specific rules.

type PackageValidator interface {
	Validate(ctx context.Context, pkg *PackageRevision, content map[string][]byte) (*ValidationResult, error)

	GetValidatorName() string

	GetSeverity() string
}

// StateChangeHandler handles package lifecycle state changes.

type StateChangeHandler interface {
	OnStateChange(ctx context.Context, pkg *PackageRevision, oldState, newState PackageRevisionLifecycle)

	GetHandlerName() string
}

// PackageWorkflowEngine manages approval workflows for packages.

type PackageWorkflowEngine interface {
	StartWorkflow(ctx context.Context, pkg *PackageRevision, workflowType string) error

	ApproveWorkflow(ctx context.Context, pkg *PackageRevision, approver string) error

	RejectWorkflow(ctx context.Context, pkg *PackageRevision, approver, reason string) error

	GetWorkflowStatus(ctx context.Context, pkg *PackageRevision) (*WorkflowStatus, error)
}

// WorkflowStatus is defined in types.go.

// ApprovalRecord tracks individual approval/rejection actions.

type ApprovalRecord struct {
	Approver string

	Action string // approve, reject

	Timestamp time.Time

	Reason string
}

// DiffEngine compares package revisions.

type DiffEngine interface {
	ComparePackages(ctx context.Context, pkg1, pkg2 *PackageRevision) (*ComparisonResult, error)

	CompareContent(ctx context.Context, content1, content2 map[string][]byte) (*ComparisonResult, error)
}

// ContentStorage provides persistent storage for package content.

type ContentStorage interface {
	StoreContent(ctx context.Context, ref *PackageReference, content map[string][]byte) error

	RetrieveContent(ctx context.Context, ref *PackageReference) (map[string][]byte, error)

	DeleteContent(ctx context.Context, ref *PackageReference) error

	GetContentMetadata(ctx context.Context, ref *PackageReference) (*ContentMetadata, error)
}

// ContentMetadata provides metadata about stored content.

type ContentMetadata struct {
	Size int64

	Hash string

	ModifiedTime time.Time

	ContentType string
}

// LockManager manages locks on packages to prevent concurrent modifications.

type LockManager interface {
	AcquireLock(ctx context.Context, ref *PackageReference, owner, reason string) error

	ReleaseLock(ctx context.Context, ref *PackageReference, owner string) error

	IsLocked(ctx context.Context, ref *PackageReference) (bool, string, error)

	GetLockInfo(ctx context.Context, ref *PackageReference) (*LockInfo, error)
}

// LockInfo provides information about a package lock.

type LockInfo struct {
	Locked bool

	Owner string

	Reason string

	AcquiredAt time.Time

	ExpiresAt *time.Time
}

// NewPackageRevisionManager creates a new package revision manager.

func NewPackageRevisionManager(client *Client) PackageRevisionManager {

	return &packageRevisionManager{

		client: client,

		logger: log.Log.WithName("package-revision-manager"),

		packages: make(map[string]*packageState),

		contentProcessors: make(map[string]ContentProcessor),

		metrics: initPackageRevisionMetrics(),
	}

}

// CreatePackage creates a new package from a specification.

func (prm *packageRevisionManager) CreatePackage(ctx context.Context, spec *PackageSpec) (*PackageRevision, error) {

	prm.logger.Info("Creating package", "repository", spec.Repository, "package", spec.PackageName)

	// Validate package specification.

	if err := prm.validatePackageSpec(spec); err != nil {

		return nil, fmt.Errorf("invalid package specification: %w", err)

	}

	// Check if package already exists.

	ref := &PackageReference{

		Repository: spec.Repository,

		PackageName: spec.PackageName,

		Revision: spec.Revision,
	}

	if spec.Revision == "" {

		ref.Revision = "v1"

	}

	// Create package revision.

	pkg := &PackageRevision{

		ObjectMeta: metav1.ObjectMeta{

			Name: fmt.Sprintf("%s-%s", spec.PackageName, ref.Revision),

			Labels: map[string]string{

				LabelComponent: "package-revision",

				LabelRepository: spec.Repository,

				LabelPackageName: spec.PackageName,

				LabelRevision: ref.Revision,

				LabelLifecycle: string(PackageRevisionLifecycleDraft),
			},

			Annotations: map[string]string{

				AnnotationManagedBy: "nephoran-porch-client",

				AnnotationPackageName: spec.PackageName,

				AnnotationRevision: ref.Revision,
			},
		},

		Spec: PackageRevisionSpec{

			PackageName: spec.PackageName,

			Repository: spec.Repository,

			Revision: ref.Revision,

			Lifecycle: PackageRevisionLifecycleDraft,
		},

		Status: PackageRevisionStatus{

			Conditions: []metav1.Condition{

				{

					Type: "Created",

					Status: metav1.ConditionTrue,

					Reason: "PackageCreated",

					Message: "Package revision successfully created",
				},
			},
		},
	}

	// Apply labels and annotations from spec.

	if spec.Labels != nil {

		for k, v := range spec.Labels {

			if pkg.ObjectMeta.Labels == nil {
				pkg.ObjectMeta.Labels = make(map[string]string)
			}
			pkg.ObjectMeta.Labels[k] = v

		}

	}

	if spec.Annotations != nil {

		for k, v := range spec.Annotations {
			if pkg.ObjectMeta.Annotations == nil {
				pkg.ObjectMeta.Annotations = make(map[string]string)
			}

			pkg.ObjectMeta.Annotations[k] = v

		}

	}

	// Create package using Porch client.

	created, err := prm.client.CreatePackageRevision(ctx, pkg)

	if err != nil {

		return nil, fmt.Errorf("failed to create package revision: %w", err)

	}

	// Initialize package state.

	state := &packageState{

		reference: ref,

		lifecycle: PackageRevisionLifecycleDraft,

		lastModified: time.Now(),

		workflowState: WorkflowPhasePending,
	}

	prm.stateMutex.Lock()

	prm.packages[ref.GetPackageKey()] = state

	prm.stateMutex.Unlock()

	// Update metrics.

	if prm.metrics != nil {

		prm.metrics.packageOperations.WithLabelValues("create", "success").Inc()

		prm.metrics.packageStates.WithLabelValues(spec.Repository, spec.PackageName, string(PackageRevisionLifecycleDraft)).Inc()

	}

	prm.logger.Info("Successfully created package", "repository", spec.Repository, "package", spec.PackageName, "revision", ref.Revision)

	return created, nil

}

// ClonePackage creates a new package by cloning an existing one.

func (prm *packageRevisionManager) ClonePackage(ctx context.Context, source *PackageReference, target *PackageSpec) (*PackageRevision, error) {

	prm.logger.Info("Cloning package", "source", source.GetPackageKey(), "target", target.PackageName)

	// Get source package content.

	sourceContent, err := prm.GetContent(ctx, source)

	if err != nil {

		return nil, fmt.Errorf("failed to get source package content: %w", err)

	}

	// Create target package.

	targetPkg, err := prm.CreatePackage(ctx, target)

	if err != nil {

		return nil, fmt.Errorf("failed to create target package: %w", err)

	}

	// Copy content to target.

	targetRef := &PackageReference{

		Repository: target.Repository,

		PackageName: target.PackageName,

		Revision: target.Revision,
	}

	if targetRef.Revision == "" {

		targetRef.Revision = "v1"

	}

	if err := prm.UpdateContent(ctx, targetRef, sourceContent.Files); err != nil {

		return nil, fmt.Errorf("failed to update target package content: %w", err)

	}

	prm.logger.Info("Successfully cloned package", "source", source.GetPackageKey(), "target", targetRef.GetPackageKey())

	return targetPkg, nil

}

// DeletePackage deletes a package and all its revisions.

func (prm *packageRevisionManager) DeletePackage(ctx context.Context, ref *PackageReference) error {

	prm.logger.Info("Deleting package", "package", ref.GetPackageKey())

	// Check if package is locked.

	if prm.lockManager != nil {

		locked, owner, err := prm.lockManager.IsLocked(ctx, ref)

		if err != nil {

			return fmt.Errorf("failed to check package lock status: %w", err)

		}

		if locked {

			return fmt.Errorf("package is locked by %s and cannot be deleted", owner)

		}

	}

	// Delete package revision from Porch.

	if err := prm.client.DeletePackageRevision(ctx, ref.PackageName, ref.Revision); err != nil {

		return fmt.Errorf("failed to delete package revision: %w", err)

	}

	// Delete content from storage.

	if prm.contentStorage != nil {

		if err := prm.contentStorage.DeleteContent(ctx, ref); err != nil {

			prm.logger.Error(err, "Failed to delete package content from storage", "package", ref.GetPackageKey())

		}

	}

	// Remove from state tracking.

	prm.stateMutex.Lock()

	delete(prm.packages, ref.GetPackageKey())

	prm.stateMutex.Unlock()

	// Update metrics.

	if prm.metrics != nil {

		prm.metrics.packageOperations.WithLabelValues("delete", "success").Inc()

	}

	prm.logger.Info("Successfully deleted package", "package", ref.GetPackageKey())

	return nil

}

// CreateRevision creates a new revision of an existing package.

func (prm *packageRevisionManager) CreateRevision(ctx context.Context, ref *PackageReference) (*PackageRevision, error) {

	prm.logger.Info("Creating revision", "package", ref.GetPackageKey())

	// Get existing package revisions.

	revisions, err := prm.ListRevisions(ctx, ref.PackageName)

	if err != nil {

		return nil, fmt.Errorf("failed to list existing revisions: %w", err)

	}

	// Determine next revision number.

	nextRevision := prm.calculateNextRevision(revisions)

	// Create new revision spec.

	spec := &PackageSpec{

		Repository: ref.Repository,

		PackageName: ref.PackageName,

		Revision: nextRevision,

		Lifecycle: PackageRevisionLifecycleDraft,
	}

	// Clone from the latest published revision if available.

	latestPublished := prm.findLatestPublishedRevision(revisions)

	if latestPublished != nil {

		return prm.ClonePackage(ctx, &PackageReference{

			Repository: ref.Repository,

			PackageName: ref.PackageName,

			Revision: latestPublished.Spec.Revision,
		}, spec)

	}

	// Create new revision.

	return prm.CreatePackage(ctx, spec)

}

// GetRevision retrieves a specific package revision.

func (prm *packageRevisionManager) GetRevision(ctx context.Context, ref *PackageReference) (*PackageRevision, error) {

	pkg, err := prm.client.GetPackageRevision(ctx, ref.PackageName, ref.Revision)

	if err != nil {

		return nil, fmt.Errorf("failed to get package revision: %w", err)

	}

	// Update state tracking.

	prm.updatePackageState(ref, pkg)

	return pkg, nil

}

// ListRevisions lists all revisions of a package.

func (prm *packageRevisionManager) ListRevisions(ctx context.Context, packageName string) ([]*PackageRevision, error) {

	opts := &ListOptions{

		LabelSelector: fmt.Sprintf("%s=%s", LabelPackageName, packageName),
	}

	list, err := prm.client.ListPackageRevisions(ctx, opts)

	if err != nil {

		return nil, fmt.Errorf("failed to list package revisions: %w", err)

	}

	// Convert to slice and sort by revision.

	revisions := make([]*PackageRevision, len(list.Items))

	for i := range list.Items {

		revisions[i] = &list.Items[i]

	}

	sort.Slice(revisions, func(i, j int) bool {

		return revisions[i].Spec.Revision < revisions[j].Spec.Revision

	})

	return revisions, nil

}

// CompareRevisions compares two package revisions.

func (prm *packageRevisionManager) CompareRevisions(ctx context.Context, ref1, ref2 *PackageReference) (*ComparisonResult, error) {

	prm.logger.V(1).Info("Comparing revisions", "ref1", ref1.GetPackageKey(), "ref2", ref2.GetPackageKey())

	// Get package revisions.

	pkg1, err := prm.GetRevision(ctx, ref1)

	if err != nil {

		return nil, fmt.Errorf("failed to get first package revision: %w", err)

	}

	pkg2, err := prm.GetRevision(ctx, ref2)

	if err != nil {

		return nil, fmt.Errorf("failed to get second package revision: %w", err)

	}

	// Use diff engine if available.

	if prm.diffEngine != nil {

		return prm.diffEngine.ComparePackages(ctx, pkg1, pkg2)

	}

	// Basic comparison.

	result := &ComparisonResult{}

	// Compare lifecycle states.

	if pkg1.Spec.Lifecycle != pkg2.Spec.Lifecycle {

		result.Modified = append(result.Modified, "lifecycle")

	}

	// Compare content if available.

	content1, err1 := prm.GetContent(ctx, ref1)

	content2, err2 := prm.GetContent(ctx, ref2)

	if err1 == nil && err2 == nil {

		contentDiff := prm.compareContent(content1.Files, content2.Files)

		result.Added = append(result.Added, contentDiff.Added...)

		result.Modified = append(result.Modified, contentDiff.Modified...)

		result.Deleted = append(result.Deleted, contentDiff.Deleted...)

	}

	return result, nil

}

// PromoteToProposed promotes a package revision to proposed state.

func (prm *packageRevisionManager) PromoteToProposed(ctx context.Context, ref *PackageReference) error {

	return prm.changeLifecycle(ctx, ref, PackageRevisionLifecycleProposed)

}

// PromoteToPublished promotes a package revision to published state.

func (prm *packageRevisionManager) PromoteToPublished(ctx context.Context, ref *PackageReference) error {

	return prm.changeLifecycle(ctx, ref, PackageRevisionLifecyclePublished)

}

// RevertToRevision reverts a package to a previous revision.

func (prm *packageRevisionManager) RevertToRevision(ctx context.Context, ref *PackageReference, targetRevision string) error {

	prm.logger.Info("Reverting to revision", "package", ref.GetPackageKey(), "targetRevision", targetRevision)

	// Get target revision content.

	targetRef := &PackageReference{

		Repository: ref.Repository,

		PackageName: ref.PackageName,

		Revision: targetRevision,
	}

	targetContent, err := prm.GetContent(ctx, targetRef)

	if err != nil {

		return fmt.Errorf("failed to get target revision content: %w", err)

	}

	// Update current revision content.

	if err := prm.UpdateContent(ctx, ref, targetContent.Files); err != nil {

		return fmt.Errorf("failed to update package content: %w", err)

	}

	prm.logger.Info("Successfully reverted to revision", "package", ref.GetPackageKey(), "targetRevision", targetRevision)

	return nil

}

// UpdateContent updates the content of a package revision.

func (prm *packageRevisionManager) UpdateContent(ctx context.Context, ref *PackageReference, updates map[string][]byte) error {

	prm.logger.V(1).Info("Updating content", "package", ref.GetPackageKey(), "files", len(updates))

	// Check if package is locked.

	if prm.lockManager != nil {

		locked, owner, err := prm.lockManager.IsLocked(ctx, ref)

		if err != nil {

			return fmt.Errorf("failed to check package lock status: %w", err)

		}

		if locked {

			return fmt.Errorf("package is locked by %s and cannot be modified", owner)

		}

	}

	// Validate content.

	if err := prm.validateContent(ctx, ref, updates); err != nil {

		return fmt.Errorf("content validation failed: %w", err)

	}

	// Process content through processors.

	processedContent, err := prm.processContent(ctx, updates)

	if err != nil {

		return fmt.Errorf("content processing failed: %w", err)

	}

	// Store content.

	if prm.contentStorage != nil {

		if err := prm.contentStorage.StoreContent(ctx, ref, processedContent); err != nil {

			return fmt.Errorf("failed to store content: %w", err)

		}

	}

	// Update package using Porch client.

	if err := prm.client.UpdatePackageContents(ctx, ref.PackageName, ref.Revision, processedContent); err != nil {

		return fmt.Errorf("failed to update package contents in Porch: %w", err)

	}

	// Update package state.

	prm.updateContentMetrics(ref, processedContent)

	// Trigger validation.

	go func() {

		if _, err := prm.ValidateContent(ctx, ref); err != nil {

			prm.logger.Error(err, "Content validation failed after update", "package", ref.GetPackageKey())

		}

	}()

	prm.logger.Info("Successfully updated content", "package", ref.GetPackageKey(), "files", len(processedContent))

	return nil

}

// GetContent retrieves the content of a package revision.

func (prm *packageRevisionManager) GetContent(ctx context.Context, ref *PackageReference) (*PackageContent, error) {

	// Try content storage first.

	if prm.contentStorage != nil {

		content, err := prm.contentStorage.RetrieveContent(ctx, ref)

		if err == nil {

			return &PackageContent{Files: content}, nil

		}

		prm.logger.V(1).Info("Content not found in storage, falling back to Porch", "package", ref.GetPackageKey(), "error", err)

	}

	// Fall back to Porch client.

	content, err := prm.client.GetPackageContents(ctx, ref.PackageName, ref.Revision)

	if err != nil {

		return nil, fmt.Errorf("failed to get package contents: %w", err)

	}

	return &PackageContent{Files: content}, nil

}

// ValidateContent validates the content of a package revision.

func (prm *packageRevisionManager) ValidateContent(ctx context.Context, ref *PackageReference) (*ValidationResult, error) {

	start := time.Now()

	defer func() {

		if prm.metrics != nil {

			prm.metrics.validationDuration.WithLabelValues(ref.Repository, ref.PackageName).Observe(time.Since(start).Seconds())

		}

	}()

	prm.logger.V(1).Info("Validating content", "package", ref.GetPackageKey())

	// Get package and content.

	pkg, err := prm.GetRevision(ctx, ref)

	if err != nil {

		return nil, fmt.Errorf("failed to get package revision: %w", err)

	}

	content, err := prm.GetContent(ctx, ref)

	if err != nil {

		return nil, fmt.Errorf("failed to get package content: %w", err)

	}

	// Run all validators.

	result := &ValidationResult{

		Valid: true,

		Errors: []ValidationError{},

		Warnings: []ValidationError{},
	}

	for _, validator := range prm.validators {

		validatorResult, err := validator.Validate(ctx, pkg, content.Files)

		if err != nil {

			prm.logger.Error(err, "Validator failed", "validator", validator.GetValidatorName(), "package", ref.GetPackageKey())

			result.Errors = append(result.Errors, ValidationError{

				Message: fmt.Sprintf("Validator %s failed: %v", validator.GetValidatorName(), err),

				Severity: "error",

				Code: "VALIDATOR_ERROR",
			})

			result.Valid = false

			continue

		}

		// Merge results.

		if !validatorResult.Valid {

			result.Valid = false

		}

		result.Errors = append(result.Errors, validatorResult.Errors...)

		result.Warnings = append(result.Warnings, validatorResult.Warnings...)

	}

	// Update package state with validation results.

	prm.updateValidationResults(ref, result)

	prm.logger.V(1).Info("Content validation complete", "package", ref.GetPackageKey(), "valid", result.Valid, "errors", len(result.Errors), "warnings", len(result.Warnings))

	return result, nil

}

// Private helper methods.

// validatePackageSpec validates a package specification.

func (prm *packageRevisionManager) validatePackageSpec(spec *PackageSpec) error {

	if spec.Repository == "" {

		return fmt.Errorf("repository is required")

	}

	if spec.PackageName == "" {

		return fmt.Errorf("package name is required")

	}

	return nil

}

// changeLifecycle changes the lifecycle state of a package revision.

func (prm *packageRevisionManager) changeLifecycle(ctx context.Context, ref *PackageReference, newLifecycle PackageRevisionLifecycle) error {

	prm.logger.Info("Changing lifecycle", "package", ref.GetPackageKey(), "newLifecycle", newLifecycle)

	// Get current package.

	pkg, err := prm.GetRevision(ctx, ref)

	if err != nil {

		return fmt.Errorf("failed to get package revision: %w", err)

	}

	oldLifecycle := pkg.Spec.Lifecycle

	// Validate transition (simplified check).

	if oldLifecycle == newLifecycle {

		return fmt.Errorf("lifecycle already at target state %s", newLifecycle)

<<<<<<< HEAD
	// Check workflow requirements for certain transitions
	if newLifecycle == PackageRevisionLifecyclePublished && prm.workflowEngine != nil {
		if pkg.Spec.WorkflowLock == nil || pkg.Spec.WorkflowLock.WorkflowID == "" {
			return fmt.Errorf("package has no associated workflow")
		}
		status, err := prm.workflowEngine.GetWorkflowStatus(ctx, pkg.Spec.WorkflowLock.WorkflowID)
		if err != nil {
			return fmt.Errorf("failed to get workflow status: %w", err)
		}
		if status.Phase != WorkflowPhaseSucceeded {
			return fmt.Errorf("package cannot be published without approved workflow")
		}
=======
>>>>>>> b3529b0b
	}

	// Workflow requirements for certain transitions are skipped for now.

	// Update lifecycle.

	pkg.Spec.Lifecycle = newLifecycle

	// Update labels.

	pkg.Labels[LabelLifecycle] = string(newLifecycle)

	// Update package.

	updated, err := prm.client.UpdatePackageRevision(ctx, pkg)

	if err != nil {

		return fmt.Errorf("failed to update package revision: %w", err)

	}

	// Update state tracking.

	prm.updatePackageState(ref, updated)

	// Update metrics.

	if prm.metrics != nil {

		prm.metrics.packageStates.WithLabelValues(ref.Repository, ref.PackageName, string(oldLifecycle)).Dec()

		prm.metrics.packageStates.WithLabelValues(ref.Repository, ref.PackageName, string(newLifecycle)).Inc()

	}

	// Notify state change handlers.

	for _, handler := range prm.stateChangeHandlers {

		handler.OnStateChange(ctx, updated, oldLifecycle, newLifecycle)

	}

	prm.logger.Info("Successfully changed lifecycle", "package", ref.GetPackageKey(), "oldLifecycle", oldLifecycle, "newLifecycle", newLifecycle)

	return nil

}

// calculateNextRevision calculates the next revision number.

func (prm *packageRevisionManager) calculateNextRevision(revisions []*PackageRevision) string {

	if len(revisions) == 0 {

		return "v1"

	}

	// Find highest revision number.

	maxVersion := 0

	for _, revision := range revisions {

		if strings.HasPrefix(revision.Spec.Revision, "v") {

			var version int

			if _, err := fmt.Sscanf(revision.Spec.Revision, "v%d", &version); err == nil {

				if version > maxVersion {

					maxVersion = version

				}

			}

		}

	}

	return fmt.Sprintf("v%d", maxVersion+1)

}

// findLatestPublishedRevision finds the latest published revision.

func (prm *packageRevisionManager) findLatestPublishedRevision(revisions []*PackageRevision) *PackageRevision {

	var latest *PackageRevision

	for _, revision := range revisions {

		if revision.Spec.Lifecycle == PackageRevisionLifecyclePublished {

			if latest == nil || revision.Spec.Revision > latest.Spec.Revision {

				latest = revision

			}

		}

	}

	return latest

}

// validateContent validates package content using all validators.

func (prm *packageRevisionManager) validateContent(ctx context.Context, ref *PackageReference, content map[string][]byte) error {

	// Basic validation.

	if len(content) == 0 {

		return fmt.Errorf("package content cannot be empty")

	}

	// Check for required files (could be configurable).

	requiredFiles := []string{"Kptfile"}

	for _, file := range requiredFiles {

		if _, exists := content[file]; !exists {

			return fmt.Errorf("required file %s is missing", file)

		}

	}

	// Validate Kptfile format.

	if kptfileData, exists := content["Kptfile"]; exists {

		var kptfile map[string]interface{}

		if err := json.Unmarshal(kptfileData, &kptfile); err != nil {

			// Try YAML.

			if err2 := json.Unmarshal(kptfileData, &kptfile); err2 != nil {

				return fmt.Errorf("invalid Kptfile format: %w", err)

			}

		}

		// Validate required Kptfile fields.

		if _, exists := kptfile["apiVersion"]; !exists {

			return fmt.Errorf("kptfile missing required field: apiVersion")

		}

		if _, exists := kptfile["kind"]; !exists {

			return fmt.Errorf("Kptfile missing required field: kind")

		}

	}

	return nil

}

// processContent processes content through registered processors.

func (prm *packageRevisionManager) processContent(ctx context.Context, content map[string][]byte) (map[string][]byte, error) {

	result := make(map[string][]byte)

	for k, v := range content {

		result[k] = v

	}

	// Apply content processors.

	for contentType, processor := range prm.contentProcessors {

		if prm.shouldApplyProcessor(contentType, content) {

			processed, err := processor.ProcessContent(ctx, result)

			if err != nil {

				return nil, fmt.Errorf("content processor %s failed: %w", contentType, err)

			}

			result = processed

		}

	}

	return result, nil

}

// shouldApplyProcessor determines if a processor should be applied.

func (prm *packageRevisionManager) shouldApplyProcessor(contentType string, content map[string][]byte) bool {

	// Simple heuristic - apply processor if relevant files are present.

	switch contentType {

	case "yaml":

		for filename := range content {

			if strings.HasSuffix(filename, ".yaml") || strings.HasSuffix(filename, ".yml") {

				return true

			}

		}

	case "kustomize":

		_, exists := content["kustomization.yaml"]

		return exists

	case "helm":

		_, exists := content["Chart.yaml"]

		return exists

	}

	return false

}

// compareContent compares two content maps.

func (prm *packageRevisionManager) compareContent(content1, content2 map[string][]byte) *ComparisonResult {

	result := &ComparisonResult{}

	// Find added and modified files.

	for filename, data2 := range content2 {

		if data1, exists := content1[filename]; exists {

			// File exists in both - check if modified.

			if !bytes.Equal(data1, data2) {

				result.Modified = append(result.Modified, filename)

			}

		} else {

			// File only exists in content2 - added.

			result.Added = append(result.Added, filename)

		}

	}

	// Find deleted files.

	for filename := range content1 {

		if _, exists := content2[filename]; !exists {

			result.Deleted = append(result.Deleted, filename)

		}

	}

	return result

}

// updatePackageState updates the cached package state.

func (prm *packageRevisionManager) updatePackageState(ref *PackageReference, pkg *PackageRevision) {

	prm.stateMutex.Lock()

	defer prm.stateMutex.Unlock()

	state, exists := prm.packages[ref.GetPackageKey()]

	if !exists {

		state = &packageState{reference: ref}

		prm.packages[ref.GetPackageKey()] = state

	}

	state.mutex.Lock()

	defer state.mutex.Unlock()

	state.lifecycle = pkg.Spec.Lifecycle

	state.lastModified = time.Now()

	// Note: ValidationResults field doesn't exist in multicluster.PackageRevisionStatus.

	// In a real implementation, validation results would be stored separately or in annotations.

	// For now, we'll check for validation-related conditions.

	for _, condition := range pkg.Status.Conditions {

		if condition.Type == "ValidationPassed" || condition.Type == "ValidationFailed" {

			// Create a validation result based on the condition.

			validationResult := &ValidationResult{

				Valid: condition.Status == "True",

				Errors: []ValidationError{},

				Warnings: []ValidationError{},
			}

			if condition.Status != "True" {

				validationResult.Errors = append(validationResult.Errors, ValidationError{

					Message: condition.Message,

					Severity: "error",
				})

			}

			state.validationResults = []*ValidationResult{validationResult}

			state.lastValidation = time.Now()

			break

		}

	}

}

// updateContentMetrics updates content-related metrics.

func (prm *packageRevisionManager) updateContentMetrics(ref *PackageReference, content map[string][]byte) {

	if prm.metrics == nil {

		return

	}

	// Calculate total content size.

	totalSize := int64(0)

	for _, data := range content {

		totalSize += int64(len(data))

	}

	prm.metrics.contentSize.WithLabelValues(ref.Repository, ref.PackageName).Set(float64(totalSize))

	// Update package state.

	prm.stateMutex.RLock()

	state, exists := prm.packages[ref.GetPackageKey()]

	prm.stateMutex.RUnlock()

	if exists {

		state.mutex.Lock()

		state.contentSize = totalSize

		state.lastModified = time.Now()

		state.mutex.Unlock()

	}

}

// updateValidationResults updates validation results in package state.

func (prm *packageRevisionManager) updateValidationResults(ref *PackageReference, result *ValidationResult) {

	prm.stateMutex.RLock()

	state, exists := prm.packages[ref.GetPackageKey()]

	prm.stateMutex.RUnlock()

	if exists {

		state.mutex.Lock()

		state.validationResults = []*ValidationResult{result}

		state.lastValidation = time.Now()

		state.mutex.Unlock()

	}

}

// initPackageRevisionMetrics initializes Prometheus metrics.

func initPackageRevisionMetrics() *PackageRevisionMetrics {

	return &PackageRevisionMetrics{

		packageOperations: prometheus.NewCounterVec(

			prometheus.CounterOpts{

				Name: "porch_package_operations_total",

				Help: "Total number of package operations",
			},

			[]string{"operation", "status"},
		),

		packageStates: prometheus.NewGaugeVec(

			prometheus.GaugeOpts{

				Name: "porch_package_states_total",

				Help: "Number of packages in each state",
			},

			[]string{"repository", "package", "state"},
		),

		validationDuration: prometheus.NewHistogramVec(

			prometheus.HistogramOpts{

				Name: "porch_package_validation_duration_seconds",

				Help: "Duration of package validation operations",

				Buckets: prometheus.DefBuckets,
			},

			[]string{"repository", "package"},
		),

		renderDuration: prometheus.NewHistogramVec(

			prometheus.HistogramOpts{

				Name: "porch_package_render_duration_seconds",

				Help: "Duration of package rendering operations",

				Buckets: prometheus.DefBuckets,
			},

			[]string{"repository", "package"},
		),

		contentSize: prometheus.NewGaugeVec(

			prometheus.GaugeOpts{

				Name: "porch_package_content_size_bytes",

				Help: "Size of package content in bytes",
			},

			[]string{"repository", "package"},
		),

		approvalStatus: prometheus.NewGaugeVec(

			prometheus.GaugeOpts{

				Name: "porch_package_approval_status",

				Help: "Package approval status (1=approved, 0=pending/rejected)",
			},

			[]string{"repository", "package"},
		),

		deploymentStatus: prometheus.NewGaugeVec(

			prometheus.GaugeOpts{

				Name: "porch_package_deployment_status",

				Help: "Package deployment status (1=deployed, 0=not deployed)",
			},

			[]string{"repository", "package", "cluster"},
		),
	}

}

// GetPackageRevisionMetrics returns package revision metrics.

func (prm *packageRevisionManager) GetPackageRevisionMetrics() *PackageRevisionMetrics {

	return prm.metrics

}

// AddContentProcessor adds a content processor.

func (prm *packageRevisionManager) AddContentProcessor(processor ContentProcessor) {

	prm.contentProcessors[processor.GetContentType()] = processor

}

// AddValidator adds a package validator.

func (prm *packageRevisionManager) AddValidator(validator PackageValidator) {

	prm.validators = append(prm.validators, validator)

}

// AddStateChangeHandler adds a state change handler.

func (prm *packageRevisionManager) AddStateChangeHandler(handler StateChangeHandler) {

	prm.stateChangeHandlers = append(prm.stateChangeHandlers, handler)

}

// SetWorkflowEngine sets the workflow engine.

func (prm *packageRevisionManager) SetWorkflowEngine(engine WorkflowEngine) {

	prm.workflowEngine = engine

}

// SetDiffEngine sets the diff engine.

func (prm *packageRevisionManager) SetDiffEngine(engine DiffEngine) {

	prm.diffEngine = engine

}

// SetContentStorage sets the content storage.

func (prm *packageRevisionManager) SetContentStorage(storage ContentStorage) {

	prm.contentStorage = storage

}

// SetLockManager sets the lock manager.

func (prm *packageRevisionManager) SetLockManager(manager LockManager) {

	prm.lockManager = manager

}

// Close gracefully shuts down the package revision manager.

func (prm *packageRevisionManager) Close() error {

	prm.logger.Info("Shutting down package revision manager")

	// Clear state.

	prm.stateMutex.Lock()

	prm.packages = make(map[string]*packageState)

	prm.stateMutex.Unlock()

	prm.logger.Info("Package revision manager shut down complete")

	return nil

}<|MERGE_RESOLUTION|>--- conflicted
+++ resolved
@@ -174,15 +174,6 @@
 	deploymentStatus *prometheus.GaugeVec
 }
 
-<<<<<<< HEAD
-// WorkflowEngine manages package approval workflows
-type WorkflowEngine interface {
-	StartWorkflow(ctx context.Context, pkg *PackageRevision, workflowType string) (*Workflow, error)
-	ApproveWorkflow(ctx context.Context, workflowID string, approver string) error
-	RejectWorkflow(ctx context.Context, workflowID string, approver string, reason string) error
-	GetWorkflowStatus(ctx context.Context, workflowID string) (*WorkflowStatus, error)
-	CancelWorkflow(ctx context.Context, workflowID string, reason string) error
-=======
 // ContentProcessor processes different types of package content.
 
 type ContentProcessor interface {
@@ -191,7 +182,6 @@
 	ValidateContent(ctx context.Context, content map[string][]byte) error
 
 	GetContentType() string
->>>>>>> b3529b0b
 }
 
 // PackageValidator validates package content according to specific rules.
@@ -1096,21 +1086,6 @@
 
 		return fmt.Errorf("lifecycle already at target state %s", newLifecycle)
 
-<<<<<<< HEAD
-	// Check workflow requirements for certain transitions
-	if newLifecycle == PackageRevisionLifecyclePublished && prm.workflowEngine != nil {
-		if pkg.Spec.WorkflowLock == nil || pkg.Spec.WorkflowLock.WorkflowID == "" {
-			return fmt.Errorf("package has no associated workflow")
-		}
-		status, err := prm.workflowEngine.GetWorkflowStatus(ctx, pkg.Spec.WorkflowLock.WorkflowID)
-		if err != nil {
-			return fmt.Errorf("failed to get workflow status: %w", err)
-		}
-		if status.Phase != WorkflowPhaseSucceeded {
-			return fmt.Errorf("package cannot be published without approved workflow")
-		}
-=======
->>>>>>> b3529b0b
 	}
 
 	// Workflow requirements for certain transitions are skipped for now.
