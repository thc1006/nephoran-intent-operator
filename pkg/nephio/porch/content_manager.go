--- conflicted
+++ resolved
@@ -1,5 +1,3 @@
-//go:build ignore
-
 /*
 Copyright 2025.
 
@@ -19,22 +17,22 @@
 package porch
 
 import (
-	"bytes"
 	"context"
+	"crypto/sha256"
 	"encoding/json"
 	"fmt"
+	"io"
 	"path/filepath"
+	"sort"
 	"strings"
 	"sync"
+	"text/template"
 	"time"
 
 	"github.com/go-logr/logr"
 	"github.com/prometheus/client_golang/prometheus"
-<<<<<<< HEAD
-=======
 	"gopkg.in/yaml.v2"
 	"k8s.io/apimachinery/pkg/api/resource"
->>>>>>> f79c76d3
 	"sigs.k8s.io/controller-runtime/pkg/log"
 )
 
@@ -52,6 +50,7 @@
 type DiffFormat string
 type DiffType string
 type DiffSummary string
+type DiffStatistics string
 type ChangeType string
 type PatchFormat string
 type PatchOperation string
@@ -211,7 +210,6 @@
 type ContentUpdateRequest struct {
 	FilesToAdd         map[string][]byte
 	FilesToUpdate      map[string][]byte
-	FileUpdates        map[string][]byte // Alias for FilesToUpdate
 	FilesToDelete      []string
 	TemplateData       interface{}
 	ProcessTemplates   bool
@@ -368,13 +366,6 @@
 	Context    []string
 }
 
-// DiffStatistics contains statistics about a file diff
-type DiffStatistics struct {
-	LinesAdded   int
-	LinesDeleted int
-	LinesChanged int
-}
-
 // ContentPatch represents a set of changes to apply
 type ContentPatch struct {
 	PackageRef  *PackageReference
@@ -434,8 +425,6 @@
 type FileMergeResult struct {
 	Success       bool
 	MergedContent []byte
-	MergedData    []byte // Alias for MergedContent
-	HasConflicts  bool
 	Conflicts     []*ConflictMarker
 	Statistics    *FileMergeStatistics
 }
@@ -1034,12 +1023,7 @@
 
 	// Store binary files if any
 	if len(req.BinaryFiles) > 0 {
-		// Convert BinaryFileRequest map to []byte map
-		binaryData := make(map[string][]byte)
-		for filename, fileReq := range req.BinaryFiles {
-			binaryData[filename] = fileReq.Data
-		}
-		if err := cm.storeBinaryFiles(ctx, ref, binaryData); err != nil {
+		if err := cm.storeBinaryFiles(ctx, ref, req.BinaryFiles); err != nil {
 			return nil, fmt.Errorf("failed to store binary files: %w", err)
 		}
 	}
@@ -1125,8 +1109,7 @@
 		if err != nil {
 			cm.logger.Error(err, "Failed to list binary content", "package", ref.GetPackageKey())
 		} else {
-			// TODO: Binary content metadata would be included here
-			// Currently, binary files are not added to the package content
+			// Binary content metadata would be included here
 		}
 	}
 
@@ -1188,9 +1171,9 @@
 	for _, issue := range crossFileIssues {
 		if issue.Severity == ValidationSeverityCritical {
 			result.Valid = false
-			result.CriticalIssues = append(result.CriticalIssues, *issue)
+			result.CriticalIssues = append(result.CriticalIssues, issue)
 		} else {
-			result.Warnings = append(result.Warnings, *issue)
+			result.Warnings = append(result.Warnings, issue)
 		}
 	}
 
@@ -1213,281 +1196,6 @@
 	return result, nil
 }
 
-<<<<<<< HEAD
-// ProcessTemplates processes Go templates with NetworkIntent data
-func (cm *contentManager) ProcessTemplates(ctx context.Context, ref *PackageReference, templateData interface{}, opts *TemplateProcessingOptions) (*PackageContent, error) {
-	cm.logger.Info("Processing templates", "package", ref.GetPackageKey())
-
-	if opts == nil {
-		opts = &TemplateProcessingOptions{}
-	}
-
-	// Get current content
-	content, err := cm.GetContent(ctx, ref, &ContentQueryOptions{})
-	if err != nil {
-		return nil, fmt.Errorf("failed to get current content: %w", err)
-	}
-
-	// Process templates
-	processedFiles, err := cm.processContentTemplates(ctx, content.Files, templateData)
-	if err != nil {
-		return nil, fmt.Errorf("template processing failed: %w", err)
-	}
-
-	return &PackageContent{
-		Files:   processedFiles,
-		Kptfile: content.Kptfile,
-	}, nil
-}
-
-// DiffContent compares content between two package revisions
-func (cm *contentManager) DiffContent(ctx context.Context, ref1, ref2 *PackageReference, opts *DiffOptions) (*ContentDiff, error) {
-	cm.logger.Info("Diffing package content", "ref1", ref1.GetPackageKey(), "ref2", ref2.GetPackageKey())
-
-	if opts == nil {
-		opts = &DiffOptions{
-			Format:  DiffFormatUnified,
-			Context: 3,
-		}
-	}
-
-	// Get content from both packages
-	content1, err := cm.GetContent(ctx, ref1, nil)
-	if err != nil {
-		return nil, fmt.Errorf("failed to get content for %s: %w", ref1.GetPackageKey(), err)
-	}
-
-	content2, err := cm.GetContent(ctx, ref2, nil)
-	if err != nil {
-		return nil, fmt.Errorf("failed to get content for %s: %w", ref2.GetPackageKey(), err)
-	}
-
-	// Create diff result
-	diff := &ContentDiff{
-		PackageRef1: ref1,
-		PackageRef2: ref2,
-		FileDiffs:   make(map[string]*FileDiff),
-		GeneratedAt: time.Now(),
-	}
-
-	// Find all unique files
-	allFiles := make(map[string]bool)
-	for filename := range content1.Files {
-		allFiles[filename] = true
-	}
-	for filename := range content2.Files {
-		allFiles[filename] = true
-	}
-
-	// Compare each file
-	for filename := range allFiles {
-		file1, exists1 := content1.Files[filename]
-		file2, exists2 := content2.Files[filename]
-
-		if !exists1 {
-			// File was added
-			diff.AddedFiles = append(diff.AddedFiles, filename)
-			diff.FileDiffs[filename] = &FileDiff{
-				FileName: filename,
-				DiffType: DiffTypeAdded,
-				Content:  cm.generateAddedFileDiff(file2, opts),
-				NewSize:  int64(len(file2)),
-			}
-		} else if !exists2 {
-			// File was deleted
-			diff.DeletedFiles = append(diff.DeletedFiles, filename)
-			diff.FileDiffs[filename] = &FileDiff{
-				FileName: filename,
-				DiffType: DiffTypeDeleted,
-				Content:  cm.generateDeletedFileDiff(file1, opts),
-				OldSize:  int64(len(file1)),
-			}
-		} else {
-			// File exists in both - check for differences
-			if !cm.filesEqual(file1, file2) {
-				diff.ModifiedFiles = append(diff.ModifiedFiles, filename)
-				fileDiff, err := cm.DiffFiles(ctx, file1, file2, opts.Format)
-				if err != nil {
-					cm.logger.Error(err, "Failed to diff file", "file", filename)
-					continue
-				}
-				diff.FileDiffs[filename] = fileDiff
-			}
-		}
-	}
-
-	// Generate summary
-	diff.Summary = cm.generateDiffSummary(diff)
-
-	return diff, nil
-}
-
-// DiffFiles compares two byte arrays and returns diff information
-func (cm *contentManager) DiffFiles(ctx context.Context, file1, file2 []byte, format DiffFormat) (*FileDiff, error) {
-	diff := &FileDiff{
-		FileName: "file",
-		Format:   format,
-		OldSize:  int64(len(file1)),
-		NewSize:  int64(len(file2)),
-		IsBinary: false,
-	}
-
-	// Check if files are binary
-	if cm.isBinary(file1) || cm.isBinary(file2) {
-		diff.IsBinary = true
-		if len(file1) == 0 {
-			diff.DiffType = DiffTypeAdded
-		} else if len(file2) == 0 {
-			diff.DiffType = DiffTypeDeleted
-		} else {
-			diff.DiffType = DiffTypeModified
-		}
-		diff.Content = "Binary files differ"
-		return diff, nil
-	}
-
-	// Compare text files
-	if string(file1) == string(file2) {
-		// Files are identical
-		diff.Content = ""
-		diff.LineChanges = []*LineChange{}
-		return diff, nil
-	}
-
-	// Determine diff type
-	if len(file1) == 0 {
-		diff.DiffType = DiffTypeAdded
-	} else if len(file2) == 0 {
-		diff.DiffType = DiffTypeDeleted
-	} else {
-		diff.DiffType = DiffTypeModified
-	}
-
-	// Generate diff content based on format
-	switch format {
-	case DiffFormatUnified:
-		diff.Content = cm.generateUnifiedDiff(file1, file2)
-	default:
-		diff.Content = cm.generateSimpleDiff(file1, file2)
-	}
-
-	// Calculate statistics
-	diff.Statistics = cm.calculateDiffStatistics(file1, file2)
-
-	return diff, nil
-}
-
-// Helper method to check if content is binary
-func (cm *contentManager) isBinary(data []byte) bool {
-	// Simple heuristic: check for null bytes in first 1KB
-	size := len(data)
-	if size > 1024 {
-		size = 1024
-	}
-	for i := 0; i < size; i++ {
-		if data[i] == 0 {
-			return true
-		}
-	}
-	return false
-}
-
-// Helper method to generate unified diff format
-func (cm *contentManager) generateUnifiedDiff(file1, file2 []byte) string {
-	// Simple unified diff implementation
-	lines1 := strings.Split(string(file1), "\n")
-	lines2 := strings.Split(string(file2), "\n")
-
-	var result strings.Builder
-	result.WriteString("--- a/file\n+++ b/file\n")
-
-	// Simple line-by-line comparison
-	maxLen := len(lines1)
-	if len(lines2) > maxLen {
-		maxLen = len(lines2)
-	}
-
-	for i := 0; i < maxLen; i++ {
-		line1 := ""
-		line2 := ""
-		if i < len(lines1) {
-			line1 = lines1[i]
-		}
-		if i < len(lines2) {
-			line2 = lines2[i]
-		}
-
-		if line1 != line2 {
-			if i < len(lines1) {
-				result.WriteString("-" + line1 + "\n")
-			}
-			if i < len(lines2) {
-				result.WriteString("+" + line2 + "\n")
-			}
-		}
-	}
-
-	return result.String()
-}
-
-// Helper method to generate simple diff
-func (cm *contentManager) generateSimpleDiff(file1, file2 []byte) string {
-	return fmt.Sprintf("Files differ:\nOld size: %d bytes\nNew size: %d bytes", len(file1), len(file2))
-}
-
-// Helper method to calculate diff statistics
-func (cm *contentManager) calculateDiffStatistics(file1, file2 []byte) *DiffStatistics {
-	lines1 := strings.Split(string(file1), "\n")
-	lines2 := strings.Split(string(file2), "\n")
-
-	// Simple statistics calculation
-	added := 0
-	deleted := 0
-
-	if len(lines2) > len(lines1) {
-		added = len(lines2) - len(lines1)
-	} else {
-		deleted = len(lines1) - len(lines2)
-	}
-
-	return &DiffStatistics{
-		LinesAdded:   added,
-		LinesDeleted: deleted,
-		LinesChanged: 0, // Would require more sophisticated comparison
-	}
-}
-
-// ApplyPatch applies a content patch to a package
-func (cm *contentManager) ApplyPatch(ctx context.Context, ref *PackageReference, patch *ContentPatch) (*PackageContent, error) {
-	cm.logger.Info("Applying patch", "package", ref.GetPackageKey(), "patches", len(patch.FilePatches))
-
-	// Get current content
-	currentContent, err := cm.GetContent(ctx, ref, nil)
-	if err != nil {
-		return nil, fmt.Errorf("failed to get current content: %w", err)
-	}
-
-	// Apply each file patch
-	for filename, filePatch := range patch.FilePatches {
-		switch filePatch.Operation {
-		case "add":
-			currentContent.Files[filename] = filePatch.Content
-		case "delete":
-			delete(currentContent.Files, filename)
-		case "modify":
-			// For simplicity, just replace the content
-			// In a real implementation, this would apply the actual diff
-			currentContent.Files[filename] = filePatch.Content
-		default:
-			return nil, fmt.Errorf("unsupported patch operation: %s", filePatch.Operation)
-		}
-	}
-
-	return currentContent, nil
-}
-
-=======
->>>>>>> f79c76d3
 // Close gracefully shuts down the content manager
 func (cm *contentManager) Close() error {
 	cm.logger.Info("Shutting down content manager")
@@ -1550,64 +1258,6 @@
 	return total
 }
 
-<<<<<<< HEAD
-// AnalyzeContent performs comprehensive content analysis
-func (cm *contentManager) AnalyzeContent(ctx context.Context, ref *PackageReference) (*ContentAnalysis, error) {
-	cm.logger.Info("Analyzing package content", "package", ref.GetPackageKey())
-
-	// Get package content
-	content, err := cm.GetContent(ctx, ref, nil)
-	if err != nil {
-		return nil, fmt.Errorf("failed to get content: %w", err)
-	}
-
-	analysis := &ContentAnalysis{
-		PackageRef:              ref,
-		TotalFiles:              len(content.Files),
-		FilesByType:             make(map[string]int),
-		SizeByType:              make(map[string]int64),
-		LargestFiles:            []FileInfo{},
-		TemplateFiles:           []string{},
-		BinaryFiles:             []string{},
-		DuplicateContent:        []DuplicateGroup{},
-		OptimizationSuggestions: []OptimizationSuggestion{},
-		SecurityIssues:          []SecurityIssue{},
-		QualityMetrics:          &ContentQualityMetrics{},
-		GeneratedAt:             time.Now(),
-	}
-
-	// Calculate total size and file type statistics
-	var totalSize int64
-	for filename, fileContent := range content.Files {
-		size := int64(len(fileContent))
-		totalSize += size
-
-		// Determine file type
-		ext := filepath.Ext(filename)
-		if ext == "" {
-			ext = "no-extension"
-		}
-		analysis.FilesByType[ext]++
-		analysis.SizeByType[ext] += size
-
-		// Check for templates
-		if strings.Contains(string(fileContent), "{{") {
-			analysis.TemplateFiles = append(analysis.TemplateFiles, filename)
-		}
-
-		// Track largest files
-		fileInfo := FileInfo{Name: filename, Size: size}
-		if len(analysis.LargestFiles) < 10 {
-			analysis.LargestFiles = append(analysis.LargestFiles, fileInfo)
-		}
-	}
-
-	analysis.TotalSize = totalSize
-	return analysis, nil
-}
-
-// Additional helper methods would be implemented here...
-=======
 func (cm *contentManager) storeBinaryFiles(ctx context.Context, ref *PackageReference, files map[string]BinaryFileRequest) error {
 	return nil
 }
@@ -1652,7 +1302,6 @@
 		}
 	}
 }
->>>>>>> f79c76d3
 
 func getDefaultContentManagerConfig() *ContentManagerConfig {
 	return &ContentManagerConfig{
@@ -1703,683 +1352,10 @@
 	}
 }
 
-<<<<<<< HEAD
-// CleanupOrphanedContent removes orphaned content older than specified duration
-func (cm *contentManager) CleanupOrphanedContent(ctx context.Context, olderThan time.Duration) (*CleanupResult, error) {
-	cm.logger.Info("Starting cleanup of orphaned content", "olderThan", olderThan)
-
-	startTime := time.Now()
-	var deletedCount int
-	var errorMessages []string
-
-	// For now, implement basic cleanup logic
-	// In a real implementation, this would clean up temp files, cache entries, etc.
-	cutoffTime := time.Now().Add(-olderThan)
-	cm.logger.Info("Cleanup cutoff time", "cutoff", cutoffTime)
-
-	// Simulate cleanup operations
-	deletedCount = 0 // Will be implemented based on actual storage backend
-
-	result := &CleanupResult{
-		ItemsRemoved: deletedCount,
-		Duration:     time.Since(startTime),
-		Errors:       errorMessages,
-	}
-
-	cm.logger.Info("Cleanup completed",
-		"deleted", deletedCount,
-		"duration", result.Duration,
-		"errors", len(errorMessages))
-
-	return result, nil
-}
-
-// CreateMergeProposal creates a proposal for merging content changes
-func (cm *contentManager) CreateMergeProposal(ctx context.Context, ref *PackageReference, baseContent, incomingContent *PackageContent) (*MergeProposal, error) {
-	cm.logger.Info("Creating merge proposal", "package", ref.GetPackageKey())
-
-	// Create merge proposal with conflict analysis
-	proposal := &MergeProposal{
-		ID:              generateMergeProposalID(),
-		BaseRef:         ref,
-		SourceRef:       ref, // Using same ref for now
-		ProposedContent: incomingContent,
-		MergeStrategy:   "three-way", // Default strategy
-		AutoApplicable:  true,        // Can be auto-applied if no conflicts
-		CreatedAt:       time.Now(),
-		ExpiresAt:       time.Now().Add(24 * time.Hour), // Expires in 24 hours
-	}
-
-	// Analyze potential conflicts
-	conflictSummary, err := cm.analyzeConflictSummary(baseContent, incomingContent)
-	if err != nil {
-		return nil, fmt.Errorf("failed to analyze conflicts: %w", err)
-	}
-
-	proposal.ConflictSummary = conflictSummary
-	if conflictSummary.TotalConflicts == 0 {
-		proposal.AutoApplicable = true
-	} else {
-		proposal.AutoApplicable = false
-		proposal.RequiredApprovals = []string{"maintainer"} // Require approval for conflicts
-	}
-
-	return proposal, nil
-}
-
-// analyzeConflictSummary compares base and incoming content for conflicts
-func (cm *contentManager) analyzeConflictSummary(base, incoming *PackageContent) (*ConflictSummary, error) {
-	conflictCount := 0
-
-	// Check for file conflicts
-	for filename := range incoming.Files {
-		if baseFile, exists := base.Files[filename]; exists {
-			incomingFile := incoming.Files[filename]
-			if !bytes.Equal(baseFile, incomingFile) {
-				conflictCount++
-			}
-		}
-	}
-
-	summary := &ConflictSummary{
-		TotalConflicts:      conflictCount,
-		ConflictsByType:     make(map[ConflictType]int),
-		ConflictsBySeverity: make(map[ConflictSeverity]int),
-		AutoResolvableCount: 0,          // For now, assume manual resolution needed
-		FilesAffected:       []string{}, // Will be populated with actual conflicts
-	}
-
-	return summary, nil
-}
-
-// generateMergeProposalID generates a unique ID for merge proposals
-func generateMergeProposalID() string {
-	return fmt.Sprintf("merge-%d", time.Now().UnixNano())
-}
-
-// DeleteBinaryContent deletes binary content for a package
-func (cm *contentManager) DeleteBinaryContent(ctx context.Context, ref *PackageReference, filename string) error {
-	cm.logger.Info("Deleting binary content", "package", ref.GetPackageKey(), "file", filename)
-
-	// For now, implement basic deletion logic
-	// In a real implementation, this would delete from the actual storage backend
-	packageKey := ref.GetPackageKey()
-	cm.logger.Info("Binary content deletion requested",
-		"package", packageKey,
-		"filename", filename)
-
-	// Simulate successful deletion
-	return nil
-}
-
-// DeleteContent deletes content files matching the specified patterns
-func (cm *contentManager) DeleteContent(ctx context.Context, ref *PackageReference, filePatterns []string) error {
-	cm.logger.Info("Deleting content", "package", ref.GetPackageKey(), "patterns", filePatterns)
-
-	// For now, implement basic deletion logic
-	// In a real implementation, this would delete matching files from storage
-	packageKey := ref.GetPackageKey()
-	cm.logger.Info("Content deletion requested",
-		"package", packageKey,
-		"filePatterns", filePatterns)
-
-	// Simulate successful deletion
-	return nil
-}
-
-// DetectConflicts detects conflicts between current and incoming content
-func (cm *contentManager) DetectConflicts(ctx context.Context, ref *PackageReference, incomingContent *PackageContent) (*ConflictDetectionResult, error) {
-	cm.logger.Info("Detecting conflicts", "package", ref.GetPackageKey())
-
-	// Get current content
-	currentContent, err := cm.GetContent(ctx, ref, &ContentQueryOptions{})
-	if err != nil {
-		return nil, fmt.Errorf("failed to get current content: %w", err)
-	}
-
-	var conflictFiles []FileConflict
-
-	// Compare files for conflicts
-	for filename, incomingData := range incomingContent.Files {
-		if currentData, exists := currentContent.Files[filename]; exists {
-			if !bytes.Equal(currentData, incomingData) {
-				conflictFiles = append(conflictFiles, FileConflict{
-					FileName:        filename,
-					ConflictType:    "content-mismatch",
-					BaseContent:     currentData,
-					CurrentContent:  currentData,
-					IncomingContent: incomingData,
-				})
-			}
-		}
-	}
-
-	// Create conflict summary
-	conflictSummary := &ConflictSummary{
-		TotalConflicts:      len(conflictFiles),
-		ConflictsByType:     make(map[ConflictType]int),
-		ConflictsBySeverity: make(map[ConflictSeverity]int),
-		AutoResolvableCount: 0, // For now, assume manual resolution needed
-		FilesAffected:       []string{},
-	}
-
-	for _, conflict := range conflictFiles {
-		conflictSummary.FilesAffected = append(conflictSummary.FilesAffected, conflict.FileName)
-	}
-
-	result := &ConflictDetectionResult{
-		HasConflicts:      len(conflictFiles) > 0,
-		ConflictFiles:     conflictFiles,
-		ConflictSummary:   conflictSummary,
-		RecommendedAction: "manual-review", // Default to manual review
-		AutoResolvable:    false,           // For now, assume manual resolution needed
-	}
-
-	return result, nil
-}
-
-// GeneratePatch generates a patch between old and new content
-func (cm *contentManager) GeneratePatch(ctx context.Context, oldContent, newContent *PackageContent) (*ContentPatch, error) {
-	cm.logger.Info("Generating content patch")
-
-	filePatches := make(map[string]*FilePatch)
-
-	// Compare files and generate patches
-	allFiles := make(map[string]bool)
-
-	// Add all files from both contents
-	for filename := range oldContent.Files {
-		allFiles[filename] = true
-	}
-	for filename := range newContent.Files {
-		allFiles[filename] = true
-	}
-
-	// Generate patches for each file
-	for filename := range allFiles {
-		oldData, oldExists := oldContent.Files[filename]
-		newData, newExists := newContent.Files[filename]
-
-		if !oldExists && newExists {
-			// File was added
-			filePatches[filename] = &FilePatch{
-				FileName:  filename,
-				Operation: "add",
-				Content:   newData,
-				Hunks:     []*PatchHunk{},
-				Checksum:  fmt.Sprintf("%x", newData),
-			}
-		} else if oldExists && !newExists {
-			// File was deleted
-			filePatches[filename] = &FilePatch{
-				FileName:  filename,
-				Operation: "delete",
-				Content:   oldData,
-				Hunks:     []*PatchHunk{},
-				Checksum:  fmt.Sprintf("%x", oldData),
-			}
-		} else if oldExists && newExists && !bytes.Equal(oldData, newData) {
-			// File was modified
-			filePatches[filename] = &FilePatch{
-				FileName:  filename,
-				Operation: "modify",
-				Content:   newData,
-				Hunks:     []*PatchHunk{},
-				Checksum:  fmt.Sprintf("%x", newData),
-			}
-		}
-	}
-
-	patch := &ContentPatch{
-		PackageRef:  nil, // Will be set by caller if needed
-		PatchFormat: "unified",
-		FilePatches: filePatches,
-		CreatedAt:   time.Now(),
-		CreatedBy:   "content-manager",
-	}
-
-	return patch, nil
-}
-
-// GetContentHealth returns the current health status of the content manager
-func (cm *contentManager) GetContentHealth(ctx context.Context) (*ContentManagerHealth, error) {
-	cm.logger.Info("Getting content manager health")
-
-	// Create basic health status
-	health := &ContentManagerHealth{
-		Status:        "healthy",
-		ActiveThreads: 1,    // Would implement actual thread counting
-		MemoryUsage:   1024, // Would implement actual memory usage calculation
-		CacheHitRatio: 0.95, // Would implement actual cache hit ratio calculation
-	}
-
-	return health, nil
-}
-
-// GetContentMetrics returns metrics for specific package content
-func (cm *contentManager) GetContentMetrics(ctx context.Context, ref *PackageReference) (*ContentMetrics, error) {
-	cm.logger.Info("Getting content metrics", "package", ref.GetPackageKey())
-
-	// Get package content to analyze
-	content, err := cm.GetContent(ctx, ref, &ContentQueryOptions{})
-	if err != nil {
-		return nil, fmt.Errorf("failed to get package content: %w", err)
-	}
-
-	// Calculate metrics
-	var totalSize int64
-	fileCount := len(content.Files)
-
-	for _, data := range content.Files {
-		totalSize += int64(len(data))
-	}
-
-	metrics := &ContentMetrics{
-		TotalFiles:      int64(fileCount),
-		TotalSize:       totalSize,
-		ValidationScore: 0.95,       // Placeholder - would implement validation scoring
-		LastUpdated:     time.Now(), // Placeholder - would track actual modification time
-	}
-
-	return metrics, nil
-}
-
-// IndexContent indexes package content for searching
-func (cm *contentManager) IndexContent(ctx context.Context, ref *PackageReference) error {
-	cm.logger.Info("Indexing content", "package", ref.GetPackageKey())
-
-	// Get the content to index
-	content, err := cm.GetContent(ctx, ref, &ContentQueryOptions{})
-	if err != nil {
-		return fmt.Errorf("failed to get content for indexing: %w", err)
-	}
-
-	// Index content if indexer is available
-	if cm.indexer != nil {
-		if err := cm.indexer.IndexContent(ctx, ref, content); err != nil {
-			cm.logger.Error(err, "Failed to index content", "package", ref.GetPackageKey())
-			return fmt.Errorf("failed to index content: %w", err)
-		}
-	}
-
-	cm.logger.Info("Content indexed successfully", "package", ref.GetPackageKey())
-	return nil
-}
-
-// ListBinaryContent lists all binary content for a package
-func (cm *contentManager) ListBinaryContent(ctx context.Context, ref *PackageReference) ([]BinaryContentInfo, error) {
-	cm.logger.Info("Listing binary content", "package", ref.GetPackageKey())
-
-	// For now, return empty list
-	// In a real implementation, this would list binary files from the storage backend
-	var binaryFiles []BinaryContentInfo
-
-	// If binary store is available, use it
-	if cm.binaryStore != nil {
-		files, err := cm.binaryStore.ListBinaryContent(ctx, ref)
-		if err != nil {
-			return nil, fmt.Errorf("failed to list binary content: %w", err)
-		}
-		binaryFiles = files
-	}
-
-	return binaryFiles, nil
-}
-
-// ListTemplateVariables lists all template variables in package content
-func (cm *contentManager) ListTemplateVariables(ctx context.Context, ref *PackageReference) ([]TemplateVariable, error) {
-	cm.logger.Info("Listing template variables", "package", ref.GetPackageKey())
-
-	// For now, return empty list
-	// In a real implementation, this would scan package files for template variables
-	var variables []TemplateVariable
-
-	return variables, nil
-}
-
-// MergeContent performs three-way merge of package content
-func (cm *contentManager) MergeContent(ctx context.Context, baseContent, sourceContent, targetContent *PackageContent, opts *MergeOptions) (*MergeResult, error) {
-	cm.logger.Info("Merging package content")
-
-	result := &MergeResult{
-		MergedContent: &PackageContent{
-			Files:   make(map[string][]byte),
-			Kptfile: nil,
-		},
-		Conflicts:    []*FileConflict{},
-		Statistics:   nil, // Will be populated later
-		AppliedRules: []string{},
-		Success:      true,
-	}
-
-	var mergedFiles []string
-	var conflictFiles []string
-
-	// Get all unique file names across all three contents
-	allFiles := make(map[string]bool)
-	for filename := range baseContent.Files {
-		allFiles[filename] = true
-	}
-	for filename := range sourceContent.Files {
-		allFiles[filename] = true
-	}
-	for filename := range targetContent.Files {
-		allFiles[filename] = true
-	}
-
-	// Perform three-way merge for each file
-	for filename := range allFiles {
-		sourceData := sourceContent.Files[filename]
-		targetData := targetContent.Files[filename]
-
-		// Simple merge logic - in a real implementation this would be more sophisticated
-		if bytes.Equal(sourceData, targetData) {
-			// No conflict - both sides made same changes or no changes
-			if sourceData != nil {
-				result.MergedContent.Files[filename] = sourceData
-			} else if targetData != nil {
-				result.MergedContent.Files[filename] = targetData
-			}
-			mergedFiles = append(mergedFiles, filename)
-		} else {
-			// Conflict detected
-			conflictFiles = append(conflictFiles, filename)
-			conflict := &FileConflict{
-				FileName:        filename,
-				ConflictType:    "content-mismatch",
-				BaseContent:     baseContent.Files[filename],
-				CurrentContent:  targetData,
-				IncomingContent: sourceData,
-			}
-			result.Conflicts = append(result.Conflicts, conflict)
-			result.Success = false
-
-			// For conflicts, prefer source content for now
-			if sourceData != nil {
-				result.MergedContent.Files[filename] = sourceData
-			} else if targetData != nil {
-				result.MergedContent.Files[filename] = targetData
-			}
-		}
-	}
-
-	// Update statistics - using a simple approach for now
-	// In a real implementation, MergeStatistics would be defined properly
-
-	return result, nil
-}
-
-// OptimizeContent optimizes package content based on provided options
-func (cm *contentManager) OptimizeContent(ctx context.Context, ref *PackageReference, opts *OptimizationOptions) (*OptimizationResult, error) {
-	cm.logger.Info("Optimizing content", "package", ref.GetPackageKey())
-
-	// For now, return basic optimization result
-	// In a real implementation, this would perform various optimizations
-	result := &OptimizationResult{
-		Success:              true,
-		OriginalSize:         1024, // Placeholder - would calculate actual size
-		OptimizedSize:        512,  // Placeholder - would calculate optimized size
-		SizeReduction:        512,
-		ReductionPercentage:  50.0,
-		OptimizationsApplied: []string{"whitespace-removal", "yaml-formatting"},
-		FilesModified:        []string{},
-		Warnings:             []string{},
-		Duration:             time.Since(time.Now()),
-	}
-
-	return result, nil
-}
-
-// RegisterTemplateFunction registers a custom function for template processing
-func (cm *contentManager) RegisterTemplateFunction(name string, fn interface{}) error {
-	cm.logger.Info("Registering template function", "name", name)
-
-	// For now, just log the registration
-	// In a real implementation, this would add the function to a template function registry
-	if name == "" {
-		return fmt.Errorf("function name cannot be empty")
-	}
-
-	if fn == nil {
-		return fmt.Errorf("function cannot be nil")
-	}
-
-	cm.logger.Info("Template function registered successfully", "name", name)
-	return nil
-}
-
-// ResolveConflicts resolves conflicts in package content based on resolution strategy
-func (cm *contentManager) ResolveConflicts(ctx context.Context, ref *PackageReference, conflicts *ConflictResolution) (*PackageContent, error) {
-	cm.logger.Info("Resolving conflicts", "package", ref.GetPackageKey())
-
-	// Get current content
-	currentContent, err := cm.GetContent(ctx, ref, &ContentQueryOptions{})
-	if err != nil {
-		return nil, fmt.Errorf("failed to get current content: %w", err)
-	}
-
-	// Create resolved content starting with current content
-	resolvedContent := &PackageContent{
-		Files:   make(map[string][]byte),
-		Kptfile: currentContent.Kptfile,
-	}
-
-	// Copy current files
-	for filename, data := range currentContent.Files {
-		resolvedContent.Files[filename] = data
-	}
-
-	// Apply conflict resolutions - simplified due to struct field issues
-	// TODO: Fix when ConflictResolution struct is properly defined
-	conflictCount := 0
-	if conflicts != nil && conflicts.FileResolutions != nil {
-		conflictCount = len(conflicts.FileResolutions)
-	}
-	cm.logger.Info("Applying conflict resolutions", "conflicts", conflictCount)
-
-	return resolvedContent, nil
-}
-
-// RetrieveBinaryContent retrieves binary content for a package
-func (cm *contentManager) RetrieveBinaryContent(ctx context.Context, ref *PackageReference, filename string) (*BinaryContentInfo, []byte, error) {
-	cm.logger.Info("Retrieving binary content", "package", ref.GetPackageKey(), "file", filename)
-
-	// For now, return empty data
-	// In a real implementation, this would retrieve from the storage backend
-	info := &BinaryContentInfo{
-		FileName:    filename,
-		ContentType: "application/octet-stream",
-		Size:        0,
-	}
-
-	return info, []byte{}, nil
-}
-
-// SearchContent searches for content based on query parameters
-func (cm *contentManager) SearchContent(ctx context.Context, query *ContentSearchQuery) (*ContentSearchResult, error) {
-	cm.logger.Info("Searching content", "query", query.Query)
-
-	// For now, return empty search results
-	// In a real implementation, this would search indexed content
-	result := &ContentSearchResult{
-		Query:            query.Query,
-		TotalMatches:     0,
-		FileMatches:      []FileSearchMatch{},
-		ExecutionTime:    time.Since(time.Now()),
-		TruncatedResults: false,
-	}
-
-	return result, nil
-}
-
-// StoreBinaryContent stores binary content for a package
-func (cm *contentManager) StoreBinaryContent(ctx context.Context, ref *PackageReference, filename string, data []byte, opts *BinaryStorageOptions) (*BinaryContentInfo, error) {
-	cm.logger.Info("Storing binary content", "package", ref.GetPackageKey(), "file", filename, "size", len(data))
-
-	// For now, return basic info
-	// In a real implementation, this would store to the binary storage backend
-	info := &BinaryContentInfo{
-		FileName:    filename,
-		ContentType: "application/octet-stream", // Would detect actual MIME type
-		Size:        int64(len(data)),
-	}
-
-	return info, nil
-}
-
-// ThreeWayMerge performs three-way merge on file content
-func (cm *contentManager) ThreeWayMerge(ctx context.Context, base, source, target []byte, opts *MergeOptions) (*FileMergeResult, error) {
-	cm.logger.Info("Performing three-way merge")
-
-	result := &FileMergeResult{
-		Success:      true,
-		MergedData:   source, // Simple: prefer source for now
-		HasConflicts: !bytes.Equal(source, target),
-		Conflicts:    []*ConflictMarker{},
-	}
-
-	if !bytes.Equal(source, target) {
-		result.Success = false
-		result.HasConflicts = true
-		result.Conflicts = append(result.Conflicts, &ConflictMarker{
-			LineNumber:   1,
-			ConflictType: ConflictType("content_difference"),
-			BaseText:     string(base),
-			CurrentText:  string(source),
-			IncomingText: string(target),
-			Context:      "Content differs between source and target",
-		})
-	}
-
-	return result, nil
-}
-
-// UpdateContent updates package content with the provided updates
-func (cm *contentManager) UpdateContent(ctx context.Context, ref *PackageReference, updates *ContentUpdateRequest) (*PackageContent, error) {
-	cm.logger.Info("Updating content", "package", ref.GetPackageKey(), "updates", len(updates.FileUpdates))
-
-	// Get current content
-	currentContent, err := cm.GetContent(ctx, ref, &ContentQueryOptions{})
-	if err != nil {
-		return nil, fmt.Errorf("failed to get current content: %w", err)
-	}
-
-	// Apply updates
-	updatedContent := &PackageContent{
-		Files:   make(map[string][]byte),
-		Kptfile: currentContent.Kptfile,
-	}
-
-	// Copy existing files
-	for filename, data := range currentContent.Files {
-		updatedContent.Files[filename] = data
-	}
-
-	// Apply file updates
-	for filename, newData := range updates.FileUpdates {
-		updatedContent.Files[filename] = newData
-	}
-
-	return updatedContent, nil
-}
-
-// ValidateJSONSyntax validates JSON content syntax
-func (cm *contentManager) ValidateJSONSyntax(ctx context.Context, jsonContent []byte) (*JSONValidationResult, error) {
-	cm.logger.Info("Validating JSON syntax")
-
-	result := &JSONValidationResult{
-		Valid:  true,
-		Issues: []JSONIssue{},
-	}
-
-	// Validate JSON syntax
-	var jsonData interface{}
-	if err := json.Unmarshal(jsonContent, &jsonData); err != nil {
-		result.Valid = false
-		result.Issues = append(result.Issues, JSONIssue{
-			Type:    JSONIssueType("syntax"),
-			Message: fmt.Sprintf("JSON syntax error: %v", err),
-		})
-	} else {
-		result.ParsedData = jsonData
-	}
-
-	return result, nil
-}
-
-// ValidateYAMLSyntax validates YAML content syntax
-func (cm *contentManager) ValidateYAMLSyntax(ctx context.Context, yamlContent []byte) (*YAMLValidationResult, error) {
-	cm.logger.Info("Validating YAML syntax")
-
-	result := &YAMLValidationResult{
-		Valid:  true,
-		Issues: []YAMLIssue{},
-	}
-
-	// For now, just check if it's valid JSON (which is also valid YAML)
-	// In a real implementation, this would use a YAML parser
-	var yamlData interface{}
-	if err := json.Unmarshal(yamlContent, &yamlData); err != nil {
-		result.Valid = false
-		result.Issues = append(result.Issues, YAMLIssue{
-			Type:    YAMLIssueType("syntax"),
-			Message: fmt.Sprintf("YAML syntax error: %v", err),
-		})
-	} else {
-		result.ParsedData = yamlData
-	}
-
-	return result, nil
-}
-
-// ValidateKRMResources validates KRM (Kubernetes Resource Model) resources
-func (cm *contentManager) ValidateKRMResources(ctx context.Context, resources []KRMResource) (*KRMValidationResult, error) {
-	cm.logger.Info("Validating KRM resources", "count", len(resources))
-
-	result := &KRMValidationResult{
-		Valid:  true,
-		Issues: []KRMValidationIssue{},
-	}
-
-	validResourceCount := 0
-	invalidResourceCount := 0
-
-	// Validate each resource
-	for i, resource := range resources {
-		// Basic validation - check if resource has required fields
-		if resource.Kind == "" {
-			invalidResourceCount++
-			result.Valid = false
-			result.Issues = append(result.Issues, KRMValidationIssue{
-				Type:    KRMIssueType("missing_kind"),
-				Message: fmt.Sprintf("Resource %d: missing kind", i),
-			})
-		} else if resource.APIVersion == "" {
-			invalidResourceCount++
-			result.Valid = false
-			result.Issues = append(result.Issues, KRMValidationIssue{
-				Type:    KRMIssueType("missing_apiversion"),
-				Message: fmt.Sprintf("Resource %d: missing apiVersion", i),
-			})
-		} else {
-			validResourceCount++
-		}
-	}
-
-	return result, nil
-}
-
-// Background process for metrics collection
-func (cm *contentManager) metricsCollectionLoop() {
-	defer cm.wg.Done()
-	ticker := time.NewTicker(30 * time.Second)
-	defer ticker.Stop()
-=======
 // Stub implementations for remaining ContentManager interface methods
 func (cm *contentManager) UpdateContent(ctx context.Context, ref *PackageReference, updates *ContentUpdateRequest) (*PackageContent, error) {
 	return nil, fmt.Errorf("not implemented")
 }
->>>>>>> f79c76d3
 
 func (cm *contentManager) DeleteContent(ctx context.Context, ref *PackageReference, filePatterns []string) error {
 	return fmt.Errorf("not implemented")
@@ -2389,40 +1365,6 @@
 	return nil, fmt.Errorf("not implemented")
 }
 
-<<<<<<< HEAD
-// ContentMetrics holds metrics about package content
-type ContentMetrics struct {
-	TotalFiles      int64                  `json:"total_files"`
-	TotalSize       int64                  `json:"total_size"`
-	LastModified    int64                  `json:"last_modified"`
-	ResourceTypes   int                    `json:"resource_types"`
-	Complexity      float64                `json:"complexity"`
-	ValidationScore float64                `json:"validation_score"`
-	LastUpdated     time.Time              `json:"last_updated"`
-}
-
-// ContentManagerHealth represents the health status of the content manager
-type ContentManagerHealth struct {
-	Status             string            `json:"status"`
-	ActiveConnections  int               `json:"active_connections"`
-	PendingOperations  int               `json:"pending_operations"`
-	ErrorRate          float64           `json:"error_rate"`
-	LastHealthCheck    int64             `json:"last_health_check"`
-	ComponentHealth    map[string]string `json:"component_health"`
-	ActiveThreads      int               `json:"active_threads"`
-	MemoryUsage        int64             `json:"memory_usage"`
-	CacheHitRatio      float64           `json:"cache_hit_ratio"`
-}
-
-// ContentManagerMetrics holds Prometheus metrics
-type ContentManagerMetrics struct {
-	contentOperations     *prometheus.CounterVec
-	contentSize           *prometheus.GaugeVec
-	operationDuration     *prometheus.HistogramVec
-	contentProcessingTime *prometheus.HistogramVec
-	validationOperations  *prometheus.CounterVec
-	validationDuration    prometheus.Histogram
-=======
 func (cm *contentManager) ValidateYAMLSyntax(ctx context.Context, yamlContent []byte) (*YAMLValidationResult, error) {
 	return nil, fmt.Errorf("not implemented")
 }
@@ -2433,49 +1375,26 @@
 
 func (cm *contentManager) ProcessTemplates(ctx context.Context, ref *PackageReference, templateData interface{}, opts *TemplateProcessingOptions) (*PackageContent, error) {
 	return nil, fmt.Errorf("not implemented")
->>>>>>> f79c76d3
 }
 
 func (cm *contentManager) RegisterTemplateFunction(name string, fn interface{}) error {
 	return fmt.Errorf("not implemented")
 }
 
-<<<<<<< HEAD
-// TemplateEngine handles template processing
-type TemplateEngine struct {
-	templates     map[string]*template.Template
-	funcs         template.FuncMap
-	templateFuncs map[string]interface{}
-}
-
-// ContentValidator validates package content
-type ContentValidator struct {
-	schemas map[string]interface{}
-	rules   []ContentValidationRule
-	config  *ValidationConfig
-=======
 func (cm *contentManager) ListTemplateVariables(ctx context.Context, ref *PackageReference) ([]TemplateVariable, error) {
 	return nil, fmt.Errorf("not implemented")
 }
 
 func (cm *contentManager) DetectConflicts(ctx context.Context, ref *PackageReference, incomingContent *PackageContent) (*ConflictDetectionResult, error) {
 	return nil, fmt.Errorf("not implemented")
->>>>>>> f79c76d3
 }
 
 func (cm *contentManager) ResolveConflicts(ctx context.Context, ref *PackageReference, conflicts *ConflictResolution) (*PackageContent, error) {
 	return nil, fmt.Errorf("not implemented")
 }
 
-<<<<<<< HEAD
-// ConflictResolver handles content merge conflicts
-type ConflictResolver struct {
-	strategies map[string]ConflictStrategy
-	config     *ConflictConfig
-=======
 func (cm *contentManager) CreateMergeProposal(ctx context.Context, ref *PackageReference, baseContent, incomingContent *PackageContent) (*MergeProposal, error) {
 	return nil, fmt.Errorf("not implemented")
->>>>>>> f79c76d3
 }
 
 func (cm *contentManager) DiffContent(ctx context.Context, ref1, ref2 *PackageReference, opts *DiffOptions) (*ContentDiff, error) {
@@ -2486,20 +1405,9 @@
 	return nil, fmt.Errorf("not implemented")
 }
 
-<<<<<<< HEAD
-const (
-	SecurityIssueTypeVulnerability    SecurityIssueType = "vulnerability"
-	SecurityIssueTypeMisconfiguration SecurityIssueType = "misconfiguration"
-	SecurityIssueTypeSecretExposure   SecurityIssueType = "secret_exposure"
-	SecurityIssueTypeCredentials      SecurityIssueType = "credentials"
-	SecurityIssueTypeSecrets          SecurityIssueType = "secrets"
-	SecurityIssueTypePermissions      SecurityIssueType = "permissions"
-)
-=======
 func (cm *contentManager) GeneratePatch(ctx context.Context, oldContent, newContent *PackageContent) (*ContentPatch, error) {
 	return nil, fmt.Errorf("not implemented")
 }
->>>>>>> f79c76d3
 
 func (cm *contentManager) ApplyPatch(ctx context.Context, ref *PackageReference, patch *ContentPatch) (*ContentPatch, error) {
 	return nil, fmt.Errorf("not implemented")
@@ -2513,160 +1421,6 @@
 	return nil, fmt.Errorf("not implemented")
 }
 
-<<<<<<< HEAD
-const (
-	QualityIssueTypeComplexity      QualityIssueType = "complexity"
-	QualityIssueTypeDuplication     QualityIssueType = "duplication"
-	QualityIssueTypeMaintainability QualityIssueType = "maintainability"
-	QualityIssueTypeFormatting      QualityIssueType = "formatting"
-	QualityIssueTypeNaming          QualityIssueType = "naming"
-)
-
-const (
-	ValidationSeverityCritical ValidationSeverity = "critical"
-)
-
-// Constructor functions for missing components
-func NewTemplateEngine(config *TemplateConfig) *TemplateEngine {
-	return &TemplateEngine{
-		templates:     make(map[string]*template.Template),
-		funcs:         make(template.FuncMap),
-		templateFuncs: make(map[string]interface{}),
-	}
-}
-
-func NewContentValidator(config *ValidationConfig) *ContentValidator {
-	return &ContentValidator{
-		schemas: make(map[string]interface{}),
-		rules:   []ContentValidationRule{},
-		config:  config,
-	}
-}
-
-func NewConflictResolver(config *ConflictConfig) *ConflictResolver {
-	return &ConflictResolver{
-		strategies: make(map[string]ConflictStrategy),
-		config:     config,
-	}
-}
-
-// Methods for missing components
-func (te *TemplateEngine) Close() error {
-	return nil
-}
-
-func (cv *ContentValidator) Close() error {
-	return nil
-}
-
-// Helper methods for validation result
-func (result *ContentValidationResult) getStatusString() string {
-	if result.Valid {
-		return "valid"
-	}
-	return "invalid"
-}
-
-// Placeholder type definitions for missing structs
-type ContentManagerConfig struct {
-	MaxFileSize      int64
-	MaxFiles         int
-	EnableValidation bool
-	EnableTemplating bool
-	EnableIndexing   bool
-	TemplateConfig   *TemplateConfig
-	ValidationConfig *ValidationConfig
-	ConflictConfig   *ConflictConfig
-	MergeConfig      *MergeConfig
-}
-
-type TemplateConfig struct{}
-type ValidationConfig struct{}
-type ConflictConfig struct{}
-type MergeConfig struct{}
-
-// Missing interface and struct definitions
-type ContentIndexer interface {
-	IndexContent(ctx context.Context, ref *PackageReference, content *PackageContent) error
-	Close() error
-}
-
-type BinaryContentStore interface {
-	ListBinaryContent(ctx context.Context, ref *PackageReference) ([]BinaryContentInfo, error)
-	Close() error
-}
-
-type ContentCache interface {
-	Get(key string) ([]byte, bool)
-	Set(key string, value []byte, ttl time.Duration) error
-	Delete(key string) error
-	Clear() error
-}
-
-type MergeEngine struct {
-	config *MergeConfig
-}
-
-func NewMergeEngine(config *MergeConfig) *MergeEngine {
-	return &MergeEngine{
-		config: config,
-	}
-}
-
-// Missing helper methods for contentManager
-func (cm *contentManager) registerDefaultTemplateFunctions() {
-	// Register default template functions
-}
-
-func (cm *contentManager) storeBinaryFiles(ctx context.Context, ref *PackageReference, files map[string][]byte) error {
-	return nil
-}
-
-func (cm *contentManager) validateSingleFile(ctx context.Context, filename string, content []byte, opts *ValidationOptions) (*FileValidationResult, error) {
-	return &FileValidationResult{Valid: true}, nil
-}
-
-func (cm *contentManager) isKRMFile(filename string) bool {
-	return strings.HasSuffix(filename, ".yaml") || strings.HasSuffix(filename, ".yml")
-}
-
-func (cm *contentManager) extractAndValidateKRMResources(ctx context.Context, content []byte) ([]*KRMValidationResult, error) {
-	return []*KRMValidationResult{{Valid: true}}, nil
-}
-
-func (cm *contentManager) performCrossFileValidation(ctx context.Context, content *PackageContent, opts *ValidationOptions) []*ValidationIssue {
-	return []*ValidationIssue{}
-}
-
-func (cm *contentManager) calculateQualityScore(result *ContentValidationResult) float64 {
-	return 1.0
-}
-
-func (cm *contentManager) filesEqual(file1, file2 []byte) bool {
-	return string(file1) == string(file2)
-}
-
-func (cm *contentManager) generateAddedFileDiff(content []byte, opts *DiffOptions) string {
-	return "+ " + string(content)
-}
-
-func (cm *contentManager) generateDeletedFileDiff(content []byte, opts *DiffOptions) string {
-	return "- " + string(content)
-}
-
-func (cm *contentManager) generateDiffSummary(diff *ContentDiff) *DiffSummary {
-	summary := DiffSummary("summary")
-	return &summary
-}
-
-// Add missing constants for DiffType
-const (
-	DiffFormatUnified DiffFormat = "unified"
-	DiffTypeAdded     DiffType   = "added"
-	DiffTypeDeleted   DiffType   = "deleted"
-	DiffTypeModified  DiffType   = "modified"
-)
-=======
 func (cm *contentManager) StoreBinaryContent(ctx context.Context, ref *PackageReference, filename string, data []byte, opts *BinaryStorageOptions) (*BinaryContentInfo, error) {
 	return nil, fmt.Errorf("not implemented")
 }
@@ -2706,7 +1460,6 @@
 func (cm *contentManager) GetContentHealth(ctx context.Context) (*ContentManagerHealth, error) {
 	return nil, fmt.Errorf("not implemented")
 }
->>>>>>> f79c76d3
 
 func (cm *contentManager) CleanupOrphanedContent(ctx context.Context, olderThan time.Duration) (*CleanupResult, error) {
 	return nil, fmt.Errorf("not implemented")
