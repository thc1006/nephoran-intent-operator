--- conflicted
+++ resolved
@@ -438,640 +438,619 @@
 		}
 
 	}
-<<<<<<< HEAD
-	// StartTime is a value type, not a pointer
-	out.StartTime = ws.StartTime
+
+	if ws.StartTime != nil {
+
+		out.StartTime = new(metav1.Time)
+
+		ws.StartTime.DeepCopyInto(out.StartTime)
+
+	}
 
 	if ws.EndTime != nil {
-		out.EndTime = ws.EndTime.DeepCopy()
-=======
-
-	if ws.StartTime != nil {
+
+		out.EndTime = new(metav1.Time)
+
+		ws.EndTime.DeepCopyInto(out.EndTime)
+
+	}
+
+	if ws.Results != nil {
+
+		out.Results = make([]WorkflowResult, len(ws.Results))
+
+		for i := range ws.Results {
+
+			ws.Results[i].DeepCopyInto(&out.Results[i])
+
+		}
+
+	}
+
+}
+
+// DeepCopy performs deepcopy operation.
+
+func (wl *WorkflowList) DeepCopy() *WorkflowList {
+
+	if wl == nil {
+
+		return nil
+
+	}
+
+	out := new(WorkflowList)
+
+	wl.DeepCopyInto(out)
+
+	return out
+
+}
+
+// DeepCopyInto performs deepcopyinto operation.
+
+func (wl *WorkflowList) DeepCopyInto(out *WorkflowList) {
+
+	*out = *wl
+
+	out.TypeMeta = wl.TypeMeta
+
+	wl.ListMeta.DeepCopyInto(&out.ListMeta)
+
+	if wl.Items != nil {
+
+		out.Items = make([]Workflow, len(wl.Items))
+
+		for i := range wl.Items {
+
+			wl.Items[i].DeepCopyInto(&out.Items[i])
+
+		}
+
+	}
+
+}
+
+// Supporting types DeepCopy methods.
+
+// DeepCopyInto performs deepcopyinto operation.
+
+func (pm *PackageMetadata) DeepCopyInto(out *PackageMetadata) {
+
+	*out = *pm
+
+	if pm.Keywords != nil {
+
+		out.Keywords = make([]string, len(pm.Keywords))
+
+		copy(out.Keywords, pm.Keywords)
+
+	}
+
+	if pm.Labels != nil {
+
+		out.Labels = make(map[string]string, len(pm.Labels))
+
+		for k, v := range pm.Labels {
+
+			out.Labels[k] = v
+
+		}
+
+	}
+
+	if pm.Annotations != nil {
+
+		out.Annotations = make(map[string]string, len(pm.Annotations))
+
+		for k, v := range pm.Annotations {
+
+			out.Annotations[k] = v
+
+		}
+
+	}
+
+}
+
+// DeepCopyInto performs deepcopyinto operation.
+
+func (wl *WorkflowLock) DeepCopyInto(out *WorkflowLock) {
+
+	*out = *wl
+
+	if wl.LockedAt != nil {
+
+		out.LockedAt = new(metav1.Time)
+
+		wl.LockedAt.DeepCopyInto(out.LockedAt)
+
+	}
+
+}
+
+// DeepCopyInto performs deepcopyinto operation.
+
+func (ds *DeploymentStatus) DeepCopyInto(out *DeploymentStatus) {
+
+	*out = *ds
+
+	if ds.Conditions != nil {
+
+		out.Conditions = make([]metav1.Condition, len(ds.Conditions))
+
+		for i := range ds.Conditions {
+
+			ds.Conditions[i].DeepCopyInto(&out.Conditions[i])
+
+		}
+
+	}
+
+	if ds.Targets != nil {
+
+		out.Targets = make([]DeploymentTarget, len(ds.Targets))
+
+		for i := range ds.Targets {
+
+			ds.Targets[i].DeepCopyInto(&out.Targets[i])
+
+		}
+
+	}
+
+	if ds.StartTime != nil {
 
 		out.StartTime = new(metav1.Time)
 
-		ws.StartTime.DeepCopyInto(out.StartTime)
-
-	}
-
-	if ws.EndTime != nil {
+		ds.StartTime.DeepCopyInto(out.StartTime)
+
+	}
+
+	if ds.EndTime != nil {
 
 		out.EndTime = new(metav1.Time)
 
-		ws.EndTime.DeepCopyInto(out.EndTime)
-
-	}
-
-	if ws.Results != nil {
-
-		out.Results = make([]WorkflowResult, len(ws.Results))
-
-		for i := range ws.Results {
-
-			ws.Results[i].DeepCopyInto(&out.Results[i])
-
-		}
-
->>>>>>> b3529b0b
-	}
-
-}
-
-// DeepCopy performs deepcopy operation.
-
-func (wl *WorkflowList) DeepCopy() *WorkflowList {
-
-	if wl == nil {
+		ds.EndTime.DeepCopyInto(out.EndTime)
+
+	}
+
+}
+
+// DeepCopyInto performs deepcopyinto operation.
+
+func (dt *DeploymentTarget) DeepCopyInto(out *DeploymentTarget) {
+
+	*out = *dt
+
+	if dt.Resources != nil {
+
+		out.Resources = make([]DeployedResource, len(dt.Resources))
+
+		copy(out.Resources, dt.Resources)
+
+	}
+
+}
+
+// DeepCopyInto performs deepcopyinto operation.
+
+func (vr *ValidationResult) DeepCopyInto(out *ValidationResult) {
+
+	*out = *vr
+
+	if vr.Errors != nil {
+
+		out.Errors = make([]ValidationError, len(vr.Errors))
+
+		copy(out.Errors, vr.Errors)
+
+	}
+
+	if vr.Warnings != nil {
+
+		out.Warnings = make([]ValidationError, len(vr.Warnings))
+
+		copy(out.Warnings, vr.Warnings)
+
+	}
+
+}
+
+// DeepCopyInto performs deepcopyinto operation.
+
+func (rr *RenderResult) DeepCopyInto(out *RenderResult) {
+
+	*out = *rr
+
+	if rr.Resources != nil {
+
+		out.Resources = make([]KRMResource, len(rr.Resources))
+
+		for i := range rr.Resources {
+
+			rr.Resources[i].DeepCopyInto(&out.Resources[i])
+
+		}
+
+	}
+
+	if rr.Results != nil {
+
+		out.Results = make([]*FunctionResult, len(rr.Results))
+
+		for i := range rr.Results {
+
+			if rr.Results[i] != nil {
+
+				out.Results[i] = new(FunctionResult)
+
+				*out.Results[i] = *rr.Results[i]
+
+				if rr.Results[i].Tags != nil {
+
+					out.Results[i].Tags = make(map[string]string, len(rr.Results[i].Tags))
+
+					for k, v := range rr.Results[i].Tags {
+
+						out.Results[i].Tags[k] = v
+
+					}
+
+				}
+
+			}
+
+		}
+
+	}
+
+	if rr.Error != nil {
+
+		out.Error = new(RenderError)
+
+		*out.Error = *rr.Error
+
+	}
+
+}
+
+// DeepCopyInto performs deepcopyinto operation.
+
+func (ws *WorkflowStage) DeepCopyInto(out *WorkflowStage) {
+
+	*out = *ws
+
+	if ws.Conditions != nil {
+
+		out.Conditions = make([]WorkflowCondition, len(ws.Conditions))
+
+		for i := range ws.Conditions {
+
+			ws.Conditions[i].DeepCopyInto(&out.Conditions[i])
+
+		}
+
+	}
+
+	if ws.Actions != nil {
+
+		out.Actions = make([]WorkflowAction, len(ws.Actions))
+
+		for i := range ws.Actions {
+
+			ws.Actions[i].DeepCopyInto(&out.Actions[i])
+
+		}
+
+	}
+
+	if ws.Approvers != nil {
+
+		out.Approvers = make([]Approver, len(ws.Approvers))
+
+		copy(out.Approvers, ws.Approvers)
+
+	}
+
+	if ws.Timeout != nil {
+
+		out.Timeout = new(metav1.Duration)
+
+		*out.Timeout = *ws.Timeout
+
+	}
+
+	if ws.OnFailure != nil {
+
+		out.OnFailure = new(FailureAction)
+
+		ws.OnFailure.DeepCopyInto(out.OnFailure)
+
+	}
+
+}
+
+// DeepCopyInto performs deepcopyinto operation.
+
+func (wt *WorkflowTrigger) DeepCopyInto(out *WorkflowTrigger) {
+
+	*out = *wt
+
+	if wt.Condition != nil {
+
+		out.Condition = make(map[string]interface{}, len(wt.Condition))
+
+		for k, v := range wt.Condition {
+
+			out.Condition[k] = deepCopyInterface(v)
+
+		}
+
+	}
+
+}
+
+// DeepCopyInto performs deepcopyinto operation.
+
+func (rp *RetryPolicy) DeepCopyInto(out *RetryPolicy) {
+
+	*out = *rp
+
+	if rp.BackoffDelay != nil {
+
+		out.BackoffDelay = new(metav1.Duration)
+
+		*out.BackoffDelay = *rp.BackoffDelay
+
+	}
+
+}
+
+// DeepCopyInto performs deepcopyinto operation.
+
+func (wc *WorkflowCondition) DeepCopyInto(out *WorkflowCondition) {
+
+	*out = *wc
+
+	if wc.Condition != nil {
+
+		out.Condition = make(map[string]interface{}, len(wc.Condition))
+
+		for k, v := range wc.Condition {
+
+			out.Condition[k] = deepCopyInterface(v)
+
+		}
+
+	}
+
+}
+
+// DeepCopyInto performs deepcopyinto operation.
+
+func (wa *WorkflowAction) DeepCopyInto(out *WorkflowAction) {
+
+	*out = *wa
+
+	if wa.Config != nil {
+
+		out.Config = make(map[string]interface{}, len(wa.Config))
+
+		for k, v := range wa.Config {
+
+			out.Config[k] = deepCopyInterface(v)
+
+		}
+
+	}
+
+}
+
+// DeepCopyInto performs deepcopyinto operation.
+
+func (fa *FailureAction) DeepCopyInto(out *FailureAction) {
+
+	*out = *fa
+
+	if fa.Config != nil {
+
+		out.Config = make(map[string]interface{}, len(fa.Config))
+
+		for k, v := range fa.Config {
+
+			out.Config[k] = deepCopyInterface(v)
+
+		}
+
+	}
+
+}
+
+// DeepCopyInto performs deepcopyinto operation.
+
+func (wr *WorkflowResult) DeepCopyInto(out *WorkflowResult) {
+
+	*out = *wr
+
+	if wr.Timestamp != nil {
+
+		out.Timestamp = new(metav1.Time)
+
+		wr.Timestamp.DeepCopyInto(out.Timestamp)
+
+	}
+
+	if wr.Data != nil {
+
+		out.Data = make(map[string]interface{}, len(wr.Data))
+
+		for k, v := range wr.Data {
+
+			out.Data[k] = deepCopyInterface(v)
+
+		}
+
+	}
+
+}
+
+// Network slice types DeepCopy methods.
+
+// DeepCopyInto performs deepcopyinto operation.
+
+func (sr *SliceResources) DeepCopyInto(out *SliceResources) {
+
+	*out = *sr
+
+	if sr.CPU != nil {
+
+		out.CPU = new(resource.Quantity)
+
+		*out.CPU = sr.CPU.DeepCopy()
+
+	}
+
+	if sr.Memory != nil {
+
+		out.Memory = new(resource.Quantity)
+
+		*out.Memory = sr.Memory.DeepCopy()
+
+	}
+
+	if sr.Storage != nil {
+
+		out.Storage = new(resource.Quantity)
+
+		*out.Storage = sr.Storage.DeepCopy()
+
+	}
+
+	if sr.Bandwidth != nil {
+
+		out.Bandwidth = new(resource.Quantity)
+
+		*out.Bandwidth = sr.Bandwidth.DeepCopy()
+
+	}
+
+}
+
+// DeepCopyInto performs deepcopyinto operation.
+
+func (lr *LatencyRequirement) DeepCopyInto(out *LatencyRequirement) {
+
+	*out = *lr
+
+	if lr.MaxLatency != nil {
+
+		out.MaxLatency = new(metav1.Duration)
+
+		*out.MaxLatency = *lr.MaxLatency
+
+	}
+
+	if lr.TypicalLatency != nil {
+
+		out.TypicalLatency = new(metav1.Duration)
+
+		*out.TypicalLatency = *lr.TypicalLatency
+
+	}
+
+}
+
+// DeepCopyInto performs deepcopyinto operation.
+
+func (tr *ThroughputRequirement) DeepCopyInto(out *ThroughputRequirement) {
+
+	*out = *tr
+
+	if tr.MinDownlink != nil {
+
+		out.MinDownlink = new(resource.Quantity)
+
+		*out.MinDownlink = tr.MinDownlink.DeepCopy()
+
+	}
+
+	if tr.MinUplink != nil {
+
+		out.MinUplink = new(resource.Quantity)
+
+		*out.MinUplink = tr.MinUplink.DeepCopy()
+
+	}
+
+	if tr.MaxDownlink != nil {
+
+		out.MaxDownlink = new(resource.Quantity)
+
+		*out.MaxDownlink = tr.MaxDownlink.DeepCopy()
+
+	}
+
+	if tr.MaxUplink != nil {
+
+		out.MaxUplink = new(resource.Quantity)
+
+		*out.MaxUplink = tr.MaxUplink.DeepCopy()
+
+	}
+
+}
+
+// DeepCopyInto performs deepcopyinto operation.
+
+func (ar *AvailabilityRequirement) DeepCopyInto(out *AvailabilityRequirement) {
+
+	*out = *ar
+
+	if ar.Downtime != nil {
+
+		out.Downtime = new(metav1.Duration)
+
+		*out.Downtime = *ar.Downtime
+
+	}
+
+}
+
+// DeepCopyInto performs deepcopyinto operation.
+
+func (rr *ReliabilityRequirement) DeepCopyInto(out *ReliabilityRequirement) {
+
+	*out = *rr
+
+	if rr.MeanTimeBetweenFailures != nil {
+
+		out.MeanTimeBetweenFailures = new(metav1.Duration)
+
+		*out.MeanTimeBetweenFailures = *rr.MeanTimeBetweenFailures
+
+	}
+
+	if rr.MeanTimeToRepair != nil {
+
+		out.MeanTimeToRepair = new(metav1.Duration)
+
+		*out.MeanTimeToRepair = *rr.MeanTimeToRepair
+
+	}
+
+}
+
+// deepCopyInterface provides deep copying for interface{} values.
+
+func deepCopyInterface(v interface{}) interface{} {
+
+	if v == nil {
 
 		return nil
 
 	}
 
-	out := new(WorkflowList)
-
-	wl.DeepCopyInto(out)
-
-	return out
-
-}
-
-// DeepCopyInto performs deepcopyinto operation.
-
-func (wl *WorkflowList) DeepCopyInto(out *WorkflowList) {
-
-	*out = *wl
-
-	out.TypeMeta = wl.TypeMeta
-
-	wl.ListMeta.DeepCopyInto(&out.ListMeta)
-
-	if wl.Items != nil {
-
-		out.Items = make([]Workflow, len(wl.Items))
-
-		for i := range wl.Items {
-
-			wl.Items[i].DeepCopyInto(&out.Items[i])
-
-		}
-
-	}
-
-}
-
-// Supporting types DeepCopy methods.
-
-// DeepCopyInto performs deepcopyinto operation.
-
-func (pm *PackageMetadata) DeepCopyInto(out *PackageMetadata) {
-
-	*out = *pm
-
-	if pm.Keywords != nil {
-
-		out.Keywords = make([]string, len(pm.Keywords))
-
-		copy(out.Keywords, pm.Keywords)
-
-	}
-<<<<<<< HEAD
-	if pm.Tags != nil {
-		out.Tags = make(map[string]string, len(pm.Tags))
-		for k, v := range pm.Tags {
-			out.Tags[k] = v
-=======
-
-	if pm.Labels != nil {
-
-		out.Labels = make(map[string]string, len(pm.Labels))
-
-		for k, v := range pm.Labels {
-
-			out.Labels[k] = v
-
->>>>>>> b3529b0b
-		}
-
-	}
-<<<<<<< HEAD
-	if pm.Emails != nil {
-		out.Emails = make([]string, len(pm.Emails))
-		copy(out.Emails, pm.Emails)
-=======
-
-	if pm.Annotations != nil {
-
-		out.Annotations = make(map[string]string, len(pm.Annotations))
-
-		for k, v := range pm.Annotations {
-
-			out.Annotations[k] = v
-
-		}
-
->>>>>>> b3529b0b
-	}
-
-}
-
-// DeepCopyInto performs deepcopyinto operation.
-
-func (wl *WorkflowLock) DeepCopyInto(out *WorkflowLock) {
-
-	*out = *wl
-
-	if wl.LockedAt != nil {
-
-		out.LockedAt = new(metav1.Time)
-
-		wl.LockedAt.DeepCopyInto(out.LockedAt)
-
-	}
-
-}
-
-// DeepCopyInto performs deepcopyinto operation.
-
-func (ds *DeploymentStatus) DeepCopyInto(out *DeploymentStatus) {
-
-	*out = *ds
-
-	if ds.Conditions != nil {
-
-		out.Conditions = make([]metav1.Condition, len(ds.Conditions))
-
-		for i := range ds.Conditions {
-
-			ds.Conditions[i].DeepCopyInto(&out.Conditions[i])
-
-		}
-
-	}
-
-	if ds.Targets != nil {
-
-		out.Targets = make([]DeploymentTarget, len(ds.Targets))
-
-		for i := range ds.Targets {
-
-			ds.Targets[i].DeepCopyInto(&out.Targets[i])
-
-		}
-
-	}
-
-	if ds.StartTime != nil {
-
-		out.StartTime = new(metav1.Time)
-
-		ds.StartTime.DeepCopyInto(out.StartTime)
-
-	}
-
-	if ds.EndTime != nil {
-
-		out.EndTime = new(metav1.Time)
-
-		ds.EndTime.DeepCopyInto(out.EndTime)
-
-	}
-
-}
-
-// DeepCopyInto performs deepcopyinto operation.
-
-func (dt *DeploymentTarget) DeepCopyInto(out *DeploymentTarget) {
-
-	*out = *dt
-
-	if dt.Resources != nil {
-
-		out.Resources = make([]DeployedResource, len(dt.Resources))
-
-		copy(out.Resources, dt.Resources)
-
-	}
-
-}
-
-// DeepCopyInto performs deepcopyinto operation.
-
-func (vr *ValidationResult) DeepCopyInto(out *ValidationResult) {
-
-	*out = *vr
-
-	if vr.Errors != nil {
-
-		out.Errors = make([]ValidationError, len(vr.Errors))
-
-		copy(out.Errors, vr.Errors)
-
-	}
-
-	if vr.Warnings != nil {
-
-		out.Warnings = make([]ValidationError, len(vr.Warnings))
-
-		copy(out.Warnings, vr.Warnings)
-
-	}
-
-}
-
-// DeepCopyInto performs deepcopyinto operation.
-
-func (rr *RenderResult) DeepCopyInto(out *RenderResult) {
-
-	*out = *rr
-
-	if rr.Resources != nil {
-
-		out.Resources = make([]KRMResource, len(rr.Resources))
-
-		for i := range rr.Resources {
-
-			rr.Resources[i].DeepCopyInto(&out.Resources[i])
-
-		}
-
-	}
-
-	if rr.Results != nil {
-
-		out.Results = make([]*FunctionResult, len(rr.Results))
-
-		for i := range rr.Results {
-
-			if rr.Results[i] != nil {
-
-				out.Results[i] = new(FunctionResult)
-
-				*out.Results[i] = *rr.Results[i]
-
-				if rr.Results[i].Tags != nil {
-
-					out.Results[i].Tags = make(map[string]string, len(rr.Results[i].Tags))
-
-					for k, v := range rr.Results[i].Tags {
-
-						out.Results[i].Tags[k] = v
-
-					}
-
-				}
-
-			}
-
-		}
-
-	}
-
-	if rr.Error != nil {
-
-		out.Error = new(RenderError)
-
-		*out.Error = *rr.Error
-
-	}
-
-}
-
-// DeepCopyInto performs deepcopyinto operation.
-
-func (ws *WorkflowStage) DeepCopyInto(out *WorkflowStage) {
-
-	*out = *ws
-
-	if ws.Conditions != nil {
-
-		out.Conditions = make([]WorkflowCondition, len(ws.Conditions))
-
-		for i := range ws.Conditions {
-
-			ws.Conditions[i].DeepCopyInto(&out.Conditions[i])
-
-		}
-
-	}
-
-	if ws.Actions != nil {
-
-		out.Actions = make([]WorkflowAction, len(ws.Actions))
-
-		for i := range ws.Actions {
-
-			ws.Actions[i].DeepCopyInto(&out.Actions[i])
-
-		}
-
-	}
-
-	if ws.Approvers != nil {
-
-		out.Approvers = make([]Approver, len(ws.Approvers))
-
-		copy(out.Approvers, ws.Approvers)
-
-	}
-
-	if ws.Timeout != nil {
-
-		out.Timeout = new(metav1.Duration)
-
-		*out.Timeout = *ws.Timeout
-
-	}
-
-	if ws.OnFailure != nil {
-
-		out.OnFailure = new(FailureAction)
-
-		ws.OnFailure.DeepCopyInto(out.OnFailure)
-
-	}
-
-}
-
-// DeepCopyInto performs deepcopyinto operation.
-
-func (wt *WorkflowTrigger) DeepCopyInto(out *WorkflowTrigger) {
-
-	*out = *wt
-
-	if wt.Condition != nil {
-
-		out.Condition = make(map[string]interface{}, len(wt.Condition))
-
-		for k, v := range wt.Condition {
-
-			out.Condition[k] = deepCopyInterface(v)
-
-		}
-
-	}
-
-}
-
-// DeepCopyInto performs deepcopyinto operation.
-
-func (rp *RetryPolicy) DeepCopyInto(out *RetryPolicy) {
-
-	*out = *rp
-
-	if rp.BackoffDelay != nil {
-
-		out.BackoffDelay = new(metav1.Duration)
-
-		*out.BackoffDelay = *rp.BackoffDelay
-
-	}
-
-}
-
-// DeepCopyInto performs deepcopyinto operation.
-
-func (wc *WorkflowCondition) DeepCopyInto(out *WorkflowCondition) {
-
-	*out = *wc
-
-	if wc.Condition != nil {
-
-		out.Condition = make(map[string]interface{}, len(wc.Condition))
-
-		for k, v := range wc.Condition {
-
-			out.Condition[k] = deepCopyInterface(v)
-
-		}
-
-	}
-
-}
-
-// DeepCopyInto performs deepcopyinto operation.
-
-func (wa *WorkflowAction) DeepCopyInto(out *WorkflowAction) {
-
-	*out = *wa
-
-	if wa.Config != nil {
-
-		out.Config = make(map[string]interface{}, len(wa.Config))
-
-		for k, v := range wa.Config {
-
-			out.Config[k] = deepCopyInterface(v)
-
-		}
-
-	}
-
-}
-
-// DeepCopyInto performs deepcopyinto operation.
-
-func (fa *FailureAction) DeepCopyInto(out *FailureAction) {
-
-	*out = *fa
-
-	if fa.Config != nil {
-
-		out.Config = make(map[string]interface{}, len(fa.Config))
-
-		for k, v := range fa.Config {
-
-			out.Config[k] = deepCopyInterface(v)
-
-		}
-
-	}
-
-}
-
-// DeepCopyInto performs deepcopyinto operation.
-
-func (wr *WorkflowResult) DeepCopyInto(out *WorkflowResult) {
-
-	*out = *wr
-
-	if wr.Timestamp != nil {
-
-		out.Timestamp = new(metav1.Time)
-
-		wr.Timestamp.DeepCopyInto(out.Timestamp)
-
-	}
-
-	if wr.Data != nil {
-
-		out.Data = make(map[string]interface{}, len(wr.Data))
-
-		for k, v := range wr.Data {
-
-			out.Data[k] = deepCopyInterface(v)
-
-		}
-
-	}
-
-}
-
-// Network slice types DeepCopy methods.
-
-// DeepCopyInto performs deepcopyinto operation.
-
-func (sr *SliceResources) DeepCopyInto(out *SliceResources) {
-
-	*out = *sr
-
-	if sr.CPU != nil {
-
-		out.CPU = new(resource.Quantity)
-
-		*out.CPU = sr.CPU.DeepCopy()
-
-	}
-
-	if sr.Memory != nil {
-
-		out.Memory = new(resource.Quantity)
-
-		*out.Memory = sr.Memory.DeepCopy()
-
-	}
-
-	if sr.Storage != nil {
-
-		out.Storage = new(resource.Quantity)
-
-		*out.Storage = sr.Storage.DeepCopy()
-
-	}
-
-	if sr.Bandwidth != nil {
-
-		out.Bandwidth = new(resource.Quantity)
-
-		*out.Bandwidth = sr.Bandwidth.DeepCopy()
-
-	}
-
-}
-
-// DeepCopyInto performs deepcopyinto operation.
-
-func (lr *LatencyRequirement) DeepCopyInto(out *LatencyRequirement) {
-
-	*out = *lr
-
-	if lr.MaxLatency != nil {
-
-		out.MaxLatency = new(metav1.Duration)
-
-		*out.MaxLatency = *lr.MaxLatency
-
-	}
-
-	if lr.TypicalLatency != nil {
-
-		out.TypicalLatency = new(metav1.Duration)
-
-		*out.TypicalLatency = *lr.TypicalLatency
-
-	}
-
-}
-
-// DeepCopyInto performs deepcopyinto operation.
-
-func (tr *ThroughputRequirement) DeepCopyInto(out *ThroughputRequirement) {
-
-	*out = *tr
-
-	if tr.MinDownlink != nil {
-
-		out.MinDownlink = new(resource.Quantity)
-
-		*out.MinDownlink = tr.MinDownlink.DeepCopy()
-
-	}
-
-	if tr.MinUplink != nil {
-
-		out.MinUplink = new(resource.Quantity)
-
-		*out.MinUplink = tr.MinUplink.DeepCopy()
-
-	}
-
-	if tr.MaxDownlink != nil {
-
-		out.MaxDownlink = new(resource.Quantity)
-
-		*out.MaxDownlink = tr.MaxDownlink.DeepCopy()
-
-	}
-
-	if tr.MaxUplink != nil {
-
-		out.MaxUplink = new(resource.Quantity)
-
-		*out.MaxUplink = tr.MaxUplink.DeepCopy()
-
-	}
-
-}
-
-// DeepCopyInto performs deepcopyinto operation.
-
-func (ar *AvailabilityRequirement) DeepCopyInto(out *AvailabilityRequirement) {
-
-	*out = *ar
-
-	if ar.Downtime != nil {
-
-		out.Downtime = new(metav1.Duration)
-
-		*out.Downtime = *ar.Downtime
-
-	}
-
-}
-
-// DeepCopyInto performs deepcopyinto operation.
-
-func (rr *ReliabilityRequirement) DeepCopyInto(out *ReliabilityRequirement) {
-
-	*out = *rr
-
-	if rr.MeanTimeBetweenFailures != nil {
-
-		out.MeanTimeBetweenFailures = new(metav1.Duration)
-
-		*out.MeanTimeBetweenFailures = *rr.MeanTimeBetweenFailures
-
-	}
-
-	if rr.MeanTimeToRepair != nil {
-
-		out.MeanTimeToRepair = new(metav1.Duration)
-
-		*out.MeanTimeToRepair = *rr.MeanTimeToRepair
-
-	}
-
-}
-
-// deepCopyInterface provides deep copying for interface{} values.
-
-func deepCopyInterface(v interface{}) interface{} {
-
-	if v == nil {
-
-		return nil
-
-	}
-
 	switch val := v.(type) {
 
 	case map[string]interface{}:
