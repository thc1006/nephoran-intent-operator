/*
Copyright 2025.

Licensed under the Apache License, Version 2.0 (the "License");
you may not use this file except in compliance with the License.
You may obtain a copy of the License at

    http://www.apache.org/licenses/LICENSE-2.0

Unless required by applicable law or agreed to in writing, software
distributed under the License is distributed on an "AS IS" BASIS,
WITHOUT WARRANTIES OR CONDITIONS OF ANY KIND, either express or implied.
See the License for the specific language governing permissions and
limitations under the License.
*/

package porch_test

import (
	"context"
	"fmt"
	"sync"
	"testing"
	"time"

	"github.com/stretchr/testify/assert"
	"github.com/stretchr/testify/require"
	metav1 "k8s.io/apimachinery/pkg/apis/meta/v1"
	"sigs.k8s.io/controller-runtime/pkg/log/zap"

<<<<<<< HEAD
	// "github.com/thc1006/nephoran-intent-operator/pkg/nephio/testutil" // Removed to prevent import cycle
=======
	"github.com/thc1006/nephoran-intent-operator/pkg/nephio/porch"
	"github.com/thc1006/nephoran-intent-operator/pkg/nephio/porch/testutil"
>>>>>>> cb9596b8
)

// Simple mock implementations to prevent import cycle
type MockTestFixture struct{}

func NewMockTestFixture(ctx context.Context) *MockTestFixture {
	return &MockTestFixture{}
}

type MockLifecyclePorchClient struct{}

func NewMockLifecyclePorchClient() *MockLifecyclePorchClient {
	return &MockLifecyclePorchClient{}
}

func GenerateLifecyclePackageContents() string {
	return "apiVersion: v1\nkind: ConfigMap\nmetadata:\n  name: test-config"
}

func WithLifecyclePackageLifecycle(lifecycle PackageRevisionLifecycle) func(*PackageRevision) {
	return func(pkg *PackageRevision) {
		pkg.Spec.Lifecycle = lifecycle
	}
}

// MockLifecycleManager implements lifecycle management for testing
type MockLifecycleManager struct {
	client            porch.PorchClient
	logger            *zap.Logger
	mutex             sync.RWMutex
	transitions       map[string][]porch.LifecycleTransition
	validators        map[porch.PackageRevisionLifecycle]porch.ValidationFunc
	hooks             map[string][]porch.LifecycleHook
	transitionHistory []porch.TransitionEvent
	enabled           bool
}

// LifecycleTransition represents a state transition
type LifecycleTransition struct {
	From      porch.PackageRevisionLifecycle
	To        porch.PackageRevisionLifecycle
	Condition TransitionCondition
	Action    TransitionAction
}

// TransitionCondition checks if transition is allowed
type TransitionCondition func(ctx context.Context, pkg *porch.PackageRevision) (bool, error)

// TransitionAction performs action during transition
type TransitionAction func(ctx context.Context, pkg *porch.PackageRevision) error

// ValidationFunc validates package in specific lifecycle state
type ValidationFunc func(ctx context.Context, pkg *porch.PackageRevision) error

// LifecycleHook executes during lifecycle events
type LifecycleHook func(ctx context.Context, event porch.LifecycleEvent) error

// LifecycleEvent represents a lifecycle event
type LifecycleEvent struct {
	Package   *porch.PackageRevision
	From      porch.PackageRevisionLifecycle
	To        porch.PackageRevisionLifecycle
	Timestamp time.Time
	Metadata  map[string]interface{}
}

// TransitionEvent records transition history
type TransitionEvent struct {
	PackageKey string
	From       porch.PackageRevisionLifecycle
	To        porch.PackageRevisionLifecycle
	Success    bool
	Error      error
	Timestamp  time.Time
	Duration   time.Duration
}

// NewMockLifecycleManager creates a new mock lifecycle manager
func NewMockLifecycleManager(client porch.PorchClient) *MockLifecycleManager {
	manager := &MockLifecycleManager{
		client:            client,
		logger:            zap.New(zap.UseDevMode(true)),
		transitions:       make(map[string][]porch.LifecycleTransition),
		validators:        make(map[porch.PackageRevisionLifecycle]porch.ValidationFunc),
		hooks:             make(map[string][]porch.LifecycleHook),
		transitionHistory: []porch.TransitionEvent{},
		enabled:           true,
	}

	// Setup default transitions
	manager.setupDefaultTransitions()
	manager.setupDefaultValidators()
	manager.setupDefaultHooks()

	return manager
}

// setupDefaultTransitions configures standard lifecycle transitions
func (m *MockLifecycleManager) setupDefaultTransitions() {
	// Draft -> Proposed
	m.RegisterTransition(porch.LifecycleTransition{
		From: porch.PackageRevisionLifecycleDraft,
		To:   porch.PackageRevisionLifecycleProposed,
		Condition: func(ctx context.Context, pkg *porch.PackageRevision) (bool, error) {
			// Check if package content exists and is valid
			contents, err := m.client.GetPackageContents(ctx, pkg.Spec.PackageName, pkg.Spec.Revision)
			if err != nil {
				return false, err
			}
			return len(contents) > 0, nil
		},
		Action: func(ctx context.Context, pkg *porch.PackageRevision) error {
			// Run validation before proposing
			validation, err := m.client.ValidatePackage(ctx, pkg.Spec.PackageName, pkg.Spec.Revision)
			if err != nil {
				return err
			}
			if !validation.Valid {
				return fmt.Errorf("validation failed: %v", validation.Errors)
			}
			return nil
		},
	})

	// Proposed -> Published
	m.RegisterTransition(LifecycleTransition{
		From: porch.PackageRevisionLifecycleProposed,
		To:   porch.PackageRevisionLifecyclePublished,
		Condition: func(ctx context.Context, pkg *porch.PackageRevision) (bool, error) {
			// Check approval status
			return m.isPackageApproved(pkg), nil
		},
		Action: func(ctx context.Context, pkg *porch.PackageRevision) error {
			// Set publish timestamp
			now := metav1.Now()
			pkg.Status.PublishTime = &now
			return nil
		},
	})

	// Proposed -> Draft (rejection)
	m.RegisterTransition(LifecycleTransition{
		From: porch.PackageRevisionLifecycleProposed,
		To:   porch.PackageRevisionLifecycleDraft,
		Condition: func(ctx context.Context, pkg *porch.PackageRevision) (bool, error) {
			// Always allow rejection
			return true, nil
		},
		Action: func(ctx context.Context, pkg *porch.PackageRevision) error {
			// Add rejection condition
			pkg.Status.Conditions = append(pkg.Status.Conditions, metav1.Condition{
				Type:    "Rejected",
				Status:  metav1.ConditionTrue,
				Reason:  "PackageRejected",
				Message: "Package was rejected during review",
			})
			return nil
		},
	})

	// Published -> Deletable
	m.RegisterTransition(LifecycleTransition{
		From: porch.PackageRevisionLifecyclePublished,
		To:   porch.PackageRevisionLifecycleDeletable,
		Condition: func(ctx context.Context, pkg *porch.PackageRevision) (bool, error) {
			// Check if package has downstream dependencies
			return !m.hasDownstreamDependencies(pkg), nil
		},
		Action: func(ctx context.Context, pkg *porch.PackageRevision) error {
			// Clean up resources
			return m.cleanupPackageResources(ctx, pkg)
		},
	})
}

// setupDefaultValidators configures validation functions
func (m *MockLifecycleManager) setupDefaultValidators() {
	m.validators[porch.PackageRevisionLifecycleDraft] = func(ctx context.Context, pkg *porch.PackageRevision) error {
		// Basic validation for draft packages
		if pkg.Spec.PackageName == "" {
			return fmt.Errorf("package name is required")
		}
		return nil
	}

	m.validators[porch.PackageRevisionLifecycleProposed] = func(ctx context.Context, pkg *porch.PackageRevision) error {
		// Enhanced validation for proposed packages
		if err := m.validators[porch.PackageRevisionLifecycleDraft](ctx, pkg); err != nil {
			return err
		}

		// Check for required metadata
		if pkg.Spec.PackageMetadata == nil {
			return fmt.Errorf("package metadata is required for proposed packages")
		}

		return nil
	}

	m.validators[porch.PackageRevisionLifecyclePublished] = func(ctx context.Context, pkg *porch.PackageRevision) error {
		// Comprehensive validation for published packages
		if err := m.validators[porch.PackageRevisionLifecycleProposed](ctx, pkg); err != nil {
			return err
		}

		// Check publish conditions
		if pkg.Status.PublishTime == nil {
			return fmt.Errorf("publish time must be set for published packages")
		}

		return nil
	}
}

// setupDefaultHooks configures lifecycle hooks
func (m *MockLifecycleManager) setupDefaultHooks() {
	// Pre-transition hooks
	m.RegisterHook("pre-transition", func(ctx context.Context, event LifecycleEvent) error {
		m.logger.Info("Pre-transition hook",
			zap.String("package", event.Package.Spec.PackageName),
			zap.String("from", string(event.From)),
			zap.String("to", string(event.To)))
		return nil
	})

	// Post-transition hooks
	m.RegisterHook("post-transition", func(ctx context.Context, event LifecycleEvent) error {
		m.logger.Info("Post-transition hook",
			zap.String("package", event.Package.Spec.PackageName),
			zap.String("from", string(event.From)),
			zap.String("to", string(event.To)))

		// Update package metrics
		m.updatePackageMetrics(event)
		return nil
	})

	// Notification hooks
	m.RegisterHook("notification", func(ctx context.Context, event LifecycleEvent) error {
		// Simulate sending notifications
		m.logger.Info("Notification sent",
			zap.String("package", event.Package.Spec.PackageName),
			zap.String("transition", fmt.Sprintf("%s->%s", event.From, event.To)))
		return nil
	})
}

// RegisterTransition adds a new lifecycle transition
func (m *MockLifecycleManager) RegisterTransition(transition porch.LifecycleTransition) {
	m.mutex.Lock()
	defer m.mutex.Unlock()

	key := fmt.Sprintf("%s->%s", transition.From, transition.To)
	m.transitions[key] = append(m.transitions[key], transition)
}

// RegisterHook adds a lifecycle hook
func (m *MockLifecycleManager) RegisterHook(event string, hook porch.LifecycleHook) {
	m.mutex.Lock()
	defer m.mutex.Unlock()

	m.hooks[event] = append(m.hooks[event], hook)
}

// TransitionPackage transitions a package to a new lifecycle state
func (m *MockLifecycleManager) TransitionPackage(ctx context.Context, pkg *porch.PackageRevision, targetState porch.PackageRevisionLifecycle) error {
	if !m.enabled {
		return fmt.Errorf("lifecycle manager is disabled")
	}

	start := time.Now()
	currentState := pkg.Spec.Lifecycle

	// Record transition attempt
	defer func() {
		duration := time.Since(start)
		event := TransitionEvent{
			PackageKey: fmt.Sprintf("%s@%s", pkg.Spec.PackageName, pkg.Spec.Revision),
			From:       currentState,
			To:         targetState,
			Timestamp:  start,
			Duration:   duration,
		}

		m.mutex.Lock()
		m.transitionHistory = append(m.transitionHistory, event)
		m.mutex.Unlock()
	}()

	// Check if transition is valid
	if !currentState.CanTransitionTo(targetState) {
		return fmt.Errorf("cannot transition from %s to %s", currentState, targetState)
	}

	// Find applicable transitions
	key := fmt.Sprintf("%s->%s", currentState, targetState)
	m.mutex.RLock()
	transitions, exists := m.transitions[key]
	m.mutex.RUnlock()

	if !exists || len(transitions) == 0 {
		return fmt.Errorf("no transitions defined for %s", key)
	}

	// Execute pre-transition hooks
	event := LifecycleEvent{
		Package:   pkg,
		From:      currentState,
		To:        targetState,
		Timestamp: time.Now(),
	}

	if err := m.executeHooks(ctx, "pre-transition", event); err != nil {
		return fmt.Errorf("pre-transition hook failed: %w", err)
	}

	// Try each transition until one succeeds
	var lastError error
	for _, transition := range transitions {
		// Check condition
		canTransition, err := transition.Condition(ctx, pkg)
		if err != nil {
			lastError = err
			continue
		}
		if !canTransition {
			lastError = fmt.Errorf("transition condition not met")
			continue
		}

		// Validate current state
		if validator, exists := m.validators[currentState]; exists {
			if err := validator(ctx, pkg); err != nil {
				lastError = fmt.Errorf("current state validation failed: %w", err)
				continue
			}
		}

		// Execute transition action
		if err := transition.Action(ctx, pkg); err != nil {
			lastError = fmt.Errorf("transition action failed: %w", err)
			continue
		}

		// Update package state
		pkg.Spec.Lifecycle = targetState

		// Validate new state
		if validator, exists := m.validators[targetState]; exists {
			if err := validator(ctx, pkg); err != nil {
				// Rollback state change
				pkg.Spec.Lifecycle = currentState
				lastError = fmt.Errorf("target state validation failed: %w", err)
				continue
			}
		}

		// Execute post-transition hooks
		if err := m.executeHooks(ctx, "post-transition", event); err != nil {
			m.logger.Warn("Post-transition hook failed", zap.Error(err))
		}

		// Execute notification hooks
		go func() {
			if err := m.executeHooks(context.Background(), "notification", event); err != nil {
				m.logger.Warn("Notification hook failed", zap.Error(err))
			}
		}()

		return nil
	}

	return lastError
}

// GetTransitionHistory returns the history of transitions
func (m *MockLifecycleManager) GetTransitionHistory() []porch.TransitionEvent {
	m.mutex.RLock()
	defer m.mutex.RUnlock()

	history := make([]TransitionEvent, len(m.transitionHistory))
	copy(history, m.transitionHistory)
	return history
}

// GetValidTransitions returns valid transitions for a package
func (m *MockLifecycleManager) GetValidTransitions(pkg *porch.PackageRevision) []porch.PackageRevisionLifecycle {
	current := pkg.Spec.Lifecycle
	var validTransitions []porch.PackageRevisionLifecycle

	allStates := []porch.PackageRevisionLifecycle{
		porch.PackageRevisionLifecycleDraft,
		porch.PackageRevisionLifecycleProposed,
		porch.PackageRevisionLifecyclePublished,
		porch.PackageRevisionLifecycleDeletable,
	}

	for _, state := range allStates {
		if current.CanTransitionTo(state) {
			validTransitions = append(validTransitions, state)
		}
	}

	return validTransitions
}

// Helper methods

func (m *MockLifecycleManager) executeHooks(ctx context.Context, event string, lifecycleEvent porch.LifecycleEvent) error {
	m.mutex.RLock()
	hooks, exists := m.hooks[event]
	m.mutex.RUnlock()

	if !exists {
		return nil
	}

	for _, hook := range hooks {
		if err := hook(ctx, lifecycleEvent); err != nil {
			return err
		}
	}

	return nil
}

func (m *MockLifecycleManager) isPackageApproved(pkg *porch.PackageRevision) bool {
	// Simulate approval logic
	for _, condition := range pkg.Status.Conditions {
		if condition.Type == "Approved" && condition.Status == metav1.ConditionTrue {
			return true
		}
	}
	return false
}

func (m *MockLifecycleManager) hasDownstreamDependencies(pkg *porch.PackageRevision) bool {
	// Simulate dependency check
	return len(pkg.Status.Downstream) > 0
}

func (m *MockLifecycleManager) cleanupPackageResources(ctx context.Context, pkg *porch.PackageRevision) error {
	// Simulate resource cleanup
	m.logger.Info("Cleaning up package resources",
		zap.String("package", pkg.Spec.PackageName),
		zap.String("revision", pkg.Spec.Revision))
	return nil
}

func (m *MockLifecycleManager) updatePackageMetrics(event porch.LifecycleEvent) {
	// Simulate metrics update
	m.logger.Info("Updated package metrics",
		zap.String("package", event.Package.Spec.PackageName),
		zap.String("transition", fmt.Sprintf("%s->%s", event.From, event.To)))
}

// Enable/Disable lifecycle management
func (m *MockLifecycleManager) Enable() {
	m.enabled = true
}

func (m *MockLifecycleManager) Disable() {
	m.enabled = false
}

// Test Cases

// TestLifecycleManagerCreation tests lifecycle manager creation
func TestLifecycleManagerCreation(t *testing.T) {
	fixture := NewMockTestFixture(context.Background())
	defer fixture.Cleanup()

	mockClient := NewMockLifecyclePorchClient()
	manager := NewMockLifecycleManager(mockClient)

	assert.NotNil(t, manager)
	assert.NotNil(t, manager.client)
	assert.True(t, manager.enabled)
	assert.True(t, len(manager.transitions) > 0)
	assert.True(t, len(manager.validators) > 0)
	assert.True(t, len(manager.hooks) > 0)
}

// TestBasicLifecycleTransitions tests basic state transitions
func TestBasicLifecycleTransitions(t *testing.T) {
	fixture := NewMockTestFixture(context.Background())
	defer fixture.Cleanup()

	mockClient := NewMockLifecyclePorchClient()
	manager := NewMockLifecycleManager(mockClient)

	// Create a test package
	pkg := fixture.CreateTestPackageRevision("lifecycle-test", "v1.0.0")
	mockClient.AddPackageRevision(pkg)

	// Add some content to the package
	contents := GenerateLifecyclePackageContents()
	err := mockClient.UpdatePackageContents(fixture.Context, "lifecycle-test", "v1.0.0", contents)
	require.NoError(t, err)

	testCases := []struct {
		name         string
		fromState    porch.PackageRevisionLifecycle
		toState      porch.PackageRevisionLifecycle
		expectError  bool
		setupPackage func(*porch.PackageRevision)
	}{
		{
			name:        "draft_to_proposed",
			fromState:   porch.PackageRevisionLifecycleDraft,
			toState:     porch.PackageRevisionLifecycleProposed,
			expectError: false,
		},
		{
			name:        "proposed_to_published",
			fromState:   porch.PackageRevisionLifecycleProposed,
			toState:     porch.PackageRevisionLifecyclePublished,
			expectError: false,
			setupPackage: func(pkg *porch.PackageRevision) {
				// Add approval condition
				pkg.Status.Conditions = append(pkg.Status.Conditions, metav1.Condition{
					Type:   "Approved",
					Status: metav1.ConditionTrue,
					Reason: "PackageApproved",
				})
			},
		},
		{
			name:        "published_to_deletable",
			fromState:   porch.PackageRevisionLifecyclePublished,
			toState:     porch.PackageRevisionLifecycleDeletable,
			expectError: false,
		},
		{
			name:        "invalid_draft_to_published",
			fromState:   porch.PackageRevisionLifecycleDraft,
			toState:     porch.PackageRevisionLifecyclePublished,
			expectError: true,
		},
	}

	for _, tc := range testCases {
		t.Run(tc.name, func(t *testing.T) {
			// Reset package state
			pkg.Spec.Lifecycle = tc.fromState
			pkg.Status.Conditions = []metav1.Condition{}
			pkg.Status.PublishTime = nil

			// Setup package if needed
			if tc.setupPackage != nil {
				tc.setupPackage(pkg)
			}

			// Attempt transition
			err := manager.TransitionPackage(fixture.Context, pkg, tc.toState)

			if tc.expectError {
				assert.Error(t, err)
			} else {
				assert.NoError(t, err)
				assert.Equal(t, tc.toState, pkg.Spec.Lifecycle)
			}
		})
	}
}

// TestLifecycleValidation tests state validation
func TestLifecycleValidation(t *testing.T) {
	fixture := NewMockTestFixture(context.Background())
	defer fixture.Cleanup()

	mockClient := NewMockLifecyclePorchClient()
	manager := NewMockLifecycleManager(mockClient)

	testCases := []struct {
		name        string
		pkg         *porch.PackageRevision
		state       porch.PackageRevisionLifecycle
		expectError bool
		errorMsg    string
	}{
		{
			name:        "valid_draft_package",
			pkg:         fixture.CreateTestPackageRevision("valid-draft", "v1.0.0"),
			state:       porch.PackageRevisionLifecycleDraft,
			expectError: false,
		},
		{
			name: "invalid_draft_no_name",
			pkg: &PackageRevision{
				Spec: PackageRevisionSpec{
					PackageName: "",
					Repository:  "test-repo",
					Revision:    "v1.0.0",
					Lifecycle:   porch.PackageRevisionLifecycleDraft,
				},
			},
			state:       porch.PackageRevisionLifecycleDraft,
			expectError: true,
			errorMsg:    "package name is required",
		},
		{
			name:        "proposed_without_metadata",
			pkg:         fixture.CreateTestPackageRevision("no-metadata", "v1.0.0"),
			state:       porch.PackageRevisionLifecycleProposed,
			expectError: true,
			errorMsg:    "package metadata is required",
		},
		{
			name: "valid_proposed_with_metadata",
			pkg: fixture.CreateTestPackageRevision("with-metadata", "v1.0.0", func(pkg *porch.PackageRevision) {
				pkg.Spec.PackageMetadata = &PackageMetadata{
					Name:        "with-metadata",
					Description: "Test package with metadata",
				}
			}),
			state:       porch.PackageRevisionLifecycleProposed,
			expectError: false,
		},
	}

	for _, tc := range testCases {
		t.Run(tc.name, func(t *testing.T) {
			validator, exists := manager.validators[tc.state]
			require.True(t, exists, "Validator should exist for state %s", tc.state)

			err := validator(fixture.Context, tc.pkg)

			if tc.expectError {
				assert.Error(t, err)
				if tc.errorMsg != "" {
					assert.Contains(t, err.Error(), tc.errorMsg)
				}
			} else {
				assert.NoError(t, err)
			}
		})
	}
}

// TestLifecycleHooks tests lifecycle hooks execution
func TestLifecycleHooks(t *testing.T) {
	fixture := NewMockTestFixture(context.Background())
	defer fixture.Cleanup()

	mockClient := NewMockLifecyclePorchClient()
	manager := NewMockLifecycleManager(mockClient)

	// Track hook execution
	hookCalls := make(map[string]int)
	var hookMutex sync.Mutex

	// Register test hooks
	manager.RegisterHook("test-pre", func(ctx context.Context, event LifecycleEvent) error {
		hookMutex.Lock()
		hookCalls["test-pre"]++
		hookMutex.Unlock()
		return nil
	})

	manager.RegisterHook("test-post", func(ctx context.Context, event LifecycleEvent) error {
		hookMutex.Lock()
		hookCalls["test-post"]++
		hookMutex.Unlock()
		return nil
	})

	// Create and setup package
	pkg := fixture.CreateTestPackageRevision("hook-test", "v1.0.0")
	mockClient.AddPackageRevision(pkg)
	contents := GenerateLifecyclePackageContents()
	err := mockClient.UpdatePackageContents(fixture.Context, "hook-test", "v1.0.0", contents)
	require.NoError(t, err)

	// Perform transition
	err = manager.TransitionPackage(fixture.Context, pkg, porch.PackageRevisionLifecycleProposed)
	require.NoError(t, err)

	// Give notification hook time to execute
	time.Sleep(100 * time.Millisecond)

	// Verify hook execution
	hookMutex.Lock()
	assert.Equal(t, 1, hookCalls["test-pre"])
	assert.Equal(t, 1, hookCalls["test-post"])
	hookMutex.Unlock()
}

// TestLifecycleHookErrors tests hook error handling
func TestLifecycleHookErrors(t *testing.T) {
	fixture := NewMockTestFixture(context.Background())
	defer fixture.Cleanup()

	mockClient := NewMockLifecyclePorchClient()
	manager := NewMockLifecycleManager(mockClient)

	// Register failing hook
	manager.RegisterHook("pre-transition", func(ctx context.Context, event LifecycleEvent) error {
		return fmt.Errorf("hook failed")
	})

	// Create and setup package
	pkg := fixture.CreateTestPackageRevision("hook-error-test", "v1.0.0")
	mockClient.AddPackageRevision(pkg)
	contents := GenerateLifecyclePackageContents()
	err := mockClient.UpdatePackageContents(fixture.Context, "hook-error-test", "v1.0.0", contents)
	require.NoError(t, err)

	// Attempt transition - should fail due to hook error
	err = manager.TransitionPackage(fixture.Context, pkg, porch.PackageRevisionLifecycleProposed)
	assert.Error(t, err)
	assert.Contains(t, err.Error(), "pre-transition hook failed")
	assert.Equal(t, porch.PackageRevisionLifecycleDraft, pkg.Spec.Lifecycle)
}

// TestTransitionHistory tests transition history tracking
func TestTransitionHistory(t *testing.T) {
	fixture := NewMockTestFixture(context.Background())
	defer fixture.Cleanup()

	mockClient := NewMockLifecyclePorchClient()
	manager := NewMockLifecycleManager(mockClient)

	// Create multiple packages and perform transitions
	packages := []struct {
		name     string
		revision string
	}{
		{"pkg-1", "v1.0.0"},
		{"pkg-2", "v1.0.0"},
		{"pkg-3", "v1.0.0"},
	}

	for _, pkgInfo := range packages {
		pkg := fixture.CreateTestPackageRevision(pkgInfo.name, pkgInfo.revision)
		mockClient.AddPackageRevision(pkg)

		// Add content
		contents := GenerateLifecyclePackageContents()
		err := mockClient.UpdatePackageContents(fixture.Context, pkgInfo.name, pkgInfo.revision, contents)
		require.NoError(t, err)

		// Perform transition
		err = manager.TransitionPackage(fixture.Context, pkg, porch.PackageRevisionLifecycleProposed)
		assert.NoError(t, err)
	}

	// Check transition history
	history := manager.GetTransitionHistory()
	assert.Equal(t, len(packages), len(history))

	for i, event := range history {
		assert.Equal(t, porch.PackageRevisionLifecycleDraft, event.From)
		assert.Equal(t, porch.PackageRevisionLifecycleProposed, event.To)
		assert.True(t, event.Success)
		assert.NoError(t, event.Error)
		assert.True(t, event.Duration > 0)
		assert.Equal(t, fmt.Sprintf("%s@%s", packages[i].name, packages[i].revision), event.PackageKey)
	}
}

// TestConcurrentTransitions tests concurrent lifecycle transitions
func TestConcurrentTransitions(t *testing.T) {
	fixture := NewMockTestFixture(context.Background())
	defer fixture.Cleanup()

	mockClient := NewMockLifecyclePorchClient()
	manager := NewMockLifecycleManager(mockClient)

	const numPackages = 10
	const numGoroutines = 5

	// Create packages
	packages := make([]*porch.PackageRevision, numPackages)
	for i := 0; i < numPackages; i++ {
		pkg := fixture.CreateTestPackageRevision(fmt.Sprintf("concurrent-pkg-%d", i), "v1.0.0")
		packages[i] = pkg
		mockClient.AddPackageRevision(pkg)

		// Add content
		contents := GenerateLifecyclePackageContents()
		err := mockClient.UpdatePackageContents(fixture.Context, pkg.Spec.PackageName, pkg.Spec.Revision, contents)
		require.NoError(t, err)
	}

	// Perform concurrent transitions
	var wg sync.WaitGroup
	errors := make(chan error, numPackages)

	for i := 0; i < numGoroutines; i++ {
		wg.Add(1)
		go func(startIdx int) {
			defer wg.Done()

			for j := startIdx; j < numPackages; j += numGoroutines {
				err := manager.TransitionPackage(fixture.Context, packages[j], porch.PackageRevisionLifecycleProposed)
				if err != nil {
					errors <- err
				}
			}
		}(i)
	}

	wg.Wait()
	close(errors)

	// Check for errors
	errorCount := 0
	for err := range errors {
		if err != nil {
			t.Errorf("Concurrent transition failed: %v", err)
			errorCount++
		}
	}

	assert.Equal(t, 0, errorCount, "Expected no errors in concurrent transitions")

	// Verify all packages transitioned
	for _, pkg := range packages {
		assert.Equal(t, porch.PackageRevisionLifecycleProposed, pkg.Spec.Lifecycle)
	}

	// Check history count
	history := manager.GetTransitionHistory()
	assert.Equal(t, numPackages, len(history))
}

// TestLifecycleManagerDisabled tests behavior when lifecycle management is disabled
func TestLifecycleManagerDisabled(t *testing.T) {
	fixture := NewMockTestFixture(context.Background())
	defer fixture.Cleanup()

	mockClient := NewMockLifecyclePorchClient()
	manager := NewMockLifecycleManager(mockClient)

	// Create package
	pkg := fixture.CreateTestPackageRevision("disabled-test", "v1.0.0")
	mockClient.AddPackageRevision(pkg)

	// Disable lifecycle management
	manager.Disable()

	// Attempt transition - should fail
	err := manager.TransitionPackage(fixture.Context, pkg, porch.PackageRevisionLifecycleProposed)
	assert.Error(t, err)
	assert.Contains(t, err.Error(), "lifecycle manager is disabled")
	assert.Equal(t, porch.PackageRevisionLifecycleDraft, pkg.Spec.Lifecycle)

	// Re-enable and try again
	manager.Enable()
	contents := GenerateLifecyclePackageContents()
	err = mockClient.UpdatePackageContents(fixture.Context, "disabled-test", "v1.0.0", contents)
	require.NoError(t, err)

	err = manager.TransitionPackage(fixture.Context, pkg, porch.PackageRevisionLifecycleProposed)
	assert.NoError(t, err)
	assert.Equal(t, porch.PackageRevisionLifecycleProposed, pkg.Spec.Lifecycle)
}

// TestValidTransitions tests getting valid transitions for a package
func TestValidTransitions(t *testing.T) {
	fixture := NewMockTestFixture(context.Background())
	defer fixture.Cleanup()

	mockClient := NewMockLifecyclePorchClient()
	manager := NewMockLifecycleManager(mockClient)

	testCases := []struct {
		name                string
		currentState        porch.PackageRevisionLifecycle
		expectedTransitions []porch.PackageRevisionLifecycle
	}{
		{
			name:         "draft_transitions",
			currentState: porch.PackageRevisionLifecycleDraft,
			expectedTransitions: []porch.PackageRevisionLifecycle{
				porch.PackageRevisionLifecycleProposed,
				porch.PackageRevisionLifecycleDeletable,
			},
		},
		{
			name:         "proposed_transitions",
			currentState: porch.PackageRevisionLifecycleProposed,
			expectedTransitions: []porch.PackageRevisionLifecycle{
				porch.PackageRevisionLifecyclePublished,
				porch.PackageRevisionLifecycleDraft,
				porch.PackageRevisionLifecycleDeletable,
			},
		},
		{
			name:         "published_transitions",
			currentState: porch.PackageRevisionLifecyclePublished,
			expectedTransitions: []porch.PackageRevisionLifecycle{
				porch.PackageRevisionLifecycleDeletable,
			},
		},
		{
			name:                "deletable_transitions",
			currentState:        porch.PackageRevisionLifecycleDeletable,
			expectedTransitions: []porch.PackageRevisionLifecycle{},
		},
	}

	for _, tc := range testCases {
		t.Run(tc.name, func(t *testing.T) {
			pkg := fixture.CreateTestPackageRevision("transition-test", "v1.0.0",
				WithLifecyclePackageLifecycle(tc.currentState))

			validTransitions := manager.GetValidTransitions(pkg)
			assert.Equal(t, len(tc.expectedTransitions), len(validTransitions))

			for _, expected := range tc.expectedTransitions {
				assert.Contains(t, validTransitions, expected)
			}
		})
	}
}

// TestComplexLifecycleScenarios tests complex real-world scenarios
func TestComplexLifecycleScenarios(t *testing.T) {
	fixture := NewMockTestFixture(context.Background())
	defer fixture.Cleanup()

	mockClient := NewMockLifecyclePorchClient()
	manager := NewMockLifecycleManager(mockClient)

	t.Run("complete_approval_workflow", func(t *testing.T) {
		// Create package
		pkg := fixture.CreateTestPackageRevision("approval-workflow", "v1.0.0")
		mockClient.AddPackageRevision(pkg)

		// Add content
		contents := GenerateLifecyclePackageContents()
		err := mockClient.UpdatePackageContents(fixture.Context, "approval-workflow", "v1.0.0", contents)
		require.NoError(t, err)

		// Propose package
		err = manager.TransitionPackage(fixture.Context, pkg, porch.PackageRevisionLifecycleProposed)
		require.NoError(t, err)
		assert.Equal(t, porch.PackageRevisionLifecycleProposed, pkg.Spec.Lifecycle)

		// Simulate approval
		pkg.Status.Conditions = append(pkg.Status.Conditions, metav1.Condition{
			Type:   "Approved",
			Status: metav1.ConditionTrue,
			Reason: "PackageApproved",
		})

		// Publish package
		err = manager.TransitionPackage(fixture.Context, pkg, porch.PackageRevisionLifecyclePublished)
		require.NoError(t, err)
		assert.Equal(t, porch.PackageRevisionLifecyclePublished, pkg.Spec.Lifecycle)
		assert.NotNil(t, pkg.Status.PublishTime)

		// Mark as deletable
		err = manager.TransitionPackage(fixture.Context, pkg, porch.PackageRevisionLifecycleDeletable)
		require.NoError(t, err)
		assert.Equal(t, porch.PackageRevisionLifecycleDeletable, pkg.Spec.Lifecycle)
	})

	t.Run("rejection_and_resubmission", func(t *testing.T) {
		// Create package
		pkg := fixture.CreateTestPackageRevision("rejection-test", "v1.0.0")
		mockClient.AddPackageRevision(pkg)

		// Add content
		contents := GenerateLifecyclePackageContents()
		err := mockClient.UpdatePackageContents(fixture.Context, "rejection-test", "v1.0.0", contents)
		require.NoError(t, err)

		// Propose package
		err = manager.TransitionPackage(fixture.Context, pkg, porch.PackageRevisionLifecycleProposed)
		require.NoError(t, err)
		assert.Equal(t, porch.PackageRevisionLifecycleProposed, pkg.Spec.Lifecycle)

		// Reject package (transition back to draft)
		err = manager.TransitionPackage(fixture.Context, pkg, porch.PackageRevisionLifecycleDraft)
		require.NoError(t, err)
		assert.Equal(t, porch.PackageRevisionLifecycleDraft, pkg.Spec.Lifecycle)

		// Check rejection condition was added
		hasRejection := false
		for _, condition := range pkg.Status.Conditions {
			if condition.Type == "Rejected" && condition.Status == metav1.ConditionTrue {
				hasRejection = true
				break
			}
		}
		assert.True(t, hasRejection, "Rejection condition should be present")

		// Resubmit after fixes
		err = manager.TransitionPackage(fixture.Context, pkg, porch.PackageRevisionLifecycleProposed)
		require.NoError(t, err)
		assert.Equal(t, porch.PackageRevisionLifecycleProposed, pkg.Spec.Lifecycle)
	})
}

// BenchmarkLifecycleTransitions benchmarks transition performance
func BenchmarkLifecycleTransitions(b *testing.B) {
	fixture := NewMockTestFixture(context.Background())
	defer fixture.Cleanup()

	mockClient := NewMockLifecyclePorchClient()
	manager := NewMockLifecycleManager(mockClient)

	// Setup packages
	packages := make([]*porch.PackageRevision, b.N)
	for i := 0; i < b.N; i++ {
		pkg := fixture.CreateTestPackageRevision(fmt.Sprintf("bench-pkg-%d", i), "v1.0.0")
		packages[i] = pkg
		mockClient.AddPackageRevision(pkg)

		contents := GenerateLifecyclePackageContents()
		err := mockClient.UpdatePackageContents(fixture.Context, pkg.Spec.PackageName, pkg.Spec.Revision, contents)
		if err != nil {
			b.Fatal(err)
		}
	}

	b.ResetTimer()
	b.RunParallel(func(pb *testing.PB) {
		i := 0
		for pb.Next() {
			if i >= len(packages) {
				i = 0
			}
			err := manager.TransitionPackage(fixture.Context, packages[i], porch.PackageRevisionLifecycleProposed)
			if err != nil {
				b.Fatal(err)
			}
			i++
		}
	})
}

// TestLifecycleMetrics tests metrics collection during transitions
func TestLifecycleMetrics(t *testing.T) {
	fixture := NewMockTestFixture(context.Background())
	defer fixture.Cleanup()

	mockClient := NewMockLifecyclePorchClient()
	manager := NewMockLifecycleManager(mockClient)

	// Track metrics calls
	metricsUpdated := false

	// Replace the metrics update function with a test version
	originalUpdateMetrics := manager.updatePackageMetrics
	manager.updatePackageMetrics = func(event LifecycleEvent) {
		metricsUpdated = true
		originalUpdateMetrics(event)
	}

	// Create and transition package
	pkg := fixture.CreateTestPackageRevision("metrics-test", "v1.0.0")
	mockClient.AddPackageRevision(pkg)

	contents := GenerateLifecyclePackageContents()
	err := mockClient.UpdatePackageContents(fixture.Context, "metrics-test", "v1.0.0", contents)
	require.NoError(t, err)

	err = manager.TransitionPackage(fixture.Context, pkg, porch.PackageRevisionLifecycleProposed)
	require.NoError(t, err)

	// Verify metrics were updated
	assert.True(t, metricsUpdated, "Metrics should have been updated")

	// Verify transition was recorded in history
	history := manager.GetTransitionHistory()
	assert.Equal(t, 1, len(history))
	assert.True(t, history[0].Duration > 0)
	assert.Equal(t, "metrics-test@v1.0.0", history[0].PackageKey)
}<|MERGE_RESOLUTION|>--- conflicted
+++ resolved
@@ -28,36 +28,9 @@
 	metav1 "k8s.io/apimachinery/pkg/apis/meta/v1"
 	"sigs.k8s.io/controller-runtime/pkg/log/zap"
 
-<<<<<<< HEAD
-	// "github.com/thc1006/nephoran-intent-operator/pkg/nephio/testutil" // Removed to prevent import cycle
-=======
 	"github.com/thc1006/nephoran-intent-operator/pkg/nephio/porch"
 	"github.com/thc1006/nephoran-intent-operator/pkg/nephio/porch/testutil"
->>>>>>> cb9596b8
 )
-
-// Simple mock implementations to prevent import cycle
-type MockTestFixture struct{}
-
-func NewMockTestFixture(ctx context.Context) *MockTestFixture {
-	return &MockTestFixture{}
-}
-
-type MockLifecyclePorchClient struct{}
-
-func NewMockLifecyclePorchClient() *MockLifecyclePorchClient {
-	return &MockLifecyclePorchClient{}
-}
-
-func GenerateLifecyclePackageContents() string {
-	return "apiVersion: v1\nkind: ConfigMap\nmetadata:\n  name: test-config"
-}
-
-func WithLifecyclePackageLifecycle(lifecycle PackageRevisionLifecycle) func(*PackageRevision) {
-	return func(pkg *PackageRevision) {
-		pkg.Spec.Lifecycle = lifecycle
-	}
-}
 
 // MockLifecycleManager implements lifecycle management for testing
 type MockLifecycleManager struct {
@@ -503,10 +476,10 @@
 
 // TestLifecycleManagerCreation tests lifecycle manager creation
 func TestLifecycleManagerCreation(t *testing.T) {
-	fixture := NewMockTestFixture(context.Background())
-	defer fixture.Cleanup()
-
-	mockClient := NewMockLifecyclePorchClient()
+	fixture := testutil.NewTestFixture(context.Background())
+	defer fixture.Cleanup()
+
+	mockClient := testutil.NewMockPorchClient()
 	manager := NewMockLifecycleManager(mockClient)
 
 	assert.NotNil(t, manager)
@@ -519,10 +492,10 @@
 
 // TestBasicLifecycleTransitions tests basic state transitions
 func TestBasicLifecycleTransitions(t *testing.T) {
-	fixture := NewMockTestFixture(context.Background())
-	defer fixture.Cleanup()
-
-	mockClient := NewMockLifecyclePorchClient()
+	fixture := testutil.NewTestFixture(context.Background())
+	defer fixture.Cleanup()
+
+	mockClient := testutil.NewMockPorchClient()
 	manager := NewMockLifecycleManager(mockClient)
 
 	// Create a test package
@@ -530,7 +503,7 @@
 	mockClient.AddPackageRevision(pkg)
 
 	// Add some content to the package
-	contents := GenerateLifecyclePackageContents()
+	contents := testutil.GeneratePackageContents()
 	err := mockClient.UpdatePackageContents(fixture.Context, "lifecycle-test", "v1.0.0", contents)
 	require.NoError(t, err)
 
@@ -602,10 +575,10 @@
 
 // TestLifecycleValidation tests state validation
 func TestLifecycleValidation(t *testing.T) {
-	fixture := NewMockTestFixture(context.Background())
-	defer fixture.Cleanup()
-
-	mockClient := NewMockLifecyclePorchClient()
+	fixture := testutil.NewTestFixture(context.Background())
+	defer fixture.Cleanup()
+
+	mockClient := testutil.NewMockPorchClient()
 	manager := NewMockLifecycleManager(mockClient)
 
 	testCases := []struct {
@@ -676,10 +649,10 @@
 
 // TestLifecycleHooks tests lifecycle hooks execution
 func TestLifecycleHooks(t *testing.T) {
-	fixture := NewMockTestFixture(context.Background())
-	defer fixture.Cleanup()
-
-	mockClient := NewMockLifecyclePorchClient()
+	fixture := testutil.NewTestFixture(context.Background())
+	defer fixture.Cleanup()
+
+	mockClient := testutil.NewMockPorchClient()
 	manager := NewMockLifecycleManager(mockClient)
 
 	// Track hook execution
@@ -704,7 +677,7 @@
 	// Create and setup package
 	pkg := fixture.CreateTestPackageRevision("hook-test", "v1.0.0")
 	mockClient.AddPackageRevision(pkg)
-	contents := GenerateLifecyclePackageContents()
+	contents := testutil.GeneratePackageContents()
 	err := mockClient.UpdatePackageContents(fixture.Context, "hook-test", "v1.0.0", contents)
 	require.NoError(t, err)
 
@@ -724,10 +697,10 @@
 
 // TestLifecycleHookErrors tests hook error handling
 func TestLifecycleHookErrors(t *testing.T) {
-	fixture := NewMockTestFixture(context.Background())
-	defer fixture.Cleanup()
-
-	mockClient := NewMockLifecyclePorchClient()
+	fixture := testutil.NewTestFixture(context.Background())
+	defer fixture.Cleanup()
+
+	mockClient := testutil.NewMockPorchClient()
 	manager := NewMockLifecycleManager(mockClient)
 
 	// Register failing hook
@@ -738,7 +711,7 @@
 	// Create and setup package
 	pkg := fixture.CreateTestPackageRevision("hook-error-test", "v1.0.0")
 	mockClient.AddPackageRevision(pkg)
-	contents := GenerateLifecyclePackageContents()
+	contents := testutil.GeneratePackageContents()
 	err := mockClient.UpdatePackageContents(fixture.Context, "hook-error-test", "v1.0.0", contents)
 	require.NoError(t, err)
 
@@ -751,10 +724,10 @@
 
 // TestTransitionHistory tests transition history tracking
 func TestTransitionHistory(t *testing.T) {
-	fixture := NewMockTestFixture(context.Background())
-	defer fixture.Cleanup()
-
-	mockClient := NewMockLifecyclePorchClient()
+	fixture := testutil.NewTestFixture(context.Background())
+	defer fixture.Cleanup()
+
+	mockClient := testutil.NewMockPorchClient()
 	manager := NewMockLifecycleManager(mockClient)
 
 	// Create multiple packages and perform transitions
@@ -772,7 +745,7 @@
 		mockClient.AddPackageRevision(pkg)
 
 		// Add content
-		contents := GenerateLifecyclePackageContents()
+		contents := testutil.GeneratePackageContents()
 		err := mockClient.UpdatePackageContents(fixture.Context, pkgInfo.name, pkgInfo.revision, contents)
 		require.NoError(t, err)
 
@@ -797,10 +770,10 @@
 
 // TestConcurrentTransitions tests concurrent lifecycle transitions
 func TestConcurrentTransitions(t *testing.T) {
-	fixture := NewMockTestFixture(context.Background())
-	defer fixture.Cleanup()
-
-	mockClient := NewMockLifecyclePorchClient()
+	fixture := testutil.NewTestFixture(context.Background())
+	defer fixture.Cleanup()
+
+	mockClient := testutil.NewMockPorchClient()
 	manager := NewMockLifecycleManager(mockClient)
 
 	const numPackages = 10
@@ -814,7 +787,7 @@
 		mockClient.AddPackageRevision(pkg)
 
 		// Add content
-		contents := GenerateLifecyclePackageContents()
+		contents := testutil.GeneratePackageContents()
 		err := mockClient.UpdatePackageContents(fixture.Context, pkg.Spec.PackageName, pkg.Spec.Revision, contents)
 		require.NoError(t, err)
 	}
@@ -863,10 +836,10 @@
 
 // TestLifecycleManagerDisabled tests behavior when lifecycle management is disabled
 func TestLifecycleManagerDisabled(t *testing.T) {
-	fixture := NewMockTestFixture(context.Background())
-	defer fixture.Cleanup()
-
-	mockClient := NewMockLifecyclePorchClient()
+	fixture := testutil.NewTestFixture(context.Background())
+	defer fixture.Cleanup()
+
+	mockClient := testutil.NewMockPorchClient()
 	manager := NewMockLifecycleManager(mockClient)
 
 	// Create package
@@ -884,7 +857,7 @@
 
 	// Re-enable and try again
 	manager.Enable()
-	contents := GenerateLifecyclePackageContents()
+	contents := testutil.GeneratePackageContents()
 	err = mockClient.UpdatePackageContents(fixture.Context, "disabled-test", "v1.0.0", contents)
 	require.NoError(t, err)
 
@@ -895,10 +868,10 @@
 
 // TestValidTransitions tests getting valid transitions for a package
 func TestValidTransitions(t *testing.T) {
-	fixture := NewMockTestFixture(context.Background())
-	defer fixture.Cleanup()
-
-	mockClient := NewMockLifecyclePorchClient()
+	fixture := testutil.NewTestFixture(context.Background())
+	defer fixture.Cleanup()
+
+	mockClient := testutil.NewMockPorchClient()
 	manager := NewMockLifecycleManager(mockClient)
 
 	testCases := []struct {
@@ -940,7 +913,7 @@
 	for _, tc := range testCases {
 		t.Run(tc.name, func(t *testing.T) {
 			pkg := fixture.CreateTestPackageRevision("transition-test", "v1.0.0",
-				WithLifecyclePackageLifecycle(tc.currentState))
+				testutil.WithPackageLifecycle(tc.currentState))
 
 			validTransitions := manager.GetValidTransitions(pkg)
 			assert.Equal(t, len(tc.expectedTransitions), len(validTransitions))
@@ -954,10 +927,10 @@
 
 // TestComplexLifecycleScenarios tests complex real-world scenarios
 func TestComplexLifecycleScenarios(t *testing.T) {
-	fixture := NewMockTestFixture(context.Background())
-	defer fixture.Cleanup()
-
-	mockClient := NewMockLifecyclePorchClient()
+	fixture := testutil.NewTestFixture(context.Background())
+	defer fixture.Cleanup()
+
+	mockClient := testutil.NewMockPorchClient()
 	manager := NewMockLifecycleManager(mockClient)
 
 	t.Run("complete_approval_workflow", func(t *testing.T) {
@@ -966,7 +939,7 @@
 		mockClient.AddPackageRevision(pkg)
 
 		// Add content
-		contents := GenerateLifecyclePackageContents()
+		contents := testutil.GeneratePackageContents()
 		err := mockClient.UpdatePackageContents(fixture.Context, "approval-workflow", "v1.0.0", contents)
 		require.NoError(t, err)
 
@@ -1000,7 +973,7 @@
 		mockClient.AddPackageRevision(pkg)
 
 		// Add content
-		contents := GenerateLifecyclePackageContents()
+		contents := testutil.GeneratePackageContents()
 		err := mockClient.UpdatePackageContents(fixture.Context, "rejection-test", "v1.0.0", contents)
 		require.NoError(t, err)
 
@@ -1033,10 +1006,10 @@
 
 // BenchmarkLifecycleTransitions benchmarks transition performance
 func BenchmarkLifecycleTransitions(b *testing.B) {
-	fixture := NewMockTestFixture(context.Background())
-	defer fixture.Cleanup()
-
-	mockClient := NewMockLifecyclePorchClient()
+	fixture := testutil.NewTestFixture(context.Background())
+	defer fixture.Cleanup()
+
+	mockClient := testutil.NewMockPorchClient()
 	manager := NewMockLifecycleManager(mockClient)
 
 	// Setup packages
@@ -1046,7 +1019,7 @@
 		packages[i] = pkg
 		mockClient.AddPackageRevision(pkg)
 
-		contents := GenerateLifecyclePackageContents()
+		contents := testutil.GeneratePackageContents()
 		err := mockClient.UpdatePackageContents(fixture.Context, pkg.Spec.PackageName, pkg.Spec.Revision, contents)
 		if err != nil {
 			b.Fatal(err)
@@ -1071,10 +1044,10 @@
 
 // TestLifecycleMetrics tests metrics collection during transitions
 func TestLifecycleMetrics(t *testing.T) {
-	fixture := NewMockTestFixture(context.Background())
-	defer fixture.Cleanup()
-
-	mockClient := NewMockLifecyclePorchClient()
+	fixture := testutil.NewTestFixture(context.Background())
+	defer fixture.Cleanup()
+
+	mockClient := testutil.NewMockPorchClient()
 	manager := NewMockLifecycleManager(mockClient)
 
 	// Track metrics calls
@@ -1091,7 +1064,7 @@
 	pkg := fixture.CreateTestPackageRevision("metrics-test", "v1.0.0")
 	mockClient.AddPackageRevision(pkg)
 
-	contents := GenerateLifecyclePackageContents()
+	contents := testutil.GeneratePackageContents()
 	err := mockClient.UpdatePackageContents(fixture.Context, "metrics-test", "v1.0.0", contents)
 	require.NoError(t, err)
 
