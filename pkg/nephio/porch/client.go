/*
Copyright 2025.

Licensed under the Apache License, Version 2.0 (the "License");
you may not use this file except in compliance with the License.
You may obtain a copy of the License at

    http://www.apache.org/licenses/LICENSE-2.0

Unless required by applicable law or agreed to in writing, software
distributed under the License is distributed on an "AS IS" BASIS,
WITHOUT WARRANTIES OR CONDITIONS OF ANY KIND, either express or implied.
See the License for the specific language governing permissions and
limitations under the License.
*/

package porch

import (
	"context"
	"encoding/json"
	"fmt"
	"strings"
	"sync"
	"time"

	"github.com/go-logr/logr"
	"github.com/prometheus/client_golang/prometheus"
	"github.com/sony/gobreaker"
	"golang.org/x/time/rate"
	"k8s.io/apimachinery/pkg/api/errors"
	metav1 "k8s.io/apimachinery/pkg/apis/meta/v1"
	"k8s.io/apimachinery/pkg/apis/meta/v1/unstructured"
	"k8s.io/apimachinery/pkg/runtime"
	"k8s.io/apimachinery/pkg/runtime/schema"
	"k8s.io/client-go/dynamic"
	"k8s.io/client-go/rest"
	"sigs.k8s.io/controller-runtime/pkg/client"
	"sigs.k8s.io/controller-runtime/pkg/log"
)

// ClientConfig defines configuration for the Porch client
type ClientConfig struct {
	// Porch server endpoint (optional, uses in-cluster config if empty)
	Endpoint string

	// Authentication config
	AuthConfig *AuthConfig

	// TLS configuration
	TLSConfig *ClientTLSConfig

	// Porch-specific configuration
	PorchConfig *PorchConfig
}

<<<<<<< HEAD
// AuthConfig defines authentication configuration
type AuthConfig struct {
	Type       string // kubeconfig, bearer, basic
	Token      string
	Username   string
	Password   string
	Kubeconfig string
	SecretRef  *SecretReference
	Headers    map[string]string
}
=======
// AuthConfig is defined in types.go
>>>>>>> f79c76d3

// ClientTLSConfig defines TLS configuration
type ClientTLSConfig struct {
	InsecureSkipVerify bool
	CertFile           string
	KeyFile            string
	CAFile             string
}

// PorchConfig defines Porch-specific configuration
type PorchConfig struct {
	// Default namespace for operations
	DefaultNamespace string

	// Default repository for package operations
	DefaultRepository string

	// Circuit breaker configuration
	CircuitBreaker *ClientCircuitBreakerConfig

	// Rate limiting configuration
	RateLimit *ClientRateLimitConfig

	// Connection pool configuration
	ConnectionPool *ClientConnectionPoolConfig

	// Function execution configuration
	FunctionExecution *ClientFunctionExecutionConfig
}

// ClientCircuitBreakerConfig defines circuit breaker settings
type ClientCircuitBreakerConfig struct {
	Enabled          bool
	FailureThreshold int
	SuccessThreshold int
	Timeout          time.Duration
	HalfOpenMaxCalls int
}

// ClientRateLimitConfig defines rate limiting settings
type ClientRateLimitConfig struct {
	Enabled           bool
	RequestsPerSecond float64
	Burst             int
}

// ClientConnectionPoolConfig defines connection pool settings
type ClientConnectionPoolConfig struct {
	MaxOpenConns    int
	MaxIdleConns    int
	ConnMaxLifetime time.Duration
}

// ClientFunctionExecutionConfig defines function execution settings
type ClientFunctionExecutionConfig struct {
	DefaultTimeout time.Duration
	MaxConcurrency int
	ResourceLimits map[string]string
}

// GetKubernetesConfig returns the Kubernetes configuration from the Porch config
func (c *ClientConfig) GetKubernetesConfig() (*rest.Config, error) {
	// If using in-cluster config
	if c.AuthConfig == nil || c.AuthConfig.Type == "" {
		return rest.InClusterConfig()
	}

	// Build config based on auth type
	config := &rest.Config{}

	if c.Endpoint != "" {
		config.Host = c.Endpoint
	}

	switch c.AuthConfig.Type {
	case "bearer":
		config.BearerToken = c.AuthConfig.Token
	case "basic":
		config.Username = c.AuthConfig.Username
		config.Password = c.AuthConfig.Password
	case "kubeconfig":
		// Load from kubeconfig file
		return rest.InClusterConfig()
	default:
		return rest.InClusterConfig()
	}

	// Apply TLS configuration
	if c.TLSConfig != nil {
		config.TLSClientConfig = rest.TLSClientConfig{
			Insecure: c.TLSConfig.InsecureSkipVerify,
			CertFile: c.TLSConfig.CertFile,
			KeyFile:  c.TLSConfig.KeyFile,
			CAFile:   c.TLSConfig.CAFile,
		}
	}

	return config, nil
}

// DefaultPorchConfig returns default Porch configuration
func DefaultPorchConfig() *ClientConfig {
	return &ClientConfig{
		PorchConfig: &PorchConfig{
			DefaultNamespace:  "default",
			DefaultRepository: "default",
			CircuitBreaker: &ClientCircuitBreakerConfig{
				Enabled:          true,
				FailureThreshold: 5,
				SuccessThreshold: 3,
				Timeout:          30 * time.Second,
				HalfOpenMaxCalls: 3,
			},
			RateLimit: &ClientRateLimitConfig{
				Enabled:           true,
				RequestsPerSecond: 10.0,
				Burst:             20,
			},
			ConnectionPool: &ClientConnectionPoolConfig{
				MaxOpenConns:    10,
				MaxIdleConns:    5,
				ConnMaxLifetime: 30 * time.Minute,
			},
			FunctionExecution: &ClientFunctionExecutionConfig{
				DefaultTimeout: 60 * time.Second,
				MaxConcurrency: 5,
				ResourceLimits: map[string]string{
					"cpu":    "100m",
					"memory": "128Mi",
				},
			},
		},
	}
}

// Client implements the PorchClient interface providing comprehensive CRUD operations
type Client struct {
	// Kubernetes clients
	dynamic    dynamic.Interface
	client     client.Client
	restClient rest.Interface

	// Configuration
	config *ClientConfig

	// Circuit breaker for fault tolerance
	circuitBreaker *gobreaker.CircuitBreaker

	// Rate limiter for API calls
	rateLimiter *rate.Limiter

	// Metrics
	metrics *ClientMetrics

	// Logger
	logger logr.Logger

	// Cache for frequently accessed resources
	cache *clientCache

	// Repository manager
	repoManager RepositoryManager

	// Package revision manager
	pkgManager PackageRevisionManager

	// Function runner
	functionRunner FunctionRunner

	// Connection pool
	connectionPool *connectionPool

	// Mutex for thread safety
	mutex sync.RWMutex
}

// ClientOptions defines options for creating a Porch client
type ClientOptions struct {
	Config         *ClientConfig
	KubeConfig     *rest.Config
	Logger         logr.Logger
	MetricsEnabled bool
	CacheEnabled   bool
	CacheSize      int
	CacheTTL       time.Duration
}

// ClientMetrics defines Prometheus metrics for the Porch client
type ClientMetrics struct {
	requestsTotal       *prometheus.CounterVec
	requestDuration     *prometheus.HistogramVec
	cacheHits           prometheus.Counter
	cacheMisses         prometheus.Counter
	circuitBreakerState prometheus.Gauge
	activeConnections   prometheus.Gauge
	errorRate           *prometheus.CounterVec
}

// clientCache provides caching for frequently accessed resources
type clientCache struct {
	cache   map[string]*cacheEntry
	mutex   sync.RWMutex
	ttl     time.Duration
	maxSize int
}

type cacheEntry struct {
	data      interface{}
	timestamp time.Time
}

// connectionPool manages HTTP connections for better performance
type connectionPool struct {
	pool    chan *rest.RESTClient
	maxSize int
	current int
	mutex   sync.Mutex
}

// NewClient creates a new Porch API client with the specified options
func NewClient(opts ClientOptions) (*Client, error) {
	if opts.Config == nil {
		return nil, fmt.Errorf("config is required")
	}

	if opts.KubeConfig == nil {
		var err error
		opts.KubeConfig, err = opts.Config.GetKubernetesConfig()
		if err != nil {
			return nil, fmt.Errorf("failed to get kubernetes config: %w", err)
		}
	}

	if opts.Logger.GetSink() == nil {
		opts.Logger = log.Log.WithName("porch-client")
	}

	// Create dynamic client
	dynamicClient, err := dynamic.NewForConfig(opts.KubeConfig)
	if err != nil {
		return nil, fmt.Errorf("failed to create dynamic client: %w", err)
	}

	// Create controller-runtime client
	scheme := runtime.NewScheme()
	ctrlClient, err := client.New(opts.KubeConfig, client.Options{
		Scheme: scheme,
	})
	if err != nil {
		return nil, fmt.Errorf("failed to create controller client: %w", err)
	}

	// Create REST client
	restClient, err := rest.RESTClientFor(opts.KubeConfig)
	if err != nil {
		return nil, fmt.Errorf("failed to create REST client: %w", err)
	}

	client := &Client{
		dynamic:    dynamicClient,
		client:     ctrlClient,
		restClient: restClient,
		config:     opts.Config,
		logger:     opts.Logger,
	}

	// Initialize circuit breaker
	if err := client.initCircuitBreaker(); err != nil {
		return nil, fmt.Errorf("failed to initialize circuit breaker: %w", err)
	}

	// Initialize rate limiter
	if err := client.initRateLimiter(); err != nil {
		return nil, fmt.Errorf("failed to initialize rate limiter: %w", err)
	}

	// Initialize metrics
	if opts.MetricsEnabled {
		client.metrics = client.initMetrics()
	}

	// Initialize cache
	if opts.CacheEnabled {
		client.cache = &clientCache{
			cache:   make(map[string]*cacheEntry),
			ttl:     opts.CacheTTL,
			maxSize: opts.CacheSize,
		}
		if client.cache.ttl == 0 {
			client.cache.ttl = 5 * time.Minute
		}
		if client.cache.maxSize == 0 {
			client.cache.maxSize = 1000
		}
	}

	// Initialize connection pool
	poolSize := 10
	if client.config.PorchConfig.ConnectionPool != nil && client.config.PorchConfig.ConnectionPool.MaxOpenConns > 0 {
		poolSize = client.config.PorchConfig.ConnectionPool.MaxOpenConns
	}
	client.connectionPool = &connectionPool{
		pool:    make(chan *rest.RESTClient, poolSize),
		maxSize: poolSize,
	}

	// Initialize sub-managers with stub implementations
	client.repoManager = &repositoryManagerStub{client: client}
	client.pkgManager = &packageRevisionManagerStub{client: client}
	client.functionRunner = &functionRunnerStub{client: client}

	return client, nil
}

// Repository Operations

// GetRepository retrieves a repository by name
func (c *Client) GetRepository(ctx context.Context, name string) (*Repository, error) {
	start := time.Now()
	defer func() {
		if c.metrics != nil {
			c.metrics.requestDuration.WithLabelValues("GetRepository").Observe(time.Since(start).Seconds())
			c.metrics.requestsTotal.WithLabelValues("GetRepository", "complete").Inc()
		}
	}()

	// Check cache first
	if c.cache != nil {
		if cached := c.getCached(fmt.Sprintf("repo:%s", name)); cached != nil {
			if repo, ok := cached.(*Repository); ok {
				if c.metrics != nil {
					c.metrics.cacheHits.Inc()
				}
				return repo, nil
			}
		}
		if c.metrics != nil {
			c.metrics.cacheMisses.Inc()
		}
	}

	// Execute with circuit breaker
	result, err := c.circuitBreaker.Execute(func() (interface{}, error) {
		return c.getRepositoryInternal(ctx, name)
	})

	if err != nil {
		c.recordError("GetRepository", err)
		return nil, err
	}

	repo := result.(*Repository)

	// Cache the result
	if c.cache != nil {
		c.setCached(fmt.Sprintf("repo:%s", name), repo)
	}

	return repo, nil
}

// ListRepositories lists all repositories matching the provided options
func (c *Client) ListRepositories(ctx context.Context, opts *ListOptions) (*RepositoryList, error) {
	start := time.Now()
	defer func() {
		if c.metrics != nil {
			c.metrics.requestDuration.WithLabelValues("ListRepositories").Observe(time.Since(start).Seconds())
			c.metrics.requestsTotal.WithLabelValues("ListRepositories", "complete").Inc()
		}
	}()

	result, err := c.circuitBreaker.Execute(func() (interface{}, error) {
		return c.listRepositoriesInternal(ctx, opts)
	})

	if err != nil {
		c.recordError("ListRepositories", err)
		return nil, err
	}

	return result.(*RepositoryList), nil
}

// CreateRepository creates a new repository
func (c *Client) CreateRepository(ctx context.Context, repo *Repository) (*Repository, error) {
	start := time.Now()
	defer func() {
		if c.metrics != nil {
			c.metrics.requestDuration.WithLabelValues("CreateRepository").Observe(time.Since(start).Seconds())
			c.metrics.requestsTotal.WithLabelValues("CreateRepository", "complete").Inc()
		}
	}()

	// Validate repository
	if err := c.validateRepository(repo); err != nil {
		return nil, fmt.Errorf("repository validation failed: %w", err)
	}

	result, err := c.circuitBreaker.Execute(func() (interface{}, error) {
		return c.createRepositoryInternal(ctx, repo)
	})

	if err != nil {
		c.recordError("CreateRepository", err)
		return nil, err
	}

	created := result.(*Repository)

	// Invalidate cache
	if c.cache != nil {
		c.invalidateCache(fmt.Sprintf("repo:%s", created.Name))
	}

	return created, nil
}

// UpdateRepository updates an existing repository
func (c *Client) UpdateRepository(ctx context.Context, repo *Repository) (*Repository, error) {
	start := time.Now()
	defer func() {
		if c.metrics != nil {
			c.metrics.requestDuration.WithLabelValues("UpdateRepository").Observe(time.Since(start).Seconds())
			c.metrics.requestsTotal.WithLabelValues("UpdateRepository", "complete").Inc()
		}
	}()

	// Validate repository
	if err := c.validateRepository(repo); err != nil {
		return nil, fmt.Errorf("repository validation failed: %w", err)
	}

	result, err := c.circuitBreaker.Execute(func() (interface{}, error) {
		return c.updateRepositoryInternal(ctx, repo)
	})

	if err != nil {
		c.recordError("UpdateRepository", err)
		return nil, err
	}

	updated := result.(*Repository)

	// Invalidate cache
	if c.cache != nil {
		c.invalidateCache(fmt.Sprintf("repo:%s", updated.Name))
	}

	return updated, nil
}

// DeleteRepository deletes a repository
func (c *Client) DeleteRepository(ctx context.Context, name string) error {
	start := time.Now()
	defer func() {
		if c.metrics != nil {
			c.metrics.requestDuration.WithLabelValues("DeleteRepository").Observe(time.Since(start).Seconds())
			c.metrics.requestsTotal.WithLabelValues("DeleteRepository", "complete").Inc()
		}
	}()

	_, err := c.circuitBreaker.Execute(func() (interface{}, error) {
		return nil, c.deleteRepositoryInternal(ctx, name)
	})

	if err != nil {
		c.recordError("DeleteRepository", err)
		return err
	}

	// Invalidate cache
	if c.cache != nil {
		c.invalidateCache(fmt.Sprintf("repo:%s", name))
	}

	return nil
}

// SyncRepository synchronizes a repository with its remote source
func (c *Client) SyncRepository(ctx context.Context, name string) error {
	start := time.Now()
	defer func() {
		if c.metrics != nil {
			c.metrics.requestDuration.WithLabelValues("SyncRepository").Observe(time.Since(start).Seconds())
			c.metrics.requestsTotal.WithLabelValues("SyncRepository", "complete").Inc()
		}
	}()

	_, err := c.circuitBreaker.Execute(func() (interface{}, error) {
		return nil, c.syncRepositoryInternal(ctx, name)
	})

	if err != nil {
		c.recordError("SyncRepository", err)
		return err
	}

	// Invalidate cache
	if c.cache != nil {
		c.invalidateCache(fmt.Sprintf("repo:%s", name))
	}

	return nil
}

// PackageRevision Operations

// GetPackageRevision retrieves a package revision
func (c *Client) GetPackageRevision(ctx context.Context, name string, revision string) (*PackageRevision, error) {
	start := time.Now()
	defer func() {
		if c.metrics != nil {
			c.metrics.requestDuration.WithLabelValues("GetPackageRevision").Observe(time.Since(start).Seconds())
			c.metrics.requestsTotal.WithLabelValues("GetPackageRevision", "complete").Inc()
		}
	}()

	cacheKey := fmt.Sprintf("pkg:%s:%s", name, revision)

	// Check cache first
	if c.cache != nil {
		if cached := c.getCached(cacheKey); cached != nil {
			if pkg, ok := cached.(*PackageRevision); ok {
				if c.metrics != nil {
					c.metrics.cacheHits.Inc()
				}
				return pkg, nil
			}
		}
		if c.metrics != nil {
			c.metrics.cacheMisses.Inc()
		}
	}

	result, err := c.circuitBreaker.Execute(func() (interface{}, error) {
		return c.getPackageRevisionInternal(ctx, name, revision)
	})

	if err != nil {
		c.recordError("GetPackageRevision", err)
		return nil, err
	}

	pkg := result.(*PackageRevision)

	// Cache the result
	if c.cache != nil {
		c.setCached(cacheKey, pkg)
	}

	return pkg, nil
}

// ListPackageRevisions lists package revisions matching the provided options
func (c *Client) ListPackageRevisions(ctx context.Context, opts *ListOptions) (*PackageRevisionList, error) {
	start := time.Now()
	defer func() {
		if c.metrics != nil {
			c.metrics.requestDuration.WithLabelValues("ListPackageRevisions").Observe(time.Since(start).Seconds())
			c.metrics.requestsTotal.WithLabelValues("ListPackageRevisions", "complete").Inc()
		}
	}()

	result, err := c.circuitBreaker.Execute(func() (interface{}, error) {
		return c.listPackageRevisionsInternal(ctx, opts)
	})

	if err != nil {
		c.recordError("ListPackageRevisions", err)
		return nil, err
	}

	return result.(*PackageRevisionList), nil
}

// CreatePackageRevision creates a new package revision
func (c *Client) CreatePackageRevision(ctx context.Context, pkg *PackageRevision) (*PackageRevision, error) {
	start := time.Now()
	defer func() {
		if c.metrics != nil {
			c.metrics.requestDuration.WithLabelValues("CreatePackageRevision").Observe(time.Since(start).Seconds())
			c.metrics.requestsTotal.WithLabelValues("CreatePackageRevision", "complete").Inc()
		}
	}()

	// Validate package revision
	if err := c.validatePackageRevision(pkg); err != nil {
		return nil, fmt.Errorf("package revision validation failed: %w", err)
	}

	result, err := c.circuitBreaker.Execute(func() (interface{}, error) {
		return c.createPackageRevisionInternal(ctx, pkg)
	})

	if err != nil {
		c.recordError("CreatePackageRevision", err)
		return nil, err
	}

	created := result.(*PackageRevision)

	// Invalidate cache
	if c.cache != nil {
		cacheKey := fmt.Sprintf("pkg:%s:%s", created.Spec.PackageName, created.Spec.Revision)
		c.invalidateCache(cacheKey)
	}

	return created, nil
}

// UpdatePackageRevision updates an existing package revision
func (c *Client) UpdatePackageRevision(ctx context.Context, pkg *PackageRevision) (*PackageRevision, error) {
	start := time.Now()
	defer func() {
		if c.metrics != nil {
			c.metrics.requestDuration.WithLabelValues("UpdatePackageRevision").Observe(time.Since(start).Seconds())
			c.metrics.requestsTotal.WithLabelValues("UpdatePackageRevision", "complete").Inc()
		}
	}()

	// Validate package revision
	if err := c.validatePackageRevision(pkg); err != nil {
		return nil, fmt.Errorf("package revision validation failed: %w", err)
	}

	result, err := c.circuitBreaker.Execute(func() (interface{}, error) {
		return c.updatePackageRevisionInternal(ctx, pkg)
	})

	if err != nil {
		c.recordError("UpdatePackageRevision", err)
		return nil, err
	}

	updated := result.(*PackageRevision)

	// Invalidate cache
	if c.cache != nil {
		cacheKey := fmt.Sprintf("pkg:%s:%s", updated.Spec.PackageName, updated.Spec.Revision)
		c.invalidateCache(cacheKey)
	}

	return updated, nil
}

// DeletePackageRevision deletes a package revision
func (c *Client) DeletePackageRevision(ctx context.Context, name string, revision string) error {
	start := time.Now()
	defer func() {
		if c.metrics != nil {
			c.metrics.requestDuration.WithLabelValues("DeletePackageRevision").Observe(time.Since(start).Seconds())
			c.metrics.requestsTotal.WithLabelValues("DeletePackageRevision", "complete").Inc()
		}
	}()

	_, err := c.circuitBreaker.Execute(func() (interface{}, error) {
		return nil, c.deletePackageRevisionInternal(ctx, name, revision)
	})

	if err != nil {
		c.recordError("DeletePackageRevision", err)
		return err
	}

	// Invalidate cache
	if c.cache != nil {
		cacheKey := fmt.Sprintf("pkg:%s:%s", name, revision)
		c.invalidateCache(cacheKey)
	}

	return nil
}

// ApprovePackageRevision approves a package revision for publishing
func (c *Client) ApprovePackageRevision(ctx context.Context, name string, revision string) error {
	start := time.Now()
	defer func() {
		if c.metrics != nil {
			c.metrics.requestDuration.WithLabelValues("ApprovePackageRevision").Observe(time.Since(start).Seconds())
			c.metrics.requestsTotal.WithLabelValues("ApprovePackageRevision", "complete").Inc()
		}
	}()

	_, err := c.circuitBreaker.Execute(func() (interface{}, error) {
		return nil, c.approvePackageRevisionInternal(ctx, name, revision)
	})

	if err != nil {
		c.recordError("ApprovePackageRevision", err)
		return err
	}

	// Invalidate cache
	if c.cache != nil {
		cacheKey := fmt.Sprintf("pkg:%s:%s", name, revision)
		c.invalidateCache(cacheKey)
	}

	return nil
}

// ProposePackageRevision proposes a package revision for review
func (c *Client) ProposePackageRevision(ctx context.Context, name string, revision string) error {
	start := time.Now()
	defer func() {
		if c.metrics != nil {
			c.metrics.requestDuration.WithLabelValues("ProposePackageRevision").Observe(time.Since(start).Seconds())
			c.metrics.requestsTotal.WithLabelValues("ProposePackageRevision", "complete").Inc()
		}
	}()

	_, err := c.circuitBreaker.Execute(func() (interface{}, error) {
		return nil, c.proposePackageRevisionInternal(ctx, name, revision)
	})

	if err != nil {
		c.recordError("ProposePackageRevision", err)
		return err
	}

	// Invalidate cache
	if c.cache != nil {
		cacheKey := fmt.Sprintf("pkg:%s:%s", name, revision)
		c.invalidateCache(cacheKey)
	}

	return nil
}

// RejectPackageRevision rejects a package revision with a reason
func (c *Client) RejectPackageRevision(ctx context.Context, name string, revision string, reason string) error {
	start := time.Now()
	defer func() {
		if c.metrics != nil {
			c.metrics.requestDuration.WithLabelValues("RejectPackageRevision").Observe(time.Since(start).Seconds())
			c.metrics.requestsTotal.WithLabelValues("RejectPackageRevision", "complete").Inc()
		}
	}()

	_, err := c.circuitBreaker.Execute(func() (interface{}, error) {
		return nil, c.rejectPackageRevisionInternal(ctx, name, revision, reason)
	})

	if err != nil {
		c.recordError("RejectPackageRevision", err)
		return err
	}

	// Invalidate cache
	if c.cache != nil {
		cacheKey := fmt.Sprintf("pkg:%s:%s", name, revision)
		c.invalidateCache(cacheKey)
	}

	return nil
}

// Package Content Operations

// GetPackageContents retrieves the contents of a package revision
func (c *Client) GetPackageContents(ctx context.Context, name string, revision string) (map[string][]byte, error) {
	start := time.Now()
	defer func() {
		if c.metrics != nil {
			c.metrics.requestDuration.WithLabelValues("GetPackageContents").Observe(time.Since(start).Seconds())
			c.metrics.requestsTotal.WithLabelValues("GetPackageContents", "complete").Inc()
		}
	}()

	result, err := c.circuitBreaker.Execute(func() (interface{}, error) {
		return c.getPackageContentsInternal(ctx, name, revision)
	})

	if err != nil {
		c.recordError("GetPackageContents", err)
		return nil, err
	}

	return result.(map[string][]byte), nil
}

// UpdatePackageContents updates the contents of a package revision
func (c *Client) UpdatePackageContents(ctx context.Context, name string, revision string, contents map[string][]byte) error {
	start := time.Now()
	defer func() {
		if c.metrics != nil {
			c.metrics.requestDuration.WithLabelValues("UpdatePackageContents").Observe(time.Since(start).Seconds())
			c.metrics.requestsTotal.WithLabelValues("UpdatePackageContents", "complete").Inc()
		}
	}()

	_, err := c.circuitBreaker.Execute(func() (interface{}, error) {
		return nil, c.updatePackageContentsInternal(ctx, name, revision, contents)
	})

	if err != nil {
		c.recordError("UpdatePackageContents", err)
		return err
	}

	// Invalidate cache
	if c.cache != nil {
		cacheKey := fmt.Sprintf("pkg:%s:%s", name, revision)
		c.invalidateCache(cacheKey)
	}

	return nil
}

// RenderPackage renders a package using KRM functions
func (c *Client) RenderPackage(ctx context.Context, name string, revision string) (*RenderResult, error) {
	start := time.Now()
	defer func() {
		if c.metrics != nil {
			c.metrics.requestDuration.WithLabelValues("RenderPackage").Observe(time.Since(start).Seconds())
			c.metrics.requestsTotal.WithLabelValues("RenderPackage", "complete").Inc()
		}
	}()

	result, err := c.circuitBreaker.Execute(func() (interface{}, error) {
		return c.renderPackageInternal(ctx, name, revision)
	})

	if err != nil {
		c.recordError("RenderPackage", err)
		return nil, err
	}

	return result.(*RenderResult), nil
}

// Function Operations

// RunFunction executes a KRM function on resources
func (c *Client) RunFunction(ctx context.Context, req *FunctionRequest) (*FunctionResponse, error) {
	start := time.Now()
	defer func() {
		if c.metrics != nil {
			c.metrics.requestDuration.WithLabelValues("RunFunction").Observe(time.Since(start).Seconds())
			c.metrics.requestsTotal.WithLabelValues("RunFunction", "complete").Inc()
		}
	}()

	result, err := c.circuitBreaker.Execute(func() (interface{}, error) {
		return c.runFunctionInternal(ctx, req)
	})

	if err != nil {
		c.recordError("RunFunction", err)
		return nil, err
	}

	return result.(*FunctionResponse), nil
}

// ValidatePackage validates a package revision
func (c *Client) ValidatePackage(ctx context.Context, name string, revision string) (*ValidationResult, error) {
	start := time.Now()
	defer func() {
		if c.metrics != nil {
			c.metrics.requestDuration.WithLabelValues("ValidatePackage").Observe(time.Since(start).Seconds())
			c.metrics.requestsTotal.WithLabelValues("ValidatePackage", "complete").Inc()
		}
	}()

	result, err := c.circuitBreaker.Execute(func() (interface{}, error) {
		return c.validatePackageInternal(ctx, name, revision)
	})

	if err != nil {
		c.recordError("ValidatePackage", err)
		return nil, err
	}

	return result.(*ValidationResult), nil
}

// Workflow Operations

// GetWorkflow retrieves a workflow by name
func (c *Client) GetWorkflow(ctx context.Context, name string) (*Workflow, error) {
	start := time.Now()
	defer func() {
		if c.metrics != nil {
			c.metrics.requestDuration.WithLabelValues("GetWorkflow").Observe(time.Since(start).Seconds())
			c.metrics.requestsTotal.WithLabelValues("GetWorkflow", "complete").Inc()
		}
	}()

	result, err := c.circuitBreaker.Execute(func() (interface{}, error) {
		return c.getWorkflowInternal(ctx, name)
	})

	if err != nil {
		c.recordError("GetWorkflow", err)
		return nil, err
	}

	return result.(*Workflow), nil
}

// ListWorkflows lists all workflows matching the provided options
func (c *Client) ListWorkflows(ctx context.Context, opts *ListOptions) (*WorkflowList, error) {
	start := time.Now()
	defer func() {
		if c.metrics != nil {
			c.metrics.requestDuration.WithLabelValues("ListWorkflows").Observe(time.Since(start).Seconds())
			c.metrics.requestsTotal.WithLabelValues("ListWorkflows", "complete").Inc()
		}
	}()

	result, err := c.circuitBreaker.Execute(func() (interface{}, error) {
		return c.listWorkflowsInternal(ctx, opts)
	})

	if err != nil {
		c.recordError("ListWorkflows", err)
		return nil, err
	}

	return result.(*WorkflowList), nil
}

// CreateWorkflow creates a new workflow
func (c *Client) CreateWorkflow(ctx context.Context, workflow *Workflow) (*Workflow, error) {
	start := time.Now()
	defer func() {
		if c.metrics != nil {
			c.metrics.requestDuration.WithLabelValues("CreateWorkflow").Observe(time.Since(start).Seconds())
			c.metrics.requestsTotal.WithLabelValues("CreateWorkflow", "complete").Inc()
		}
	}()

	result, err := c.circuitBreaker.Execute(func() (interface{}, error) {
		return c.createWorkflowInternal(ctx, workflow)
	})

	if err != nil {
		c.recordError("CreateWorkflow", err)
		return nil, err
	}

	return result.(*Workflow), nil
}

// UpdateWorkflow updates an existing workflow
func (c *Client) UpdateWorkflow(ctx context.Context, workflow *Workflow) (*Workflow, error) {
	start := time.Now()
	defer func() {
		if c.metrics != nil {
			c.metrics.requestDuration.WithLabelValues("UpdateWorkflow").Observe(time.Since(start).Seconds())
			c.metrics.requestsTotal.WithLabelValues("UpdateWorkflow", "complete").Inc()
		}
	}()

	result, err := c.circuitBreaker.Execute(func() (interface{}, error) {
		return c.updateWorkflowInternal(ctx, workflow)
	})

	if err != nil {
		c.recordError("UpdateWorkflow", err)
		return nil, err
	}

	return result.(*Workflow), nil
}

// DeleteWorkflow deletes a workflow
func (c *Client) DeleteWorkflow(ctx context.Context, name string) error {
	start := time.Now()
	defer func() {
		if c.metrics != nil {
			c.metrics.requestDuration.WithLabelValues("DeleteWorkflow").Observe(time.Since(start).Seconds())
			c.metrics.requestsTotal.WithLabelValues("DeleteWorkflow", "complete").Inc()
		}
	}()

	_, err := c.circuitBreaker.Execute(func() (interface{}, error) {
		return nil, c.deleteWorkflowInternal(ctx, name)
	})

	if err != nil {
		c.recordError("DeleteWorkflow", err)
		return err
	}

	return nil
}

// Health and Status Operations

// Health returns the health status of the Porch system
func (c *Client) Health(ctx context.Context) (*HealthStatus, error) {
	start := time.Now()
	defer func() {
		if c.metrics != nil {
			c.metrics.requestDuration.WithLabelValues("Health").Observe(time.Since(start).Seconds())
			c.metrics.requestsTotal.WithLabelValues("Health", "complete").Inc()
		}
	}()

	result, err := c.circuitBreaker.Execute(func() (interface{}, error) {
		return c.healthInternal(ctx)
	})

	if err != nil {
		c.recordError("Health", err)
		return nil, err
	}

	return result.(*HealthStatus), nil
}

// Version returns version information for the Porch system
func (c *Client) Version(ctx context.Context) (*VersionInfo, error) {
	start := time.Now()
	defer func() {
		if c.metrics != nil {
			c.metrics.requestDuration.WithLabelValues("Version").Observe(time.Since(start).Seconds())
			c.metrics.requestsTotal.WithLabelValues("Version", "complete").Inc()
		}
	}()

	result, err := c.circuitBreaker.Execute(func() (interface{}, error) {
		return c.versionInternal(ctx)
	})

	if err != nil {
		c.recordError("Version", err)
		return nil, err
	}

	return result.(*VersionInfo), nil
}

// Internal implementation methods

// getRepositoryInternal implements the actual repository retrieval logic
func (c *Client) getRepositoryInternal(ctx context.Context, name string) (*Repository, error) {
	c.logger.V(1).Info("Getting repository", "name", name)

	// Apply rate limiting
	if c.rateLimiter != nil {
		if err := c.rateLimiter.Wait(ctx); err != nil {
			return nil, fmt.Errorf("rate limit exceeded: %w", err)
		}
	}

	// Get repository using dynamic client
	gvr := schema.GroupVersionResource{
		Group:    "config.porch.kpt.dev",
		Version:  "v1alpha1",
		Resource: "repositories",
	}

	obj, err := c.dynamic.Resource(gvr).Get(ctx, name, metav1.GetOptions{})
	if err != nil {
		if errors.IsNotFound(err) {
			return nil, fmt.Errorf("repository %s not found: %w", name, ErrRepositoryNotFound)
		}
		return nil, fmt.Errorf("failed to get repository %s: %w", name, err)
	}

	// Convert unstructured to Repository
	repo := &Repository{}
	if err := convertFromUnstructured(obj, repo); err != nil {
		return nil, fmt.Errorf("failed to convert repository: %w", err)
	}

	c.logger.V(1).Info("Successfully retrieved repository", "name", name, "url", repo.Spec.URL)
	return repo, nil
}

// listRepositoriesInternal implements the actual repository listing logic
func (c *Client) listRepositoriesInternal(ctx context.Context, opts *ListOptions) (*RepositoryList, error) {
	c.logger.V(1).Info("Listing repositories", "opts", opts)

	// Apply rate limiting
	if c.rateLimiter != nil {
		if err := c.rateLimiter.Wait(ctx); err != nil {
			return nil, fmt.Errorf("rate limit exceeded: %w", err)
		}
	}

	// Get repositories using dynamic client
	gvr := schema.GroupVersionResource{
		Group:    "config.porch.kpt.dev",
		Version:  "v1alpha1",
		Resource: "repositories",
	}

	listOptions := metav1.ListOptions{}
	if opts != nil {
		if opts.LabelSelector != "" {
			listOptions.LabelSelector = opts.LabelSelector
		}
		if opts.FieldSelector != "" {
			listOptions.FieldSelector = opts.FieldSelector
		}
		if opts.Limit > 0 {
			listOptions.Limit = opts.Limit
		}
		if opts.Continue != "" {
			listOptions.Continue = opts.Continue
		}
	}

	namespace := ""
	if opts != nil && opts.Namespace != "" {
		namespace = opts.Namespace
	}

	var obj *unstructured.UnstructuredList
	var err error

	if namespace != "" {
		obj, err = c.dynamic.Resource(gvr).Namespace(namespace).List(ctx, listOptions)
	} else {
		obj, err = c.dynamic.Resource(gvr).List(ctx, listOptions)
	}

	if err != nil {
		return nil, fmt.Errorf("failed to list repositories: %w", err)
	}

	// Convert unstructured list to RepositoryList
	repoList := &RepositoryList{}
	if err := convertFromUnstructured(obj, repoList); err != nil {
		return nil, fmt.Errorf("failed to convert repository list: %w", err)
	}

	c.logger.V(1).Info("Successfully listed repositories", "count", len(repoList.Items))
	return repoList, nil
}

// createRepositoryInternal implements the actual repository creation logic
func (c *Client) createRepositoryInternal(ctx context.Context, repo *Repository) (*Repository, error) {
	c.logger.V(1).Info("Creating repository", "name", repo.Name, "url", repo.Spec.URL)

	// Apply rate limiting
	if c.rateLimiter != nil {
		if err := c.rateLimiter.Wait(ctx); err != nil {
			return nil, fmt.Errorf("rate limit exceeded: %w", err)
		}
	}

	// Set creation timestamp and generate name if needed
	now := metav1.Now()
	if repo.CreationTimestamp.IsZero() {
		repo.CreationTimestamp = now
	}

	// Set API version and kind
	repo.APIVersion = "config.porch.kpt.dev/v1alpha1"
	repo.Kind = "Repository"

	// Convert to unstructured for creation
	obj, err := convertToUnstructured(repo)
	if err != nil {
		return nil, fmt.Errorf("failed to convert repository: %w", err)
	}

	// Create repository using dynamic client
	gvr := schema.GroupVersionResource{
		Group:    "config.porch.kpt.dev",
		Version:  "v1alpha1",
		Resource: "repositories",
	}

	created, err := c.dynamic.Resource(gvr).Create(ctx, obj, metav1.CreateOptions{})
	if err != nil {
		return nil, fmt.Errorf("failed to create repository: %w", err)
	}

	// Convert back to Repository
	result := &Repository{}
	if err := convertFromUnstructured(created, result); err != nil {
		return nil, fmt.Errorf("failed to convert created repository: %w", err)
	}

	c.logger.Info("Successfully created repository", "name", result.Name, "uid", result.UID)
	return result, nil
}

// updateRepositoryInternal implements the actual repository update logic
func (c *Client) updateRepositoryInternal(ctx context.Context, repo *Repository) (*Repository, error) {
	c.logger.V(1).Info("Updating repository", "name", repo.Name)

	// Apply rate limiting
	if c.rateLimiter != nil {
		if err := c.rateLimiter.Wait(ctx); err != nil {
			return nil, fmt.Errorf("rate limit exceeded: %w", err)
		}
	}

	// Convert to unstructured for update
	obj, err := convertToUnstructured(repo)
	if err != nil {
		return nil, fmt.Errorf("failed to convert repository: %w", err)
	}

	// Update repository using dynamic client
	gvr := schema.GroupVersionResource{
		Group:    "config.porch.kpt.dev",
		Version:  "v1alpha1",
		Resource: "repositories",
	}

	updated, err := c.dynamic.Resource(gvr).Update(ctx, obj, metav1.UpdateOptions{})
	if err != nil {
		return nil, fmt.Errorf("failed to update repository: %w", err)
	}

	// Convert back to Repository
	result := &Repository{}
	if err := convertFromUnstructured(updated, result); err != nil {
		return nil, fmt.Errorf("failed to convert updated repository: %w", err)
	}

	c.logger.Info("Successfully updated repository", "name", result.Name)
	return result, nil
}

// deleteRepositoryInternal implements the actual repository deletion logic
func (c *Client) deleteRepositoryInternal(ctx context.Context, name string) error {
	c.logger.V(1).Info("Deleting repository", "name", name)

	// Apply rate limiting
	if c.rateLimiter != nil {
		if err := c.rateLimiter.Wait(ctx); err != nil {
			return fmt.Errorf("rate limit exceeded: %w", err)
		}
	}

	// Delete repository using dynamic client
	gvr := schema.GroupVersionResource{
		Group:    "config.porch.kpt.dev",
		Version:  "v1alpha1",
		Resource: "repositories",
	}

	err := c.dynamic.Resource(gvr).Delete(ctx, name, metav1.DeleteOptions{})
	if err != nil {
		if errors.IsNotFound(err) {
			return fmt.Errorf("repository %s not found: %w", name, ErrRepositoryNotFound)
		}
		return fmt.Errorf("failed to delete repository %s: %w", name, err)
	}

	c.logger.Info("Successfully deleted repository", "name", name)
	return nil
}

// syncRepositoryInternal implements the actual repository synchronization logic
func (c *Client) syncRepositoryInternal(ctx context.Context, name string) error {
	c.logger.V(1).Info("Syncing repository", "name", name)

	// Apply rate limiting
	if c.rateLimiter != nil {
		if err := c.rateLimiter.Wait(ctx); err != nil {
			return fmt.Errorf("rate limit exceeded: %w", err)
		}
	}

	// Get the repository first
	repo, err := c.getRepositoryInternal(ctx, name)
	if err != nil {
		return fmt.Errorf("failed to get repository for sync: %w", err)
	}

	// Update sync status
	repo.Status.LastSyncTime = &metav1.Time{Time: time.Now()}
	repo.Status.SyncError = ""

	// Update the repository
	_, err = c.updateRepositoryInternal(ctx, repo)
	if err != nil {
		return fmt.Errorf("failed to update repository sync status: %w", err)
	}

	c.logger.Info("Successfully synced repository", "name", name)
	return nil
}

// listPackageRevisionsInternal implements package revision listing
func (c *Client) listPackageRevisionsInternal(ctx context.Context, opts *ListOptions) (*PackageRevisionList, error) {
	c.logger.V(1).Info("Listing package revisions", "opts", opts)

	if c.rateLimiter != nil {
		if err := c.rateLimiter.Wait(ctx); err != nil {
			return nil, fmt.Errorf("rate limit exceeded: %w", err)
		}
	}

	// Get package revisions using dynamic client
	gvr := schema.GroupVersionResource{
		Group:    "porch.kpt.dev",
		Version:  "v1alpha1",
		Resource: "packagerevisions",
	}

	listOptions := metav1.ListOptions{}
	if opts != nil {
		if opts.LabelSelector != "" {
			listOptions.LabelSelector = opts.LabelSelector
		}
		if opts.FieldSelector != "" {
			listOptions.FieldSelector = opts.FieldSelector
		}
		if opts.Limit > 0 {
			listOptions.Limit = opts.Limit
		}
		if opts.Continue != "" {
			listOptions.Continue = opts.Continue
		}
	}

	namespace := ""
	if opts != nil && opts.Namespace != "" {
		namespace = opts.Namespace
	}

	var obj *unstructured.UnstructuredList
	var err error

	if namespace != "" {
		obj, err = c.dynamic.Resource(gvr).Namespace(namespace).List(ctx, listOptions)
	} else {
		obj, err = c.dynamic.Resource(gvr).List(ctx, listOptions)
	}

	if err != nil {
		return nil, fmt.Errorf("failed to list package revisions: %w", err)
	}

	// Convert unstructured list to PackageRevisionList
	pkgList := &PackageRevisionList{}
	if err := convertFromUnstructured(obj, pkgList); err != nil {
		return nil, fmt.Errorf("failed to convert package revision list: %w", err)
	}

	c.logger.V(1).Info("Successfully listed package revisions", "count", len(pkgList.Items))
	return pkgList, nil
}

// createPackageRevisionInternal implements package revision creation
func (c *Client) createPackageRevisionInternal(ctx context.Context, pkg *PackageRevision) (*PackageRevision, error) {
	c.logger.V(1).Info("Creating package revision", "name", pkg.Spec.PackageName, "revision", pkg.Spec.Revision)

	if c.rateLimiter != nil {
		if err := c.rateLimiter.Wait(ctx); err != nil {
			return nil, fmt.Errorf("rate limit exceeded: %w", err)
		}
	}

	// Set creation timestamp and generate name if needed
	now := metav1.Now()
	if pkg.CreationTimestamp.IsZero() {
		pkg.CreationTimestamp = now
	}

	// Set API version and kind
	pkg.APIVersion = "porch.kpt.dev/v1alpha1"
	pkg.Kind = "PackageRevision"

	// Generate name if not set (typically packagename-revision)
	if pkg.Name == "" {
		pkg.Name = fmt.Sprintf("%s-%s", pkg.Spec.PackageName, pkg.Spec.Revision)
	}

	// Set default lifecycle if not specified
	if pkg.Spec.Lifecycle == "" {
		pkg.Spec.Lifecycle = PackageRevisionLifecycleDraft
	}

	// Convert to unstructured for creation
	obj, err := convertToUnstructured(pkg)
	if err != nil {
		return nil, fmt.Errorf("failed to convert package revision: %w", err)
	}

	// Create package revision using dynamic client
	gvr := schema.GroupVersionResource{
		Group:    "porch.kpt.dev",
		Version:  "v1alpha1",
		Resource: "packagerevisions",
	}

	// PackageRevisions are cluster-scoped in Porch
	created, err := c.dynamic.Resource(gvr).Create(ctx, obj, metav1.CreateOptions{})
	if err != nil {
		return nil, fmt.Errorf("failed to create package revision: %w", err)
	}

	// Convert back to PackageRevision
	result := &PackageRevision{}
	if err := convertFromUnstructured(created, result); err != nil {
		return nil, fmt.Errorf("failed to convert created package revision: %w", err)
	}

	c.logger.Info("Successfully created package revision", "name", result.Name, "uid", result.UID)
	return result, nil
}

// updatePackageRevisionInternal implements package revision update
func (c *Client) updatePackageRevisionInternal(ctx context.Context, pkg *PackageRevision) (*PackageRevision, error) {
	c.logger.V(1).Info("Updating package revision", "name", pkg.Spec.PackageName, "revision", pkg.Spec.Revision)

	if c.rateLimiter != nil {
		if err := c.rateLimiter.Wait(ctx); err != nil {
			return nil, fmt.Errorf("rate limit exceeded: %w", err)
		}
	}

	// Convert to unstructured for update
	obj, err := convertToUnstructured(pkg)
	if err != nil {
		return nil, fmt.Errorf("failed to convert package revision: %w", err)
	}

	// Update package revision using dynamic client
	gvr := schema.GroupVersionResource{
		Group:    "porch.kpt.dev",
		Version:  "v1alpha1",
		Resource: "packagerevisions",
	}

	updated, err := c.dynamic.Resource(gvr).Update(ctx, obj, metav1.UpdateOptions{})
	if err != nil {
		return nil, fmt.Errorf("failed to update package revision: %w", err)
	}

	// Convert back to PackageRevision
	result := &PackageRevision{}
	if err := convertFromUnstructured(updated, result); err != nil {
		return nil, fmt.Errorf("failed to convert updated package revision: %w", err)
	}

	c.logger.Info("Successfully updated package revision", "name", result.Name)
	return result, nil
}

// deletePackageRevisionInternal implements package revision deletion
func (c *Client) deletePackageRevisionInternal(ctx context.Context, name string, revision string) error {
	c.logger.V(1).Info("Deleting package revision", "name", name, "revision", revision)

	if c.rateLimiter != nil {
		if err := c.rateLimiter.Wait(ctx); err != nil {
			return fmt.Errorf("rate limit exceeded: %w", err)
		}
	}

	// Delete package revision using dynamic client
	gvr := schema.GroupVersionResource{
		Group:    "porch.kpt.dev",
		Version:  "v1alpha1",
		Resource: "packagerevisions",
	}

	// Construct the package revision name (typically name-revision)
	resourceName := fmt.Sprintf("%s-%s", name, revision)

	err := c.dynamic.Resource(gvr).Delete(ctx, resourceName, metav1.DeleteOptions{})
	if err != nil {
		if errors.IsNotFound(err) {
			return fmt.Errorf("package revision %s:%s not found: %w", name, revision, ErrPackageNotFound)
		}
		return fmt.Errorf("failed to delete package revision %s:%s: %w", name, revision, err)
	}

	c.logger.Info("Successfully deleted package revision", "name", name, "revision", revision)
	return nil
}

// approvePackageRevisionInternal implements package revision approval
func (c *Client) approvePackageRevisionInternal(ctx context.Context, name string, revision string) error {
	c.logger.V(1).Info("Approving package revision", "name", name, "revision", revision)

	if c.rateLimiter != nil {
		if err := c.rateLimiter.Wait(ctx); err != nil {
			return fmt.Errorf("rate limit exceeded: %w", err)
		}
	}

	// Get the current package revision
	pkg, err := c.getPackageRevisionInternal(ctx, name, revision)
	if err != nil {
		return fmt.Errorf("failed to get package revision: %w", err)
	}

	// Check current lifecycle state
	if pkg.Spec.Lifecycle != PackageRevisionLifecycleProposed {
		return fmt.Errorf("package revision must be in Proposed state to approve, current state: %s", pkg.Spec.Lifecycle)
	}

	// Transition to Published lifecycle
	pkg.Spec.Lifecycle = PackageRevisionLifecyclePublished

	// Update status to indicate approval
	now := metav1.Now()
	pkg.Status.PublishTime = &now

	// Set approval condition
	condition := metav1.Condition{
		Type:               "Approved",
		Status:             metav1.ConditionTrue,
		LastTransitionTime: now,
		Reason:             "PackageApproved",
		Message:            "Package revision has been approved and published",
	}
	pkg.SetCondition(condition)

	// Update the package revision
	_, err = c.updatePackageRevisionInternal(ctx, pkg)
	if err != nil {
		return fmt.Errorf("failed to approve package revision: %w", err)
	}

	c.logger.Info("Successfully approved package revision", "name", name, "revision", revision)
	return nil
}

// proposePackageRevisionInternal implements package revision proposal
func (c *Client) proposePackageRevisionInternal(ctx context.Context, name string, revision string) error {
	c.logger.V(1).Info("Proposing package revision", "name", name, "revision", revision)

	if c.rateLimiter != nil {
		if err := c.rateLimiter.Wait(ctx); err != nil {
			return fmt.Errorf("rate limit exceeded: %w", err)
		}
	}

	// Get the current package revision
	pkg, err := c.getPackageRevisionInternal(ctx, name, revision)
	if err != nil {
		return fmt.Errorf("failed to get package revision: %w", err)
	}

	// Check current lifecycle state
	if pkg.Spec.Lifecycle != PackageRevisionLifecycleDraft {
		return fmt.Errorf("package revision must be in Draft state to propose, current state: %s", pkg.Spec.Lifecycle)
	}

	// Transition to Proposed lifecycle
	pkg.Spec.Lifecycle = PackageRevisionLifecycleProposed

	// Set proposed condition
	now := metav1.Now()
	condition := metav1.Condition{
		Type:               "Proposed",
		Status:             metav1.ConditionTrue,
		LastTransitionTime: now,
		Reason:             "PackageProposed",
		Message:            "Package revision has been proposed for review",
	}
	pkg.SetCondition(condition)

	// Update the package revision
	_, err = c.updatePackageRevisionInternal(ctx, pkg)
	if err != nil {
		return fmt.Errorf("failed to propose package revision: %w", err)
	}

	c.logger.Info("Successfully proposed package revision", "name", name, "revision", revision)
	return nil
}

// rejectPackageRevisionInternal implements package revision rejection
func (c *Client) rejectPackageRevisionInternal(ctx context.Context, name string, revision string, reason string) error {
	c.logger.V(1).Info("Rejecting package revision", "name", name, "revision", revision, "reason", reason)

	if c.rateLimiter != nil {
		if err := c.rateLimiter.Wait(ctx); err != nil {
			return fmt.Errorf("rate limit exceeded: %w", err)
		}
	}

	// Get the current package revision
	pkg, err := c.getPackageRevisionInternal(ctx, name, revision)
	if err != nil {
		return fmt.Errorf("failed to get package revision: %w", err)
	}

	// Check current lifecycle state
	if pkg.Spec.Lifecycle != PackageRevisionLifecycleProposed {
		return fmt.Errorf("package revision must be in Proposed state to reject, current state: %s", pkg.Spec.Lifecycle)
	}

	// Transition back to Draft lifecycle
	pkg.Spec.Lifecycle = PackageRevisionLifecycleDraft

	// Set rejection condition
	now := metav1.Now()
	condition := metav1.Condition{
		Type:               "Rejected",
		Status:             metav1.ConditionTrue,
		LastTransitionTime: now,
		Reason:             "PackageRejected",
		Message:            fmt.Sprintf("Package revision rejected: %s", reason),
	}
	pkg.SetCondition(condition)

	// Update the package revision
	_, err = c.updatePackageRevisionInternal(ctx, pkg)
	if err != nil {
		return fmt.Errorf("failed to reject package revision: %w", err)
	}

	c.logger.Info("Successfully rejected package revision", "name", name, "revision", revision, "reason", reason)
	return nil
}

// getPackageContentsInternal implements package content retrieval
func (c *Client) getPackageContentsInternal(ctx context.Context, name string, revision string) (map[string][]byte, error) {
	c.logger.V(1).Info("Getting package contents", "name", name, "revision", revision)

	if c.rateLimiter != nil {
		if err := c.rateLimiter.Wait(ctx); err != nil {
			return nil, fmt.Errorf("rate limit exceeded: %w", err)
		}
	}

	// Get the package revision first
	pkg, err := c.getPackageRevisionInternal(ctx, name, revision)
	if err != nil {
		return nil, fmt.Errorf("failed to get package revision: %w", err)
	}

	contents := make(map[string][]byte)

	// Extract contents from resources in the package revision spec
	if pkg.Spec.Resources != nil {
		for i, resource := range pkg.Spec.Resources {
			// Convert KRMResource to YAML
			yamlData, err := convertKRMResourceToYAML(resource)
			if err != nil {
				c.logger.Error(err, "Failed to convert resource to YAML", "index", i)
				continue
			}

			// Generate filename based on resource metadata
			filename := generateResourceFilename(resource)
			contents[filename] = yamlData
		}
	}

	// If no resources in spec, try to get from PackageRevisionResources sub-resource
	if len(contents) == 0 {
		resourceContents, err := c.getPackageResourcesFromPorch(ctx, name, revision)
		if err != nil {
			c.logger.V(1).Info("No resources found in PackageRevisionResources", "error", err)
		} else {
			contents = resourceContents
		}
	}

	c.logger.V(1).Info("Successfully retrieved package contents", "name", name, "revision", revision, "fileCount", len(contents))
	return contents, nil
}

// updatePackageContentsInternal implements package content update
func (c *Client) updatePackageContentsInternal(ctx context.Context, name string, revision string, contents map[string][]byte) error {
	c.logger.V(1).Info("Updating package contents", "name", name, "revision", revision, "fileCount", len(contents))

	if c.rateLimiter != nil {
		if err := c.rateLimiter.Wait(ctx); err != nil {
			return fmt.Errorf("rate limit exceeded: %w", err)
		}
	}

	// Get the current package revision
	pkg, err := c.getPackageRevisionInternal(ctx, name, revision)
	if err != nil {
		return fmt.Errorf("failed to get package revision: %w", err)
	}

	// Convert file contents to KRM resources
	resources := []KRMResource{}
	for filename, content := range contents {
		// Skip non-YAML files
		if !isYAMLFile(filename) {
			continue
		}

		resource, err := convertYAMLToKRMResource(content)
		if err != nil {
			c.logger.Error(err, "Failed to convert YAML to KRM resource", "filename", filename)
			continue
		}

		resources = append(resources, *resource)
	}

	// Update the package revision with new resources
	pkg.Spec.Resources = resources

	// Update the package revision
	_, err = c.updatePackageRevisionInternal(ctx, pkg)
	if err != nil {
		return fmt.Errorf("failed to update package revision with new contents: %w", err)
	}

	// Also try to update using PackageRevisionResources if available
	if err := c.updatePackageResourcesInPorch(ctx, name, revision, contents); err != nil {
		c.logger.V(1).Info("Failed to update PackageRevisionResources", "error", err)
		// Don't fail the entire operation, as the main update succeeded
	}

	c.logger.Info("Successfully updated package contents", "name", name, "revision", revision, "resourceCount", len(resources))
	return nil
}

// renderPackageInternal implements package rendering
func (c *Client) renderPackageInternal(ctx context.Context, name string, revision string) (*RenderResult, error) {
	c.logger.V(1).Info("Rendering package", "name", name, "revision", revision)

	if c.rateLimiter != nil {
		if err := c.rateLimiter.Wait(ctx); err != nil {
			return nil, fmt.Errorf("rate limit exceeded: %w", err)
		}
	}

	// Get the package revision
	pkg, err := c.getPackageRevisionInternal(ctx, name, revision)
	if err != nil {
		return nil, fmt.Errorf("failed to get package revision: %w", err)
	}

	// If no functions defined, return resources as-is
	if len(pkg.Spec.Functions) == 0 {
		return &RenderResult{
			Resources: pkg.Spec.Resources,
		}, nil
	}

	// Execute each function in the pipeline
	currentResources := pkg.Spec.Resources
	var allResults []*FunctionResult

	for _, functionConfig := range pkg.Spec.Functions {
		c.logger.V(1).Info("Executing function in pipeline", "image", functionConfig.Image)

		// Create function request
		req := &FunctionRequest{
			FunctionConfig: functionConfig,
			Resources:      currentResources,
			Context: &FunctionContext{
				Package: &PackageReference{
					Repository:  pkg.Spec.Repository,
					PackageName: pkg.Spec.PackageName,
					Revision:    pkg.Spec.Revision,
				},
			},
		}

		// Execute function
		resp, err := c.runFunctionInternal(ctx, req)
		if err != nil {
			return &RenderResult{
				Resources: currentResources,
				Error: &RenderError{
					Message: fmt.Sprintf("Function %s failed: %v", functionConfig.Image, err),
					Type:    "FunctionExecutionError",
					Details: err.Error(),
				},
			}, nil
		}

		// Check for function execution errors
		if resp.Error != nil {
			return &RenderResult{
				Resources: currentResources,
				Error: &RenderError{
					Message: fmt.Sprintf("Function %s error: %s", functionConfig.Image, resp.Error.Message),
					Type:    "FunctionError",
					Details: resp.Error.Details,
				},
			}, nil
		}

		// Update resources for next function in pipeline
		currentResources = resp.Resources
		allResults = append(allResults, resp.Results...)
	}

	c.logger.V(1).Info("Successfully rendered package", "name", name, "revision", revision, "finalResourceCount", len(currentResources))
	return &RenderResult{
		Resources: currentResources,
		Results:   allResults,
	}, nil
}

// runFunctionInternal implements function execution
func (c *Client) runFunctionInternal(ctx context.Context, req *FunctionRequest) (*FunctionResponse, error) {
	c.logger.V(1).Info("Running function", "image", req.FunctionConfig.Image)

	if c.rateLimiter != nil {
		if err := c.rateLimiter.Wait(ctx); err != nil {
			return nil, fmt.Errorf("rate limit exceeded: %w", err)
		}
	}

	// Create FunctionEvalTask resource for Porch function execution
	gvr := schema.GroupVersionResource{
		Group:    "porch.kpt.dev",
		Version:  "v1alpha1",
		Resource: "functionevaltasks",
	}

	// Create the function evaluation task
	task := map[string]interface{}{
		"apiVersion": "porch.kpt.dev/v1alpha1",
		"kind":       "FunctionEvalTask",
		"metadata": map[string]interface{}{
			"generateName": "function-eval-",
			"labels": map[string]interface{}{
				"function.image": strings.ReplaceAll(req.FunctionConfig.Image, "/", "-"),
			},
		},
		"spec": map[string]interface{}{
			"image":     req.FunctionConfig.Image,
			"resources": c.convertResourcesToUnstructured(req.Resources),
			"config":    req.FunctionConfig.ConfigMap,
			"timeout":   "30s",
		},
	}

	// Convert to unstructured
	taskObj := &unstructured.Unstructured{}
	taskObj.Object = task

	// Create the task
	createdTask, err := c.dynamic.Resource(gvr).Create(ctx, taskObj, metav1.CreateOptions{})
	if err != nil {
		return nil, fmt.Errorf("failed to create function evaluation task: %w", err)
	}

	// Wait for task completion (polling approach)
	taskName := createdTask.GetName()
	response, err := c.waitForFunctionTaskCompletion(ctx, taskName, 60*time.Second)
	if err != nil {
		return nil, fmt.Errorf("function execution failed: %w", err)
	}

	// Clean up the task
	if err := c.dynamic.Resource(gvr).Delete(ctx, taskName, metav1.DeleteOptions{}); err != nil {
		c.logger.Error(err, "Failed to cleanup function evaluation task", "taskName", taskName)
	}

	c.logger.V(1).Info("Successfully executed function", "image", req.FunctionConfig.Image, "resourceCount", len(response.Resources))
	return response, nil
}

// validatePackageInternal implements package validation
func (c *Client) validatePackageInternal(ctx context.Context, name string, revision string) (*ValidationResult, error) {
	c.logger.V(1).Info("Validating package", "name", name, "revision", revision)

	if c.rateLimiter != nil {
		if err := c.rateLimiter.Wait(ctx); err != nil {
			return nil, fmt.Errorf("rate limit exceeded: %w", err)
		}
	}

	// Get the package revision
	pkg, err := c.getPackageRevisionInternal(ctx, name, revision)
	if err != nil {
		return &ValidationResult{
			Valid: false,
			Errors: []ValidationError{{
				Path:     "package",
				Message:  fmt.Sprintf("Failed to retrieve package: %v", err),
				Severity: "error",
			}},
		}, nil
	}

	var errors []ValidationError
	var warnings []ValidationError

	// Validate basic package structure
	if pkg.Spec.PackageName == "" {
		errors = append(errors, ValidationError{
			Path:     "spec.packageName",
			Message:  "Package name is required",
			Severity: "error",
			Code:     "MISSING_PACKAGE_NAME",
		})
	}

	if pkg.Spec.Repository == "" {
		errors = append(errors, ValidationError{
			Path:     "spec.repository",
			Message:  "Repository is required",
			Severity: "error",
			Code:     "MISSING_REPOSITORY",
		})
	}

	// Validate lifecycle transitions
	if !IsValidLifecycle(pkg.Spec.Lifecycle) {
		errors = append(errors, ValidationError{
			Path:     "spec.lifecycle",
			Message:  fmt.Sprintf("Invalid lifecycle state: %s", pkg.Spec.Lifecycle),
			Severity: "error",
			Code:     "INVALID_LIFECYCLE",
		})
	}

	// Validate resources
	for i, resource := range pkg.Spec.Resources {
		if resource.APIVersion == "" {
			errors = append(errors, ValidationError{
				Path:     fmt.Sprintf("spec.resources[%d].apiVersion", i),
				Message:  "Resource apiVersion is required",
				Severity: "error",
				Code:     "MISSING_API_VERSION",
			})
		}

		if resource.Kind == "" {
			errors = append(errors, ValidationError{
				Path:     fmt.Sprintf("spec.resources[%d].kind", i),
				Message:  "Resource kind is required",
				Severity: "error",
				Code:     "MISSING_KIND",
			})
		}

		// Check for resource name in metadata
		if metadata, ok := resource.Metadata["name"]; !ok || metadata == "" {
			warnings = append(warnings, ValidationError{
				Path:     fmt.Sprintf("spec.resources[%d].metadata.name", i),
				Message:  "Resource name is recommended in metadata",
				Severity: "warning",
				Code:     "MISSING_RESOURCE_NAME",
			})
		}
	}

	// Validate function configurations
	for i, function := range pkg.Spec.Functions {
		if function.Image == "" {
			errors = append(errors, ValidationError{
				Path:     fmt.Sprintf("spec.functions[%d].image", i),
				Message:  "Function image is required",
				Severity: "error",
				Code:     "MISSING_FUNCTION_IMAGE",
			})
		}
	}

	isValid := len(errors) == 0

	c.logger.V(1).Info("Package validation completed", "name", name, "revision", revision, "valid", isValid, "errors", len(errors), "warnings", len(warnings))

	return &ValidationResult{
		Valid:    isValid,
		Errors:   errors,
		Warnings: warnings,
	}, nil
}

// getWorkflowInternal implements workflow retrieval
func (c *Client) getWorkflowInternal(ctx context.Context, name string) (*Workflow, error) {
	c.logger.V(1).Info("Getting workflow", "name", name)

	if c.rateLimiter != nil {
		if err := c.rateLimiter.Wait(ctx); err != nil {
			return nil, fmt.Errorf("rate limit exceeded: %w", err)
		}
	}

	return &Workflow{}, nil
}

// listWorkflowsInternal implements workflow listing
func (c *Client) listWorkflowsInternal(ctx context.Context, opts *ListOptions) (*WorkflowList, error) {
	c.logger.V(1).Info("Listing workflows", "opts", opts)

	if c.rateLimiter != nil {
		if err := c.rateLimiter.Wait(ctx); err != nil {
			return nil, fmt.Errorf("rate limit exceeded: %w", err)
		}
	}

	return &WorkflowList{}, nil
}

// createWorkflowInternal implements workflow creation
func (c *Client) createWorkflowInternal(ctx context.Context, workflow *Workflow) (*Workflow, error) {
	c.logger.V(1).Info("Creating workflow", "name", workflow.Name)

	if c.rateLimiter != nil {
		if err := c.rateLimiter.Wait(ctx); err != nil {
			return nil, fmt.Errorf("rate limit exceeded: %w", err)
		}
	}

	return workflow, nil
}

// updateWorkflowInternal implements workflow update
func (c *Client) updateWorkflowInternal(ctx context.Context, workflow *Workflow) (*Workflow, error) {
	c.logger.V(1).Info("Updating workflow", "name", workflow.Name)

	if c.rateLimiter != nil {
		if err := c.rateLimiter.Wait(ctx); err != nil {
			return nil, fmt.Errorf("rate limit exceeded: %w", err)
		}
	}

	return workflow, nil
}

// deleteWorkflowInternal implements workflow deletion
func (c *Client) deleteWorkflowInternal(ctx context.Context, name string) error {
	c.logger.V(1).Info("Deleting workflow", "name", name)

	if c.rateLimiter != nil {
		if err := c.rateLimiter.Wait(ctx); err != nil {
			return fmt.Errorf("rate limit exceeded: %w", err)
		}
	}

	return nil
}

// healthInternal implements health check
func (c *Client) healthInternal(ctx context.Context) (*HealthStatus, error) {
	c.logger.V(1).Info("Checking health")

	if c.rateLimiter != nil {
		if err := c.rateLimiter.Wait(ctx); err != nil {
			return nil, fmt.Errorf("rate limit exceeded: %w", err)
		}
	}

	return &HealthStatus{
		Status:    "healthy",
		Timestamp: &metav1.Time{Time: time.Now()},
	}, nil
}

// versionInternal implements version retrieval
func (c *Client) versionInternal(ctx context.Context) (*VersionInfo, error) {
	c.logger.V(1).Info("Getting version")

	if c.rateLimiter != nil {
		if err := c.rateLimiter.Wait(ctx); err != nil {
			return nil, fmt.Errorf("rate limit exceeded: %w", err)
		}
	}

	return &VersionInfo{
		Version: "v1.0.0",
	}, nil
}

// getPackageRevisionInternal implements package revision retrieval
func (c *Client) getPackageRevisionInternal(ctx context.Context, name string, revision string) (*PackageRevision, error) {
	c.logger.V(1).Info("Getting package revision", "name", name, "revision", revision)

	if c.rateLimiter != nil {
		if err := c.rateLimiter.Wait(ctx); err != nil {
			return nil, fmt.Errorf("rate limit exceeded: %w", err)
		}
	}

	gvr := schema.GroupVersionResource{
		Group:    "porch.kpt.dev",
		Version:  "v1alpha1",
		Resource: "packagerevisions",
	}

	// Construct the package revision name (typically name-revision)
	resourceName := fmt.Sprintf("%s-%s", name, revision)

	obj, err := c.dynamic.Resource(gvr).Get(ctx, resourceName, metav1.GetOptions{})
	if err != nil {
		if errors.IsNotFound(err) {
			return nil, fmt.Errorf("package revision %s:%s not found: %w", name, revision, ErrPackageNotFound)
		}
		return nil, fmt.Errorf("failed to get package revision %s:%s: %w", name, revision, err)
	}

	pkg := &PackageRevision{}
	if err := convertFromUnstructured(obj, pkg); err != nil {
		return nil, fmt.Errorf("failed to convert package revision: %w", err)
	}

	c.logger.V(1).Info("Successfully retrieved package revision", "name", name, "revision", revision)
	return pkg, nil
}

// Validation methods

// validateRepository validates repository configuration
func (c *Client) validateRepository(repo *Repository) error {
	if repo == nil {
		return fmt.Errorf("repository cannot be nil")
	}

	if repo.Name == "" {
		return fmt.Errorf("repository name is required")
	}

	if repo.Spec.URL == "" {
		return fmt.Errorf("repository URL is required")
	}

	if repo.Spec.Type == "" {
		return fmt.Errorf("repository type is required")
	}

	// Validate repository type
	validTypes := map[string]bool{
		"git": true,
		"oci": true,
	}

	if !validTypes[repo.Spec.Type] {
		return fmt.Errorf("unsupported repository type: %s", repo.Spec.Type)
	}

	// Validate URL format
	if repo.Spec.Type == "git" {
		if !strings.HasPrefix(repo.Spec.URL, "https://") &&
			!strings.HasPrefix(repo.Spec.URL, "git@") {
			return fmt.Errorf("git repository URL must start with https:// or git@")
		}
	}

	return nil
}

// validatePackageRevision validates package revision configuration
func (c *Client) validatePackageRevision(pkg *PackageRevision) error {
	if pkg == nil {
		return fmt.Errorf("package revision cannot be nil")
	}

	if pkg.Spec.PackageName == "" {
		return fmt.Errorf("package name is required")
	}

	if pkg.Spec.Repository == "" {
		return fmt.Errorf("repository is required")
	}

	if pkg.Spec.Revision == "" {
		return fmt.Errorf("revision is required")
	}

	// Validate lifecycle
	if pkg.Spec.Lifecycle != "" && !IsValidLifecycle(pkg.Spec.Lifecycle) {
		return fmt.Errorf("invalid lifecycle: %s", pkg.Spec.Lifecycle)
	}

	return nil
}

// Initialization methods

// initCircuitBreaker initializes the circuit breaker
func (c *Client) initCircuitBreaker() error {
	settings := gobreaker.Settings{
		Name:        "porch-client",
		MaxRequests: 3,
		Interval:    time.Minute,
		Timeout:     30 * time.Second,
		ReadyToTrip: func(counts gobreaker.Counts) bool {
			failureRatio := float64(counts.TotalFailures) / float64(counts.Requests)
			return counts.Requests >= 3 && failureRatio >= 0.6
		},
		OnStateChange: func(name string, from gobreaker.State, to gobreaker.State) {
			c.logger.Info("Circuit breaker state changed", "name", name, "from", from, "to", to)
			if c.metrics != nil {
				c.metrics.circuitBreakerState.Set(float64(to))
			}
		},
	}

	if c.config.PorchConfig.CircuitBreaker != nil {
		cb := c.config.PorchConfig.CircuitBreaker
		if cb.Enabled {
			if cb.FailureThreshold > 0 {
				settings.ReadyToTrip = func(counts gobreaker.Counts) bool {
					return counts.TotalFailures >= uint32(cb.FailureThreshold)
				}
			}
			if cb.Timeout > 0 {
				settings.Timeout = cb.Timeout
			}
			if cb.HalfOpenMaxCalls > 0 {
				settings.MaxRequests = uint32(cb.HalfOpenMaxCalls)
			}
		}
	}

	c.circuitBreaker = gobreaker.NewCircuitBreaker(settings)
	return nil
}

// initRateLimiter initializes the rate limiter
func (c *Client) initRateLimiter() error {
	if c.config.PorchConfig.RateLimit != nil && c.config.PorchConfig.RateLimit.Enabled {
		rl := c.config.PorchConfig.RateLimit
		c.rateLimiter = rate.NewLimiter(rate.Limit(rl.RequestsPerSecond), rl.Burst)
	}
	return nil
}

// initMetrics initializes Prometheus metrics
func (c *Client) initMetrics() *ClientMetrics {
	return &ClientMetrics{
		requestsTotal: prometheus.NewCounterVec(
			prometheus.CounterOpts{
				Name: "porch_client_requests_total",
				Help: "Total number of Porch client requests",
			},
			[]string{"operation", "status"},
		),
		requestDuration: prometheus.NewHistogramVec(
			prometheus.HistogramOpts{
				Name:    "porch_client_request_duration_seconds",
				Help:    "Duration of Porch client requests",
				Buckets: prometheus.DefBuckets,
			},
			[]string{"operation"},
		),
		cacheHits: prometheus.NewCounter(
			prometheus.CounterOpts{
				Name: "porch_client_cache_hits_total",
				Help: "Total number of cache hits",
			},
		),
		cacheMisses: prometheus.NewCounter(
			prometheus.CounterOpts{
				Name: "porch_client_cache_misses_total",
				Help: "Total number of cache misses",
			},
		),
		circuitBreakerState: prometheus.NewGauge(
			prometheus.GaugeOpts{
				Name: "porch_client_circuit_breaker_state",
				Help: "Current circuit breaker state (0=Closed, 1=HalfOpen, 2=Open)",
			},
		),
		activeConnections: prometheus.NewGauge(
			prometheus.GaugeOpts{
				Name: "porch_client_active_connections",
				Help: "Number of active connections",
			},
		),
		errorRate: prometheus.NewCounterVec(
			prometheus.CounterOpts{
				Name: "porch_client_errors_total",
				Help: "Total number of Porch client errors",
			},
			[]string{"operation", "error_type"},
		),
	}
}

// Cache methods

// getCached retrieves a value from cache
func (c *Client) getCached(key string) interface{} {
	if c.cache == nil {
		return nil
	}

	c.cache.mutex.RLock()
	defer c.cache.mutex.RUnlock()

	entry, exists := c.cache.cache[key]
	if !exists {
		return nil
	}

	// Check if expired
	if time.Since(entry.timestamp) > c.cache.ttl {
		go c.evictExpired()
		return nil
	}

	return entry.data
}

// setCached stores a value in cache
func (c *Client) setCached(key string, value interface{}) {
	if c.cache == nil {
		return
	}

	c.cache.mutex.Lock()
	defer c.cache.mutex.Unlock()

	// Evict if cache is full
	if len(c.cache.cache) >= c.cache.maxSize {
		c.evictOldestLocked()
	}

	c.cache.cache[key] = &cacheEntry{
		data:      value,
		timestamp: time.Now(),
	}
}

// invalidateCache removes a key from cache
func (c *Client) invalidateCache(key string) {
	if c.cache == nil {
		return
	}

	c.cache.mutex.Lock()
	defer c.cache.mutex.Unlock()

	delete(c.cache.cache, key)
}

// evictExpired removes expired entries from cache
func (c *Client) evictExpired() {
	if c.cache == nil {
		return
	}

	c.cache.mutex.Lock()
	defer c.cache.mutex.Unlock()

	now := time.Now()
	for key, entry := range c.cache.cache {
		if now.Sub(entry.timestamp) > c.cache.ttl {
			delete(c.cache.cache, key)
		}
	}
}

// evictOldestLocked removes the oldest entry (requires lock)
func (c *Client) evictOldestLocked() {
	var oldestKey string
	var oldestTime time.Time

	for key, entry := range c.cache.cache {
		if oldestKey == "" || entry.timestamp.Before(oldestTime) {
			oldestKey = key
			oldestTime = entry.timestamp
		}
	}

	if oldestKey != "" {
		delete(c.cache.cache, oldestKey)
	}
}

// Utility methods

// recordError records an error in metrics
func (c *Client) recordError(operation string, err error) {
	if c.metrics == nil {
		return
	}

	errorType := "unknown"
	if errors.IsNotFound(err) {
		errorType = "not_found"
	} else if errors.IsConflict(err) {
		errorType = "conflict"
	} else if errors.IsForbidden(err) {
		errorType = "forbidden"
	} else if errors.IsUnauthorized(err) {
		errorType = "unauthorized"
	} else if errors.IsBadRequest(err) {
		errorType = "bad_request"
	} else if errors.IsTimeout(err) {
		errorType = "timeout"
	} else if errors.IsServerTimeout(err) {
		errorType = "server_timeout"
	} else if errors.IsTooManyRequests(err) {
		errorType = "rate_limited"
	}

	c.metrics.errorRate.WithLabelValues(operation, errorType).Inc()
}

// convertToUnstructured converts a typed object to unstructured
func convertToUnstructured(obj interface{}) (*unstructured.Unstructured, error) {
	data, err := json.Marshal(obj)
	if err != nil {
		return nil, fmt.Errorf("failed to marshal object: %w", err)
	}

	unstructuredObj := &unstructured.Unstructured{}
	if err := json.Unmarshal(data, unstructuredObj); err != nil {
		return nil, fmt.Errorf("failed to unmarshal to unstructured: %w", err)
	}

	return unstructuredObj, nil
}

// convertFromUnstructured converts an unstructured object to a typed object
func convertFromUnstructured(obj interface{}, target interface{}) error {
	data, err := json.Marshal(obj)
	if err != nil {
		return fmt.Errorf("failed to marshal unstructured object: %w", err)
	}

	if err := json.Unmarshal(data, target); err != nil {
		return fmt.Errorf("failed to unmarshal to target type: %w", err)
	}

	return nil
}

// Helper functions for package content operations

// convertKRMResourceToYAML converts a KRMResource to YAML bytes
func convertKRMResourceToYAML(resource KRMResource) ([]byte, error) {
	// Create a map with the resource data
	resourceMap := map[string]interface{}{
		"apiVersion": resource.APIVersion,
		"kind":       resource.Kind,
		"metadata":   resource.Metadata,
	}

	if resource.Spec != nil {
		resourceMap["spec"] = resource.Spec
	}
	if resource.Status != nil {
		resourceMap["status"] = resource.Status
	}
	if resource.Data != nil {
		resourceMap["data"] = resource.Data
	}

	// Convert to YAML using JSON marshaling then conversion
	jsonBytes, err := json.Marshal(resourceMap)
	if err != nil {
		return nil, fmt.Errorf("failed to marshal resource to JSON: %w", err)
	}

	// Simple YAML conversion (in production, use proper YAML library)
	// For now, return as formatted JSON which is valid YAML
	return jsonBytes, nil
}

// convertYAMLToKRMResource converts YAML bytes to a KRMResource
func convertYAMLToKRMResource(yamlData []byte) (*KRMResource, error) {
	var resourceMap map[string]interface{}

	// Parse as JSON first (most YAML is valid JSON)
	if err := json.Unmarshal(yamlData, &resourceMap); err != nil {
		return nil, fmt.Errorf("failed to unmarshal YAML data: %w", err)
	}

	resource := &KRMResource{}

	// Extract required fields
	if apiVersion, ok := resourceMap["apiVersion"].(string); ok {
		resource.APIVersion = apiVersion
	}
	if kind, ok := resourceMap["kind"].(string); ok {
		resource.Kind = kind
	}
	if metadata, ok := resourceMap["metadata"].(map[string]interface{}); ok {
		resource.Metadata = metadata
	}
	if spec, ok := resourceMap["spec"].(map[string]interface{}); ok {
		resource.Spec = spec
	}
	if status, ok := resourceMap["status"].(map[string]interface{}); ok {
		resource.Status = status
	}
	if data, ok := resourceMap["data"].(map[string]interface{}); ok {
		resource.Data = data
	}

	return resource, nil
}

// generateResourceFilename generates a filename for a KRM resource
func generateResourceFilename(resource KRMResource) string {
	var name string
	if metadata := resource.Metadata; metadata != nil {
		if resourceName, ok := metadata["name"].(string); ok && resourceName != "" {
			name = resourceName
		}
	}

	if name == "" {
		name = "resource"
	}

	// Create filename from kind and name
	kind := strings.ToLower(resource.Kind)
	if kind == "" {
		kind = "resource"
	}

	return fmt.Sprintf("%s-%s.yaml", kind, name)
}

// isYAMLFile checks if a filename represents a YAML file
func isYAMLFile(filename string) bool {
	return strings.HasSuffix(strings.ToLower(filename), ".yaml") ||
		strings.HasSuffix(strings.ToLower(filename), ".yml")
}

// getPackageResourcesFromPorch retrieves package resources from Porch PackageRevisionResources
func (c *Client) getPackageResourcesFromPorch(ctx context.Context, name string, revision string) (map[string][]byte, error) {
	// PackageRevisionResources is a sub-resource of PackageRevision in Porch
	gvr := schema.GroupVersionResource{
		Group:    "porch.kpt.dev",
		Version:  "v1alpha1",
		Resource: "packagerevisionresources",
	}

	resourceName := fmt.Sprintf("%s-%s", name, revision)

	obj, err := c.dynamic.Resource(gvr).Get(ctx, resourceName, metav1.GetOptions{})
	if err != nil {
		return nil, fmt.Errorf("failed to get package revision resources: %w", err)
	}

	// Extract resources from the PackageRevisionResources spec
	spec, found, err := unstructured.NestedMap(obj.Object, "spec")
	if err != nil || !found {
		return nil, fmt.Errorf("no spec found in PackageRevisionResources")
	}

	resources, found, err := unstructured.NestedMap(spec, "resources")
	if err != nil || !found {
		return nil, fmt.Errorf("no resources found in PackageRevisionResources spec")
	}

	contents := make(map[string][]byte)
	for filename, content := range resources {
		if contentStr, ok := content.(string); ok {
			contents[filename] = []byte(contentStr)
		}
	}

	return contents, nil
}

// updatePackageResourcesInPorch updates package resources in Porch PackageRevisionResources
func (c *Client) updatePackageResourcesInPorch(ctx context.Context, name string, revision string, contents map[string][]byte) error {
	gvr := schema.GroupVersionResource{
		Group:    "porch.kpt.dev",
		Version:  "v1alpha1",
		Resource: "packagerevisionresources",
	}

	resourceName := fmt.Sprintf("%s-%s", name, revision)

	// Get current PackageRevisionResources
	obj, err := c.dynamic.Resource(gvr).Get(ctx, resourceName, metav1.GetOptions{})
	if err != nil {
		return fmt.Errorf("failed to get package revision resources: %w", err)
	}

	// Update resources in spec
	resources := make(map[string]interface{})
	for filename, content := range contents {
		resources[filename] = string(content)
	}

	if err := unstructured.SetNestedMap(obj.Object, resources, "spec", "resources"); err != nil {
		return fmt.Errorf("failed to set resources in spec: %w", err)
	}

	// Update the PackageRevisionResources
	_, err = c.dynamic.Resource(gvr).Update(ctx, obj, metav1.UpdateOptions{})
	if err != nil {
		return fmt.Errorf("failed to update package revision resources: %w", err)
	}

	return nil
}

// convertResourcesToUnstructured converts KRM resources to unstructured format
func (c *Client) convertResourcesToUnstructured(resources []KRMResource) []interface{} {
	result := make([]interface{}, len(resources))

	for i, resource := range resources {
		resourceMap := map[string]interface{}{
			"apiVersion": resource.APIVersion,
			"kind":       resource.Kind,
			"metadata":   resource.Metadata,
		}

		if resource.Spec != nil {
			resourceMap["spec"] = resource.Spec
		}
		if resource.Status != nil {
			resourceMap["status"] = resource.Status
		}
		if resource.Data != nil {
			resourceMap["data"] = resource.Data
		}

		result[i] = resourceMap
	}

	return result
}

// waitForFunctionTaskCompletion waits for a function evaluation task to complete
func (c *Client) waitForFunctionTaskCompletion(ctx context.Context, taskName string, timeout time.Duration) (*FunctionResponse, error) {
	gvr := schema.GroupVersionResource{
		Group:    "porch.kpt.dev",
		Version:  "v1alpha1",
		Resource: "functionevaltasks",
	}

	ctx, cancel := context.WithTimeout(ctx, timeout)
	defer cancel()

	ticker := time.NewTicker(2 * time.Second)
	defer ticker.Stop()

	for {
		select {
		case <-ctx.Done():
			return nil, fmt.Errorf("timeout waiting for function task completion")
		case <-ticker.C:
			obj, err := c.dynamic.Resource(gvr).Get(ctx, taskName, metav1.GetOptions{})
			if err != nil {
				c.logger.Error(err, "Failed to get function task status", "taskName", taskName)
				continue
			}

			// Check task status
			status, found, err := unstructured.NestedMap(obj.Object, "status")
			if err != nil || !found {
				continue // Task not yet started
			}

			// Check if completed
			if phase, ok := status["phase"].(string); ok {
				switch phase {
				case "Succeeded":
					return c.extractFunctionResponse(status)
				case "Failed":
					errorMsg := "Function execution failed"
					if msg, ok := status["error"].(string); ok {
						errorMsg = msg
					}
					return nil, fmt.Errorf(errorMsg)
				case "Running", "Pending":
					continue // Keep waiting
				default:
					c.logger.V(1).Info("Unknown function task phase", "phase", phase)
					continue
				}
			}
		}
	}
}

// extractFunctionResponse extracts FunctionResponse from task status
func (c *Client) extractFunctionResponse(status map[string]interface{}) (*FunctionResponse, error) {
	response := &FunctionResponse{
		Resources: []KRMResource{},
		Results:   []*FunctionResult{},
		Logs:      []string{},
	}

	// Extract resources
	if resources, ok := status["resources"].([]interface{}); ok {
		for _, res := range resources {
			if resMap, ok := res.(map[string]interface{}); ok {
				resource := KRMResource{}

				if apiVersion, ok := resMap["apiVersion"].(string); ok {
					resource.APIVersion = apiVersion
				}
				if kind, ok := resMap["kind"].(string); ok {
					resource.Kind = kind
				}
				if metadata, ok := resMap["metadata"].(map[string]interface{}); ok {
					resource.Metadata = metadata
				}
				if spec, ok := resMap["spec"].(map[string]interface{}); ok {
					resource.Spec = spec
				}
				if statusData, ok := resMap["status"].(map[string]interface{}); ok {
					resource.Status = statusData
				}
				if data, ok := resMap["data"].(map[string]interface{}); ok {
					resource.Data = data
				}

				response.Resources = append(response.Resources, resource)
			}
		}
	}

	// Extract results
	if results, ok := status["results"].([]interface{}); ok {
		for _, res := range results {
			if resMap, ok := res.(map[string]interface{}); ok {
				result := &FunctionResult{}

				if message, ok := resMap["message"].(string); ok {
					result.Message = message
				}
				if severity, ok := resMap["severity"].(string); ok {
					result.Severity = severity
				}
				if field, ok := resMap["field"].(string); ok {
					result.Field = field
				}
				if file, ok := resMap["file"].(string); ok {
					result.File = file
				}
				if tags, ok := resMap["tags"].(map[string]interface{}); ok {
					result.Tags = make(map[string]string)
					for k, v := range tags {
						if vStr, ok := v.(string); ok {
							result.Tags[k] = vStr
						}
					}
				}

				response.Results = append(response.Results, result)
			}
		}
	}

	// Extract logs
	if logs, ok := status["logs"].([]interface{}); ok {
		for _, log := range logs {
			if logStr, ok := log.(string); ok {
				response.Logs = append(response.Logs, logStr)
			}
		}
	}

	return response, nil
}

// Close closes the client and cleans up resources
func (c *Client) Close() error {
	c.logger.Info("Closing Porch client")

	// Close connection pool
	if c.connectionPool != nil {
		close(c.connectionPool.pool)
	}

	// Clear cache
	if c.cache != nil {
		c.cache.mutex.Lock()
		c.cache.cache = make(map[string]*cacheEntry)
		c.cache.mutex.Unlock()
	}

	return nil
}

// GetConfig returns the client configuration
func (c *Client) GetConfig() *ClientConfig {
	return c.config
}

// GetMetrics returns the client metrics
func (c *Client) GetMetrics() *ClientMetrics {
	return c.metrics
}

// IsHealthy checks if the client is healthy
func (c *Client) IsHealthy(ctx context.Context) bool {
	_, err := c.Health(ctx)
	return err == nil
}

// SetLogger updates the client logger
func (c *Client) SetLogger(logger logr.Logger) {
	c.logger = logger
}

// Stub implementations for sub-managers - will be replaced by full implementations

// repositoryManagerStub provides a temporary stub implementation
type repositoryManagerStub struct {
	client *Client
}

func (r *repositoryManagerStub) RegisterRepository(ctx context.Context, config *RepositoryConfig) (*Repository, error) {
	return &Repository{}, nil
}

func (r *repositoryManagerStub) UnregisterRepository(ctx context.Context, name string) error {
	return nil
}

func (r *repositoryManagerStub) SynchronizeRepository(ctx context.Context, name string) (*SyncResult, error) {
	return &SyncResult{}, nil
}

func (r *repositoryManagerStub) GetRepositoryHealth(ctx context.Context, name string) (*RepositoryHealth, error) {
	health := RepositoryHealthHealthy
	return &health, nil
}

func (r *repositoryManagerStub) CreateBranch(ctx context.Context, repoName string, branchName string, baseBranch string) error {
	return nil
}

func (r *repositoryManagerStub) DeleteBranch(ctx context.Context, repoName string, branchName string) error {
	return nil
}

func (r *repositoryManagerStub) ListBranches(ctx context.Context, repoName string) ([]string, error) {
	return []string{"main"}, nil
}

func (r *repositoryManagerStub) UpdateCredentials(ctx context.Context, repoName string, creds *Credentials) error {
	return nil
}

func (r *repositoryManagerStub) ValidateAccess(ctx context.Context, repoName string) error {
	return nil
}

// packageRevisionManagerStub provides a temporary stub implementation
type packageRevisionManagerStub struct {
	client *Client
}

func (p *packageRevisionManagerStub) CreatePackage(ctx context.Context, spec *PackageSpec) (*PackageRevision, error) {
	return &PackageRevision{}, nil
}

func (p *packageRevisionManagerStub) ClonePackage(ctx context.Context, source *PackageReference, target *PackageSpec) (*PackageRevision, error) {
	return &PackageRevision{}, nil
}

func (p *packageRevisionManagerStub) DeletePackage(ctx context.Context, ref *PackageReference) error {
	return nil
}

func (p *packageRevisionManagerStub) CreateRevision(ctx context.Context, ref *PackageReference) (*PackageRevision, error) {
	return &PackageRevision{}, nil
}

func (p *packageRevisionManagerStub) GetRevision(ctx context.Context, ref *PackageReference) (*PackageRevision, error) {
	return &PackageRevision{}, nil
}

func (p *packageRevisionManagerStub) ListRevisions(ctx context.Context, packageName string) ([]*PackageRevision, error) {
	return []*PackageRevision{}, nil
}

func (p *packageRevisionManagerStub) CompareRevisions(ctx context.Context, ref1, ref2 *PackageReference) (*ComparisonResult, error) {
	return &ComparisonResult{}, nil
}

func (p *packageRevisionManagerStub) PromoteToProposed(ctx context.Context, ref *PackageReference) error {
	return nil
}

func (p *packageRevisionManagerStub) PromoteToPublished(ctx context.Context, ref *PackageReference) error {
	return nil
}

func (p *packageRevisionManagerStub) RevertToRevision(ctx context.Context, ref *PackageReference, targetRevision string) error {
	return nil
}

func (p *packageRevisionManagerStub) UpdateContent(ctx context.Context, ref *PackageReference, updates map[string][]byte) error {
	return nil
}

func (p *packageRevisionManagerStub) GetContent(ctx context.Context, ref *PackageReference) (*PackageContent, error) {
	return &PackageContent{}, nil
}

func (p *packageRevisionManagerStub) ValidateContent(ctx context.Context, ref *PackageReference) (*ValidationResult, error) {
	return &ValidationResult{Valid: true}, nil
}

// functionRunnerStub provides a temporary stub implementation
type functionRunnerStub struct {
	client *Client
}

func (f *functionRunnerStub) ExecuteFunction(ctx context.Context, req *FunctionRequest) (*FunctionResponse, error) {
	return &FunctionResponse{}, nil
}

func (f *functionRunnerStub) ExecutePipeline(ctx context.Context, req *PipelineRequest) (*PipelineResponse, error) {
	return &PipelineResponse{}, nil
}

func (f *functionRunnerStub) ValidateFunction(ctx context.Context, functionName string) (*FunctionValidation, error) {
	return &FunctionValidation{Valid: true}, nil
}

func (f *functionRunnerStub) ListFunctions(ctx context.Context) ([]*FunctionInfo, error) {
	return []*FunctionInfo{}, nil
}

func (f *functionRunnerStub) GetFunctionSchema(ctx context.Context, functionName string) (*FunctionSchema, error) {
	return &FunctionSchema{}, nil
}

func (f *functionRunnerStub) RegisterFunction(ctx context.Context, info *FunctionInfo) error {
	return nil
}<|MERGE_RESOLUTION|>--- conflicted
+++ resolved
@@ -20,6 +20,7 @@
 	"context"
 	"encoding/json"
 	"fmt"
+	"net/http"
 	"strings"
 	"sync"
 	"time"
@@ -33,6 +34,8 @@
 	"k8s.io/apimachinery/pkg/apis/meta/v1/unstructured"
 	"k8s.io/apimachinery/pkg/runtime"
 	"k8s.io/apimachinery/pkg/runtime/schema"
+	"k8s.io/apimachinery/pkg/types"
+	"k8s.io/apimachinery/pkg/watch"
 	"k8s.io/client-go/dynamic"
 	"k8s.io/client-go/rest"
 	"sigs.k8s.io/controller-runtime/pkg/client"
@@ -54,20 +57,7 @@
 	PorchConfig *PorchConfig
 }
 
-<<<<<<< HEAD
-// AuthConfig defines authentication configuration
-type AuthConfig struct {
-	Type       string // kubeconfig, bearer, basic
-	Token      string
-	Username   string
-	Password   string
-	Kubeconfig string
-	SecretRef  *SecretReference
-	Headers    map[string]string
-}
-=======
 // AuthConfig is defined in types.go
->>>>>>> f79c76d3
 
 // ClientTLSConfig defines TLS configuration
 type ClientTLSConfig struct {
@@ -170,7 +160,7 @@
 
 // DefaultPorchConfig returns default Porch configuration
 func DefaultPorchConfig() *ClientConfig {
-	return &ClientConfig{
+	return &Config{
 		PorchConfig: &PorchConfig{
 			DefaultNamespace:  "default",
 			DefaultRepository: "default",
