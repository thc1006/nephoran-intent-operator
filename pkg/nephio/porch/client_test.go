/*
Copyright 2025.

Licensed under the Apache License, Version 2.0 (the "License");
you may not use this file except in compliance with the License.
You may obtain a copy of the License at

    http://www.apache.org/licenses/LICENSE-2.0

Unless required by applicable law or agreed to in writing, software
distributed under the License is distributed on an "AS IS" BASIS,
WITHOUT WARRANTIES OR CONDITIONS OF ANY KIND, either express or implied.
See the License for the specific language governing permissions and
limitations under the License.
*/

package porch

import (
	"context"
<<<<<<< HEAD
	"fmt"
	"runtime"
	"strings"
=======
	goruntime "runtime"
>>>>>>> a523ef4a
	"sync"
	"testing"
	"time"

	"github.com/prometheus/client_golang/prometheus"
	"github.com/stretchr/testify/assert"
	"github.com/stretchr/testify/mock"
	"github.com/stretchr/testify/require"
	corev1 "k8s.io/api/core/v1"
	metav1 "k8s.io/apimachinery/pkg/apis/meta/v1"
	k8sruntime "k8s.io/apimachinery/pkg/runtime"
	dynamicfake "k8s.io/client-go/dynamic/fake"
	"sigs.k8s.io/controller-runtime/pkg/client/fake"
)

// MockSimplePorchClient implements PorchClient for testing
type MockSimplePorchClient struct {
	mock.Mock
}

func (m *MockSimplePorchClient) GetRepository(ctx context.Context, name string) (*Repository, error) {
	args := m.Called(ctx, name)
	return args.Get(0).(*Repository), args.Error(1)
}

func (m *MockSimplePorchClient) ListRepositories(ctx context.Context, opts *ListOptions) (*RepositoryList, error) {
	args := m.Called(ctx, opts)
	return args.Get(0).(*RepositoryList), args.Error(1)
}

func (m *MockSimplePorchClient) CreateRepository(ctx context.Context, repo *Repository) (*Repository, error) {
	args := m.Called(ctx, repo)
	return args.Get(0).(*Repository), args.Error(1)
}

func (m *MockSimplePorchClient) UpdateRepository(ctx context.Context, repo *Repository) (*Repository, error) {
	args := m.Called(ctx, repo)
	return args.Get(0).(*Repository), args.Error(1)
}

func (m *MockSimplePorchClient) DeleteRepository(ctx context.Context, name string) error {
	args := m.Called(ctx, name)
	return args.Error(0)
}

func (m *MockSimplePorchClient) GetPackageRevision(ctx context.Context, name string) (*PackageRevision, error) {
	args := m.Called(ctx, name)
	return args.Get(0).(*PackageRevision), args.Error(1)
}

func (m *MockSimplePorchClient) ListPackageRevisions(ctx context.Context, opts *ListOptions) (*PackageRevisionList, error) {
	args := m.Called(ctx, opts)
	return args.Get(0).(*PackageRevisionList), args.Error(1)
}

func (m *MockSimplePorchClient) CreatePackageRevision(ctx context.Context, pkg *PackageRevision) (*PackageRevision, error) {
	args := m.Called(ctx, pkg)
	return args.Get(0).(*PackageRevision), args.Error(1)
}

func (m *MockSimplePorchClient) UpdatePackageRevision(ctx context.Context, pkg *PackageRevision) (*PackageRevision, error) {
	args := m.Called(ctx, pkg)
	return args.Get(0).(*PackageRevision), args.Error(1)
}

func (m *MockSimplePorchClient) DeletePackageRevision(ctx context.Context, name string) error {
	args := m.Called(ctx, name)
	return args.Error(0)
}

func (m *MockSimplePorchClient) ApprovePackageRevision(ctx context.Context, name string) (*PackageRevision, error) {
	args := m.Called(ctx, name)
	return args.Get(0).(*PackageRevision), args.Error(1)
}

func (m *MockSimplePorchClient) ProposePackageRevision(ctx context.Context, name string) (*PackageRevision, error) {
	args := m.Called(ctx, name)
	return args.Get(0).(*PackageRevision), args.Error(1)
}

func (m *MockSimplePorchClient) ExecuteFunction(ctx context.Context, req *FunctionRequest) (*FunctionResponse, error) {
	args := m.Called(ctx, req)
	return args.Get(0).(*FunctionResponse), args.Error(1)
}

func (m *MockSimplePorchClient) ExecutePipeline(ctx context.Context, req *PipelineRequest) (*PipelineResponse, error) {
	args := m.Called(ctx, req)
	return args.Get(0).(*PipelineResponse), args.Error(1)
}

func (m *MockSimplePorchClient) ValidateFunction(ctx context.Context, functionName string) (*FunctionValidation, error) {
	args := m.Called(ctx, functionName)
	return args.Get(0).(*FunctionValidation), args.Error(1)
}

func (m *MockSimplePorchClient) ListFunctions(ctx context.Context) ([]*FunctionInfo, error) {
	args := m.Called(ctx)
	return args.Get(0).([]*FunctionInfo), args.Error(1)
}

func (m *MockSimplePorchClient) GetFunctionSchema(ctx context.Context, functionName string) (*FunctionSchema, error) {
	args := m.Called(ctx, functionName)
	return args.Get(0).(*FunctionSchema), args.Error(1)
}

func (m *MockSimplePorchClient) RegisterFunction(ctx context.Context, info *FunctionInfo) error {
	args := m.Called(ctx, info)
	return args.Error(0)
}

func (m *MockSimplePorchClient) GetResourceTransformations(ctx context.Context, req *TransformationRequest) (*TransformationResponse, error) {
	args := m.Called(ctx, req)
	return args.Get(0).(*TransformationResponse), args.Error(1)
}

func (m *MockSimplePorchClient) ValidateORANCompliance(ctx context.Context, req *ORANValidationRequest) (*ORANValidationResponse, error) {
	args := m.Called(ctx, req)
	return args.Get(0).(*ORANValidationResponse), args.Error(1)
}

func (m *MockSimplePorchClient) RegisterRepository(ctx context.Context, config *RepositoryConfig) (*Repository, error) {
	args := m.Called(ctx, config)
	return args.Get(0).(*Repository), args.Error(1)
}

func (m *MockSimplePorchClient) UnregisterRepository(ctx context.Context, name string) error {
	args := m.Called(ctx, name)
	return args.Error(0)
}

func (m *MockSimplePorchClient) SynchronizeRepository(ctx context.Context, name string) (*SyncResult, error) {
	args := m.Called(ctx, name)
	return args.Get(0).(*SyncResult), args.Error(1)
}

func (m *MockSimplePorchClient) GetRepositoryHealth(ctx context.Context, name string) (*RepositoryHealth, error) {
	args := m.Called(ctx, name)
	return args.Get(0).(*RepositoryHealth), args.Error(1)
}

func (m *MockSimplePorchClient) CreateBranch(ctx context.Context, repoName string, branchName string, baseBranch string) error {
	args := m.Called(ctx, repoName, branchName, baseBranch)
	return args.Error(0)
}

func (m *MockSimplePorchClient) DeleteBranch(ctx context.Context, repoName string, branchName string) error {
	args := m.Called(ctx, repoName, branchName)
	return args.Error(0)
}

func (m *MockSimplePorchClient) ListBranches(ctx context.Context, repoName string) ([]string, error) {
	args := m.Called(ctx, repoName)
	return args.Get(0).([]string), args.Error(1)
}

func (m *MockSimplePorchClient) UpdateCredentials(ctx context.Context, repoName string, creds *Credentials) error {
	args := m.Called(ctx, repoName, creds)
	return args.Error(0)
}

func (m *MockSimplePorchClient) ValidateAccess(ctx context.Context, repoName string) error {
	args := m.Called(ctx, repoName)
	return args.Error(0)
}

func (m *MockSimplePorchClient) CreatePackage(ctx context.Context, spec *PackageSpec) (*PackageRevision, error) {
	args := m.Called(ctx, spec)
	return args.Get(0).(*PackageRevision), args.Error(1)
}

func (m *MockSimplePorchClient) ClonePackage(ctx context.Context, source string, target *PackageSpec) (*PackageRevision, error) {
	args := m.Called(ctx, source, target)
	return args.Get(0).(*PackageRevision), args.Error(1)
}

func (m *MockSimplePorchClient) UpdatePackageContent(ctx context.Context, name string, resources []KRMResource) (*PackageRevision, error) {
	args := m.Called(ctx, name, resources)
	return args.Get(0).(*PackageRevision), args.Error(1)
}

func (m *MockSimplePorchClient) GetPackageContent(ctx context.Context, name string) ([]KRMResource, error) {
	args := m.Called(ctx, name)
	return args.Get(0).([]KRMResource), args.Error(1)
}

func (m *MockSimplePorchClient) PromoteToProposed(ctx context.Context, ref *PackageReference) error {
	args := m.Called(ctx, ref)
	return args.Error(0)
}

func (m *MockSimplePorchClient) PromoteToPublished(ctx context.Context, ref *PackageReference) error {
	args := m.Called(ctx, ref)
	return args.Error(0)
}

func (m *MockSimplePorchClient) GetPackageHistory(ctx context.Context, ref *PackageReference) ([]*PackageRevision, error) {
	args := m.Called(ctx, ref)
	return args.Get(0).([]*PackageRevision), args.Error(1)
}

func (m *MockSimplePorchClient) Close() error {
	args := m.Called()
	return args.Error(0)
}

// Test fixtures
func createTestRepository() *Repository {
	return &Repository{
		ObjectMeta: metav1.ObjectMeta{
			Name: "test-repo",
			Labels: map[string]string{
				LabelComponent:  "repository",
				LabelRepository: "test-repo",
			},
		},
		Spec: RepositorySpec{
			Type:      "git",
			URL:       "https://github.com/test/test-repo.git",
			Branch:    "main",
			Directory: "",
		},
		Status: RepositoryStatus{
			Health: RepositoryHealthHealthy,
		},
	}
}

func createTestPackageRevision() *PackageRevision {
	return &PackageRevision{
		ObjectMeta: metav1.ObjectMeta{
			Name: "test-package-v1",
			Labels: map[string]string{
				LabelPackage: "test-package",
				LabelVersion: "v1",
			},
		},
		Spec: PackageRevisionSpec{
			PackageName: "test-package",
			Revision:    "v1",
			Repository:  "test-repo",
		},
		Status: PackageRevisionStatus{
			PublishedBy: "test-user",
			PublishedAt: &metav1.Time{Time: time.Now()},
		},
	}
}

func createTestClient() *Client {
	scheme := k8sruntime.NewScheme()
	corev1.AddToScheme(scheme)

	fakeClient := fake.NewClientBuilder().WithScheme(scheme).Build()
	fakeDynamic := dynamicfake.NewSimpleDynamicClient(scheme)

	config := NewConfig().WithDefaults()

	return &Client{
		client:  fakeClient,
		dynamic: fakeDynamic,
		config:  config,
		cache:   newClientCache(config),
		metrics: initClientMetrics(),
	}
}

// Unit Tests

func TestNewClient(t *testing.T) {
	config := NewConfig().WithDefaults()

	client, err := NewClient(config)
	require.NoError(t, err)
	assert.NotNil(t, client)
	assert.NotNil(t, client.config)
	assert.NotNil(t, client.cache)
	assert.NotNil(t, client.metrics)
}

func TestClientRepositoryOperations(t *testing.T) {
	tests := []struct {
		name string
		fn   func(t *testing.T, client *Client)
	}{
		{
			name: "CreateRepository",
			fn: func(t *testing.T, client *Client) {
				repo := createTestRepository()

				created, err := client.CreateRepository(context.Background(), repo)
				assert.NoError(t, err)
				assert.NotNil(t, created)
				assert.Equal(t, repo.Name, created.Name)
			},
		},
		{
			name: "GetRepository",
			fn: func(t *testing.T, client *Client) {
				repo := createTestRepository()

				// Create first
				_, err := client.CreateRepository(context.Background(), repo)
				require.NoError(t, err)

				// Get
				retrieved, err := client.GetRepository(context.Background(), repo.Name)
				assert.NoError(t, err)
				assert.NotNil(t, retrieved)
				assert.Equal(t, repo.Name, retrieved.Name)
			},
		},
		{
			name: "ListRepositories",
			fn: func(t *testing.T, client *Client) {
				repo := createTestRepository()

				// Create first
				_, err := client.CreateRepository(context.Background(), repo)
				require.NoError(t, err)

				// List
				list, err := client.ListRepositories(context.Background(), &ListOptions{})
				assert.NoError(t, err)
				assert.NotNil(t, list)
				assert.Len(t, list.Items, 1)
			},
		},
		{
			name: "UpdateRepository",
			fn: func(t *testing.T, client *Client) {
				repo := createTestRepository()

				// Create first
				created, err := client.CreateRepository(context.Background(), repo)
				require.NoError(t, err)

				// Update
				created.Spec.Branch = "develop"
				updated, err := client.UpdateRepository(context.Background(), created)
				assert.NoError(t, err)
				assert.NotNil(t, updated)
				assert.Equal(t, "develop", updated.Spec.Branch)
			},
		},
		{
			name: "DeleteRepository",
			fn: func(t *testing.T, client *Client) {
				repo := createTestRepository()

				// Create first
				_, err := client.CreateRepository(context.Background(), repo)
				require.NoError(t, err)

				// Delete
				err = client.DeleteRepository(context.Background(), repo.Name)
				assert.NoError(t, err)
			},
		},
	}

	for _, tt := range tests {
		t.Run(tt.name, func(t *testing.T) {
			client := createTestClient()
			tt.fn(t, client)
		})
	}
}

func TestClientPackageRevisionOperations(t *testing.T) {
	tests := []struct {
		name string
		fn   func(t *testing.T, client *Client)
	}{
		{
			name: "CreatePackageRevision",
			fn: func(t *testing.T, client *Client) {
				pkg := createTestPackageRevision()

				created, err := client.CreatePackageRevision(context.Background(), pkg)
				assert.NoError(t, err)
				assert.NotNil(t, created)
				assert.Equal(t, pkg.Name, created.Name)
			},
		},
		{
			name: "GetPackageRevision",
			fn: func(t *testing.T, client *Client) {
				pkg := createTestPackageRevision()

				// Create first
				_, err := client.CreatePackageRevision(context.Background(), pkg)
				require.NoError(t, err)

				// Get
				retrieved, err := client.GetPackageRevision(context.Background(), pkg.Name)
				assert.NoError(t, err)
				assert.NotNil(t, retrieved)
				assert.Equal(t, pkg.Name, retrieved.Name)
			},
		},
		{
			name: "ListPackageRevisions",
			fn: func(t *testing.T, client *Client) {
				pkg := createTestPackageRevision()

				// Create first
				_, err := client.CreatePackageRevision(context.Background(), pkg)
				require.NoError(t, err)

				// List
				list, err := client.ListPackageRevisions(context.Background(), &ListOptions{})
				assert.NoError(t, err)
				assert.NotNil(t, list)
				assert.Len(t, list.Items, 1)
			},
		},
	}

	for _, tt := range tests {
		t.Run(tt.name, func(t *testing.T) {
			client := createTestClient()
			tt.fn(t, client)
		})
	}
}

func TestClientFunctionOperations(t *testing.T) {
	client := createTestClient()

	t.Run("ValidateFunction", func(t *testing.T) {
		validation, err := client.ValidateFunction(context.Background(), "gcr.io/kpt-fn/apply-setters:v0.1.1")
		assert.NoError(t, err)
		assert.NotNil(t, validation)
		assert.True(t, validation.Valid)
	})

	t.Run("ListFunctions", func(t *testing.T) {
		functions, err := client.ListFunctions(context.Background())
		assert.NoError(t, err)
		assert.NotNil(t, functions)
		assert.Greater(t, len(functions), 0)
	})

	t.Run("ExecuteFunction", func(t *testing.T) {
		req := &FunctionRequest{
			FunctionConfig: FunctionConfig{
				Image: "gcr.io/kpt-fn/apply-setters:v0.1.1",
			},
			Resources: []KRMResource{},
		}

		response, err := client.ExecuteFunction(context.Background(), req)
		assert.NoError(t, err)
		assert.NotNil(t, response)
	})
}

// Performance Tests

func TestClientPerformance(t *testing.T) {
	if testing.Short() {
		t.Skip("Skipping performance tests in short mode")
	}

	client := createTestClient()

	t.Run("RepositoryOperationLatency", func(t *testing.T) {
		repo := createTestRepository()

		start := time.Now()
		_, err := client.CreateRepository(context.Background(), repo)
		duration := time.Since(start)

		assert.NoError(t, err)
		assert.Less(t, duration, 500*time.Millisecond, "Repository creation should complete in <500ms")
	})

	t.Run("PackageRevisionOperationLatency", func(t *testing.T) {
		pkg := createTestPackageRevision()

		start := time.Now()
		_, err := client.CreatePackageRevision(context.Background(), pkg)
		duration := time.Since(start)

		assert.NoError(t, err)
		assert.Less(t, duration, 500*time.Millisecond, "Package revision creation should complete in <500ms")
	})

	t.Run("FunctionExecutionLatency", func(t *testing.T) {
		req := &FunctionRequest{
			FunctionConfig: FunctionConfig{
				Image: "gcr.io/kpt-fn/apply-setters:v0.1.1",
			},
			Resources: []KRMResource{},
		}

		start := time.Now()
		_, err := client.ExecuteFunction(context.Background(), req)
		duration := time.Since(start)

		assert.NoError(t, err)
		assert.Less(t, duration, 500*time.Millisecond, "Function execution should complete in <500ms")
	})
}

func TestClientConcurrency(t *testing.T) {
	if testing.Short() {
		t.Skip("Skipping concurrency tests in short mode")
	}

	client := createTestClient()
	concurrency := 100

	t.Run("ConcurrentRepositoryOperations", func(t *testing.T) {
		var wg sync.WaitGroup
		results := make([]error, concurrency)

		start := time.Now()

		for i := 0; i < concurrency; i++ {
			wg.Add(1)
			go func(index int) {
				defer wg.Done()

				repo := createTestRepository()
				repo.Name = fmt.Sprintf("test-repo-%d", index)

				_, err := client.CreateRepository(context.Background(), repo)
				results[index] = err
			}(i)
		}

		wg.Wait()
		duration := time.Since(start)

		// Check all operations succeeded
		for i, err := range results {
			assert.NoError(t, err, "Operation %d should succeed", i)
		}

		// Check throughput
		opsPerSecond := float64(concurrency) / duration.Seconds()
		assert.Greater(t, opsPerSecond, 10.0, "Should handle >10 operations per second")
	})

	t.Run("ConcurrentPackageRevisionOperations", func(t *testing.T) {
		var wg sync.WaitGroup
		results := make([]error, concurrency)

		for i := 0; i < concurrency; i++ {
			wg.Add(1)
			go func(index int) {
				defer wg.Done()

				pkg := createTestPackageRevision()
				pkg.Name = fmt.Sprintf("test-package-v%d", index)

				_, err := client.CreatePackageRevision(context.Background(), pkg)
				results[index] = err
			}(i)
		}

		wg.Wait()

		// Check all operations succeeded
		for i, err := range results {
			assert.NoError(t, err, "Operation %d should succeed", i)
		}
	})
}

func TestClientMemoryUsage(t *testing.T) {
	if testing.Short() {
		t.Skip("Skipping memory tests in short mode")
	}

	client := createTestClient()

	// Force garbage collection before measuring
	goruntime.GC()
	goruntime.GC()

	var m1 goruntime.MemStats
	goruntime.ReadMemStats(&m1)

	// Perform a series of operations
	for i := 0; i < 100; i++ {
		repo := createTestRepository()
		repo.Name = fmt.Sprintf("test-repo-%d", i)

		_, err := client.CreateRepository(context.Background(), repo)
		require.NoError(t, err)

		pkg := createTestPackageRevision()
		pkg.Name = fmt.Sprintf("test-package-v%d", i)

		_, err = client.CreatePackageRevision(context.Background(), pkg)
		require.NoError(t, err)
	}

	// Force garbage collection after operations
	goruntime.GC()
	goruntime.GC()

	var m2 goruntime.MemStats
	goruntime.ReadMemStats(&m2)

	memoryUsed := m2.Alloc - m1.Alloc
	memoryUsedMB := float64(memoryUsed) / (1024 * 1024)

	assert.Less(t, memoryUsedMB, 50.0, "Memory usage should be <50MB for 200 operations")
}

// Benchmark Tests

func BenchmarkClientRepositoryOperations(b *testing.B) {
	client := createTestClient()

	b.Run("CreateRepository", func(b *testing.B) {
		b.ResetTimer()
		for i := 0; i < b.N; i++ {
			repo := createTestRepository()
			repo.Name = fmt.Sprintf("bench-repo-%d", i)

			_, err := client.CreateRepository(context.Background(), repo)
			if err != nil {
				b.Fatal(err)
			}
		}
	})

	b.Run("GetRepository", func(b *testing.B) {
		// Setup
		repo := createTestRepository()
		_, err := client.CreateRepository(context.Background(), repo)
		if err != nil {
			b.Fatal(err)
		}

		b.ResetTimer()
		for i := 0; i < b.N; i++ {
			_, err := client.GetRepository(context.Background(), repo.Name)
			if err != nil {
				b.Fatal(err)
			}
		}
	})

	b.Run("ListRepositories", func(b *testing.B) {
		// Setup
		for i := 0; i < 10; i++ {
			repo := createTestRepository()
			repo.Name = fmt.Sprintf("setup-repo-%d", i)
			client.CreateRepository(context.Background(), repo)
		}

		b.ResetTimer()
		for i := 0; i < b.N; i++ {
			_, err := client.ListRepositories(context.Background(), &ListOptions{})
			if err != nil {
				b.Fatal(err)
			}
		}
	})
}

func BenchmarkClientPackageRevisionOperations(b *testing.B) {
	client := createTestClient()

	b.Run("CreatePackageRevision", func(b *testing.B) {
		b.ResetTimer()
		for i := 0; i < b.N; i++ {
			pkg := createTestPackageRevision()
			pkg.Name = fmt.Sprintf("bench-package-v%d", i)

			_, err := client.CreatePackageRevision(context.Background(), pkg)
			if err != nil {
				b.Fatal(err)
			}
		}
	})

	b.Run("GetPackageRevision", func(b *testing.B) {
		// Setup
		pkg := createTestPackageRevision()
		_, err := client.CreatePackageRevision(context.Background(), pkg)
		if err != nil {
			b.Fatal(err)
		}

		b.ResetTimer()
		for i := 0; i < b.N; i++ {
			_, err := client.GetPackageRevision(context.Background(), pkg.Name)
			if err != nil {
				b.Fatal(err)
			}
		}
	})
}

func BenchmarkClientFunctionOperations(b *testing.B) {
	client := createTestClient()

	b.Run("ValidateFunction", func(b *testing.B) {
		b.ResetTimer()
		for i := 0; i < b.N; i++ {
			_, err := client.ValidateFunction(context.Background(), "gcr.io/kpt-fn/apply-setters:v0.1.1")
			if err != nil {
				b.Fatal(err)
			}
		}
	})

	b.Run("ExecuteFunction", func(b *testing.B) {
		req := &FunctionRequest{
			FunctionConfig: FunctionConfig{
				Image: "gcr.io/kpt-fn/apply-setters:v0.1.1",
			},
			Resources: []KRMResource{},
		}

		b.ResetTimer()
		for i := 0; i < b.N; i++ {
			_, err := client.ExecuteFunction(context.Background(), req)
			if err != nil {
				b.Fatal(err)
			}
		}
	})
}

// Error handling tests

func TestClientErrorHandling(t *testing.T) {
	client := createTestClient()

	t.Run("GetNonexistentRepository", func(t *testing.T) {
		_, err := client.GetRepository(context.Background(), "nonexistent")
		assert.Error(t, err)
	})

	t.Run("CreateDuplicateRepository", func(t *testing.T) {
		repo := createTestRepository()

		// Create first time
		_, err := client.CreateRepository(context.Background(), repo)
		assert.NoError(t, err)

		// Try to create again
		_, err = client.CreateRepository(context.Background(), repo)
		assert.Error(t, err)
	})

	t.Run("DeleteNonexistentRepository", func(t *testing.T) {
		err := client.DeleteRepository(context.Background(), "nonexistent")
		assert.Error(t, err)
	})

	t.Run("InvalidFunctionValidation", func(t *testing.T) {
		validation, err := client.ValidateFunction(context.Background(), "invalid-function")
		assert.NoError(t, err) // Validation doesn't error, but returns invalid result
		assert.NotNil(t, validation)
		assert.False(t, validation.Valid)
		assert.NotEmpty(t, validation.Errors)
	})
}

// Context cancellation tests

func TestClientContextCancellation(t *testing.T) {
	client := createTestClient()

	t.Run("CancelledContext", func(t *testing.T) {
		ctx, cancel := context.WithCancel(context.Background())
		cancel() // Cancel immediately

		repo := createTestRepository()
		_, err := client.CreateRepository(ctx, repo)
		assert.Error(t, err)
		assert.Contains(t, err.Error(), "context canceled")
	})

	t.Run("TimeoutContext", func(t *testing.T) {
		ctx, cancel := context.WithTimeout(context.Background(), 1*time.Nanosecond)
		defer cancel()

		time.Sleep(1 * time.Millisecond) // Ensure timeout

		repo := createTestRepository()
		_, err := client.CreateRepository(ctx, repo)
		assert.Error(t, err)
		assert.Contains(t, err.Error(), "context deadline exceeded")
	})
}

// Integration tests with metrics

func TestClientMetrics(t *testing.T) {
	client := createTestClient()

	// Perform some operations
	repo := createTestRepository()
	_, err := client.CreateRepository(context.Background(), repo)
	require.NoError(t, err)

	_, err = client.GetRepository(context.Background(), repo.Name)
	require.NoError(t, err)

	// Check that metrics are recorded
	assert.NotNil(t, client.metrics)

	// Verify metrics are registered with Prometheus
	metricFamilies, err := prometheus.DefaultGatherer.Gather()
	require.NoError(t, err)

	var found bool
	for _, mf := range metricFamilies {
		if strings.Contains(*mf.Name, "porch_client") {
			found = true
			break
		}
	}
	assert.True(t, found, "Porch client metrics should be registered")
}<|MERGE_RESOLUTION|>--- conflicted
+++ resolved
@@ -18,13 +18,9 @@
 
 import (
 	"context"
-<<<<<<< HEAD
 	"fmt"
-	"runtime"
+	goruntime "runtime"
 	"strings"
-=======
-	goruntime "runtime"
->>>>>>> a523ef4a
 	"sync"
 	"testing"
 	"time"
