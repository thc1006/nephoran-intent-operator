--- conflicted
+++ resolved
@@ -38,11 +38,8 @@
 	"k8s.io/apimachinery/pkg/api/resource"
 	metav1 "k8s.io/apimachinery/pkg/apis/meta/v1"
 	"k8s.io/apimachinery/pkg/runtime"
-<<<<<<< HEAD
-=======
 
 	"github.com/nephio-project/nephoran-intent-operator/pkg/nephio/multicluster"
->>>>>>> b3529b0b
 )
 
 // PorchClient defines the interface for interacting with Porch API.
@@ -184,76 +181,8 @@
 	ValidateContent(ctx context.Context, ref *PackageReference) (*ValidationResult, error)
 }
 
-<<<<<<< HEAD
-// LifecycleManager provides lifecycle management for package revisions
-type LifecycleManager interface {
-	// Lifecycle management
-	TransitionLifecycle(ctx context.Context, ref *PackageReference, target PackageRevisionLifecycle) error
-	ValidateTransition(ctx context.Context, ref *PackageReference, target PackageRevisionLifecycle) error
-	GetCurrentLifecycle(ctx context.Context, ref *PackageReference) (PackageRevisionLifecycle, error)
-	
-	// Rollback management
-	CreateRollbackPoint(ctx context.Context, ref *PackageReference) (*RollbackPoint, error)
-	RollbackToPoint(ctx context.Context, ref *PackageReference, point *RollbackPoint) error
-	ListRollbackPoints(ctx context.Context, ref *PackageReference) ([]*RollbackPoint, error)
-	DeleteRollbackPoint(ctx context.Context, ref *PackageReference, pointID string) error
-	
-	// Workflow integration
-	LockPackage(ctx context.Context, ref *PackageReference, workflowID string) error
-	UnlockPackage(ctx context.Context, ref *PackageReference, workflowID string) error
-	IsPackageLocked(ctx context.Context, ref *PackageReference) (bool, error)
-	
-	// State validation
-	ValidateLifecycleState(ctx context.Context, ref *PackageReference) (*ValidationResult, error)
-	GetLifecycleHistory(ctx context.Context, ref *PackageReference) ([]*LifecycleEvent, error)
-	
-	// Lifecycle transition shortcuts
-	TransitionToProposed(ctx context.Context, ref *PackageReference, options *TransitionOptions) (*TransitionResult, error)
-	TransitionToPublished(ctx context.Context, ref *PackageReference, options *TransitionOptions) (*TransitionResult, error)
-	TransitionToDraft(ctx context.Context, ref *PackageReference, options *TransitionOptions) (*TransitionResult, error)
-	TransitionToDeletable(ctx context.Context, ref *PackageReference, options *TransitionOptions) (*TransitionResult, error)
-	
-	// Management methods
-	GetManagerHealth(ctx context.Context) (*HealthStatus, error)
-	Close() error
-}
-
-// LifecycleManagerConfig provides configuration for lifecycle manager
-type LifecycleManagerConfig struct {
-	// Automatic transitions
-	EnableAutoTransitions bool `json:"enableAutoTransitions,omitempty"`
-	AutoPromoteOnValidation bool `json:"autoPromoteOnValidation,omitempty"`
-	AutoPublishOnApproval bool `json:"autoPublishOnApproval,omitempty"`
-	
-	// Rollback configuration
-	MaxRollbackPoints int32 `json:"maxRollbackPoints,omitempty"`
-	RetentionDays int32 `json:"retentionDays,omitempty"`
-	
-	// Workflow integration
-	RequireWorkflowApproval bool `json:"requireWorkflowApproval,omitempty"`
-	WorkflowTimeout *metav1.Duration `json:"workflowTimeout,omitempty"`
-	
-	// Validation settings
-	StrictValidation bool `json:"strictValidation,omitempty"`
-	ValidatorTimeout *metav1.Duration `json:"validatorTimeout,omitempty"`
-	
-	// Event processing
-	EventQueueSize int32 `json:"eventQueueSize,omitempty"`
-	EventWorkers int32 `json:"eventWorkers,omitempty"`
-	
-	// Lock management
-	LockCleanupInterval *metav1.Duration `json:"lockCleanupInterval,omitempty"`
-	DefaultLockTimeout *metav1.Duration `json:"defaultLockTimeout,omitempty"`
-	
-	// Monitoring
-	EnableMetrics bool `json:"enableMetrics,omitempty"`
-}
-
-// FunctionRunner provides KRM function execution capabilities
-=======
 // FunctionRunner provides KRM function execution capabilities.
 
->>>>>>> b3529b0b
 type FunctionRunner interface {
 
 	// Function execution.
@@ -1522,70 +1451,9 @@
 	Data map[string]interface{} `json:"data,omitempty"`
 }
 
-<<<<<<< HEAD
-// RollbackPoint represents a point-in-time snapshot for package rollback
-type RollbackPoint struct {
-	ID          string       `json:"id"`
-	Revision    string       `json:"revision"`
-	Lifecycle   PackageRevisionLifecycle `json:"lifecycle"`
-	CreatedAt   *metav1.Time `json:"createdAt"`
-	CreatedBy   string       `json:"createdBy,omitempty"`
-	Description string       `json:"description,omitempty"`
-	Content     *PackageContent `json:"content,omitempty"`
-	Metadata    map[string]string `json:"metadata,omitempty"`
-}
-
-// LifecycleEvent represents a lifecycle state transition event
-type LifecycleEvent struct {
-	ID            string                   `json:"id"`
-	Timestamp     *metav1.Time             `json:"timestamp"`
-	FromLifecycle PackageRevisionLifecycle `json:"fromLifecycle"`
-	ToLifecycle   PackageRevisionLifecycle `json:"toLifecycle"`
-	User          string                   `json:"user,omitempty"`
-	Reason        string                   `json:"reason,omitempty"`
-	WorkflowID    string                   `json:"workflowId,omitempty"`
-	Metadata      map[string]string        `json:"metadata,omitempty"`
-}
-
-// TransitionOptions provides options for lifecycle transitions
-type TransitionOptions struct {
-	Reason              string            `json:"reason,omitempty"`
-	User                string            `json:"user,omitempty"`
-	WorkflowID          string            `json:"workflowId,omitempty"`
-	Force               bool              `json:"force,omitempty"`
-	Validate            bool              `json:"validate,omitempty"`
-	Metadata            map[string]string `json:"metadata,omitempty"`
-	SkipValidation      bool              `json:"skipValidation,omitempty"`
-	CreateRollbackPoint bool              `json:"createRollbackPoint,omitempty"`
-	RollbackDescription string            `json:"rollbackDescription,omitempty"`
-	ForceTransition     bool              `json:"forceTransition,omitempty"`
-	Timeout             *metav1.Duration  `json:"timeout,omitempty"`
-	DryRun              bool              `json:"dryRun,omitempty"`
-}
-
-// TransitionResult contains the result of a lifecycle transition
-type TransitionResult struct {
-	Success         bool              `json:"success"`
-	FromState       PackageRevisionLifecycle `json:"fromState"`
-	ToState         PackageRevisionLifecycle `json:"toState"`
-	NewStage        PackageRevisionLifecycle `json:"newStage"`
-	PreviousStage   PackageRevisionLifecycle `json:"previousStage"`
-	TransitionID    string            `json:"transitionId"`
-	Message         string            `json:"message,omitempty"`
-	Warnings        []string          `json:"warnings,omitempty"`
-	Metadata        map[string]string `json:"metadata,omitempty"`
-	CompletedAt     *metav1.Time      `json:"completedAt,omitempty"`
-	TransitionTime  *metav1.Time      `json:"transitionTime,omitempty"`
-	Duration        time.Duration     `json:"duration,omitempty"`
-	RollbackPoint   *RollbackPoint    `json:"rollbackPoint,omitempty"`
-}
-
-// Network slice supporting types
-=======
 // Network slice supporting types.
 
 // QoSParameters defines quality of service parameters.
->>>>>>> b3529b0b
 
 type QoSParameters struct {
 	FiveQI int32 `json:"5qi,omitempty"`
@@ -2021,9 +1889,6 @@
 
 // ContentMetrics represents metrics for package content.
 
-<<<<<<< HEAD
-// Note: ContentMetrics and ContentManagerHealth are defined in content_manager.go to avoid duplicates
-=======
 type ContentMetrics struct {
 	FileCount int `json:"fileCount"`
 
@@ -2047,7 +1912,6 @@
 
 	ErrorCount int `json:"errorCount"`
 }
->>>>>>> b3529b0b
 
 // Error types for better error handling.
 
@@ -2221,18 +2085,6 @@
 	// LabelTargetComponent holds labeltargetcomponent value.
 
 	LabelTargetComponent = "porch.nephoran.com/target-component"
-<<<<<<< HEAD
-	LabelNetworkSlice    = "porch.nephoran.com/network-slice"
-	LabelORANInterface   = "porch.nephoran.com/oran-interface"
-)
-
-// NewLifecycleManager creates a new lifecycle manager instance
-func NewLifecycleManager(client PorchClient, config *LifecycleManagerConfig) (LifecycleManager, error) {
-	// This is a placeholder implementation
-	// In a real implementation, this would create a concrete lifecycle manager
-	return nil, fmt.Errorf("NewLifecycleManager not implemented")
-}
-=======
 
 	// LabelNetworkSlice holds labelnetworkslice value.
 
@@ -2241,5 +2093,4 @@
 	// LabelORANInterface holds labeloraninterface value.
 
 	LabelORANInterface = "porch.nephoran.com/oran-interface"
-)
->>>>>>> b3529b0b
+)