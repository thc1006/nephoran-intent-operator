--- conflicted
+++ resolved
@@ -1146,7 +1146,6 @@
 // Additional DeepCopy methods would follow the same pattern...
 // This provides type-safe deep copying required for Kubernetes client-go
 
-<<<<<<< HEAD
 // Missing type definitions for porch package compilation
 
 // OptimizationType defines optimization strategy types
@@ -1169,8 +1168,6 @@
 	ResolutionOptions   []ConflictResolution `json:"resolutionOptions"`
 	Recommendations     []string             `json:"recommendations"`
 }
-
-// ConflictResolution is defined in content_manager.go
 
 // VersionConstraint defines version constraint requirements
 type VersionConstraint struct {
@@ -1270,8 +1267,6 @@
 	DependencyScopeProvided    DependencyScope = "provided"
 )
 
-// ConflictType is defined in content_manager.go
-
 // DependencyConflict represents a specific dependency conflict
 type DependencyConflict struct {
 	Type            ConflictType        `json:"type"`
@@ -1290,8 +1285,6 @@
 	Recommendations []string                 `json:"recommendations,omitempty"`
 }
 
-// OptimizationSuggestion is defined in content_manager.go
-
 // GraphBuildOptions defines options for building dependency graphs
 type GraphBuildOptions struct {
 	IncludeTransitive bool             `json:"includeTransitive"`
@@ -1307,62 +1300,6 @@
 	ExcludePatterns []string `json:"excludePatterns,omitempty"`
 	Scopes          []string `json:"scopes,omitempty"`
 	Types           []string `json:"types,omitempty"`
-=======
-// ContentMetrics represents metrics for package content
-type ContentMetrics struct {
-	FileCount      int            `json:"fileCount"`
-	TotalSize      int64          `json:"totalSize"`
-	ResourceCounts map[string]int `json:"resourceCounts"`
-	LastModified   time.Time      `json:"lastModified"`
-}
-
-// ContentManagerHealth represents health status of the content manager
-type ContentManagerHealth struct {
-	Status         string    `json:"status"`
-	LastCheck      time.Time `json:"lastCheck"`
-	CacheSize      int64     `json:"cacheSize"`
-	ActiveRequests int       `json:"activeRequests"`
-	ErrorCount     int       `json:"errorCount"`
-}
-
-// ContentManagerMetrics tracks metrics for content manager operations
-type ContentManagerMetrics struct {
-	TotalRequests   int64 `json:"totalRequests"`
-	SuccessCount    int64 `json:"successCount"`
-	ErrorCount      int64 `json:"errorCount"`
-	CacheHits       int64 `json:"cacheHits"`
-	CacheMisses     int64 `json:"cacheMisses"`
-	AverageLatency  int64 `json:"averageLatency"`
-}
-
-// ContentStore defines the interface for content storage operations
-type ContentStore interface {
-	Get(ctx context.Context, key string) ([]byte, error)
-	Put(ctx context.Context, key string, content []byte) error
-	Delete(ctx context.Context, key string) error
-	List(ctx context.Context, prefix string) ([]string, error)
-	Exists(ctx context.Context, key string) (bool, error)
-}
-
-// TemplateEngine handles template processing for package content
-type TemplateEngine struct {
-	Templates map[string]string `json:"templates"`
-	Functions map[string]interface{} `json:"-"`
-}
-
-// ContentValidator validates package content
-type ContentValidator struct {
-	Rules   []ContentValidationRule `json:"rules"`
-	Strict  bool                    `json:"strict"`
-}
-
-// ContentValidationRule defines a content validation rule
-type ContentValidationRule struct {
-	Name     string `json:"name"`
-	Type     string `json:"type"`
-	Pattern  string `json:"pattern"`
-	Required bool   `json:"required"`
->>>>>>> a523ef4a
 }
 
 // Error types for better error handling
