/*

Copyright 2025.



Licensed under the Apache License, Version 2.0 (the "License");

you may not use this file except in compliance with the License.

You may obtain a copy of the License at



    http://www.apache.org/licenses/LICENSE-2.0



Unless required by applicable law or agreed to in writing, software

distributed under the License is distributed on an "AS IS" BASIS,

WITHOUT WARRANTIES OR CONDITIONS OF ANY KIND, either express or implied.

See the License for the specific language governing permissions and

limitations under the License.

*/

package nephio

import (
	"context"
	"fmt"
	"sync"
	"time"

	"github.com/prometheus/client_golang/prometheus"
	"github.com/prometheus/client_golang/prometheus/promauto"
	"go.opentelemetry.io/otel"
	"go.opentelemetry.io/otel/attribute"
	"go.opentelemetry.io/otel/trace"
	"sigs.k8s.io/controller-runtime/pkg/client"
	"sigs.k8s.io/controller-runtime/pkg/log"
)

// WorkloadClusterConfig defines configuration for workload cluster management.

type WorkloadClusterConfig struct {
	HealthCheckInterval time.Duration `json:"healthCheckInterval" yaml:"healthCheckInterval"`

	AutoClusterRegistration bool `json:"autoClusterRegistration" yaml:"autoClusterRegistration"`

	RegistrationTimeout time.Duration `json:"registrationTimeout" yaml:"registrationTimeout"`

	MaxRetries int `json:"maxRetries" yaml:"maxRetries"`

	RetryBackoff time.Duration `json:"retryBackoff" yaml:"retryBackoff"`

	EnableMetrics bool `json:"enableMetrics" yaml:"enableMetrics"`

	EnableTracing bool `json:"enableTracing" yaml:"enableTracing"`
}

// ClusterRegistryMetrics provides cluster registry metrics.

type ClusterRegistryMetrics struct {
	ClusterRegistrations *prometheus.CounterVec

	ClusterHealth *prometheus.GaugeVec

	HealthCheckDuration *prometheus.HistogramVec

	ClusterCapabilities *prometheus.GaugeVec

	RegistrationErrors *prometheus.CounterVec

	ClusterEvents *prometheus.CounterVec
}

// ClusterHealth represents the health status of a workload cluster.

type ClusterHealth struct {
	Status string `json:"status"`

	LastChecked time.Time `json:"lastChecked"`

	Components map[string]ComponentHealth `json:"components"`

	Resources *ResourceHealthStatus `json:"resources,omitempty"`

	Connectivity *ConnectivityStatus `json:"connectivity,omitempty"`

	Version string `json:"version,omitempty"`

	Uptime time.Duration `json:"uptime"`

	ErrorCount int `json:"errorCount"`

	WarningCount int `json:"warningCount"`

	LastError string `json:"lastError,omitempty"`
}

// ComponentHealth represents health of a cluster component.

type ComponentHealth struct {
	Name string `json:"name"`

	Status string `json:"status"`

	Message string `json:"message,omitempty"`

	LastSeen time.Time `json:"lastSeen"`
}

// ResourceHealthStatus represents cluster resource health.

type ResourceHealthStatus struct {
	CPUUsage float64 `json:"cpuUsage"`

	MemoryUsage float64 `json:"memoryUsage"`

	StorageUsage float64 `json:"storageUsage"`

	NetworkUsage float64 `json:"networkUsage"`

	PodCount int `json:"podCount"`

	NodeCount int `json:"nodeCount"`
}

// ConnectivityStatus represents cluster connectivity status.

type ConnectivityStatus struct {
	APIServer bool `json:"apiServer"`

	Etcd bool `json:"etcd"`

	DNS bool `json:"dns"`

	NetworkPolicy bool `json:"networkPolicy"`

	LastChecked time.Time `json:"lastChecked"`

	Latency time.Duration `json:"latency"`
}

// ClusterConfigSync represents Config Sync configuration for a cluster.

type ClusterConfigSync struct {
	Enabled bool `json:"enabled"`

	Repository string `json:"repository"`

	Branch string `json:"branch"`

	Directory string `json:"directory"`

	SyncPeriod time.Duration `json:"syncPeriod"`

	Status string `json:"status"`

	LastSync *time.Time `json:"lastSync,omitempty"`

	Errors []string `json:"errors,omitempty"`

	Credentials *GitCredentials `json:"credentials,omitempty"`
}

// GitCredentials represents Git repository credentials.

type GitCredentials struct {
	Type string `json:"type"`

	Username string `json:"username,omitempty"`

	Password string `json:"password,omitempty"`

	Token string `json:"token,omitempty"`

	SSHKey string `json:"sshKey,omitempty"`

	SecretName string `json:"secretName,omitempty"`
}

// ClusterHealthMonitor provides cluster health monitoring.

type ClusterHealthMonitor struct {
	client client.Client

	registry *WorkloadClusterRegistry

	config *WorkloadClusterConfig

	metrics *ClusterRegistryMetrics

	tracer trace.Tracer

	stopCh chan struct{}

	mu sync.RWMutex
}

// WorkloadDeployment represents a deployment to a workload cluster.

type WorkloadDeployment struct {
	ID string `json:"id"`

	PackageVariant *PackageVariant `json:"packageVariant"`

	TargetCluster *WorkloadCluster `json:"targetCluster"`

	Status string `json:"status"`

	StartedAt time.Time `json:"startedAt"`

	CompletedAt *time.Time `json:"completedAt,omitempty"`

	SyncResult *SyncResult `json:"syncResult,omitempty"`

	Error string `json:"error,omitempty"`

	Retries int `json:"retries"`

	LastRetry *time.Time `json:"lastRetry,omitempty"`
}

// DefaultWorkloadClusterConfig provides default configuration values.

var DefaultWorkloadClusterConfig = &WorkloadClusterConfig{

	HealthCheckInterval: 1 * time.Minute,

	AutoClusterRegistration: true,

	RegistrationTimeout: 5 * time.Minute,

	MaxRetries: 3,

	RetryBackoff: 30 * time.Second,

	EnableMetrics: true,

	EnableTracing: true,
}

// NewWorkloadClusterRegistry creates a new workload cluster registry.

func NewWorkloadClusterRegistry(

	client client.Client,

	config *WorkloadClusterConfig,

) (*WorkloadClusterRegistry, error) {

	if config == nil {

		config = DefaultWorkloadClusterConfig

	}

	// Initialize metrics.

	metrics := &ClusterRegistryMetrics{

		ClusterRegistrations: promauto.NewCounterVec(

			prometheus.CounterOpts{

				Name: "nephio_cluster_registrations_total",

				Help: "Total number of workload cluster registrations",
			},

			[]string{"cluster", "region", "status"},
		),

		ClusterHealth: promauto.NewGaugeVec(

			prometheus.GaugeOpts{

				Name: "nephio_cluster_health",

				Help: "Health status of workload clusters",
			},

			[]string{"cluster", "region", "component"},
		),

		HealthCheckDuration: promauto.NewHistogramVec(

			prometheus.HistogramOpts{

				Name: "nephio_cluster_health_check_duration_seconds",

				Help: "Duration of cluster health checks",

				Buckets: prometheus.ExponentialBuckets(0.1, 2, 8),
			},

			[]string{"cluster", "region"},
		),

		ClusterCapabilities: promauto.NewGaugeVec(

			prometheus.GaugeOpts{

				Name: "nephio_cluster_capabilities",

				Help: "Number of capabilities per cluster",
			},

			[]string{"cluster", "region", "capability"},
		),

		RegistrationErrors: promauto.NewCounterVec(

			prometheus.CounterOpts{

				Name: "nephio_cluster_registration_errors_total",

				Help: "Total number of cluster registration errors",
			},

			[]string{"cluster", "error_type"},
		),

		ClusterEvents: promauto.NewCounterVec(

			prometheus.CounterOpts{

				Name: "nephio_cluster_events_total",

				Help: "Total number of cluster events",
			},

			[]string{"cluster", "event_type"},
		),
	}

	registry := &WorkloadClusterRegistry{

		client: client,

		config: config,

		metrics: metrics,

		tracer: otel.Tracer("nephio-workload-registry"),
	}

	// Initialize health monitor.

	registry.healthMonitor = &ClusterHealthMonitor{

		client: client,

		registry: registry,

		config: config,

		metrics: metrics,

		tracer: otel.Tracer("nephio-cluster-health"),

		stopCh: make(chan struct{}),
	}

	// Start health monitoring if enabled.

	if config.HealthCheckInterval > 0 {

		go registry.healthMonitor.Start()

	}

	// Initialize with standard clusters if auto-registration is enabled.

	if config.AutoClusterRegistration {

		go registry.discoverAndRegisterClusters(context.Background())

	}

	return registry, nil

}

// RegisterWorkloadCluster registers a new workload cluster.

func (wcr *WorkloadClusterRegistry) RegisterWorkloadCluster(ctx context.Context, cluster *WorkloadCluster) error {

	ctx, span := wcr.tracer.Start(ctx, "register-workload-cluster")

	defer span.End()

	logger := log.FromContext(ctx).WithName("cluster-registry").WithValues(

		"cluster", cluster.Name,

		"region", cluster.Region,

		"zone", cluster.Zone,
	)

	span.SetAttributes(

		attribute.String("cluster.name", cluster.Name),

		attribute.String("cluster.region", cluster.Region),

		attribute.String("cluster.zone", cluster.Zone),
	)

	startTime := time.Now()

	// Validate cluster.

	if err := wcr.validateCluster(ctx, cluster); err != nil {

		span.RecordError(err)

		wcr.metrics.RegistrationErrors.WithLabelValues(

			cluster.Name, "validation_failed",
		).Inc()
<<<<<<< HEAD
		return fmt.Errorf("cluster validation failed: %w", err)
=======

		return fmt.Errorf("cluster validation failed: %w", err)

>>>>>>> b3529b0b
	}

	// Check if cluster already exists.

	if _, exists := wcr.clusters.Load(cluster.Name); exists {

		wcr.metrics.RegistrationErrors.WithLabelValues(

			cluster.Name, "already_exists",
		).Inc()

		return fmt.Errorf("cluster %s already registered", cluster.Name)

	}

	// Set initial status.

	cluster.Status = WorkloadClusterStatusRegistering

	cluster.CreatedAt = time.Now()

	// Perform cluster connectivity check.

	if err := wcr.performConnectivityCheck(ctx, cluster); err != nil {

		logger.Error(err, "Cluster connectivity check failed")

		cluster.Status = WorkloadClusterStatusUnreachable

		wcr.metrics.RegistrationErrors.WithLabelValues(

			cluster.Name, "connectivity_failed",
		).Inc()

		// Continue with registration but mark as unreachable.

	} else {

		cluster.Status = WorkloadClusterStatusActive

	}

	// Initialize health monitoring.

	cluster.Health = &ClusterHealth{

		Status: "Unknown",

		LastChecked: time.Now(),

		Components: make(map[string]ComponentHealth),

		ErrorCount: 0,

		WarningCount: 0,
	}

	// Setup Config Sync if enabled.

	if err := wcr.setupConfigSync(ctx, cluster); err != nil {

		logger.Error(err, "Failed to setup Config Sync")

		// Continue with registration - Config Sync is not critical for registration.

	}

	// Store cluster in registry.

	wcr.clusters.Store(cluster.Name, cluster)

	wcr.registrations.Store(cluster.Name, &ClusterRegistration{

		Cluster: cluster,

		RegisteredAt: time.Now(),

		Status: "active",
	})

	// Update metrics.

	wcr.metrics.ClusterRegistrations.WithLabelValues(

		cluster.Name, cluster.Region, "success",
	).Inc()

	// Update capability metrics.

	for _, capability := range cluster.Capabilities {

		wcr.metrics.ClusterCapabilities.WithLabelValues(

			cluster.Name, cluster.Region, capability.Name,
		).Inc()

	}

	duration := time.Since(startTime)

	logger.Info("Cluster registered successfully",

		"duration", duration,

		"status", cluster.Status,

		"capabilities", len(cluster.Capabilities),
	)

	// Emit cluster event.

	wcr.metrics.ClusterEvents.WithLabelValues(

		cluster.Name, "registered",
	).Inc()

	span.SetAttributes(

		attribute.String("cluster.status", string(cluster.Status)),

		attribute.Int("cluster.capabilities", len(cluster.Capabilities)),

		attribute.Float64("registration.duration", duration.Seconds()),
	)

	return nil

}

// UnregisterWorkloadCluster removes a workload cluster from the registry.

func (wcr *WorkloadClusterRegistry) UnregisterWorkloadCluster(ctx context.Context, clusterName string) error {

	ctx, span := wcr.tracer.Start(ctx, "unregister-workload-cluster")

	defer span.End()

	logger := log.FromContext(ctx).WithName("cluster-registry").WithValues("cluster", clusterName)

	span.SetAttributes(attribute.String("cluster.name", clusterName))

	// Check if cluster exists.

	value, exists := wcr.clusters.Load(clusterName)

	if !exists {

		return fmt.Errorf("cluster %s not found", clusterName)

	}

	cluster, ok := value.(*WorkloadCluster)

	if !ok {

		return fmt.Errorf("invalid cluster object for %s", clusterName)

	}

	// Update cluster status.

	cluster.Status = WorkloadClusterStatusTerminating

	// Cleanup Config Sync.

	if err := wcr.cleanupConfigSync(ctx, cluster); err != nil {

		logger.Error(err, "Failed to cleanup Config Sync")

		// Continue with unregistration.

	}

	// Remove from registry.

	wcr.clusters.Delete(clusterName)

	wcr.registrations.Delete(clusterName)

	logger.Info("Cluster unregistered successfully")

	// Emit cluster event.

	wcr.metrics.ClusterEvents.WithLabelValues(clusterName, "unregistered").Inc()

	return nil

}

// GetWorkloadCluster retrieves a workload cluster by name.

func (wcr *WorkloadClusterRegistry) GetWorkloadCluster(ctx context.Context, clusterName string) (*WorkloadCluster, error) {

	if value, exists := wcr.clusters.Load(clusterName); exists {

		if cluster, ok := value.(*WorkloadCluster); ok {

			return cluster, nil

		}

	}

	return nil, fmt.Errorf("cluster %s not found", clusterName)

}

// ListWorkloadClusters lists all registered workload clusters.

func (wcr *WorkloadClusterRegistry) ListWorkloadClusters(ctx context.Context) ([]*WorkloadCluster, error) {

	clusters := make([]*WorkloadCluster, 0)

	wcr.clusters.Range(func(key, value interface{}) bool {

		if cluster, ok := value.(*WorkloadCluster); ok {

			clusters = append(clusters, cluster)

		}

		return true

	})

	return clusters, nil

}

// CheckClusterHealth performs a health check on a specific cluster.

func (wcr *WorkloadClusterRegistry) CheckClusterHealth(ctx context.Context, clusterName string) (*ClusterHealth, error) {

	ctx, span := wcr.tracer.Start(ctx, "check-cluster-health")

	defer span.End()

	span.SetAttributes(attribute.String("cluster.name", clusterName))

	startTime := time.Now()

	defer func() {

		wcr.metrics.HealthCheckDuration.WithLabelValues(

			clusterName, "unknown", // region would need to be extracted from cluster

		).Observe(time.Since(startTime).Seconds())

	}()

	cluster, err := wcr.GetWorkloadCluster(ctx, clusterName)

	if err != nil {

		span.RecordError(err)

		return nil, err

	}

	// Perform comprehensive health check.

	health := &ClusterHealth{

		LastChecked: time.Now(),

		Components: make(map[string]ComponentHealth),
	}

	// Check API server connectivity.

	apiHealth := wcr.checkAPIServerHealth(ctx, cluster)

	health.Components["api-server"] = apiHealth

	// Check node health.

	nodeHealth := wcr.checkNodeHealth(ctx, cluster)

	health.Components["nodes"] = nodeHealth

	// Check system pods.

	podHealth := wcr.checkSystemPodsHealth(ctx, cluster)

	health.Components["system-pods"] = podHealth

	// Check network connectivity.

	networkHealth := wcr.checkNetworkHealth(ctx, cluster)

	health.Components["network"] = networkHealth

	// Check resource utilization.

	resourceHealth := wcr.checkResourceHealth(ctx, cluster)

	health.Resources = resourceHealth

	// Determine overall status.

	health.Status = wcr.calculateOverallHealth(health.Components)

	// Count errors and warnings.

	for _, component := range health.Components {

		if component.Status == "Error" {

			health.ErrorCount++

		} else if component.Status == "Warning" {

			health.WarningCount++

		}

	}

	// Update cluster health.

	cluster.Health = health

	cluster.LastHealthCheck = &health.LastChecked

	// Update metrics.

	healthValue := 1.0

	if health.Status != "Healthy" {

		healthValue = 0.0

	}

	wcr.metrics.ClusterHealth.WithLabelValues(

		clusterName, cluster.Region, "overall",
	).Set(healthValue)

	span.SetAttributes(

		attribute.String("health.status", health.Status),

		attribute.Int("health.errors", health.ErrorCount),

		attribute.Int("health.warnings", health.WarningCount),
	)

	return health, nil

}

// validateCluster validates cluster configuration.

func (wcr *WorkloadClusterRegistry) validateCluster(ctx context.Context, cluster *WorkloadCluster) error {

	if cluster.Name == "" {

		return fmt.Errorf("cluster name is required")

	}

	if cluster.Endpoint == "" {

		return fmt.Errorf("cluster endpoint is required")

	}

	if cluster.Region == "" {

		return fmt.Errorf("cluster region is required")

	}

	return nil

}

// performConnectivityCheck checks if cluster is reachable.

func (wcr *WorkloadClusterRegistry) performConnectivityCheck(ctx context.Context, cluster *WorkloadCluster) error {

	// In a real implementation, this would:.

	// 1. Test connection to cluster API server.

	// 2. Verify authentication credentials.

	// 3. Test basic API operations.

	// 4. Check cluster version compatibility.

	// For now, simulate connectivity check.

	// return nil for successful connection.

	return nil

}

// setupConfigSync configures Config Sync for the cluster.

func (wcr *WorkloadClusterRegistry) setupConfigSync(ctx context.Context, cluster *WorkloadCluster) error {

	if cluster.ConfigSync == nil {

		cluster.ConfigSync = &ClusterConfigSync{

			Enabled: true,

			Repository: "https://github.com/nephoran/cluster-configs",

			Branch: "main",

			Directory: fmt.Sprintf("clusters/%s", cluster.Name),

			SyncPeriod: 30 * time.Second,

			Status: "Initializing",
		}

	}

	// In a real implementation, this would:.

	// 1. Install Config Sync in the cluster.

	// 2. Configure repository access.

	// 3. Set up sync policies.

	// 4. Verify sync status.

	cluster.ConfigSync.Status = "Active"

	now := time.Now()

	cluster.ConfigSync.LastSync = &now

	return nil

}

// cleanupConfigSync removes Config Sync configuration.

func (wcr *WorkloadClusterRegistry) cleanupConfigSync(ctx context.Context, cluster *WorkloadCluster) error {

	if cluster.ConfigSync != nil {

		cluster.ConfigSync.Status = "Terminating"

	}

	// In a real implementation, this would:.

	// 1. Remove Config Sync components.

	// 2. Clean up repository configurations.

	// 3. Remove sync policies.

	return nil

}

// Health check methods.

func (wcr *WorkloadClusterRegistry) checkAPIServerHealth(ctx context.Context, cluster *WorkloadCluster) ComponentHealth {

	// In a real implementation, this would test API server connectivity.

	return ComponentHealth{

		Name: "api-server",

		Status: "Healthy",

		Message: "API server is responsive",

		LastSeen: time.Now(),
	}

}

func (wcr *WorkloadClusterRegistry) checkNodeHealth(ctx context.Context, cluster *WorkloadCluster) ComponentHealth {

	// In a real implementation, this would check node readiness.

	return ComponentHealth{

		Name: "nodes",

		Status: "Healthy",

		Message: "All nodes are ready",

		LastSeen: time.Now(),
	}

}

func (wcr *WorkloadClusterRegistry) checkSystemPodsHealth(ctx context.Context, cluster *WorkloadCluster) ComponentHealth {

	// In a real implementation, this would check system pod status.

	return ComponentHealth{

		Name: "system-pods",

		Status: "Healthy",

		Message: "All system pods are running",

		LastSeen: time.Now(),
	}

}

func (wcr *WorkloadClusterRegistry) checkNetworkHealth(ctx context.Context, cluster *WorkloadCluster) ComponentHealth {

	// In a real implementation, this would test network connectivity.

	return ComponentHealth{

		Name: "network",

		Status: "Healthy",

		Message: "Network connectivity is good",

		LastSeen: time.Now(),
	}

}

func (wcr *WorkloadClusterRegistry) checkResourceHealth(ctx context.Context, cluster *WorkloadCluster) *ResourceHealthStatus {

	// In a real implementation, this would gather resource metrics.

	return &ResourceHealthStatus{

		CPUUsage: 45.5,

		MemoryUsage: 60.2,

		StorageUsage: 30.1,

		NetworkUsage: 25.7,

		PodCount: 45,

		NodeCount: 3,
	}

}

func (wcr *WorkloadClusterRegistry) calculateOverallHealth(components map[string]ComponentHealth) string {

	errorCount := 0

	warningCount := 0

	for _, component := range components {

		switch component.Status {

		case "Error":

			errorCount++

		case "Warning":

			warningCount++

		}

	}

	if errorCount > 0 {

		return "Unhealthy"

	}

	if warningCount > 0 {

		return "Warning"

	}

	return "Healthy"

}

// discoverAndRegisterClusters automatically discovers and registers clusters.

func (wcr *WorkloadClusterRegistry) discoverAndRegisterClusters(ctx context.Context) error {

	logger := log.FromContext(ctx).WithName("cluster-discovery")

	// In a real implementation, this would:.

	// 1. Query cloud providers for managed clusters.

	// 2. Scan network for cluster API servers.

	// 3. Check configuration files for cluster definitions.

	// 4. Register discovered clusters.

	// For now, register some example clusters.

	exampleClusters := []*WorkloadCluster{

		{

			Name: "edge-cluster-1",

			Endpoint: "https://edge-cluster-1.example.com:6443",

			Region: "us-east-1",

			Zone: "us-east-1a",

			Capabilities: []ClusterCapability{

				{

					Name: "5g-core",

					Type: "network-function",

					Version: "1.0",

					Status: "ready",
				},

				{

					Name: "edge-computing",

					Type: "compute",

					Version: "1.0",

					Status: "ready",
				},
			},

			Labels: map[string]string{

				"cluster-type": "edge",

				"provider": "aws",
			},
		},

		{

			Name: "central-cluster-1",

			Endpoint: "https://central-cluster-1.example.com:6443",

			Region: "us-west-2",

			Zone: "us-west-2b",

			Capabilities: []ClusterCapability{

				{

					Name: "5g-core",

					Type: "network-function",

					Version: "1.0",

					Status: "ready",
				},

				{

					Name: "oran-ric",

					Type: "network-function",

					Version: "1.0",

					Status: "ready",
				},
			},

			Labels: map[string]string{

				"cluster-type": "central",

				"provider": "aws",
			},
		},
	}

	for _, cluster := range exampleClusters {

		if err := wcr.RegisterWorkloadCluster(ctx, cluster); err != nil {

			logger.Error(err, "Failed to register discovered cluster", "cluster", cluster.Name)

			continue

		}

		logger.Info("Registered discovered cluster", "cluster", cluster.Name)

	}

	return nil

}

// ClusterRegistration represents a cluster registration record.

type ClusterRegistration struct {
	Cluster *WorkloadCluster `json:"cluster"`

	RegisteredAt time.Time `json:"registeredAt"`

	Status string `json:"status"`

	Metadata map[string]string `json:"metadata,omitempty"`
}

// Start health monitoring.

func (chm *ClusterHealthMonitor) Start() {

	logger := log.Log.WithName("cluster-health-monitor")

	logger.Info("Starting cluster health monitoring")

	ticker := time.NewTicker(chm.config.HealthCheckInterval)

	defer ticker.Stop()

	for {

		select {

		case <-ticker.C:

			chm.performHealthChecks(context.Background())

		case <-chm.stopCh:

			logger.Info("Stopping cluster health monitoring")

			return

		}

	}

}

// Stop health monitoring.

func (chm *ClusterHealthMonitor) Stop() {

	close(chm.stopCh)

}

// performHealthChecks performs health checks on all registered clusters.

func (chm *ClusterHealthMonitor) performHealthChecks(ctx context.Context) {

	logger := log.FromContext(ctx).WithName("health-checks")

	chm.registry.clusters.Range(func(key, value interface{}) bool {

		clusterName := key.(string)

		go func(name string) {

			if _, err := chm.registry.CheckClusterHealth(ctx, name); err != nil {

				logger.Error(err, "Health check failed", "cluster", name)

			}

		}(clusterName)

		return true

	})

}<|MERGE_RESOLUTION|>--- conflicted
+++ resolved
@@ -427,13 +427,9 @@
 
 			cluster.Name, "validation_failed",
 		).Inc()
-<<<<<<< HEAD
+
 		return fmt.Errorf("cluster validation failed: %w", err)
-=======
-
-		return fmt.Errorf("cluster validation failed: %w", err)
-
->>>>>>> b3529b0b
+
 	}
 
 	// Check if cluster already exists.
