--- conflicted
+++ resolved
@@ -38,13 +38,8 @@
 	"sigs.k8s.io/controller-runtime/pkg/client"
 	"sigs.k8s.io/controller-runtime/pkg/log"
 
-<<<<<<< HEAD
-	v1 "github.com/thc1006/nephoran-intent-operator/api/v1"
-	"github.com/thc1006/nephoran-intent-operator/pkg/nephio/porch"
-=======
 	v1 "github.com/nephio-project/nephoran-intent-operator/api/v1"
 	"github.com/nephio-project/nephoran-intent-operator/pkg/nephio/porch"
->>>>>>> b3529b0b
 )
 
 // NephioIntegration provides the main integration point for Nephio-native operations.
@@ -377,13 +372,9 @@
 	// Validate intent for Nephio processing.
 
 	if err := ni.validateIntentForNephio(ctx, intent); err != nil {
-<<<<<<< HEAD
-		return nil, fmt.Errorf("intent validation failed for Nephio processing: %w", err)
-=======
 
 		return nil, fmt.Errorf("%s: %w", "intent validation failed for Nephio processing", err)
 
->>>>>>> b3529b0b
 	}
 
 	// Execute Nephio workflow.
@@ -391,13 +382,9 @@
 	execution, err := ni.workflowOrchestrator.ExecuteNephioWorkflow(ctx, intent)
 
 	if err != nil {
-<<<<<<< HEAD
-		return nil, fmt.Errorf("failed to execute Nephio workflow: %w", err)
-=======
 
 		return nil, fmt.Errorf("%s: %w", "failed to execute Nephio workflow", err)
 
->>>>>>> b3529b0b
 	}
 
 	logger.Info("Nephio workflow execution initiated",
@@ -644,13 +631,9 @@
 	for _, workflow := range workflows {
 
 		for _, intentType := range workflow.IntentTypes {
-<<<<<<< HEAD
-			if intentType == intent.Spec.IntentType.String() {
-=======
 
 			if intentType == intent.Spec.IntentType {
 
->>>>>>> b3529b0b
 				return nil // Found supporting workflow
 
 			}
