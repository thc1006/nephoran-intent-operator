/*

Copyright 2025.



Licensed under the Apache License, Version 2.0 (the "License");

you may not use this file except in compliance with the License.

You may obtain a copy of the License at



    http://www.apache.org/licenses/LICENSE-2.0



Unless required by applicable law or agreed to in writing, software

distributed under the License is distributed on an "AS IS" BASIS,

WITHOUT WARRANTIES OR CONDITIONS OF ANY KIND, either express or implied.

See the License for the specific language governing permissions and

limitations under the License.

*/

package porch

import (
	"context"
	"fmt"
	"math/rand"
	"time"

	"github.com/google/uuid"
	metav1 "k8s.io/apimachinery/pkg/apis/meta/v1"
	"k8s.io/apimachinery/pkg/runtime"
	"k8s.io/apimachinery/pkg/types"
	"k8s.io/client-go/rest"
	"sigs.k8s.io/controller-runtime/pkg/client"
	clientfake "sigs.k8s.io/controller-runtime/pkg/client/fake"

<<<<<<< HEAD
	v1 "github.com/thc1006/nephoran-intent-operator/api/v1"
=======
	v1 "github.com/nephio-project/nephoran-intent-operator/api/v1"
>>>>>>> b3529b0b
)

const (

<<<<<<< HEAD
// Local type definitions to avoid import cycles

// Client represents a Porch client
type Client struct {
	Config *Config
}

// Config represents Porch configuration
type Config struct {
	PorchConfig *PorchConfiguration
}

// PorchConfiguration represents detailed Porch configuration
type PorchConfiguration struct {
	Endpoint       string                       `json:"endpoint"`
	Auth           *AuthConfiguration           `json:"auth,omitempty"`
	Timeout        *metav1.Duration             `json:"timeout,omitempty"`
	Retry          *RetryConfiguration          `json:"retry,omitempty"`
	CircuitBreaker *CircuitBreakerConfiguration `json:"circuit_breaker,omitempty"`
	RateLimit      *RateLimitConfiguration      `json:"rate_limit,omitempty"`
}

// AuthConfiguration represents authentication configuration
type AuthConfiguration struct {
	Type string `json:"type"`
}

// RetryConfiguration represents retry configuration
type RetryConfiguration struct {
	MaxRetries   int              `json:"max_retries"`
	BackoffDelay *metav1.Duration `json:"backoff_delay,omitempty"`
}

// CircuitBreakerConfiguration represents circuit breaker configuration
type CircuitBreakerConfiguration struct {
	Enabled          bool             `json:"enabled"`
	FailureThreshold int              `json:"failure_threshold"`
	Timeout          *metav1.Duration `json:"timeout,omitempty"`
	HalfOpenMaxCalls int              `json:"half_open_max_calls"`
}

// RateLimitConfiguration represents rate limit configuration
type RateLimitConfiguration struct {
	Enabled           bool `json:"enabled"`
	RequestsPerSecond int  `json:"requests_per_second"`
	Burst             int  `json:"burst"`
}

// Repository represents a Porch repository
type Repository struct {
	metav1.TypeMeta   `json:",inline"`
	metav1.ObjectMeta `json:"metadata,omitempty"`
	Spec              RepositorySpec   `json:"spec,omitempty"`
	Status            RepositoryStatus `json:"status,omitempty"`
}

// RepositorySpec defines the desired state of Repository
type RepositorySpec struct {
	Type         string      `json:"type"`
	URL          string      `json:"url"`
	Branch       string      `json:"branch,omitempty"`
	Directory    string      `json:"directory,omitempty"`
	Capabilities []string    `json:"capabilities,omitempty"`
	Auth         *AuthConfig `json:"auth,omitempty"`
}

// AuthConfig represents authentication configuration for repositories
type AuthConfig struct {
	Type   string `json:"type"`
	Secret string `json:"secret,omitempty"`
}

// RepositoryHealth represents repository health status
type RepositoryHealth string

const (
	RepositoryHealthHealthy   RepositoryHealth = "Healthy"
	RepositoryHealthUnhealthy RepositoryHealth = "Unhealthy"
)

// RepositoryStatus defines the observed state of Repository
type RepositoryStatus struct {
	Conditions []metav1.Condition `json:"conditions,omitempty"`
	Health     RepositoryHealth   `json:"health,omitempty"`
}

// PackageRevision represents a package revision
type PackageRevision struct {
	metav1.TypeMeta   `json:",inline"`
	metav1.ObjectMeta `json:"metadata,omitempty"`
	Spec              PackageRevisionSpec   `json:"spec,omitempty"`
	Status            PackageRevisionStatus `json:"status,omitempty"`
}

// PackageRevisionLifecycle represents package lifecycle states
type PackageRevisionLifecycle string

const (
	PackageRevisionLifecycleDraft     PackageRevisionLifecycle = "Draft"
	PackageRevisionLifecycleProposed  PackageRevisionLifecycle = "Proposed"
	PackageRevisionLifecyclePublished PackageRevisionLifecycle = "Published"
)

// PackageRevisionSpec defines the desired state of PackageRevision
type PackageRevisionSpec struct {
	PackageName string                   `json:"packageName"`
	Repository  string                   `json:"repository"`
	Revision    string                   `json:"revision"`
	Lifecycle   PackageRevisionLifecycle `json:"lifecycle,omitempty"`
	Resources   []KRMResource            `json:"resources,omitempty"`
	Functions   []FunctionConfig         `json:"functions,omitempty"`
}

// KRMResource represents a Kubernetes Resource Model resource
type KRMResource struct {
	APIVersion string                 `json:"apiVersion"`
	Kind       string                 `json:"kind"`
	Metadata   map[string]interface{} `json:"metadata,omitempty"`
	Spec       map[string]interface{} `json:"spec,omitempty"`
	Data       map[string]interface{} `json:"data,omitempty"`
}

// FunctionConfig represents a function configuration
type FunctionConfig struct {
	Image     string                 `json:"image"`
	ConfigMap map[string]interface{} `json:"configMap,omitempty"`
}

// PackageRevisionStatus defines the observed state of PackageRevision
type PackageRevisionStatus struct {
	Conditions []metav1.Condition `json:"conditions,omitempty"`
}

// Workflow represents a workflow
type Workflow struct {
	metav1.TypeMeta   `json:",inline"`
	metav1.ObjectMeta `json:"metadata,omitempty"`
	Spec              WorkflowSpec   `json:"spec,omitempty"`
	Status            WorkflowStatus `json:"status,omitempty"`
}

// WorkflowSpec defines the desired state of Workflow
type WorkflowSpec struct {
	Stages    []WorkflowStage `json:"stages,omitempty"`
	Approvers []Approver      `json:"approvers,omitempty"`
}

// WorkflowStageType represents workflow stage types
type WorkflowStageType string

const (
	WorkflowStageTypeValidation WorkflowStageType = "validation"
	WorkflowStageTypeApproval   WorkflowStageType = "approval"
)

// WorkflowStage represents a workflow stage
type WorkflowStage struct {
	Name      string            `json:"name"`
	Type      WorkflowStageType `json:"type"`
	Actions   []WorkflowAction  `json:"actions,omitempty"`
	Approvers []Approver        `json:"approvers,omitempty"`
}

// WorkflowAction represents a workflow action
type WorkflowAction struct {
	Type   string                 `json:"type"`
	Config map[string]interface{} `json:"config,omitempty"`
}

// Approver represents a workflow approver
type Approver struct {
	Type string `json:"type"`
	Name string `json:"name"`
}

// WorkflowPhase represents workflow phases
type WorkflowPhase string

const (
	WorkflowPhasePending   WorkflowPhase = "Pending"
	WorkflowPhaseRunning   WorkflowPhase = "Running"
	WorkflowPhaseCompleted WorkflowPhase = "Completed"
	WorkflowPhaseFailed    WorkflowPhase = "Failed"
)

// WorkflowStatus defines the observed state of Workflow
type WorkflowStatus struct {
	Phase WorkflowPhase `json:"phase,omitempty"`
}

// IsValidLifecycle checks if a lifecycle value is valid
func IsValidLifecycle(lifecycle PackageRevisionLifecycle) bool {
	switch lifecycle {
	case PackageRevisionLifecycleDraft, PackageRevisionLifecycleProposed, PackageRevisionLifecyclePublished:
		return true
	default:
		return false
	}
}

// TestFixture provides a complete test environment for Porch operations
type TestFixture struct {
	Client       client.Client
	PorchClient  *Client
	Config       *Config
	Context      context.Context
	Namespace    string
	Repositories map[string]*Repository
	Packages     map[string]*PackageRevision
	Workflows    map[string]*Workflow
}
=======
	// Default test values.
>>>>>>> b3529b0b

	DefaultTestNamespace = "test-namespace"

	// DefaultTestRepository holds defaulttestrepository value.

	DefaultTestRepository = "test-repo"

	// DefaultTestPackageName holds defaulttestpackagename value.

<<<<<<< HEAD
	fixture := &TestFixture{
		Client:       fakeClient,
		Config:       config,
		Context:      ctx,
		Namespace:    DefaultTestNamespace,
		Repositories: make(map[string]*Repository),
		Packages:     make(map[string]*PackageRevision),
		Workflows:    make(map[string]*Workflow),
	}
=======
	DefaultTestPackageName = "test-package"
>>>>>>> b3529b0b

	// DefaultTestRevision holds defaulttestrevision value.

<<<<<<< HEAD
// NewTestConfig creates a test configuration for Porch
func NewTestConfig() *Config {
	return &Config{
		PorchConfig: &PorchConfiguration{
			Endpoint: "http://localhost:9080",
			Auth: &AuthConfiguration{
				Type: "none",
			},
			Timeout: &metav1.Duration{Duration: 30 * time.Second},
			Retry: &RetryConfiguration{
				MaxRetries:   3,
				BackoffDelay: &metav1.Duration{Duration: 1 * time.Second},
			},
			CircuitBreaker: &CircuitBreakerConfiguration{
				Enabled:          true,
				FailureThreshold: 5,
				Timeout:          &metav1.Duration{Duration: 60 * time.Second},
				HalfOpenMaxCalls: 3,
			},
			RateLimit: &RateLimitConfiguration{
				Enabled:           true,
				RequestsPerSecond: 100,
				Burst:             10,
			},
		},
	}
}

// CreateTestRepository creates a test repository fixture
func (f *TestFixture) CreateTestRepository(name string, opts ...RepositoryOption) *Repository {
	if name == "" {
		name = fmt.Sprintf("test-repo-%s", GenerateRandomString(8))
	}

	repo := &Repository{
		TypeMeta: metav1.TypeMeta{
			APIVersion: "config.porch.kpt.dev/v1alpha1",
			Kind:       "Repository",
		},
		ObjectMeta: metav1.ObjectMeta{
			Name:      name,
			Namespace: f.Namespace,
			UID:       types.UID(uuid.New().String()),
			Labels: map[string]string{
				"test.nephoran.com/fixture": "true",
			},
		},
		Spec: RepositorySpec{
			Type:      "git",
			URL:       DefaultTestURL,
			Branch:    DefaultTestBranch,
			Directory: "",
			Capabilities: []string{
				"upstream",
				"deployment",
			},
		},
		Status: RepositoryStatus{
			Conditions: []metav1.Condition{
				{
					Type:   "Ready",
					Status: metav1.ConditionTrue,
					Reason: "RepositoryReady",
				},
			},
			Health: RepositoryHealthHealthy,
		},
	}
=======
	DefaultTestRevision = "v1.0.0"

	// DefaultTestBranch holds defaulttestbranch value.

	DefaultTestBranch = "main"
>>>>>>> b3529b0b

	// DefaultTestURL holds defaulttesturl value.

	DefaultTestURL = "https://github.com/test/test-repo.git"
)

<<<<<<< HEAD
// RepositoryOption allows customization of test repositories
type RepositoryOption func(*Repository)

// WithRepositoryType sets the repository type
func WithRepositoryType(repoType string) RepositoryOption {
	return func(repo *Repository) {
		repo.Spec.Type = repoType
	}
}

// WithRepositoryURL sets the repository URL
func WithRepositoryURL(url string) RepositoryOption {
	return func(repo *Repository) {
		repo.Spec.URL = url
	}
}

// WithRepositoryBranch sets the repository branch
func WithRepositoryBranch(branch string) RepositoryOption {
	return func(repo *Repository) {
		repo.Spec.Branch = branch
	}
}

// WithRepositoryAuth sets authentication configuration
func WithRepositoryAuth(auth *AuthConfig) RepositoryOption {
	return func(repo *Repository) {
		repo.Spec.Auth = auth
	}
}

// WithRepositoryCondition adds a condition to the repository
func WithRepositoryCondition(condition metav1.Condition) RepositoryOption {
	return func(repo *Repository) {
		repo.Status.Conditions = append(repo.Status.Conditions, condition)
	}
}

// CreateTestPackageRevision creates a test package revision fixture
func (f *TestFixture) CreateTestPackageRevision(name, revision string, opts ...PackageOption) *PackageRevision {
	if name == "" {
		name = fmt.Sprintf("test-package-%s", GenerateRandomString(8))
	}
	if revision == "" {
		revision = DefaultTestRevision
	}

	pkg := &PackageRevision{
		TypeMeta: metav1.TypeMeta{
			APIVersion: "porch.kpt.dev/v1alpha1",
			Kind:       "PackageRevision",
		},
		ObjectMeta: metav1.ObjectMeta{
			Name:      fmt.Sprintf("%s-%s", name, revision),
			Namespace: f.Namespace,
			UID:       types.UID(uuid.New().String()),
			Labels: map[string]string{
				"test.nephoran.com/fixture": "true",
				"porch.kpt.dev/package":     name,
				"porch.kpt.dev/revision":    revision,
			},
		},
		Spec: PackageRevisionSpec{
			PackageName: name,
			Repository:  DefaultTestRepository,
			Revision:    revision,
			Lifecycle:   PackageRevisionLifecycleDraft,
			Resources: []KRMResource{
				{
					APIVersion: "v1",
					Kind:       "ConfigMap",
					Metadata: map[string]interface{}{
						"name":      "test-config",
						"namespace": f.Namespace,
					},
					Data: map[string]interface{}{
						"key": "value",
					},
				},
			},
		},
		Status: PackageRevisionStatus{
			Conditions: []metav1.Condition{
				{
					Type:   "Ready",
					Status: metav1.ConditionTrue,
					Reason: "PackageReady",
				},
			},
		},
	}

	// Apply options
	for _, opt := range opts {
		opt(pkg)
	}
=======
// TestFixture provides a complete test environment (generic version).

type TestFixture struct {
	Client client.Client

	Context context.Context

	Namespace string
}

// NewTestFixture creates a new test fixture with default configuration.

func NewTestFixture(ctx context.Context) *TestFixture {
>>>>>>> b3529b0b

	if ctx == nil {

<<<<<<< HEAD
// PackageOption allows customization of test packages
type PackageOption func(*PackageRevision)

// WithPackageRepository sets the package repository
func WithPackageRepository(repository string) PackageOption {
	return func(pkg *PackageRevision) {
		pkg.Spec.Repository = repository
=======
		ctx = context.Background()

>>>>>>> b3529b0b
	}

<<<<<<< HEAD
// WithPackageLifecycle sets the package lifecycle
func WithPackageLifecycle(lifecycle PackageRevisionLifecycle) PackageOption {
	return func(pkg *PackageRevision) {
		pkg.Spec.Lifecycle = lifecycle
	}
}

// WithPackageResource adds a resource to the package
func WithPackageResource(resource KRMResource) PackageOption {
	return func(pkg *PackageRevision) {
		pkg.Spec.Resources = append(pkg.Spec.Resources, resource)
	}
}

// WithPackageFunction adds a function to the package
func WithPackageFunction(function FunctionConfig) PackageOption {
	return func(pkg *PackageRevision) {
		pkg.Spec.Functions = append(pkg.Spec.Functions, function)
	}
}

// WithPackageCondition adds a condition to the package
func WithPackageCondition(condition metav1.Condition) PackageOption {
	return func(pkg *PackageRevision) {
		pkg.Status.Conditions = append(pkg.Status.Conditions, condition)
	}
}

// CreateTestWorkflow creates a test workflow fixture
func (f *TestFixture) CreateTestWorkflow(name string, opts ...WorkflowOption) *Workflow {
	if name == "" {
		name = fmt.Sprintf("test-workflow-%s", GenerateRandomString(8))
	}

	workflow := &Workflow{
		TypeMeta: metav1.TypeMeta{
			APIVersion: "porch.kpt.dev/v1alpha1",
			Kind:       "Workflow",
		},
		ObjectMeta: metav1.ObjectMeta{
			Name:      name,
			Namespace: f.Namespace,
			UID:       types.UID(uuid.New().String()),
			Labels: map[string]string{
				"test.nephoran.com/fixture": "true",
			},
		},
		Spec: WorkflowSpec{
			Stages: []WorkflowStage{
				{
					Name: "validation",
					Type: WorkflowStageTypeValidation,
					Actions: []WorkflowAction{
						{
							Type:   "validate",
							Config: map[string]interface{}{},
						},
					},
				},
				{
					Name: "approval",
					Type: WorkflowStageTypeApproval,
					Actions: []WorkflowAction{
						{
							Type:   "approve",
							Config: map[string]interface{}{},
						},
					},
					Approvers: []Approver{
						{
							Type: "user",
							Name: "admin",
						},
					},
				},
			},
		},
		Status: WorkflowStatus{
			Phase: WorkflowPhasePending,
		},
	}
=======
	scheme := runtime.NewScheme()

	_ = v1.AddToScheme(scheme)

	fakeClient := clientfake.NewClientBuilder().
		WithScheme(scheme).
		Build()

	fixture := &TestFixture{

		Client: fakeClient,

		Context: ctx,
>>>>>>> b3529b0b

		Namespace: DefaultTestNamespace,
	}

<<<<<<< HEAD
	f.Workflows[name] = workflow
	return workflow
}

// WorkflowOption allows customization of test workflows
type WorkflowOption func(*Workflow)

// WithWorkflowStage adds a stage to the workflow
func WithWorkflowStage(stage WorkflowStage) WorkflowOption {
	return func(workflow *Workflow) {
		workflow.Spec.Stages = append(workflow.Spec.Stages, stage)
	}
}

// WithWorkflowApprover adds an approver to the workflow
func WithWorkflowApprover(approver Approver) WorkflowOption {
	return func(workflow *Workflow) {
		workflow.Spec.Approvers = append(workflow.Spec.Approvers, approver)
	}
}

// WithWorkflowPhase sets the workflow phase
func WithWorkflowPhase(phase WorkflowPhase) WorkflowOption {
	return func(workflow *Workflow) {
		workflow.Status.Phase = phase
	}
}
=======
	return fixture

}

// CreateTestNetworkIntent creates a test NetworkIntent for testing.
>>>>>>> b3529b0b

func (f *TestFixture) CreateTestNetworkIntent(name string, opts ...NetworkIntentOption) *v1.NetworkIntent {

	if name == "" {

		name = fmt.Sprintf("test-intent-%s", GenerateRandomString(8))

	}

	intent := &v1.NetworkIntent{

		TypeMeta: metav1.TypeMeta{

			APIVersion: "nephoran.com/v1",

			Kind: "NetworkIntent",
		},

		ObjectMeta: metav1.ObjectMeta{

			Name: name,

			Namespace: f.Namespace,

			UID: types.UID(uuid.New().String()),

			Labels: map[string]string{

				"test.nephoran.com/fixture": "true",
			},
		},

		Spec: v1.NetworkIntentSpec{

			Intent: "Deploy 3 AMF instances in us-east-1 region",

			IntentType: v1.IntentTypeDeployment,
<<<<<<< HEAD
			Priority:   v1.NetworkPriorityNormal,
			TargetComponents: []v1.NetworkTargetComponent{
				v1.NetworkTargetComponentAMF,
			},
			Parameters: &runtime.RawExtension{
				Raw: []byte(`{"replicas":"3","region":"us-east-1"}`),
=======

			Priority: v1.PriorityMedium,

			TargetComponents: []v1.ORANComponent{

				v1.ORANComponentAMF,
>>>>>>> b3529b0b
			},
		},

		Status: v1.NetworkIntentStatus{
<<<<<<< HEAD
			Phase: v1.NetworkIntentPhaseProcessing,
			Conditions: []metav1.Condition{
				{
					Type:   "Ready",
					Status: metav1.ConditionFalse,
					Reason: "Processing",
				},
			},
=======

			Phase: "processing",

			LastMessage: "Processing deployment intent",

			LastUpdateTime: metav1.Now(),
>>>>>>> b3529b0b
		},
	}

	// Apply options.

	for _, opt := range opts {

		opt(intent)

	}

	return intent

}

// NetworkIntentOption allows customization of test network intents.

type NetworkIntentOption func(*v1.NetworkIntent)

// WithIntentType sets the intent type.

func WithIntentType(intentType v1.IntentType) NetworkIntentOption {

	return func(intent *v1.NetworkIntent) {

		intent.Spec.IntentType = intentType

	}

}

<<<<<<< HEAD
// WithIntentPriority sets the intent priority
func WithIntentPriority(priority v1.NetworkPriority) NetworkIntentOption {
=======
// WithIntentPriority sets the intent priority.

func WithIntentPriority(priority v1.Priority) NetworkIntentOption {

>>>>>>> b3529b0b
	return func(intent *v1.NetworkIntent) {

		intent.Spec.Priority = priority

	}

}

<<<<<<< HEAD
// WithTargetComponent adds a target component
func WithTargetComponent(component v1.NetworkTargetComponent) NetworkIntentOption {
=======
// WithTargetComponent adds a target component.

func WithTargetComponent(component v1.ORANComponent) NetworkIntentOption {

>>>>>>> b3529b0b
	return func(intent *v1.NetworkIntent) {

		intent.Spec.TargetComponents = append(intent.Spec.TargetComponents, component)

	}

}

// WithIntent sets the intent text.

func WithIntent(intentText string) NetworkIntentOption {

	return func(intent *v1.NetworkIntent) {
<<<<<<< HEAD
		params := make(map[string]interface{})
		if intent.Spec.Parameters != nil && intent.Spec.Parameters.Raw != nil {
			// Try to unmarshal existing parameters
			// For simplicity in tests, we'll just create a new map
		}
		params[key] = value
		rawParams := fmt.Sprintf(`{"%s":"%s"}`, key, value)
		intent.Spec.Parameters = &runtime.RawExtension{
			Raw: []byte(rawParams),
		}
=======

		intent.Spec.Intent = intentText

>>>>>>> b3529b0b
	}

}

<<<<<<< HEAD
// WithIntentPhase sets the intent phase
func WithIntentPhase(phase v1.NetworkIntentPhase) NetworkIntentOption {
=======
// WithIntentPhase sets the intent phase.

func WithIntentPhase(phase string) NetworkIntentOption {

>>>>>>> b3529b0b
	return func(intent *v1.NetworkIntent) {

		intent.Status.Phase = v1.NetworkIntentPhase(phase)

	}

}

// Helper functions for test data generation.

// GenerateRandomString generates a random string of specified length.

func GenerateRandomString(length int) string {

	const charset = "abcdefghijklmnopqrstuvwxyz0123456789"

	b := make([]byte, length)

	for i := range b {

		b[i] = charset[rand.Intn(len(charset))]

<<<<<<< HEAD
// GenerateTestResource creates a test KRM resource
func GenerateTestResource(apiVersion, kind, name, namespace string) KRMResource {
	return KRMResource{
		APIVersion: apiVersion,
		Kind:       kind,
		Metadata: map[string]interface{}{
			"name":      name,
			"namespace": namespace,
			"labels": map[string]string{
				"test.nephoran.com/generated": "true",
			},
		},
		Spec: map[string]interface{}{
			"testField": "testValue",
		},
=======
>>>>>>> b3529b0b
	}

<<<<<<< HEAD
// GenerateTestFunction creates a test function configuration
func GenerateTestFunction(image string) FunctionConfig {
	return FunctionConfig{
		Image: image,
		ConfigMap: map[string]interface{}{
			"param1": "value1",
			"param2": "value2",
		},
	}
}
=======
	return string(b)
>>>>>>> b3529b0b

}

// Cleanup removes test resources and performs cleanup.

func (f *TestFixture) Cleanup() {
<<<<<<< HEAD
	// Clear maps
	f.Repositories = make(map[string]*Repository)
	f.Packages = make(map[string]*PackageRevision)
	f.Workflows = make(map[string]*Workflow)
=======

	// Clear any internal state if needed.

>>>>>>> b3529b0b
}

// AssertCondition checks if a condition exists and has expected values.

func AssertCondition(conditions []metav1.Condition, conditionType string, status metav1.ConditionStatus, reason string) bool {

	for _, condition := range conditions {

		if condition.Type == conditionType &&

			condition.Status == status &&

			condition.Reason == reason {

			return true

		}

	}

	return false

}

// WaitForCondition waits for a condition to be met within a timeout.

func WaitForCondition(ctx context.Context, check func() bool, timeout time.Duration) bool {

	ctx, cancel := context.WithTimeout(ctx, timeout)

	defer cancel()

	ticker := time.NewTicker(100 * time.Millisecond)

	defer ticker.Stop()

	for {

		select {

		case <-ctx.Done():

			return false

		case <-ticker.C:

<<<<<<< HEAD
// CreateMultipleTestPackages creates multiple test packages for bulk testing
func (f *TestFixture) CreateMultipleTestPackages(count int, namePrefix string) []*PackageRevision {
	packages := make([]*PackageRevision, count)
=======
			if check() {
>>>>>>> b3529b0b

				return true

			}

<<<<<<< HEAD
// CreateMultipleTestRepositories creates multiple test repositories for bulk testing
func (f *TestFixture) CreateMultipleTestRepositories(count int, namePrefix string) []*Repository {
	repositories := make([]*Repository, count)
=======
		}
>>>>>>> b3529b0b

	}

}

<<<<<<< HEAD
// ValidatePackageRevision performs basic validation on a package revision
func ValidatePackageRevision(pkg *PackageRevision) []string {
	var errors []string

	if pkg.Spec.PackageName == "" {
		errors = append(errors, "package name is required")
	}

	if pkg.Spec.Repository == "" {
		errors = append(errors, "repository is required")
	}

	if pkg.Spec.Revision == "" {
		errors = append(errors, "revision is required")
	}

	if !IsValidLifecycle(pkg.Spec.Lifecycle) {
		errors = append(errors, "invalid lifecycle")
	}

	return errors
}

// ValidateRepository performs basic validation on a repository
func ValidateRepository(repo *Repository) []string {
	var errors []string
=======
// GetTestKubeConfig returns a test Kubernetes configuration.

func GetTestKubeConfig() *rest.Config {

	return &rest.Config{
>>>>>>> b3529b0b

		Host: "https://localhost:6443",

		TLSClientConfig: rest.TLSClientConfig{

			Insecure: true,
		},
	}

}<|MERGE_RESOLUTION|>--- conflicted
+++ resolved
@@ -28,7 +28,7 @@
 
 */
 
-package porch
+package testutil
 
 import (
 	"context"
@@ -44,230 +44,12 @@
 	"sigs.k8s.io/controller-runtime/pkg/client"
 	clientfake "sigs.k8s.io/controller-runtime/pkg/client/fake"
 
-<<<<<<< HEAD
-	v1 "github.com/thc1006/nephoran-intent-operator/api/v1"
-=======
 	v1 "github.com/nephio-project/nephoran-intent-operator/api/v1"
->>>>>>> b3529b0b
 )
 
 const (
 
-<<<<<<< HEAD
-// Local type definitions to avoid import cycles
-
-// Client represents a Porch client
-type Client struct {
-	Config *Config
-}
-
-// Config represents Porch configuration
-type Config struct {
-	PorchConfig *PorchConfiguration
-}
-
-// PorchConfiguration represents detailed Porch configuration
-type PorchConfiguration struct {
-	Endpoint       string                       `json:"endpoint"`
-	Auth           *AuthConfiguration           `json:"auth,omitempty"`
-	Timeout        *metav1.Duration             `json:"timeout,omitempty"`
-	Retry          *RetryConfiguration          `json:"retry,omitempty"`
-	CircuitBreaker *CircuitBreakerConfiguration `json:"circuit_breaker,omitempty"`
-	RateLimit      *RateLimitConfiguration      `json:"rate_limit,omitempty"`
-}
-
-// AuthConfiguration represents authentication configuration
-type AuthConfiguration struct {
-	Type string `json:"type"`
-}
-
-// RetryConfiguration represents retry configuration
-type RetryConfiguration struct {
-	MaxRetries   int              `json:"max_retries"`
-	BackoffDelay *metav1.Duration `json:"backoff_delay,omitempty"`
-}
-
-// CircuitBreakerConfiguration represents circuit breaker configuration
-type CircuitBreakerConfiguration struct {
-	Enabled          bool             `json:"enabled"`
-	FailureThreshold int              `json:"failure_threshold"`
-	Timeout          *metav1.Duration `json:"timeout,omitempty"`
-	HalfOpenMaxCalls int              `json:"half_open_max_calls"`
-}
-
-// RateLimitConfiguration represents rate limit configuration
-type RateLimitConfiguration struct {
-	Enabled           bool `json:"enabled"`
-	RequestsPerSecond int  `json:"requests_per_second"`
-	Burst             int  `json:"burst"`
-}
-
-// Repository represents a Porch repository
-type Repository struct {
-	metav1.TypeMeta   `json:",inline"`
-	metav1.ObjectMeta `json:"metadata,omitempty"`
-	Spec              RepositorySpec   `json:"spec,omitempty"`
-	Status            RepositoryStatus `json:"status,omitempty"`
-}
-
-// RepositorySpec defines the desired state of Repository
-type RepositorySpec struct {
-	Type         string      `json:"type"`
-	URL          string      `json:"url"`
-	Branch       string      `json:"branch,omitempty"`
-	Directory    string      `json:"directory,omitempty"`
-	Capabilities []string    `json:"capabilities,omitempty"`
-	Auth         *AuthConfig `json:"auth,omitempty"`
-}
-
-// AuthConfig represents authentication configuration for repositories
-type AuthConfig struct {
-	Type   string `json:"type"`
-	Secret string `json:"secret,omitempty"`
-}
-
-// RepositoryHealth represents repository health status
-type RepositoryHealth string
-
-const (
-	RepositoryHealthHealthy   RepositoryHealth = "Healthy"
-	RepositoryHealthUnhealthy RepositoryHealth = "Unhealthy"
-)
-
-// RepositoryStatus defines the observed state of Repository
-type RepositoryStatus struct {
-	Conditions []metav1.Condition `json:"conditions,omitempty"`
-	Health     RepositoryHealth   `json:"health,omitempty"`
-}
-
-// PackageRevision represents a package revision
-type PackageRevision struct {
-	metav1.TypeMeta   `json:",inline"`
-	metav1.ObjectMeta `json:"metadata,omitempty"`
-	Spec              PackageRevisionSpec   `json:"spec,omitempty"`
-	Status            PackageRevisionStatus `json:"status,omitempty"`
-}
-
-// PackageRevisionLifecycle represents package lifecycle states
-type PackageRevisionLifecycle string
-
-const (
-	PackageRevisionLifecycleDraft     PackageRevisionLifecycle = "Draft"
-	PackageRevisionLifecycleProposed  PackageRevisionLifecycle = "Proposed"
-	PackageRevisionLifecyclePublished PackageRevisionLifecycle = "Published"
-)
-
-// PackageRevisionSpec defines the desired state of PackageRevision
-type PackageRevisionSpec struct {
-	PackageName string                   `json:"packageName"`
-	Repository  string                   `json:"repository"`
-	Revision    string                   `json:"revision"`
-	Lifecycle   PackageRevisionLifecycle `json:"lifecycle,omitempty"`
-	Resources   []KRMResource            `json:"resources,omitempty"`
-	Functions   []FunctionConfig         `json:"functions,omitempty"`
-}
-
-// KRMResource represents a Kubernetes Resource Model resource
-type KRMResource struct {
-	APIVersion string                 `json:"apiVersion"`
-	Kind       string                 `json:"kind"`
-	Metadata   map[string]interface{} `json:"metadata,omitempty"`
-	Spec       map[string]interface{} `json:"spec,omitempty"`
-	Data       map[string]interface{} `json:"data,omitempty"`
-}
-
-// FunctionConfig represents a function configuration
-type FunctionConfig struct {
-	Image     string                 `json:"image"`
-	ConfigMap map[string]interface{} `json:"configMap,omitempty"`
-}
-
-// PackageRevisionStatus defines the observed state of PackageRevision
-type PackageRevisionStatus struct {
-	Conditions []metav1.Condition `json:"conditions,omitempty"`
-}
-
-// Workflow represents a workflow
-type Workflow struct {
-	metav1.TypeMeta   `json:",inline"`
-	metav1.ObjectMeta `json:"metadata,omitempty"`
-	Spec              WorkflowSpec   `json:"spec,omitempty"`
-	Status            WorkflowStatus `json:"status,omitempty"`
-}
-
-// WorkflowSpec defines the desired state of Workflow
-type WorkflowSpec struct {
-	Stages    []WorkflowStage `json:"stages,omitempty"`
-	Approvers []Approver      `json:"approvers,omitempty"`
-}
-
-// WorkflowStageType represents workflow stage types
-type WorkflowStageType string
-
-const (
-	WorkflowStageTypeValidation WorkflowStageType = "validation"
-	WorkflowStageTypeApproval   WorkflowStageType = "approval"
-)
-
-// WorkflowStage represents a workflow stage
-type WorkflowStage struct {
-	Name      string            `json:"name"`
-	Type      WorkflowStageType `json:"type"`
-	Actions   []WorkflowAction  `json:"actions,omitempty"`
-	Approvers []Approver        `json:"approvers,omitempty"`
-}
-
-// WorkflowAction represents a workflow action
-type WorkflowAction struct {
-	Type   string                 `json:"type"`
-	Config map[string]interface{} `json:"config,omitempty"`
-}
-
-// Approver represents a workflow approver
-type Approver struct {
-	Type string `json:"type"`
-	Name string `json:"name"`
-}
-
-// WorkflowPhase represents workflow phases
-type WorkflowPhase string
-
-const (
-	WorkflowPhasePending   WorkflowPhase = "Pending"
-	WorkflowPhaseRunning   WorkflowPhase = "Running"
-	WorkflowPhaseCompleted WorkflowPhase = "Completed"
-	WorkflowPhaseFailed    WorkflowPhase = "Failed"
-)
-
-// WorkflowStatus defines the observed state of Workflow
-type WorkflowStatus struct {
-	Phase WorkflowPhase `json:"phase,omitempty"`
-}
-
-// IsValidLifecycle checks if a lifecycle value is valid
-func IsValidLifecycle(lifecycle PackageRevisionLifecycle) bool {
-	switch lifecycle {
-	case PackageRevisionLifecycleDraft, PackageRevisionLifecycleProposed, PackageRevisionLifecyclePublished:
-		return true
-	default:
-		return false
-	}
-}
-
-// TestFixture provides a complete test environment for Porch operations
-type TestFixture struct {
-	Client       client.Client
-	PorchClient  *Client
-	Config       *Config
-	Context      context.Context
-	Namespace    string
-	Repositories map[string]*Repository
-	Packages     map[string]*PackageRevision
-	Workflows    map[string]*Workflow
-}
-=======
 	// Default test values.
->>>>>>> b3529b0b
 
 	DefaultTestNamespace = "test-namespace"
 
@@ -277,202 +59,21 @@
 
 	// DefaultTestPackageName holds defaulttestpackagename value.
 
-<<<<<<< HEAD
-	fixture := &TestFixture{
-		Client:       fakeClient,
-		Config:       config,
-		Context:      ctx,
-		Namespace:    DefaultTestNamespace,
-		Repositories: make(map[string]*Repository),
-		Packages:     make(map[string]*PackageRevision),
-		Workflows:    make(map[string]*Workflow),
-	}
-=======
 	DefaultTestPackageName = "test-package"
->>>>>>> b3529b0b
 
 	// DefaultTestRevision holds defaulttestrevision value.
 
-<<<<<<< HEAD
-// NewTestConfig creates a test configuration for Porch
-func NewTestConfig() *Config {
-	return &Config{
-		PorchConfig: &PorchConfiguration{
-			Endpoint: "http://localhost:9080",
-			Auth: &AuthConfiguration{
-				Type: "none",
-			},
-			Timeout: &metav1.Duration{Duration: 30 * time.Second},
-			Retry: &RetryConfiguration{
-				MaxRetries:   3,
-				BackoffDelay: &metav1.Duration{Duration: 1 * time.Second},
-			},
-			CircuitBreaker: &CircuitBreakerConfiguration{
-				Enabled:          true,
-				FailureThreshold: 5,
-				Timeout:          &metav1.Duration{Duration: 60 * time.Second},
-				HalfOpenMaxCalls: 3,
-			},
-			RateLimit: &RateLimitConfiguration{
-				Enabled:           true,
-				RequestsPerSecond: 100,
-				Burst:             10,
-			},
-		},
-	}
-}
-
-// CreateTestRepository creates a test repository fixture
-func (f *TestFixture) CreateTestRepository(name string, opts ...RepositoryOption) *Repository {
-	if name == "" {
-		name = fmt.Sprintf("test-repo-%s", GenerateRandomString(8))
-	}
-
-	repo := &Repository{
-		TypeMeta: metav1.TypeMeta{
-			APIVersion: "config.porch.kpt.dev/v1alpha1",
-			Kind:       "Repository",
-		},
-		ObjectMeta: metav1.ObjectMeta{
-			Name:      name,
-			Namespace: f.Namespace,
-			UID:       types.UID(uuid.New().String()),
-			Labels: map[string]string{
-				"test.nephoran.com/fixture": "true",
-			},
-		},
-		Spec: RepositorySpec{
-			Type:      "git",
-			URL:       DefaultTestURL,
-			Branch:    DefaultTestBranch,
-			Directory: "",
-			Capabilities: []string{
-				"upstream",
-				"deployment",
-			},
-		},
-		Status: RepositoryStatus{
-			Conditions: []metav1.Condition{
-				{
-					Type:   "Ready",
-					Status: metav1.ConditionTrue,
-					Reason: "RepositoryReady",
-				},
-			},
-			Health: RepositoryHealthHealthy,
-		},
-	}
-=======
 	DefaultTestRevision = "v1.0.0"
 
 	// DefaultTestBranch holds defaulttestbranch value.
 
 	DefaultTestBranch = "main"
->>>>>>> b3529b0b
 
 	// DefaultTestURL holds defaulttesturl value.
 
 	DefaultTestURL = "https://github.com/test/test-repo.git"
 )
 
-<<<<<<< HEAD
-// RepositoryOption allows customization of test repositories
-type RepositoryOption func(*Repository)
-
-// WithRepositoryType sets the repository type
-func WithRepositoryType(repoType string) RepositoryOption {
-	return func(repo *Repository) {
-		repo.Spec.Type = repoType
-	}
-}
-
-// WithRepositoryURL sets the repository URL
-func WithRepositoryURL(url string) RepositoryOption {
-	return func(repo *Repository) {
-		repo.Spec.URL = url
-	}
-}
-
-// WithRepositoryBranch sets the repository branch
-func WithRepositoryBranch(branch string) RepositoryOption {
-	return func(repo *Repository) {
-		repo.Spec.Branch = branch
-	}
-}
-
-// WithRepositoryAuth sets authentication configuration
-func WithRepositoryAuth(auth *AuthConfig) RepositoryOption {
-	return func(repo *Repository) {
-		repo.Spec.Auth = auth
-	}
-}
-
-// WithRepositoryCondition adds a condition to the repository
-func WithRepositoryCondition(condition metav1.Condition) RepositoryOption {
-	return func(repo *Repository) {
-		repo.Status.Conditions = append(repo.Status.Conditions, condition)
-	}
-}
-
-// CreateTestPackageRevision creates a test package revision fixture
-func (f *TestFixture) CreateTestPackageRevision(name, revision string, opts ...PackageOption) *PackageRevision {
-	if name == "" {
-		name = fmt.Sprintf("test-package-%s", GenerateRandomString(8))
-	}
-	if revision == "" {
-		revision = DefaultTestRevision
-	}
-
-	pkg := &PackageRevision{
-		TypeMeta: metav1.TypeMeta{
-			APIVersion: "porch.kpt.dev/v1alpha1",
-			Kind:       "PackageRevision",
-		},
-		ObjectMeta: metav1.ObjectMeta{
-			Name:      fmt.Sprintf("%s-%s", name, revision),
-			Namespace: f.Namespace,
-			UID:       types.UID(uuid.New().String()),
-			Labels: map[string]string{
-				"test.nephoran.com/fixture": "true",
-				"porch.kpt.dev/package":     name,
-				"porch.kpt.dev/revision":    revision,
-			},
-		},
-		Spec: PackageRevisionSpec{
-			PackageName: name,
-			Repository:  DefaultTestRepository,
-			Revision:    revision,
-			Lifecycle:   PackageRevisionLifecycleDraft,
-			Resources: []KRMResource{
-				{
-					APIVersion: "v1",
-					Kind:       "ConfigMap",
-					Metadata: map[string]interface{}{
-						"name":      "test-config",
-						"namespace": f.Namespace,
-					},
-					Data: map[string]interface{}{
-						"key": "value",
-					},
-				},
-			},
-		},
-		Status: PackageRevisionStatus{
-			Conditions: []metav1.Condition{
-				{
-					Type:   "Ready",
-					Status: metav1.ConditionTrue,
-					Reason: "PackageReady",
-				},
-			},
-		},
-	}
-
-	// Apply options
-	for _, opt := range opts {
-		opt(pkg)
-	}
-=======
 // TestFixture provides a complete test environment (generic version).
 
 type TestFixture struct {
@@ -486,107 +87,13 @@
 // NewTestFixture creates a new test fixture with default configuration.
 
 func NewTestFixture(ctx context.Context) *TestFixture {
->>>>>>> b3529b0b
 
 	if ctx == nil {
 
-<<<<<<< HEAD
-// PackageOption allows customization of test packages
-type PackageOption func(*PackageRevision)
-
-// WithPackageRepository sets the package repository
-func WithPackageRepository(repository string) PackageOption {
-	return func(pkg *PackageRevision) {
-		pkg.Spec.Repository = repository
-=======
 		ctx = context.Background()
 
->>>>>>> b3529b0b
-	}
-
-<<<<<<< HEAD
-// WithPackageLifecycle sets the package lifecycle
-func WithPackageLifecycle(lifecycle PackageRevisionLifecycle) PackageOption {
-	return func(pkg *PackageRevision) {
-		pkg.Spec.Lifecycle = lifecycle
-	}
-}
-
-// WithPackageResource adds a resource to the package
-func WithPackageResource(resource KRMResource) PackageOption {
-	return func(pkg *PackageRevision) {
-		pkg.Spec.Resources = append(pkg.Spec.Resources, resource)
-	}
-}
-
-// WithPackageFunction adds a function to the package
-func WithPackageFunction(function FunctionConfig) PackageOption {
-	return func(pkg *PackageRevision) {
-		pkg.Spec.Functions = append(pkg.Spec.Functions, function)
-	}
-}
-
-// WithPackageCondition adds a condition to the package
-func WithPackageCondition(condition metav1.Condition) PackageOption {
-	return func(pkg *PackageRevision) {
-		pkg.Status.Conditions = append(pkg.Status.Conditions, condition)
-	}
-}
-
-// CreateTestWorkflow creates a test workflow fixture
-func (f *TestFixture) CreateTestWorkflow(name string, opts ...WorkflowOption) *Workflow {
-	if name == "" {
-		name = fmt.Sprintf("test-workflow-%s", GenerateRandomString(8))
-	}
-
-	workflow := &Workflow{
-		TypeMeta: metav1.TypeMeta{
-			APIVersion: "porch.kpt.dev/v1alpha1",
-			Kind:       "Workflow",
-		},
-		ObjectMeta: metav1.ObjectMeta{
-			Name:      name,
-			Namespace: f.Namespace,
-			UID:       types.UID(uuid.New().String()),
-			Labels: map[string]string{
-				"test.nephoran.com/fixture": "true",
-			},
-		},
-		Spec: WorkflowSpec{
-			Stages: []WorkflowStage{
-				{
-					Name: "validation",
-					Type: WorkflowStageTypeValidation,
-					Actions: []WorkflowAction{
-						{
-							Type:   "validate",
-							Config: map[string]interface{}{},
-						},
-					},
-				},
-				{
-					Name: "approval",
-					Type: WorkflowStageTypeApproval,
-					Actions: []WorkflowAction{
-						{
-							Type:   "approve",
-							Config: map[string]interface{}{},
-						},
-					},
-					Approvers: []Approver{
-						{
-							Type: "user",
-							Name: "admin",
-						},
-					},
-				},
-			},
-		},
-		Status: WorkflowStatus{
-			Phase: WorkflowPhasePending,
-		},
-	}
-=======
+	}
+
 	scheme := runtime.NewScheme()
 
 	_ = v1.AddToScheme(scheme)
@@ -600,46 +107,15 @@
 		Client: fakeClient,
 
 		Context: ctx,
->>>>>>> b3529b0b
 
 		Namespace: DefaultTestNamespace,
 	}
 
-<<<<<<< HEAD
-	f.Workflows[name] = workflow
-	return workflow
-}
-
-// WorkflowOption allows customization of test workflows
-type WorkflowOption func(*Workflow)
-
-// WithWorkflowStage adds a stage to the workflow
-func WithWorkflowStage(stage WorkflowStage) WorkflowOption {
-	return func(workflow *Workflow) {
-		workflow.Spec.Stages = append(workflow.Spec.Stages, stage)
-	}
-}
-
-// WithWorkflowApprover adds an approver to the workflow
-func WithWorkflowApprover(approver Approver) WorkflowOption {
-	return func(workflow *Workflow) {
-		workflow.Spec.Approvers = append(workflow.Spec.Approvers, approver)
-	}
-}
-
-// WithWorkflowPhase sets the workflow phase
-func WithWorkflowPhase(phase WorkflowPhase) WorkflowOption {
-	return func(workflow *Workflow) {
-		workflow.Status.Phase = phase
-	}
-}
-=======
 	return fixture
 
 }
 
 // CreateTestNetworkIntent creates a test NetworkIntent for testing.
->>>>>>> b3529b0b
 
 func (f *TestFixture) CreateTestNetworkIntent(name string, opts ...NetworkIntentOption) *v1.NetworkIntent {
 
@@ -677,42 +153,22 @@
 			Intent: "Deploy 3 AMF instances in us-east-1 region",
 
 			IntentType: v1.IntentTypeDeployment,
-<<<<<<< HEAD
-			Priority:   v1.NetworkPriorityNormal,
-			TargetComponents: []v1.NetworkTargetComponent{
-				v1.NetworkTargetComponentAMF,
+
+			Priority: v1.PriorityMedium,
+
+			TargetComponents: []v1.ORANComponent{
+
+				v1.ORANComponentAMF,
 			},
-			Parameters: &runtime.RawExtension{
-				Raw: []byte(`{"replicas":"3","region":"us-east-1"}`),
-=======
-
-			Priority: v1.PriorityMedium,
-
-			TargetComponents: []v1.ORANComponent{
-
-				v1.ORANComponentAMF,
->>>>>>> b3529b0b
-			},
 		},
 
 		Status: v1.NetworkIntentStatus{
-<<<<<<< HEAD
-			Phase: v1.NetworkIntentPhaseProcessing,
-			Conditions: []metav1.Condition{
-				{
-					Type:   "Ready",
-					Status: metav1.ConditionFalse,
-					Reason: "Processing",
-				},
-			},
-=======
 
 			Phase: "processing",
 
 			LastMessage: "Processing deployment intent",
 
 			LastUpdateTime: metav1.Now(),
->>>>>>> b3529b0b
 		},
 	}
 
@@ -744,15 +200,10 @@
 
 }
 
-<<<<<<< HEAD
-// WithIntentPriority sets the intent priority
-func WithIntentPriority(priority v1.NetworkPriority) NetworkIntentOption {
-=======
 // WithIntentPriority sets the intent priority.
 
 func WithIntentPriority(priority v1.Priority) NetworkIntentOption {
 
->>>>>>> b3529b0b
 	return func(intent *v1.NetworkIntent) {
 
 		intent.Spec.Priority = priority
@@ -761,15 +212,10 @@
 
 }
 
-<<<<<<< HEAD
-// WithTargetComponent adds a target component
-func WithTargetComponent(component v1.NetworkTargetComponent) NetworkIntentOption {
-=======
 // WithTargetComponent adds a target component.
 
 func WithTargetComponent(component v1.ORANComponent) NetworkIntentOption {
 
->>>>>>> b3529b0b
 	return func(intent *v1.NetworkIntent) {
 
 		intent.Spec.TargetComponents = append(intent.Spec.TargetComponents, component)
@@ -783,211 +229,114 @@
 func WithIntent(intentText string) NetworkIntentOption {
 
 	return func(intent *v1.NetworkIntent) {
-<<<<<<< HEAD
-		params := make(map[string]interface{})
-		if intent.Spec.Parameters != nil && intent.Spec.Parameters.Raw != nil {
-			// Try to unmarshal existing parameters
-			// For simplicity in tests, we'll just create a new map
+
+		intent.Spec.Intent = intentText
+
+	}
+
+}
+
+// WithIntentPhase sets the intent phase.
+
+func WithIntentPhase(phase string) NetworkIntentOption {
+
+	return func(intent *v1.NetworkIntent) {
+
+		intent.Status.Phase = v1.NetworkIntentPhase(phase)
+
+	}
+
+}
+
+// Helper functions for test data generation.
+
+// GenerateRandomString generates a random string of specified length.
+
+func GenerateRandomString(length int) string {
+
+	const charset = "abcdefghijklmnopqrstuvwxyz0123456789"
+
+	b := make([]byte, length)
+
+	for i := range b {
+
+		b[i] = charset[rand.Intn(len(charset))]
+
+	}
+
+	return string(b)
+
+}
+
+// Cleanup removes test resources and performs cleanup.
+
+func (f *TestFixture) Cleanup() {
+
+	// Clear any internal state if needed.
+
+}
+
+// AssertCondition checks if a condition exists and has expected values.
+
+func AssertCondition(conditions []metav1.Condition, conditionType string, status metav1.ConditionStatus, reason string) bool {
+
+	for _, condition := range conditions {
+
+		if condition.Type == conditionType &&
+
+			condition.Status == status &&
+
+			condition.Reason == reason {
+
+			return true
+
 		}
-		params[key] = value
-		rawParams := fmt.Sprintf(`{"%s":"%s"}`, key, value)
-		intent.Spec.Parameters = &runtime.RawExtension{
-			Raw: []byte(rawParams),
+
+	}
+
+	return false
+
+}
+
+// WaitForCondition waits for a condition to be met within a timeout.
+
+func WaitForCondition(ctx context.Context, check func() bool, timeout time.Duration) bool {
+
+	ctx, cancel := context.WithTimeout(ctx, timeout)
+
+	defer cancel()
+
+	ticker := time.NewTicker(100 * time.Millisecond)
+
+	defer ticker.Stop()
+
+	for {
+
+		select {
+
+		case <-ctx.Done():
+
+			return false
+
+		case <-ticker.C:
+
+			if check() {
+
+				return true
+
+			}
+
 		}
-=======
-
-		intent.Spec.Intent = intentText
-
->>>>>>> b3529b0b
-	}
-
-}
-
-<<<<<<< HEAD
-// WithIntentPhase sets the intent phase
-func WithIntentPhase(phase v1.NetworkIntentPhase) NetworkIntentOption {
-=======
-// WithIntentPhase sets the intent phase.
-
-func WithIntentPhase(phase string) NetworkIntentOption {
-
->>>>>>> b3529b0b
-	return func(intent *v1.NetworkIntent) {
-
-		intent.Status.Phase = v1.NetworkIntentPhase(phase)
-
-	}
-
-}
-
-// Helper functions for test data generation.
-
-// GenerateRandomString generates a random string of specified length.
-
-func GenerateRandomString(length int) string {
-
-	const charset = "abcdefghijklmnopqrstuvwxyz0123456789"
-
-	b := make([]byte, length)
-
-	for i := range b {
-
-		b[i] = charset[rand.Intn(len(charset))]
-
-<<<<<<< HEAD
-// GenerateTestResource creates a test KRM resource
-func GenerateTestResource(apiVersion, kind, name, namespace string) KRMResource {
-	return KRMResource{
-		APIVersion: apiVersion,
-		Kind:       kind,
-		Metadata: map[string]interface{}{
-			"name":      name,
-			"namespace": namespace,
-			"labels": map[string]string{
-				"test.nephoran.com/generated": "true",
-			},
-		},
-		Spec: map[string]interface{}{
-			"testField": "testValue",
-		},
-=======
->>>>>>> b3529b0b
-	}
-
-<<<<<<< HEAD
-// GenerateTestFunction creates a test function configuration
-func GenerateTestFunction(image string) FunctionConfig {
-	return FunctionConfig{
-		Image: image,
-		ConfigMap: map[string]interface{}{
-			"param1": "value1",
-			"param2": "value2",
-		},
-	}
-}
-=======
-	return string(b)
->>>>>>> b3529b0b
-
-}
-
-// Cleanup removes test resources and performs cleanup.
-
-func (f *TestFixture) Cleanup() {
-<<<<<<< HEAD
-	// Clear maps
-	f.Repositories = make(map[string]*Repository)
-	f.Packages = make(map[string]*PackageRevision)
-	f.Workflows = make(map[string]*Workflow)
-=======
-
-	// Clear any internal state if needed.
-
->>>>>>> b3529b0b
-}
-
-// AssertCondition checks if a condition exists and has expected values.
-
-func AssertCondition(conditions []metav1.Condition, conditionType string, status metav1.ConditionStatus, reason string) bool {
-
-	for _, condition := range conditions {
-
-		if condition.Type == conditionType &&
-
-			condition.Status == status &&
-
-			condition.Reason == reason {
-
-			return true
-
-		}
-
-	}
-
-	return false
-
-}
-
-// WaitForCondition waits for a condition to be met within a timeout.
-
-func WaitForCondition(ctx context.Context, check func() bool, timeout time.Duration) bool {
-
-	ctx, cancel := context.WithTimeout(ctx, timeout)
-
-	defer cancel()
-
-	ticker := time.NewTicker(100 * time.Millisecond)
-
-	defer ticker.Stop()
-
-	for {
-
-		select {
-
-		case <-ctx.Done():
-
-			return false
-
-		case <-ticker.C:
-
-<<<<<<< HEAD
-// CreateMultipleTestPackages creates multiple test packages for bulk testing
-func (f *TestFixture) CreateMultipleTestPackages(count int, namePrefix string) []*PackageRevision {
-	packages := make([]*PackageRevision, count)
-=======
-			if check() {
->>>>>>> b3529b0b
-
-				return true
-
-			}
-
-<<<<<<< HEAD
-// CreateMultipleTestRepositories creates multiple test repositories for bulk testing
-func (f *TestFixture) CreateMultipleTestRepositories(count int, namePrefix string) []*Repository {
-	repositories := make([]*Repository, count)
-=======
-		}
->>>>>>> b3529b0b
-
-	}
-
-}
-
-<<<<<<< HEAD
-// ValidatePackageRevision performs basic validation on a package revision
-func ValidatePackageRevision(pkg *PackageRevision) []string {
-	var errors []string
-
-	if pkg.Spec.PackageName == "" {
-		errors = append(errors, "package name is required")
-	}
-
-	if pkg.Spec.Repository == "" {
-		errors = append(errors, "repository is required")
-	}
-
-	if pkg.Spec.Revision == "" {
-		errors = append(errors, "revision is required")
-	}
-
-	if !IsValidLifecycle(pkg.Spec.Lifecycle) {
-		errors = append(errors, "invalid lifecycle")
-	}
-
-	return errors
-}
-
-// ValidateRepository performs basic validation on a repository
-func ValidateRepository(repo *Repository) []string {
-	var errors []string
-=======
+
+	}
+
+}
+
 // GetTestKubeConfig returns a test Kubernetes configuration.
 
 func GetTestKubeConfig() *rest.Config {
 
 	return &rest.Config{
->>>>>>> b3529b0b
 
 		Host: "https://localhost:6443",
 
