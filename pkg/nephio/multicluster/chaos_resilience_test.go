--- conflicted
+++ resolved
@@ -115,12 +115,8 @@
 
 	// Simulate random latency
 	if m.latencyRange > 0 {
-<<<<<<< HEAD
-		latency := time.Duration(mathrand.Int63n(int64(m.latencyRange)))
-=======
-		latency := time.Duration(rand.Int64N(int64(m.latencyRange)))
->>>>>>> 3ceca409
-		time.Sleep(latency)
+latency := time.Duration(rand.Int64N(int64(m.latencyRange)))
+time.Sleep(latency)
 	}
 
 	// Simulate failures based on failure rate
@@ -209,14 +205,9 @@
 			Name:       clusterName,
 			Kubeconfig: config,
 			ResourceUtilization: ResourceUtilization{
-<<<<<<< HEAD
-				CPUTotal:    float64(4 + mathrand.Intn(8)),
-				MemoryTotal: int64((8 + mathrand.Intn(16)) * 1024 * 1024 * 1024),
-=======
-				CPUTotal:    float64(4 + rand.IntN(8)),
+CPUTotal:    float64(4 + rand.IntN(8)),
 				MemoryTotal: int64((8 + rand.IntN(16)) * 1024 * 1024 * 1024),
->>>>>>> 3ceca409
-			},
+},
 			HealthStatus: ClusterHealthStatus{Available: true},
 		}
 
