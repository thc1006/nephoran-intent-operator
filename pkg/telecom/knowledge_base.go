--- conflicted
+++ resolved
@@ -2278,13 +2278,9 @@
 		found := false
 
 		for _, provided := range functions {
-<<<<<<< HEAD
+
 			if strings.EqualFold(required, provided) {
-=======
-
-			if strings.EqualFold(required, provided) {
-
->>>>>>> b3529b0b
+
 				found = true
 
 				break
