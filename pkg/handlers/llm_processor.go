--- conflicted
+++ resolved
@@ -104,12 +104,6 @@
 // IntentProcessor handles the LLM processing logic with RAG enhancement.
 
 type IntentProcessor struct {
-<<<<<<< HEAD
-	LLMClient         *llm.Client
-	RAGEnhancedClient interface{}
-	CircuitBreaker    *llm.CircuitBreaker
-	Logger            *slog.Logger
-=======
 	LLMClient *llm.Client
 
 	RAGEnhancedClient interface{} // Stub for RAG enhanced processor
@@ -117,7 +111,6 @@
 	CircuitBreaker *llm.CircuitBreaker
 
 	Logger *slog.Logger
->>>>>>> b3529b0b
 }
 
 // NewLLMProcessorHandler creates a new handler instance.
@@ -244,12 +237,8 @@
 
 }
 
-<<<<<<< HEAD
-// ProcessIntentHandler handles intent processing requests with optimized concurrent processing
-=======
 // ProcessIntentHandler handles intent processing requests.
 
->>>>>>> b3529b0b
 func (h *LLMProcessorHandler) ProcessIntentHandler(w http.ResponseWriter, r *http.Request) {
 
 	// Start timing for metrics.
@@ -277,15 +266,6 @@
 
 	}()
 
-	// Early context cancellation check
-	select {
-	case <-r.Context().Done():
-		statusCode = http.StatusRequestTimeout
-		h.writeErrorResponse(w, "Request cancelled", statusCode, "")
-		return
-	default:
-	}
-
 	if r.Method != http.MethodPost {
 
 		statusCode = http.StatusMethodNotAllowed
@@ -328,80 +308,12 @@
 
 	}
 
-<<<<<<< HEAD
-	// Process intent with context cancellation support and buffered channels
-=======
 	// Process intent with context cancellation support.
 
->>>>>>> b3529b0b
 	ctx, cancel := context.WithTimeout(r.Context(), h.config.RequestTimeout)
 
 	defer cancel()
 
-<<<<<<< HEAD
-	// Use buffered channel for concurrent processing
-	resultCh := make(chan struct {
-		result *ProcessIntentResult
-		err    error
-	}, 1)
-
-	go func() {
-		defer close(resultCh)
-
-		result, err := h.processor.ProcessIntent(ctx, req.Intent, req.Metadata)
-
-		select {
-		case resultCh <- struct {
-			result *ProcessIntentResult
-			err    error
-		}{result: result, err: err}:
-		case <-ctx.Done():
-			// Context cancelled, don't send result
-		}
-	}()
-
-	// Wait for result or context cancellation
-	select {
-	case res := <-resultCh:
-		if res.err != nil {
-			h.logger.Error("Failed to process intent",
-				slog.String("error", res.err.Error()),
-				slog.String("intent", req.Intent),
-			)
-			statusCode = http.StatusInternalServerError
-			response := ProcessIntentResponse{
-				Status:         "error",
-				Error:          res.err.Error(),
-				RequestID:      reqID,
-				ServiceVersion: h.config.ServiceVersion,
-				ProcessingTime: time.Since(startTime).String(),
-			}
-			h.writeJSONResponse(w, response, statusCode)
-			return
-		}
-
-		response := ProcessIntentResponse{
-			Result:         res.result.Result,
-			Status:         res.result.Status,
-			ProcessingTime: time.Since(startTime).String(),
-			RequestID:      reqID,
-			ServiceVersion: h.config.ServiceVersion,
-			Metadata:       res.result.Metadata,
-		}
-
-		h.writeJSONResponse(w, response, http.StatusOK)
-
-		h.logger.Info("Intent processed successfully",
-			slog.String("request_id", reqID),
-			slog.Duration("processing_time", time.Since(startTime)),
-		)
-	case <-ctx.Done():
-		statusCode = http.StatusRequestTimeout
-		response := ProcessIntentResponse{
-			Status:         "error",
-			Error:          "Request timeout",
-			RequestID:      reqID,
-=======
 	result, err := h.processor.ProcessIntent(ctx, req.Intent, req.Metadata)
 
 	if err != nil {
@@ -423,17 +335,12 @@
 
 			RequestID: reqID,
 
->>>>>>> b3529b0b
 			ServiceVersion: h.config.ServiceVersion,
 
 			ProcessingTime: time.Since(startTime).String(),
 		}
 
 		h.writeJSONResponse(w, response, statusCode)
-<<<<<<< HEAD
-		h.logger.Warn("Intent processing timed out", slog.String("request_id", reqID))
-	}
-=======
 
 		return
 
@@ -463,7 +370,6 @@
 		slog.Duration("processing_time", time.Since(startTime)),
 	)
 
->>>>>>> b3529b0b
 }
 
 // StatusHandler returns service status information.
@@ -701,13 +607,9 @@
 	// Add token manager metrics.
 
 	if h.tokenManager != nil {
-<<<<<<< HEAD
-		metrics["supported_models"] = []string{"gpt-3.5-turbo", "gpt-4"}
-=======
 
 		metrics["supported_models"] = h.tokenManager.GetSupportedModels()
 
->>>>>>> b3529b0b
 	}
 
 	// Add circuit breaker metrics.
@@ -869,59 +771,9 @@
 
 	p.Logger.Debug("Processing intent with enhanced client", slog.String("intent", intent))
 
-<<<<<<< HEAD
-	// Check for context cancellation early
-	select {
-	case <-ctx.Done():
-		return nil, fmt.Errorf("intent processing cancelled: %w", ctx.Err())
-	default:
-	}
-
-	// Use circuit breaker for fault tolerance with optimized operation
+	// Use circuit breaker for fault tolerance.
+
 	operation := func(ctx context.Context) (interface{}, error) {
-		// Create a channel for concurrent processing results
-		resultCh := make(chan struct {
-			result string
-			err    error
-		}, 1)
-
-		// Start processing in a goroutine to enable cancellation
-		go func() {
-			defer close(resultCh)
-
-			// Try RAG-enhanced processing first if available
-			if p.RAGEnhancedClient != nil {
-				// RAG-enhanced processing would go here if implemented
-				p.Logger.Info("RAG-enhanced processing not yet implemented, using base client")
-			}
-
-			// Process with base LLM client
-			result, err := p.LLMClient.ProcessIntent(ctx, intent)
-
-			select {
-			case resultCh <- struct {
-				result string
-				err    error
-			}{result: result, err: err}:
-			case <-ctx.Done():
-				// Context cancelled, don't send result
-			}
-		}()
-
-		// Wait for result or context cancellation
-		select {
-		case res := <-resultCh:
-			if res.err != nil {
-				return "", fmt.Errorf("LLM processing failed: %w", res.err)
-			}
-			return res.result, nil
-		case <-ctx.Done():
-			return "", fmt.Errorf("LLM processing cancelled: %w", ctx.Err())
-		}
-=======
-	// Use circuit breaker for fault tolerance.
-
-	operation := func(ctx context.Context) (interface{}, error) {
 
 		// RAG-enhanced processing stubbed out.
 
@@ -931,7 +783,6 @@
 
 		return p.LLMClient.ProcessIntent(ctx, intent)
 
->>>>>>> b3529b0b
 	}
 
 	result, err := p.CircuitBreaker.Execute(ctx, operation)
