--- conflicted
+++ resolved
@@ -121,15 +121,10 @@
 	PerformanceStats map[string]interface{} `json:"performance_stats"`
 }
 
-<<<<<<< HEAD
-// SearchDocuments searches for documents using the RAG service with mTLS
-func (c *MTLSRAGClient) SearchDocuments(ctx context.Context, query *shared.SearchQuery) (*shared.RAGResponse, error) {
-=======
 // SearchDocuments searches for documents using the RAG service with mTLS.
 
 func (c *MTLSRAGClient) SearchDocuments(ctx context.Context, query *shared.SearchQuery) (*shared.SearchResponse, error) {
 
->>>>>>> b3529b0b
 	if query == nil || query.Query == "" {
 
 		return nil, fmt.Errorf("search query cannot be empty")
@@ -141,27 +136,14 @@
 		"query", query.Query,
 
 		"limit", query.Limit,
-<<<<<<< HEAD
-=======
 
 		"hybrid_search", query.HybridSearch,
 
->>>>>>> b3529b0b
 		"base_url", c.baseURL)
 
 	// Convert shared.SearchQuery to internal request format.
 
 	req := &RAGSearchRequest{
-<<<<<<< HEAD
-		Query:         query.Query,
-		Limit:         query.Limit,
-		Filters:       query.Filters,
-		HybridSearch:  false, // Default value
-		HybridAlpha:   0.5,   // Default value
-		UseReranker:   false, // Default value
-		MinConfidence: query.Threshold, // Use threshold instead
-		ExpandQuery:   false, // Default value
-=======
 
 		Query: query.Query,
 
@@ -179,7 +161,6 @@
 
 		ExpandQuery: query.ExpandQuery,
 
->>>>>>> b3529b0b
 		Metadata: map[string]interface{}{
 
 			"request_type": "document_search",
@@ -226,21 +207,6 @@
 
 		"processing_time", response.Took)
 
-<<<<<<< HEAD
-	// Convert to shared.RAGResponse
-	// Convert slice of pointers to slice of values
-	results := make([]shared.SearchResult, len(response.Results))
-	for i, result := range response.Results {
-		if result != nil {
-			results[i] = *result
-		}
-	}
-	
-	return &shared.RAGResponse{
-		Query:     response.Query,
-		Results:   results,
-		TotalTime: time.Duration(response.Took) * time.Millisecond,
-=======
 	// Convert to shared.SearchResponse.
 
 	return &shared.SearchResponse{
@@ -250,7 +216,6 @@
 		Took: response.Took,
 
 		Total: response.Total,
->>>>>>> b3529b0b
 	}, nil
 
 }
@@ -686,17 +651,8 @@
 
 }
 
-<<<<<<< HEAD
-// GetEndpoint returns the endpoint URL
-func (c *MTLSRAGClient) GetEndpoint() string {
-	return c.baseURL
-}
-
-// Close closes the RAG client and cleans up resources
-=======
 // Close closes the RAG client and cleans up resources.
 
->>>>>>> b3529b0b
 func (c *MTLSRAGClient) Close() error {
 
 	c.logger.Debug("closing mTLS RAG client")
