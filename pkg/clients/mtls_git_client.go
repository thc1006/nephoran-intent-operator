--- conflicted
+++ resolved
@@ -345,16 +345,7 @@
 
 	}
 
-<<<<<<< HEAD
-	// Create Git client
-	var err error
-	c.gitClient, err = git.NewClientWithConfig(gitConfig, c.logger)
-	if err != nil {
-		return fmt.Errorf("failed to create Git client: %w", err)
-	}
-=======
 	// Create Git client using the existing constructor.
->>>>>>> b3529b0b
 
 	// Note: The current git client doesn't support custom HTTP clients directly.
 
@@ -415,20 +406,8 @@
 
 }
 
-<<<<<<< HEAD
-// GetEndpoint returns the endpoint URL
-func (c *MTLSGitClient) GetEndpoint() string {
-	if c.config != nil {
-		return c.config.GitRepoURL
-	}
-	return "git-repository"
-}
-
-// GetHealth returns the health status of the Git service
-=======
 // GetHealth returns the health status of the Git service.
 
->>>>>>> b3529b0b
 func (c *MTLSGitClient) GetHealth() (*HealthStatus, error) {
 
 	ctx, cancel := context.WithTimeout(context.Background(), 10*time.Second)
