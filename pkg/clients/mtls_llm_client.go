--- conflicted
+++ resolved
@@ -242,10 +242,6 @@
 		// Convert to shared.StreamingChunk.
 
 		chunk := &shared.StreamingChunk{
-<<<<<<< HEAD
-			Content:   streamResp.Content,
-			IsLast:    streamResp.IsLast,
-=======
 
 			Content: streamResp.Content,
 
@@ -253,7 +249,6 @@
 
 			Metadata: streamResp.Metadata,
 
->>>>>>> b3529b0b
 			Timestamp: streamResp.Timestamp,
 		}
 
@@ -335,15 +330,10 @@
 
 }
 
-<<<<<<< HEAD
-// getModelCapabilitiesInternal returns capabilities for a specific model (internal method)
-func (c *MTLSLLMClient) getModelCapabilitiesInternal(modelName string) (*shared.ModelCapabilities, error) {
-=======
 // GetModelCapabilities returns capabilities for a specific model.
 
 func (c *MTLSLLMClient) GetModelCapabilities(modelName string) (*shared.ModelCapabilities, error) {
 
->>>>>>> b3529b0b
 	ctx, cancel := context.WithTimeout(context.Background(), 10*time.Second)
 
 	defer cancel()
@@ -423,13 +413,9 @@
 // GetMaxTokens returns the maximum tokens for a model.
 
 func (c *MTLSLLMClient) GetMaxTokens(modelName string) int {
-<<<<<<< HEAD
-	capabilities, err := c.getModelCapabilitiesInternal(modelName)
-=======
 
 	capabilities, err := c.GetModelCapabilities(modelName)
 
->>>>>>> b3529b0b
 	if err != nil {
 
 		c.logger.Warn("failed to get model capabilities, using default max tokens",
@@ -598,108 +584,6 @@
 // HealthStatus represents the health status of a service.
 
 type HealthStatus struct {
-<<<<<<< HEAD
-	Status    string                 `json:"status"`
-	Message   string                 `json:"message,omitempty"`
-	Timestamp time.Time              `json:"timestamp"`
-	Details   map[string]interface{} `json:"details,omitempty"`
-}
-
-// ProcessRequest implements shared.ClientInterface
-func (c *MTLSLLMClient) ProcessRequest(ctx context.Context, request *shared.LLMRequest) (*shared.LLMResponse, error) {
-	// Convert shared.LLMRequest to internal LLMRequest
-	internal := &LLMRequest{
-		Prompt:      request.Messages[0].Content, // Use first message content as prompt
-		Model:       request.Model,
-		MaxTokens:   request.MaxTokens,
-		Temperature: float64(request.Temperature),
-		Metadata:    request.Metadata,
-	}
-
-	// Make request
-	response, err := c.makeRequest(ctx, "/api/v1/process", internal)
-	if err != nil {
-		return nil, err
-	}
-
-	// Convert response to shared format
-	return &shared.LLMResponse{
-		Content: response.Content,
-		Model:   response.Model,
-		Usage: shared.TokenUsage{
-			TotalTokens: response.TokensUsed,
-		},
-		Created: time.Now(),
-	}, nil
-}
-
-// ProcessStreamingRequest implements shared.ClientInterface
-func (c *MTLSLLMClient) ProcessStreamingRequest(ctx context.Context, request *shared.LLMRequest) (<-chan *shared.StreamingChunk, error) {
-	chunks := make(chan *shared.StreamingChunk, 10)
-	
-	go func() {
-		prompt := request.Messages[0].Content
-		err := c.ProcessIntentStream(ctx, prompt, chunks)
-		if err != nil {
-			c.logger.Error("streaming request failed", "error", err)
-			chunks <- &shared.StreamingChunk{
-				Error: &shared.LLMError{
-					Message: err.Error(),
-				},
-			}
-		}
-	}()
-	
-	return chunks, nil
-}
-
-// HealthCheck implements shared.ClientInterface
-func (c *MTLSLLMClient) HealthCheck(ctx context.Context) error {
-	health, err := c.GetHealth()
-	if err != nil {
-		return err
-	}
-	
-	if health.Status != "healthy" {
-		return fmt.Errorf("service unhealthy: %s", health.Message)
-	}
-	
-	return nil
-}
-
-// GetStatus implements shared.ClientInterface
-func (c *MTLSLLMClient) GetStatus() shared.ClientStatus {
-	health, err := c.GetHealth()
-	if err != nil {
-		return shared.ClientStatusUnavailable
-	}
-	
-	switch health.Status {
-	case "healthy":
-		return shared.ClientStatusHealthy
-	case "unhealthy":
-		return shared.ClientStatusUnhealthy
-	default:
-		return shared.ClientStatusUnavailable
-	}
-}
-
-// GetModelCapabilities implements shared.ClientInterface (wrapper)
-func (c *MTLSLLMClient) GetModelCapabilities() shared.ModelCapabilities {
-	caps, err := c.getModelCapabilitiesInternal("default")
-	if err != nil {
-		return shared.ModelCapabilities{
-			MaxTokens: 4096,
-			SupportsStreaming: true,
-		}
-	}
-	return *caps
-}
-
-// GetEndpoint implements shared.ClientInterface
-func (c *MTLSLLMClient) GetEndpoint() string {
-	return c.baseURL
-=======
 	Status string `json:"status"`
 
 	Message string `json:"message,omitempty"`
@@ -707,5 +591,4 @@
 	Timestamp time.Time `json:"timestamp"`
 
 	Details map[string]interface{} `json:"details,omitempty"`
->>>>>>> b3529b0b
 }