--- conflicted
+++ resolved
@@ -837,32 +837,18 @@
 // AcquisitionOptimizer optimizes the acquisition function.
 
 type AcquisitionOptimizer struct {
-<<<<<<< HEAD
-	strategy  AcquisitionOptimizationStrategy
-	maxEvals  int
+	strategy OptimizationStrategy
+
+	maxEvals int
+
 	tolerance float64
 }
 
-// AcquisitionOptimizationStrategy defines strategies for acquisition optimization
-type AcquisitionOptimizationStrategy string
+// OptimizationStrategy defines strategies for acquisition optimization.
+
+type OptimizationStrategy string
 
 const (
-	AcquisitionOptimizationStrategyLBFGS                 AcquisitionOptimizationStrategy = "lbfgs"
-	AcquisitionOptimizationStrategyDifferentialEvolution AcquisitionOptimizationStrategy = "differential_evolution"
-	AcquisitionOptimizationStrategyDirectSearch          AcquisitionOptimizationStrategy = "direct_search"
-=======
-	strategy OptimizationStrategy
-
-	maxEvals int
-
-	tolerance float64
-}
-
-// OptimizationStrategy defines strategies for acquisition optimization.
-
-type OptimizationStrategy string
-
-const (
 
 	// OptimizationStrategyLBFGS holds optimizationstrategylbfgs value.
 
@@ -875,7 +861,6 @@
 	// OptimizationStrategyDirectSearch holds optimizationstrategydirectsearch value.
 
 	OptimizationStrategyDirectSearch OptimizationStrategy = "direct_search"
->>>>>>> b3529b0b
 )
 
 // NewAIConfigurationTuner creates a new AI configuration tuner.
@@ -1066,13 +1051,9 @@
 		// Validate configuration against safety constraints.
 
 		if !tuner.safetyConstraints.ValidateConfiguration(candidateConfig) {
-<<<<<<< HEAD
+
 			tuner.logger.Info("Configuration rejected by safety constraints", "iteration", iteration)
-=======
-
-			tuner.logger.Info("Configuration rejected by safety constraints", "iteration", iteration)
-
->>>>>>> b3529b0b
+
 			continue
 
 		}
@@ -1253,13 +1234,9 @@
 				// Trigger rollback if necessary.
 
 				if tuner.shouldTriggerRollback() {
-<<<<<<< HEAD
+
 					tuner.logger.Info("Triggering emergency rollback")
-=======
-
-					tuner.logger.Info("Triggering emergency rollback")
-
->>>>>>> b3529b0b
+
 					if err := tuner.rollbackManager.EmergencyRollback(ctx); err != nil {
 
 						tuner.logger.Error(err, "Emergency rollback failed")
