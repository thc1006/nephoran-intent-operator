--- conflicted
+++ resolved
@@ -1383,7 +1383,7 @@
 func (opt *KubernetesOptimizer) RollbackOptimization(ctx context.Context, result *OptimizationResult) error {
 
 	return nil
-<<<<<<< HEAD
+
 }
 
 // K8s optimizer placeholder methods
@@ -1413,7 +1413,4 @@
 }
 func (opt *KubernetesOptimizer) RollbackOptimization(ctx context.Context, result *OptimizationResult) error {
 	return nil
-=======
-
->>>>>>> b3529b0b
 }