--- conflicted
+++ resolved
@@ -1,53 +1,23 @@
-/*
-Copyright 2025.
-
-Licensed under the Apache License, Version 2.0 (the "License");
-you may not use this file except in compliance with the License.
-You may obtain a copy of the License at
-
-    http://www.apache.org/licenses/LICENSE-2.0
-
-Unless required by applicable law or agreed to in writing, software
-distributed under the License is distributed on an "AS IS" BASIS,
-WITHOUT WARRANTIES OR CONDITIONS OF ANY KIND, either express or implied.
-See the License for the specific language governing permissions and
-limitations under the License.
-*/
-
 package controllers
 
 import (
 	"context"
 	"fmt"
-	"sync"
+	"reflect"
 	"time"
 
-	"k8s.io/apimachinery/pkg/api/errors"
+	"github.com/go-logr/logr"
+	corev1 "k8s.io/api/core/v1"
+	apierrors "k8s.io/apimachinery/pkg/api/errors"
 	metav1 "k8s.io/apimachinery/pkg/apis/meta/v1"
 	"k8s.io/apimachinery/pkg/runtime"
-<<<<<<< HEAD
-=======
 	"k8s.io/client-go/tools/record"
->>>>>>> b3529b0b
 	ctrl "sigs.k8s.io/controller-runtime"
 	"sigs.k8s.io/controller-runtime/pkg/client"
 	"sigs.k8s.io/controller-runtime/pkg/controller"
 	"sigs.k8s.io/controller-runtime/pkg/controller/controllerutil"
-	"sigs.k8s.io/controller-runtime/pkg/log"
 	"sigs.k8s.io/controller-runtime/pkg/predicate"
 
-<<<<<<< HEAD
-	nephv1 "github.com/thc1006/nephoran-intent-operator/api/v1"
-	"github.com/thc1006/nephoran-intent-operator/pkg/audit"
-)
-
-// AuditTrailController reconciles AuditTrail objects
-type AuditTrailController struct {
-	client.Client
-	Scheme *runtime.Scheme
-
-	// Track active audit systems
-=======
 	nephv1 "github.com/nephio-project/nephoran-intent-operator/api/v1"
 	"github.com/nephio-project/nephoran-intent-operator/pkg/audit"
 	"github.com/nephio-project/nephoran-intent-operator/pkg/audit/backends"
@@ -117,23 +87,14 @@
 
 	// Audit system instances managed by this controller.
 
->>>>>>> b3529b0b
 	auditSystems map[string]*audit.AuditSystem
-	mutex        sync.RWMutex
-}
-
-<<<<<<< HEAD
-// NewAuditTrailController creates a new AuditTrailController
-func NewAuditTrailController(client client.Client, scheme *runtime.Scheme) *AuditTrailController {
+}
+
+// NewAuditTrailController creates a new AuditTrailController.
+
+func NewAuditTrailController(client client.Client, log logr.Logger, scheme *runtime.Scheme, recorder record.EventRecorder) *AuditTrailController {
+
 	return &AuditTrailController{
-		Client:       client,
-		Scheme:       scheme,
-=======
-// NewAuditTrailController creates a new AuditTrailController.
-
-func NewAuditTrailController(client client.Client, log logr.Logger, scheme *runtime.Scheme, recorder record.EventRecorder) *AuditTrailController {
-
-	return &AuditTrailController{
 
 		Client: client,
 
@@ -143,48 +104,28 @@
 
 		Recorder: recorder,
 
->>>>>>> b3529b0b
 		auditSystems: make(map[string]*audit.AuditSystem),
 	}
 
 }
 
-<<<<<<< HEAD
-//+kubebuilder:rbac:groups=nephoran.nephio.org,resources=audittrails,verbs=get;list;watch;create;update;patch;delete
-//+kubebuilder:rbac:groups=nephoran.nephio.org,resources=audittrails/status,verbs=get;update;patch
-//+kubebuilder:rbac:groups=nephoran.nephio.org,resources=audittrails/finalizers,verbs=update
-
-// Reconcile manages the lifecycle of AuditTrail resources
+// +kubebuilder:rbac:groups=nephoran.io,resources=audittrails,verbs=get;list;watch;create;update;patch;delete.
+
+// +kubebuilder:rbac:groups=nephoran.io,resources=audittrails/status,verbs=get;update;patch.
+
+// +kubebuilder:rbac:groups=nephoran.io,resources=audittrails/finalizers,verbs=update.
+
+// +kubebuilder:rbac:groups="",resources=secrets,verbs=get;list;watch.
+
+// +kubebuilder:rbac:groups="",resources=configmaps,verbs=get;list;watch;create;update;patch.
+
+// +kubebuilder:rbac:groups="",resources=events,verbs=create;patch.
+
+// Reconcile is part of the main kubernetes reconciliation loop which aims to.
+
+// move the current state of the cluster closer to the desired state.
+
 func (r *AuditTrailController) Reconcile(ctx context.Context, req ctrl.Request) (ctrl.Result, error) {
-	logger := log.FromContext(ctx).WithValues("audittrail", req.NamespacedName)
-
-	// Fetch the AuditTrail instance
-	var auditTrail nephv1.AuditTrail
-	if err := r.Get(ctx, req.NamespacedName, &auditTrail); err != nil {
-		if errors.IsNotFound(err) {
-			// Remove audit system if it exists
-			r.removeAuditSystem(req.NamespacedName.String())
-			return ctrl.Result{}, nil
-		}
-		logger.Error(err, "Failed to get AuditTrail")
-=======
-// +kubebuilder:rbac:groups=nephoran.io,resources=audittrails,verbs=get;list;watch;create;update;patch;delete.
-
-// +kubebuilder:rbac:groups=nephoran.io,resources=audittrails/status,verbs=get;update;patch.
-
-// +kubebuilder:rbac:groups=nephoran.io,resources=audittrails/finalizers,verbs=update.
-
-// +kubebuilder:rbac:groups="",resources=secrets,verbs=get;list;watch.
-
-// +kubebuilder:rbac:groups="",resources=configmaps,verbs=get;list;watch;create;update;patch.
-
-// +kubebuilder:rbac:groups="",resources=events,verbs=create;patch.
-
-// Reconcile is part of the main kubernetes reconciliation loop which aims to.
-
-// move the current state of the cluster closer to the desired state.
-
-func (r *AuditTrailController) Reconcile(ctx context.Context, req ctrl.Request) (ctrl.Result, error) {
 
 	log := r.Log.WithValues("audittrail", req.NamespacedName)
 
@@ -206,633 +147,415 @@
 
 		log.Error(err, "Unable to fetch AuditTrail")
 
->>>>>>> b3529b0b
 		return ctrl.Result{}, err
 
 	}
 
-<<<<<<< HEAD
-	// Handle deletion
-	if !auditTrail.ObjectMeta.DeletionTimestamp.IsZero() {
-		return r.handleDeletion(ctx, &auditTrail)
-	}
-
-	// Validate audit trail configuration
-	if err := r.validateAuditTrail(&auditTrail); err != nil {
-		logger.Error(err, "Invalid audit trail configuration")
-		return ctrl.Result{RequeueAfter: time.Minute}, err
-	}
-
-	// Ensure audit system exists
-	if err := r.ensureAuditSystem(ctx, &auditTrail); err != nil {
-		logger.Error(err, "Failed to ensure audit system")
-		return ctrl.Result{RequeueAfter: time.Minute}, err
-	}
-
-	// Update status
-	if err := r.updateStatus(ctx, &auditTrail); err != nil {
-		logger.Error(err, "Failed to update status")
-		return ctrl.Result{RequeueAfter: time.Minute * 5}, err
-	}
-
-	logger.Info("Successfully reconciled AuditTrail")
-	return ctrl.Result{RequeueAfter: time.Minute * 10}, nil
-}
-
-// handleDeletion handles the cleanup when an AuditTrail is being deleted
-func (r *AuditTrailController) handleDeletion(ctx context.Context, auditTrail *nephv1.AuditTrail) (ctrl.Result, error) {
-	logger := log.FromContext(ctx).WithValues("audittrail", auditTrail.Name)
-
-	// Remove from our tracking
+	// Handle deletion.
+
+	if !auditTrail.DeletionTimestamp.IsZero() {
+
+		return r.handleDeletion(ctx, auditTrail, log)
+
+	}
+
+	// Add finalizer if not present.
+
+	if !controllerutil.ContainsFinalizer(auditTrail, AuditTrailFinalizer) {
+
+		log.Info("Adding finalizer to AuditTrail")
+
+		controllerutil.AddFinalizer(auditTrail, AuditTrailFinalizer)
+
+		return ctrl.Result{}, r.Update(ctx, auditTrail)
+
+	}
+
+	// Initialize or update the audit system.
+
+	result, err := r.reconcileAuditSystem(ctx, auditTrail, log)
+
+	if err != nil {
+
+		return result, r.updateStatusError(ctx, auditTrail, err, log)
+
+	}
+
+	// Update status with current state.
+
+	return result, r.updateStatus(ctx, auditTrail, log)
+
+}
+
+// handleDeletion handles the deletion of an AuditTrail resource.
+
+func (r *AuditTrailController) handleDeletion(ctx context.Context, auditTrail *nephv1.AuditTrail, log logr.Logger) (ctrl.Result, error) {
+
+	if controllerutil.ContainsFinalizer(auditTrail, AuditTrailFinalizer) {
+
+		log.Info("Finalizing AuditTrail")
+
+		// Stop and cleanup the audit system.
+
+		key := fmt.Sprintf("%s/%s", auditTrail.Namespace, auditTrail.Name)
+
+		if auditSystem, exists := r.auditSystems[key]; exists {
+
+			log.Info("Stopping audit system")
+
+			if err := auditSystem.Stop(); err != nil {
+
+				log.Error(err, "Failed to stop audit system")
+
+				r.Recorder.Event(auditTrail, corev1.EventTypeWarning, EventReasonStopped,
+
+					fmt.Sprintf("Failed to stop audit system: %v", err))
+
+			} else {
+
+				r.Recorder.Event(auditTrail, corev1.EventTypeNormal, EventReasonStopped,
+
+					"Audit system stopped successfully")
+
+			}
+
+			delete(r.auditSystems, key)
+
+		}
+
+		// Remove finalizer.
+
+		controllerutil.RemoveFinalizer(auditTrail, AuditTrailFinalizer)
+
+		return ctrl.Result{}, r.Update(ctx, auditTrail)
+
+	}
+
+	return ctrl.Result{}, nil
+
+}
+
+// reconcileAuditSystem creates or updates the audit system based on the AuditTrail spec.
+
+func (r *AuditTrailController) reconcileAuditSystem(ctx context.Context, auditTrail *nephv1.AuditTrail, log logr.Logger) (ctrl.Result, error) {
+
 	key := fmt.Sprintf("%s/%s", auditTrail.Namespace, auditTrail.Name)
-	r.removeAuditSystem(key)
-
-	// Remove finalizer if present
-	controllerutil.RemoveFinalizer(auditTrail, "audittrail.nephoran.nephio.org/finalizer")
-	if err := r.Update(ctx, auditTrail); err != nil {
-		logger.Error(err, "Failed to remove finalizer")
-		return ctrl.Result{}, err
-=======
-	// Handle deletion.
-
-	if !auditTrail.DeletionTimestamp.IsZero() {
-
-		return r.handleDeletion(ctx, auditTrail, log)
-
-	}
-
-	// Add finalizer if not present.
-
-	if !controllerutil.ContainsFinalizer(auditTrail, AuditTrailFinalizer) {
-
-		log.Info("Adding finalizer to AuditTrail")
-
-		controllerutil.AddFinalizer(auditTrail, AuditTrailFinalizer)
-
-		return ctrl.Result{}, r.Update(ctx, auditTrail)
-
-	}
-
-	// Initialize or update the audit system.
-
-	result, err := r.reconcileAuditSystem(ctx, auditTrail, log)
-
-	if err != nil {
-
-		return result, r.updateStatusError(ctx, auditTrail, err, log)
-
-	}
-
-	// Update status with current state.
-
-	return result, r.updateStatus(ctx, auditTrail, log)
-
-}
-
-// handleDeletion handles the deletion of an AuditTrail resource.
-
-func (r *AuditTrailController) handleDeletion(ctx context.Context, auditTrail *nephv1.AuditTrail, log logr.Logger) (ctrl.Result, error) {
-
-	if controllerutil.ContainsFinalizer(auditTrail, AuditTrailFinalizer) {
-
-		log.Info("Finalizing AuditTrail")
-
-		// Stop and cleanup the audit system.
-
-		key := fmt.Sprintf("%s/%s", auditTrail.Namespace, auditTrail.Name)
-
-		if auditSystem, exists := r.auditSystems[key]; exists {
-
-			log.Info("Stopping audit system")
-
-			if err := auditSystem.Stop(); err != nil {
+
+	// Check if audit system exists and if configuration has changed.
+
+	existingSystem, exists := r.auditSystems[key]
+
+	needsRecreation := false
+
+	if exists {
+
+		// Compare current configuration with desired configuration.
+
+		// This is a simplified check - in practice, you'd compare more thoroughly.
+
+		if r.hasConfigurationChanged(auditTrail) {
+
+			log.Info("Configuration changed, recreating audit system")
+
+			needsRecreation = true
+
+		}
+
+	}
+
+	if needsRecreation {
+
+		// Stop existing system.
+
+		if err := existingSystem.Stop(); err != nil {
+
+			log.Error(err, "Failed to stop existing audit system")
+
+		}
+
+		delete(r.auditSystems, key)
+
+		exists = false
+
+	}
+
+	if !exists || needsRecreation {
+
+		// Create new audit system.
+
+		log.Info("Creating new audit system")
+
+		// Convert AuditTrail spec to audit system configuration.
+
+		config, err := r.buildAuditSystemConfig(ctx, auditTrail, log)
+
+		if err != nil {
+
+			return ctrl.Result{}, fmt.Errorf("failed to build audit system config: %w", err)
+
+		}
+
+		// Create audit system.
+
+		auditSystem, err := audit.NewAuditSystem(config)
+
+		if err != nil {
+
+			return ctrl.Result{}, fmt.Errorf("failed to create audit system: %w", err)
+
+		}
+
+		// Start audit system if enabled.
+
+		if auditTrail.Spec.Enabled {
+
+			if err := auditSystem.Start(); err != nil {
+
+				return ctrl.Result{}, fmt.Errorf("failed to start audit system: %w", err)
+
+			}
+
+			r.Recorder.Event(auditTrail, corev1.EventTypeNormal, EventReasonStarted,
+
+				"Audit system started successfully")
+
+		}
+
+		r.auditSystems[key] = auditSystem
+
+		r.Recorder.Event(auditTrail, corev1.EventTypeNormal, EventReasonCreated,
+
+			"Audit system created successfully")
+
+	} else {
+
+		// Handle enable/disable changes.
+
+		if auditTrail.Spec.Enabled {
+
+			// Ensure system is started.
+
+			stats := existingSystem.GetStats()
+
+			if stats.EventsReceived == 0 && stats.EventsDropped == 0 {
+
+				// System might not be started.
+
+				if err := existingSystem.Start(); err != nil {
+
+					log.Error(err, "Failed to start existing audit system")
+
+				}
+
+			}
+
+		} else {
+
+			// Stop system if it's running.
+
+			if err := existingSystem.Stop(); err != nil {
 
 				log.Error(err, "Failed to stop audit system")
 
-				r.Recorder.Event(auditTrail, corev1.EventTypeWarning, EventReasonStopped,
-
-					fmt.Sprintf("Failed to stop audit system: %v", err))
-
-			} else {
-
-				r.Recorder.Event(auditTrail, corev1.EventTypeNormal, EventReasonStopped,
-
-					"Audit system stopped successfully")
-
 			}
 
-			delete(r.auditSystems, key)
-
-		}
-
-		// Remove finalizer.
-
-		controllerutil.RemoveFinalizer(auditTrail, AuditTrailFinalizer)
-
-		return ctrl.Result{}, r.Update(ctx, auditTrail)
-
->>>>>>> b3529b0b
-	}
-
-	logger.Info("Successfully cleaned up AuditTrail")
-	return ctrl.Result{}, nil
-
-}
-
-<<<<<<< HEAD
-// ensureAuditSystem ensures that an audit system exists for the given AuditTrail
-func (r *AuditTrailController) ensureAuditSystem(ctx context.Context, auditTrail *nephv1.AuditTrail) error {
-	key := fmt.Sprintf("%s/%s", auditTrail.Namespace, auditTrail.Name)
-
-	r.mutex.Lock()
-	defer r.mutex.Unlock()
-
-	// Check if audit system already exists
-	if _, exists := r.auditSystems[key]; exists {
-		return nil
-	}
-
-	// Create new audit system
-	config := &audit.AuditConfig{
-		Enabled:        auditTrail.Spec.Enabled,
-		EnabledSources: auditTrail.Spec.ComplianceMode,
-		RetentionDays:  365, // Default retention
-		Storage: audit.StorageConfig{
-			Type: "local", // Default to local storage
-		},
-		BatchSize:       auditTrail.Spec.BatchSize,
-		MaxQueueSize:    auditTrail.Spec.MaxQueueSize,
+		}
+
+	}
+
+	return ctrl.Result{RequeueAfter: 30 * time.Second}, nil
+
+}
+
+// buildAuditSystemConfig converts AuditTrail spec to audit system configuration.
+
+func (r *AuditTrailController) buildAuditSystemConfig(ctx context.Context, auditTrail *nephv1.AuditTrail, log logr.Logger) (*audit.AuditSystemConfig, error) {
+
+	config := &audit.AuditSystemConfig{
+
+		Enabled: auditTrail.Spec.Enabled,
+
+		LogLevel: r.convertLogLevel(auditTrail.Spec.LogLevel),
+
+		BatchSize: auditTrail.Spec.BatchSize,
+
+		FlushInterval: time.Duration(auditTrail.Spec.FlushInterval) * time.Second,
+
+		MaxQueueSize: auditTrail.Spec.MaxQueueSize,
+
 		EnableIntegrity: auditTrail.Spec.EnableIntegrity,
-		ComplianceMode:  convertComplianceMode(auditTrail.Spec.ComplianceMode),
-	}
-
-	// Set retention policy if available
-	if auditTrail.Spec.RetentionPolicy != nil {
-		config.RetentionDays = auditTrail.Spec.RetentionPolicy.DefaultRetention
-	}
-
-	// Configure backends from the spec
+
+		ComplianceMode: r.convertComplianceMode(auditTrail.Spec.ComplianceMode),
+	}
+
+	// Set defaults if not specified.
+
+	if config.BatchSize == 0 {
+
+		config.BatchSize = 100
+
+	}
+
+	if config.FlushInterval == 0 {
+
+		config.FlushInterval = 10 * time.Second
+
+	}
+
+	if config.MaxQueueSize == 0 {
+
+		config.MaxQueueSize = 10000
+
+	}
+
+	// Build backend configurations.
+
+	backendConfigs := make([]backends.BackendConfig, 0, len(auditTrail.Spec.Backends))
+
 	for _, backend := range auditTrail.Spec.Backends {
-		// TODO: Convert AuditBackendConfig to backends.BackendConfig
-		// For now, use default local storage
-		_ = backend // Avoid unused variable error
-	}
-
-	// Create audit system
-	auditSystem, err := audit.NewAuditSystem(config)
-	if err != nil {
-		return fmt.Errorf("failed to create audit system: %w", err)
-	}
-
-	// Start the audit system
-	if err := auditSystem.Start(ctx); err != nil {
-		return fmt.Errorf("failed to start audit system: %w", err)
-	}
-
-	// Store in our tracking map
-	r.auditSystems[key] = auditSystem
-
-	return nil
-}
-
-// removeAuditSystem removes an audit system from tracking and stops it
-func (r *AuditTrailController) removeAuditSystem(key string) {
-	r.mutex.Lock()
-	defer r.mutex.Unlock()
-
-	if auditSystem, exists := r.auditSystems[key]; exists {
-		auditSystem.Stop()
-		delete(r.auditSystems, key)
-=======
-// reconcileAuditSystem creates or updates the audit system based on the AuditTrail spec.
-
-func (r *AuditTrailController) reconcileAuditSystem(ctx context.Context, auditTrail *nephv1.AuditTrail, log logr.Logger) (ctrl.Result, error) {
-
-	key := fmt.Sprintf("%s/%s", auditTrail.Namespace, auditTrail.Name)
-
-	// Check if audit system exists and if configuration has changed.
-
-	existingSystem, exists := r.auditSystems[key]
-
-	needsRecreation := false
-
-	if exists {
-
-		// Compare current configuration with desired configuration.
-
-		// This is a simplified check - in practice, you'd compare more thoroughly.
-
-		if r.hasConfigurationChanged(auditTrail) {
-
-			log.Info("Configuration changed, recreating audit system")
-
-			needsRecreation = true
-
-		}
-
-	}
-
-	if needsRecreation {
-
-		// Stop existing system.
-
-		if err := existingSystem.Stop(); err != nil {
-
-			log.Error(err, "Failed to stop existing audit system")
-
-		}
-
-		delete(r.auditSystems, key)
-
-		exists = false
-
-	}
-
-	if !exists || needsRecreation {
-
-		// Create new audit system.
-
-		log.Info("Creating new audit system")
-
-		// Convert AuditTrail spec to audit system configuration.
-
-		config, err := r.buildAuditSystemConfig(ctx, auditTrail, log)
+
+		backendConfig, err := r.buildBackendConfig(ctx, auditTrail, backend, log)
 
 		if err != nil {
 
-			return ctrl.Result{}, fmt.Errorf("failed to build audit system config: %w", err)
-
-		}
-
-		// Create audit system.
-
-		auditSystem, err := audit.NewAuditSystem(config)
-
-		if err != nil {
-
-			return ctrl.Result{}, fmt.Errorf("failed to create audit system: %w", err)
-
-		}
-
-		// Start audit system if enabled.
-
-		if auditTrail.Spec.Enabled {
-
-			if err := auditSystem.Start(); err != nil {
-
-				return ctrl.Result{}, fmt.Errorf("failed to start audit system: %w", err)
-
-			}
-
-			r.Recorder.Event(auditTrail, corev1.EventTypeNormal, EventReasonStarted,
-
-				"Audit system started successfully")
-
-		}
-
-		r.auditSystems[key] = auditSystem
-
-		r.Recorder.Event(auditTrail, corev1.EventTypeNormal, EventReasonCreated,
-
-			"Audit system created successfully")
+			return nil, fmt.Errorf("failed to build backend config for %s: %w", backend.Name, err)
+
+		}
+
+		backendConfigs = append(backendConfigs, *backendConfig)
+
+	}
+
+	config.Backends = backendConfigs
+
+	return config, nil
+
+}
+
+// buildBackendConfig converts AuditBackendConfig to backend configuration.
+
+func (r *AuditTrailController) buildBackendConfig(ctx context.Context, auditTrail *nephv1.AuditTrail, spec nephv1.AuditBackendConfig, log logr.Logger) (*backends.BackendConfig, error) {
+
+	config := &backends.BackendConfig{
+
+		Type: backends.BackendType(spec.Type),
+
+		Enabled: spec.Enabled,
+
+		Name: spec.Name,
+
+		Format: spec.Format,
+
+		Compression: spec.Compression,
+
+		BufferSize: spec.BufferSize,
+
+		Timeout: time.Duration(spec.Timeout) * time.Second,
+	}
+
+	// Set defaults.
+
+	if config.BufferSize == 0 {
+
+		config.BufferSize = 1000
+
+	}
+
+	if config.Timeout == 0 {
+
+		config.Timeout = 30 * time.Second
+
+	}
+
+	if config.Format == "" {
+
+		config.Format = "json"
+
+	}
+
+	// Convert settings from RawExtension.
+
+	if spec.Settings.Raw != nil {
+
+		settings := make(map[string]interface{})
+
+		// In a real implementation, you'd unmarshal the RawExtension properly.
+
+		// For now, we'll create a basic settings map.
+
+		settings["raw_config"] = string(spec.Settings.Raw)
+
+		config.Settings = settings
+
+	}
+
+	// Convert retry policy.
+
+	if spec.RetryPolicy != nil {
+
+		config.RetryPolicy = backends.RetryPolicy{
+
+			MaxRetries: spec.RetryPolicy.MaxRetries,
+
+			InitialDelay: time.Duration(spec.RetryPolicy.InitialDelay) * time.Second,
+
+			MaxDelay: time.Duration(spec.RetryPolicy.MaxDelay) * time.Second,
+
+			BackoffFactor: spec.RetryPolicy.BackoffFactor,
+		}
 
 	} else {
 
-		// Handle enable/disable changes.
-
-		if auditTrail.Spec.Enabled {
-
-			// Ensure system is started.
-
-			stats := existingSystem.GetStats()
-
-			if stats.EventsReceived == 0 && stats.EventsDropped == 0 {
-
-				// System might not be started.
-
-				if err := existingSystem.Start(); err != nil {
-
-					log.Error(err, "Failed to start existing audit system")
-
-				}
-
-			}
-
-		} else {
-
-			// Stop system if it's running.
-
-			if err := existingSystem.Stop(); err != nil {
-
-				log.Error(err, "Failed to stop audit system")
-
-			}
-
-		}
-
-	}
-
-	return ctrl.Result{RequeueAfter: 30 * time.Second}, nil
-
-}
-
-// buildAuditSystemConfig converts AuditTrail spec to audit system configuration.
-
-func (r *AuditTrailController) buildAuditSystemConfig(ctx context.Context, auditTrail *nephv1.AuditTrail, log logr.Logger) (*audit.AuditSystemConfig, error) {
-
-	config := &audit.AuditSystemConfig{
-
-		Enabled: auditTrail.Spec.Enabled,
-
-		LogLevel: r.convertLogLevel(auditTrail.Spec.LogLevel),
-
-		BatchSize: auditTrail.Spec.BatchSize,
-
-		FlushInterval: time.Duration(auditTrail.Spec.FlushInterval) * time.Second,
-
-		MaxQueueSize: auditTrail.Spec.MaxQueueSize,
-
-		EnableIntegrity: auditTrail.Spec.EnableIntegrity,
-
-		ComplianceMode: r.convertComplianceMode(auditTrail.Spec.ComplianceMode),
-	}
-
-	// Set defaults if not specified.
-
-	if config.BatchSize == 0 {
-
-		config.BatchSize = 100
-
-	}
-
-	if config.FlushInterval == 0 {
-
-		config.FlushInterval = 10 * time.Second
-
-	}
-
-	if config.MaxQueueSize == 0 {
-
-		config.MaxQueueSize = 10000
-
->>>>>>> b3529b0b
-	}
-}
-
-<<<<<<< HEAD
-// updateStatus updates the status of the AuditTrail resource
-func (r *AuditTrailController) updateStatus(ctx context.Context, auditTrail *nephv1.AuditTrail) error {
-	key := fmt.Sprintf("%s/%s", auditTrail.Namespace, auditTrail.Name)
-
-	r.mutex.RLock()
-	auditSystem, exists := r.auditSystems[key]
-	r.mutex.RUnlock()
-
-	if !exists {
-		auditTrail.Status.Phase = "Failed"
-		// Add condition instead of message
-		condition := metav1.Condition{
-			Type:               "Ready",
-			Status:             metav1.ConditionFalse,
-			Reason:             "AuditSystemNotFound",
-			Message:            "Audit system not found",
-			LastTransitionTime: metav1.Now(),
-		}
-		auditTrail.Status.Conditions = []metav1.Condition{condition}
-		return r.Status().Update(ctx, auditTrail)
-	}
-
-	// Get metrics from audit system
-	metrics := auditSystem.GetMetrics()
-
-	// Update status based on audit system state
-	if auditSystem.IsHealthy() {
-		auditTrail.Status.Phase = "Running"
-		// Set ready condition
-		condition := metav1.Condition{
-			Type:               "Ready",
-			Status:             metav1.ConditionTrue,
-			Reason:             "AuditSystemRunning",
-			Message:            "Audit system is running",
-			LastTransitionTime: metav1.Now(),
-		}
-		auditTrail.Status.Conditions = []metav1.Condition{condition}
+		config.RetryPolicy = backends.DefaultRetryPolicy()
+
+	}
+
+	// Convert TLS config.
+
+	if spec.TLS != nil {
+
+		config.TLS = backends.TLSConfig{
+
+			Enabled: spec.TLS.Enabled,
+
+			CertFile: spec.TLS.CertFile,
+
+			KeyFile: spec.TLS.KeyFile,
+
+			CAFile: spec.TLS.CAFile,
+
+			ServerName: spec.TLS.ServerName,
+
+			InsecureSkipVerify: spec.TLS.InsecureSkipVerify,
+		}
+
+	}
+
+	// Convert filter config.
+
+	if spec.Filter != nil {
+
+		config.Filter = backends.FilterConfig{
+
+			MinSeverity: r.convertLogLevel(spec.Filter.MinSeverity),
+
+			EventTypes: r.convertEventTypes(spec.Filter.EventTypes),
+
+			Components: spec.Filter.Components,
+
+			ExcludeTypes: r.convertEventTypes(spec.Filter.ExcludeTypes),
+
+			IncludeFields: spec.Filter.IncludeFields,
+
+			ExcludeFields: spec.Filter.ExcludeFields,
+		}
+
 	} else {
-		auditTrail.Status.Phase = "Failed"
-		condition := metav1.Condition{
-			Type:               "Ready",
-			Status:             metav1.ConditionFalse,
-			Reason:             "AuditSystemDegraded",
-			Message:            "Audit system is experiencing issues",
-			LastTransitionTime: metav1.Now(),
-		}
-		auditTrail.Status.Conditions = []metav1.Condition{condition}
-	}
-
-	// Update stats
-	if auditTrail.Status.Stats == nil {
-		auditTrail.Status.Stats = &nephv1.AuditTrailStats{}
-	}
-	auditTrail.Status.Stats.EventsReceived = metrics.EventsProcessed + metrics.EventsDropped
-	auditTrail.Status.Stats.EventsProcessed = metrics.EventsProcessed
-	auditTrail.Status.Stats.EventsDropped = metrics.EventsDropped
-	auditTrail.Status.Stats.QueueSize = int(metrics.QueueSize)
-	auditTrail.Status.Stats.BackendCount = metrics.BackendsActive
-	// LastEventTime is not available in the metrics struct
-	if auditTrail.Status.Stats.LastEventTime == nil {
-		now := metav1.Now()
-		auditTrail.Status.Stats.LastEventTime = &now
-=======
-	// Build backend configurations.
-
-	backendConfigs := make([]backends.BackendConfig, 0, len(auditTrail.Spec.Backends))
-
-	for _, backend := range auditTrail.Spec.Backends {
-
-		backendConfig, err := r.buildBackendConfig(ctx, auditTrail, backend, log)
-
-		if err != nil {
-
-			return nil, fmt.Errorf("failed to build backend config for %s: %w", backend.Name, err)
-
-		}
-
-		backendConfigs = append(backendConfigs, *backendConfig)
-
-	}
-
-	config.Backends = backendConfigs
-
-	return config, nil
-
-}
-
-// buildBackendConfig converts AuditBackendConfig to backend configuration.
-
-func (r *AuditTrailController) buildBackendConfig(ctx context.Context, auditTrail *nephv1.AuditTrail, spec nephv1.AuditBackendConfig, log logr.Logger) (*backends.BackendConfig, error) {
-
-	config := &backends.BackendConfig{
-
-		Type: backends.BackendType(spec.Type),
-
-		Enabled: spec.Enabled,
-
-		Name: spec.Name,
-
-		Format: spec.Format,
-
-		Compression: spec.Compression,
-
-		BufferSize: spec.BufferSize,
-
-		Timeout: time.Duration(spec.Timeout) * time.Second,
-	}
-
-	// Set defaults.
-
-	if config.BufferSize == 0 {
-
-		config.BufferSize = 1000
-
-	}
-
-	if config.Timeout == 0 {
-
-		config.Timeout = 30 * time.Second
-
-	}
-
-	if config.Format == "" {
-
-		config.Format = "json"
-
-	}
-
-	// Convert settings from RawExtension.
-
-	if spec.Settings.Raw != nil {
-
-		settings := make(map[string]interface{})
-
-		// In a real implementation, you'd unmarshal the RawExtension properly.
-
-		// For now, we'll create a basic settings map.
-
-		settings["raw_config"] = string(spec.Settings.Raw)
-
-		config.Settings = settings
-
-	}
-
-	// Convert retry policy.
-
-	if spec.RetryPolicy != nil {
-
-		config.RetryPolicy = backends.RetryPolicy{
-
-			MaxRetries: spec.RetryPolicy.MaxRetries,
-
-			InitialDelay: time.Duration(spec.RetryPolicy.InitialDelay) * time.Second,
-
-			MaxDelay: time.Duration(spec.RetryPolicy.MaxDelay) * time.Second,
-
-			BackoffFactor: spec.RetryPolicy.BackoffFactor,
-		}
-
-	} else {
-
-		config.RetryPolicy = backends.DefaultRetryPolicy()
-
-	}
-
-	// Convert TLS config.
-
-	if spec.TLS != nil {
-
-		config.TLS = backends.TLSConfig{
-
-			Enabled: spec.TLS.Enabled,
-
-			CertFile: spec.TLS.CertFile,
-
-			KeyFile: spec.TLS.KeyFile,
-
-			CAFile: spec.TLS.CAFile,
-
-			ServerName: spec.TLS.ServerName,
-
-			InsecureSkipVerify: spec.TLS.InsecureSkipVerify,
-		}
-
-	}
-
-	// Convert filter config.
-
-	if spec.Filter != nil {
-
-		config.Filter = backends.FilterConfig{
-
-			MinSeverity: r.convertLogLevel(spec.Filter.MinSeverity),
-
-			EventTypes: r.convertEventTypes(spec.Filter.EventTypes),
-
-			Components: spec.Filter.Components,
-
-			ExcludeTypes: r.convertEventTypes(spec.Filter.ExcludeTypes),
-
-			IncludeFields: spec.Filter.IncludeFields,
-
-			ExcludeFields: spec.Filter.ExcludeFields,
-		}
-
-	} else {
 
 		config.Filter = backends.DefaultFilterConfig()
 
->>>>>>> b3529b0b
-	}
-	auditTrail.Status.LastUpdate = &metav1.Time{Time: time.Now()}
-
-<<<<<<< HEAD
-	return r.Status().Update(ctx, auditTrail)
-}
-
-// validateAuditTrail validates the AuditTrail specification
-func (r *AuditTrailController) validateAuditTrail(auditTrail *nephv1.AuditTrail) error {
-	// Validate compliance modes (audit sources)
-	validCompliance := map[string]bool{
-		"soc2":     true,
-		"iso27001": true,
-		"pci_dss":  true,
-		"hipaa":    true,
-		"gdpr":     true,
-		"ccpa":     true,
-		"fisma":    true,
-		"nist_csf": true,
-	}
-
-	for _, compliance := range auditTrail.Spec.ComplianceMode {
-		if !validCompliance[compliance] {
-			return fmt.Errorf("invalid compliance mode: %s", compliance)
-		}
-	}
-
-	// Validate retention policy if provided
-	if auditTrail.Spec.RetentionPolicy != nil {
-		if auditTrail.Spec.RetentionPolicy.DefaultRetention <= 0 {
-			return fmt.Errorf("retention days must be positive")
-		}
-	}
-
-	// Validate backends
-	for _, backend := range auditTrail.Spec.Backends {
-		if backend.Type == "" {
-			return fmt.Errorf("backend type is required")
-		}
-		if backend.Name == "" {
-			return fmt.Errorf("backend name is required")
-		}
-=======
+	}
+
 	return config, nil
 
 }
@@ -919,118 +642,24 @@
 
 		conditions[0].Message = fmt.Sprintf("Audit system is in phase: %s", phase)
 
->>>>>>> b3529b0b
+	}
+
+	status.Conditions = conditions
+
+	// Update status if changed.
+
+	if !reflect.DeepEqual(auditTrail.Status, status) {
+
+		auditTrail.Status = status
+
+		return r.Status().Update(ctx, auditTrail)
+
 	}
 
 	return nil
-}
-
-<<<<<<< HEAD
-// handleAuditEvent processes incoming audit events
-func (r *AuditTrailController) handleAuditEvent(ctx context.Context, event *audit.Event) error {
-	logger := log.FromContext(ctx).WithValues("event", event.ID)
-
-	// Find appropriate audit systems based on event source
-	r.mutex.RLock()
-	defer r.mutex.RUnlock()
-
-	for key, auditSystem := range r.auditSystems {
-		// Check if this audit system should handle this event
-		if auditSystem.ShouldProcessEvent(event) {
-			if err := auditSystem.ProcessEvent(ctx, event); err != nil {
-				logger.Error(err, "Failed to process audit event", "auditSystem", key)
-				// Continue processing with other audit systems
-			}
-		}
-=======
-	// Update status if changed.
-
-	if !reflect.DeepEqual(auditTrail.Status, status) {
-
-		auditTrail.Status = status
-
-		return r.Status().Update(ctx, auditTrail)
-
->>>>>>> b3529b0b
-	}
-
-	return nil
-
-}
-
-<<<<<<< HEAD
-// GetAuditTrails returns all active audit trails
-func (r *AuditTrailController) GetAuditTrails(ctx context.Context, namespace string) (*nephv1.AuditTrailList, error) {
-	var auditTrails nephv1.AuditTrailList
-
-	listOpts := []client.ListOption{}
-	if namespace != "" {
-		listOpts = append(listOpts, client.InNamespace(namespace))
-	}
-
-	if err := r.List(ctx, &auditTrails, listOpts...); err != nil {
-		return nil, fmt.Errorf("failed to list audit trails: %w", err)
-	}
-
-	return &auditTrails, nil
-}
-
-// ExportAuditLogs exports audit logs for a specific trail
-func (r *AuditTrailController) ExportAuditLogs(ctx context.Context, trailName, namespace string, startTime, endTime time.Time) ([]byte, error) {
-	key := fmt.Sprintf("%s/%s", namespace, trailName)
-
-	r.mutex.RLock()
-	auditSystem, exists := r.auditSystems[key]
-	r.mutex.RUnlock()
-
-	if !exists {
-		return nil, fmt.Errorf("audit trail not found: %s", key)
-	}
-
-	return auditSystem.ExportLogs(ctx, startTime, endTime)
-}
-
-// GetAuditMetrics returns metrics for a specific audit trail
-func (r *AuditTrailController) GetAuditMetrics(trailName, namespace string) (*audit.Metrics, error) {
-	key := fmt.Sprintf("%s/%s", namespace, trailName)
-
-	r.mutex.RLock()
-	auditSystem, exists := r.auditSystems[key]
-	r.mutex.RUnlock()
-
-	if !exists {
-		return nil, fmt.Errorf("audit trail not found: %s", key)
-	}
-
-	metrics := auditSystem.GetMetrics()
-	return &metrics, nil
-}
-
-// SearchAuditEvents searches for audit events based on criteria
-func (r *AuditTrailController) SearchAuditEvents(ctx context.Context, trailName, namespace string, criteria *audit.SearchCriteria) ([]*audit.Event, error) {
-	key := fmt.Sprintf("%s/%s", namespace, trailName)
-
-	r.mutex.RLock()
-	auditSystem, exists := r.auditSystems[key]
-	r.mutex.RUnlock()
-
-	if !exists {
-		return nil, fmt.Errorf("audit trail not found: %s", key)
-	}
-
-	return auditSystem.SearchEvents(ctx, criteria)
-}
-
-// HealthCheck performs a health check on all audit systems
-func (r *AuditTrailController) HealthCheck(ctx context.Context) error {
-	r.mutex.RLock()
-	defer r.mutex.RUnlock()
-
-	var unhealthy []string
-	for key, auditSystem := range r.auditSystems {
-		if !auditSystem.IsHealthy() {
-			unhealthy = append(unhealthy, key)
-=======
+
+}
+
 // updateStatusError updates the status with error information.
 
 func (r *AuditTrailController) updateStatusError(ctx context.Context, auditTrail *nephv1.AuditTrail, err error, log logr.Logger) error {
@@ -1191,25 +820,9 @@
 
 			standards = append(standards, audit.ComplianceNIST)
 
->>>>>>> b3529b0b
-		}
-
-	}
-<<<<<<< HEAD
-
-	if len(unhealthy) > 0 {
-		return fmt.Errorf("unhealthy audit systems: %v", unhealthy)
-	}
-
-	return nil
-}
-
-// SetupWebhooks sets up webhooks for the controller
-func (r *AuditTrailController) SetupWebhooks(mgr ctrl.Manager) error {
-	return ctrl.NewWebhookManagedBy(mgr).
-		For(&nephv1.AuditTrail{}).
-		Complete()
-=======
+		}
+
+	}
 
 	return standards
 
@@ -1227,7 +840,6 @@
 
 	return eventTypes
 
->>>>>>> b3529b0b
 }
 
 // SetupWithManager sets up the controller with the Manager.
@@ -1237,10 +849,7 @@
 	return ctrl.NewControllerManagedBy(mgr).
 		For(&nephv1.AuditTrail{}).
 		WithOptions(controller.Options{
-<<<<<<< HEAD
-=======
-
->>>>>>> b3529b0b
+
 			MaxConcurrentReconciles: 1, // Ensure sequential processing
 
 		}).
@@ -1256,45 +865,5 @@
 	key := fmt.Sprintf("%s/%s", namespace, name)
 
 	return r.auditSystems[key]
-<<<<<<< HEAD
-}
-
-// convertComplianceMode converts string compliance modes to audit package types
-func convertComplianceMode(modes []string) []audit.ComplianceStandard {
-	var result []audit.ComplianceStandard
-	for _, mode := range modes {
-		switch mode {
-		case "soc2":
-			result = append(result, audit.ComplianceSOC2)
-		case "iso27001":
-			result = append(result, audit.ComplianceISO27001)
-		case "pci_dss":
-			result = append(result, audit.CompliancePCIDSS)
-		case "hipaa":
-			result = append(result, audit.ComplianceHIPAA)
-		case "gdpr":
-			result = append(result, audit.ComplianceGDPR)
-		case "ccpa":
-			result = append(result, audit.ComplianceCCPA)
-		case "fisma":
-			result = append(result, audit.ComplianceFISMA)
-		case "nist_csf":
-			result = append(result, audit.ComplianceNIST)
-		}
-	}
-	return result
-}
-
-// Cleanup stops all audit systems when the controller shuts down
-func (r *AuditTrailController) Cleanup() {
-	r.mutex.Lock()
-	defer r.mutex.Unlock()
-
-	for key, auditSystem := range r.auditSystems {
-		auditSystem.Stop()
-		delete(r.auditSystems, key)
-	}
-=======
-
->>>>>>> b3529b0b
+
 }