package optimized

import (
	"context"
	"fmt"
	"sync"
	"sync/atomic"
	"time"

	corev1 "k8s.io/api/core/v1"
	"k8s.io/apimachinery/pkg/api/errors"
	metav1 "k8s.io/apimachinery/pkg/apis/meta/v1"
	"k8s.io/apimachinery/pkg/runtime"
	"k8s.io/apimachinery/pkg/types"
	"k8s.io/client-go/tools/record"
	ctrl "sigs.k8s.io/controller-runtime"
	"sigs.k8s.io/controller-runtime/pkg/client"
	"sigs.k8s.io/controller-runtime/pkg/controller"
	"sigs.k8s.io/controller-runtime/pkg/log"

	nephoranv1 "github.com/nephio-project/nephoran-intent-operator/api/v1"
)

const (

	// OptimizedE2NodeSetController holds optimizede2nodesetcontroller value.

	OptimizedE2NodeSetController = "optimized-e2nodeset"

	// E2NodeSetFinalizer holds e2nodesetfinalizer value.

	E2NodeSetFinalizer = "nephoran.com/e2nodeset-finalizer"

	// ConfigMap labels.

	E2NodeSetLabelKey = "nephoran.com/e2-nodeset"

	// E2NodeAppLabelKey holds e2nodeapplabelkey value.

	E2NodeAppLabelKey = "app"

	// E2NodeAppLabelValue holds e2nodeapplabelvalue value.

	E2NodeAppLabelValue = "e2-node-simulator"

	// E2NodeIDLabelKey holds e2nodeidlabelkey value.

	E2NodeIDLabelKey = "nephoran.com/node-id"

	// E2NodeIndexLabelKey holds e2nodeindexlabelkey value.

	E2NodeIndexLabelKey = "nephoran.com/node-index"
)

// OptimizedE2NodeSetReconciler implements an optimized version of the E2NodeSet controller.

type OptimizedE2NodeSetReconciler struct {
	client.Client

	Scheme *runtime.Scheme

	Recorder record.EventRecorder

	// Optimization components.

	backoffManager *BackoffManager

	statusBatcher *StatusBatcher

	metrics *ControllerMetrics

	// Performance tracking.

	activeReconcilers int64

	reconcilePool sync.Pool

	configMapCache sync.Map // Cache for ConfigMap operations

	// Context for graceful shutdown.

	ctx context.Context

	cancel context.CancelFunc

	wg sync.WaitGroup
}

// E2NodeSetReconcileContext contains optimized reconcile state.

type E2NodeSetReconcileContext struct {
	StartTime time.Time

	E2NodeSet *nephoranv1.E2NodeSet

	ExistingConfigMaps []*corev1.ConfigMap

	ProcessingMetrics map[string]float64

	NodesCreated int

	NodesUpdated int

	NodesDeleted int

	ErrorCount int
}

// Reset resets the context for reuse.

func (ctx *E2NodeSetReconcileContext) Reset() {

	ctx.StartTime = time.Time{}

	ctx.E2NodeSet = nil

	ctx.ExistingConfigMaps = ctx.ExistingConfigMaps[:0]

	for k := range ctx.ProcessingMetrics {

		delete(ctx.ProcessingMetrics, k)

	}

	ctx.NodesCreated = 0

	ctx.NodesUpdated = 0

	ctx.NodesDeleted = 0

	ctx.ErrorCount = 0

}

// NewOptimizedE2NodeSetReconciler creates a new optimized E2NodeSet reconciler.

func NewOptimizedE2NodeSetReconciler(

	client client.Client,

	scheme *runtime.Scheme,

	recorder record.EventRecorder,

) *OptimizedE2NodeSetReconciler {

	ctx, cancel := context.WithCancel(context.Background())

	// Initialize optimization components.

	backoffManager := NewBackoffManager()

	statusBatcher := NewStatusBatcher(client, DefaultBatchConfig)

	metrics := NewControllerMetrics()

	reconciler := &OptimizedE2NodeSetReconciler{

		Client: client,

		Scheme: scheme,

		Recorder: recorder,

		backoffManager: backoffManager,

		statusBatcher: statusBatcher,

		metrics: metrics,

		ctx: ctx,

		cancel: cancel,
	}

	// Initialize object pool.

	reconciler.reconcilePool = sync.Pool{

		New: func() interface{} {

			return &E2NodeSetReconcileContext{

				ProcessingMetrics: make(map[string]float64),

				ExistingConfigMaps: make([]*corev1.ConfigMap, 0, 10),
			}

		},
	}

	// Start cache cleanup.

	reconciler.wg.Add(1)

	go reconciler.cleanupCache()

	// Start stale backoff cleanup.

	reconciler.wg.Add(1)

	go func() {

		defer reconciler.wg.Done()

		backoffManager.CleanupStaleEntries(ctx, 30*time.Minute)

	}()

	return reconciler

}

//+kubebuilder:rbac:groups=nephoran.com,resources=e2nodesets,verbs=get;list;watch;create;update;patch;delete

//+kubebuilder:rbac:groups=nephoran.com,resources=e2nodesets/status,verbs=get;update;patch

//+kubebuilder:rbac:groups=nephoran.com,resources=e2nodesets/finalizers,verbs=update

//+kubebuilder:rbac:groups="",resources=configmaps,verbs=get;list;watch;create;update;patch;delete

// Reconcile implements the optimized reconcile loop.

func (r *OptimizedE2NodeSetReconciler) Reconcile(ctx context.Context, req ctrl.Request) (ctrl.Result, error) {

	logger := log.FromContext(ctx)

	// Track active reconcilers.

	atomic.AddInt64(&r.activeReconcilers, 1)

	defer atomic.AddInt64(&r.activeReconcilers, -1)

	r.metrics.UpdateActiveReconcilers(OptimizedE2NodeSetController, int(atomic.LoadInt64(&r.activeReconcilers)))

	// Get recycled context from pool.

	reconcileCtx := r.reconcilePool.Get().(*E2NodeSetReconcileContext)

	defer func() {

		reconcileCtx.Reset()

		r.reconcilePool.Put(reconcileCtx)

	}()

	reconcileCtx.StartTime = time.Now()

	timer := r.metrics.NewReconcileTimer(OptimizedE2NodeSetController, req.Namespace, req.Name, "main")

	defer timer.Finish()

	// Generate resource key for backoff management.

	resourceKey := fmt.Sprintf("%s/%s", req.Namespace, req.Name)

	logger.V(1).Info("Starting optimized E2NodeSet reconciliation", "resource", resourceKey)

	// Optimized object retrieval.

	e2nodeSet, err := r.getE2NodeSetOptimized(ctx, req.NamespacedName)

	if err != nil {

		if errors.IsNotFound(err) {

			logger.V(1).Info("E2NodeSet not found, likely deleted")

			r.metrics.RecordReconcileResult(OptimizedE2NodeSetController, "not_found")

			return ctrl.Result{}, nil

		}

		// Classify error and determine backoff.

		errorType := r.backoffManager.ClassifyError(err)

		delay := r.backoffManager.GetNextDelay(resourceKey, errorType, err)

		r.metrics.RecordReconcileError(OptimizedE2NodeSetController, errorType, "fetch")

		r.metrics.RecordBackoffDelay(OptimizedE2NodeSetController, errorType, ExponentialBackoff, delay)

		logger.Error(err, "Failed to get E2NodeSet", "backoff_delay", delay)

		return ctrl.Result{RequeueAfter: delay}, nil

	}

	reconcileCtx.E2NodeSet = e2nodeSet

	// Handle deletion.

	if e2nodeSet.DeletionTimestamp != nil {

		return r.handleDeletionOptimized(ctx, e2nodeSet, reconcileCtx, resourceKey)

	}

	// Ensure finalizer exists.

	if !r.hasFinalizer(e2nodeSet, E2NodeSetFinalizer) {

		if err := r.addFinalizerOptimized(ctx, e2nodeSet); err != nil {

			errorType := r.backoffManager.ClassifyError(err)

			delay := r.backoffManager.GetNextDelay(resourceKey, errorType, err)

			r.metrics.RecordReconcileError(OptimizedE2NodeSetController, errorType, "finalizer")

			logger.Error(err, "Failed to add finalizer", "backoff_delay", delay)

			return ctrl.Result{RequeueAfter: delay}, nil

		}

		return ctrl.Result{RequeueAfter: time.Second}, nil

	}

	// Execute optimized reconciliation.

	result, err := r.reconcileNodesOptimized(ctx, e2nodeSet, reconcileCtx, resourceKey)

	// Record metrics based on result.

	if err != nil {

		errorType := r.backoffManager.ClassifyError(err)

		r.metrics.RecordReconcileError(OptimizedE2NodeSetController, errorType, "reconcile")

		r.metrics.RecordReconcileResult(OptimizedE2NodeSetController, "error")

	} else {

		// Reset backoff on success.

		r.backoffManager.RecordSuccess(resourceKey)

		r.metrics.RecordBackoffReset(OptimizedE2NodeSetController, "E2NodeSet")

		r.metrics.RecordReconcileResult(OptimizedE2NodeSetController, "success")

	}

	return result, err

}

// getE2NodeSetOptimized retrieves E2NodeSet using optimized API calls.

func (r *OptimizedE2NodeSetReconciler) getE2NodeSetOptimized(ctx context.Context, key types.NamespacedName) (*nephoranv1.E2NodeSet, error) {

	timer := r.metrics.NewAPICallTimer(OptimizedE2NodeSetController, "get", "E2NodeSet")

	var e2nodeSet nephoranv1.E2NodeSet

	err := r.Get(ctx, key, &e2nodeSet)

	timer.FinishWithResult(err == nil, r.backoffManager.ClassifyError(err).String())

	if err != nil {

		return nil, err

	}

	return &e2nodeSet, nil

}

// reconcileNodesOptimized performs optimized node reconciliation.

func (r *OptimizedE2NodeSetReconciler) reconcileNodesOptimized(

	ctx context.Context,

	e2nodeSet *nephoranv1.E2NodeSet,

	reconcileCtx *E2NodeSetReconcileContext,

	resourceKey string,

) (ctrl.Result, error) {

	logger := log.FromContext(ctx).WithValues("phase", "node-reconciliation")

	// Queue initial status update.

	r.queueE2NodeSetStatusUpdate(e2nodeSet, 0, e2nodeSet.Spec.Replicas, "Reconciling", MediumPriority)

	// Get existing ConfigMaps efficiently.

	existingConfigMaps, err := r.getExistingConfigMapsOptimized(ctx, e2nodeSet)

	if err != nil {

		errorType := r.backoffManager.ClassifyError(err)

		delay := r.backoffManager.GetNextDelay(resourceKey, errorType, err)

		logger.Error(err, "Failed to get existing ConfigMaps", "backoff_delay", delay)

		return ctrl.Result{RequeueAfter: delay}, err

	}

	reconcileCtx.ExistingConfigMaps = existingConfigMaps

	// Calculate desired vs actual state.

	desiredReplicas := int(e2nodeSet.Spec.Replicas)

	existingCount := len(existingConfigMaps)

	reconcileStart := time.Now()

	var result ctrl.Result

	var reconcileErr error

	if existingCount < desiredReplicas {

		// Need to create more nodes.

		result, reconcileErr = r.scaleUpOptimized(ctx, e2nodeSet, reconcileCtx, desiredReplicas-existingCount)

	} else if existingCount > desiredReplicas {

		// Need to delete excess nodes.

		result, reconcileErr = r.scaleDownOptimized(ctx, e2nodeSet, reconcileCtx, existingCount-desiredReplicas)

	} else {

		// Update existing nodes if needed.

		result, reconcileErr = r.updateExistingNodesOptimized(ctx, e2nodeSet, reconcileCtx)

	}

	reconcileDuration := time.Since(reconcileStart)

	reconcileCtx.ProcessingMetrics["node_reconciliation_duration"] = reconcileDuration.Seconds()

	if reconcileErr != nil {

		return result, reconcileErr

	}

	// Update final status with batched operation.

	readyReplicas := int32(len(reconcileCtx.ExistingConfigMaps) - reconcileCtx.ErrorCount)

	conditions := []metav1.Condition{

		{

			Type: "Ready",

			Status: metav1.ConditionTrue,

			Reason: "NodesReconciled",

			Message: fmt.Sprintf("Successfully reconciled %d nodes", readyReplicas),

			LastTransitionTime: metav1.Now(),
		},
	}

	r.statusBatcher.QueueE2NodeSetUpdate(

		types.NamespacedName{Namespace: e2nodeSet.Namespace, Name: e2nodeSet.Name},

		readyReplicas,

		e2nodeSet.Spec.Replicas,

		conditions,

		HighPriority,
	)

	// Calculate optimal requeue interval.

	requeueInterval := r.calculateOptimalRequeueInterval(e2nodeSet, reconcileCtx)

	logger.V(1).Info("Node reconciliation completed",

		"created", reconcileCtx.NodesCreated,

		"updated", reconcileCtx.NodesUpdated,

		"deleted", reconcileCtx.NodesDeleted,

		"errors", reconcileCtx.ErrorCount,

		"duration", reconcileDuration,

		"requeue_interval", requeueInterval)

	return ctrl.Result{RequeueAfter: requeueInterval}, nil

}

// getExistingConfigMapsOptimized efficiently retrieves existing ConfigMaps.

func (r *OptimizedE2NodeSetReconciler) getExistingConfigMapsOptimized(ctx context.Context, e2nodeSet *nephoranv1.E2NodeSet) ([]*corev1.ConfigMap, error) {

	// Check cache first.

	cacheKey := fmt.Sprintf("%s/%s", e2nodeSet.Namespace, e2nodeSet.Name)

	if cached, ok := r.configMapCache.Load(cacheKey); ok {

		if cacheEntry, ok := cached.(configMapCacheEntry); ok {

			if time.Since(cacheEntry.timestamp) < 30*time.Second {

				return cacheEntry.configMaps, nil

			}

		}

	}

	timer := r.metrics.NewAPICallTimer(OptimizedE2NodeSetController, "list", "ConfigMap")

	var configMapList corev1.ConfigMapList

	err := r.List(ctx, &configMapList,

		client.InNamespace(e2nodeSet.Namespace),

		client.MatchingLabels{

			E2NodeSetLabelKey: e2nodeSet.Name,

			E2NodeAppLabelKey: E2NodeAppLabelValue,
		})

	timer.FinishWithResult(err == nil, r.backoffManager.ClassifyError(err).String())

	if err != nil {

		return nil, err

	}

	// Convert to slice of pointers.

	configMaps := make([]*corev1.ConfigMap, len(configMapList.Items))

	for i := range configMapList.Items {

		configMaps[i] = &configMapList.Items[i]

	}

	// Update cache.

	r.configMapCache.Store(cacheKey, configMapCacheEntry{

		configMaps: configMaps,

		timestamp: time.Now(),
	})

	return configMaps, nil

}

// scaleUpOptimized creates new E2 nodes efficiently.

func (r *OptimizedE2NodeSetReconciler) scaleUpOptimized(

	ctx context.Context,

	e2nodeSet *nephoranv1.E2NodeSet,

	reconcileCtx *E2NodeSetReconcileContext,

	nodesToCreate int,

) (ctrl.Result, error) {

	logger := log.FromContext(ctx).WithValues("phase", "scale-up", "nodes_to_create", nodesToCreate)

	// Update status to show scaling in progress.

	r.queueE2NodeSetStatusUpdate(e2nodeSet, 0, e2nodeSet.Spec.Replicas, "ScalingUp", HighPriority)

	// Create nodes in batches to avoid overwhelming the API server.

	batchSize := 3

	successCount := 0

	errorCount := 0

	for i := 0; i < nodesToCreate; i += batchSize {

		end := i + batchSize

		if end > nodesToCreate {

			end = nodesToCreate

		}

		// Create batch of nodes.

		for j := i; j < end; j++ {

			nodeIndex := len(reconcileCtx.ExistingConfigMaps) + j

			if err := r.createE2NodeOptimized(ctx, e2nodeSet, nodeIndex); err != nil {

				logger.Error(err, "Failed to create E2 node", "index", nodeIndex)

				errorCount++

				reconcileCtx.ErrorCount++

			} else {

				successCount++

				reconcileCtx.NodesCreated++

			}

		}

		// Short pause between batches to prevent API rate limiting.

		time.Sleep(100 * time.Millisecond)

	}

	// Update metrics.

	r.metrics.RecordStatusUpdate(OptimizedE2NodeSetController, "high", "E2NodeSet", "scaled_up")

	logger.Info("Scale up completed",

		"successful", successCount,

		"failed", errorCount)

	if errorCount > 0 {

		// Some failures occurred, use backoff.

		resourceKey := fmt.Sprintf("%s/%s", e2nodeSet.Namespace, e2nodeSet.Name)

		delay := r.backoffManager.GetNextDelay(resourceKey, ResourceError, fmt.Errorf("failed to create %d nodes", errorCount))

		return ctrl.Result{RequeueAfter: delay}, fmt.Errorf("failed to create %d out of %d nodes", errorCount, nodesToCreate)

	}

	return ctrl.Result{}, nil

}

// scaleDownOptimized removes excess E2 nodes efficiently.

func (r *OptimizedE2NodeSetReconciler) scaleDownOptimized(

	ctx context.Context,

	e2nodeSet *nephoranv1.E2NodeSet,

	reconcileCtx *E2NodeSetReconcileContext,

	nodesToDelete int,

) (ctrl.Result, error) {

	logger := log.FromContext(ctx).WithValues("phase", "scale-down", "nodes_to_delete", nodesToDelete)

	// Update status to show scaling in progress.

	r.queueE2NodeSetStatusUpdate(e2nodeSet, 0, e2nodeSet.Spec.Replicas, "ScalingDown", HighPriority)

	// Delete the highest-indexed nodes first (LIFO).

	existingConfigMaps := reconcileCtx.ExistingConfigMaps

	nodesToDeleteSlice := existingConfigMaps[len(existingConfigMaps)-nodesToDelete:]

	successCount := 0

	errorCount := 0

	// Delete in batches.

	batchSize := 3

	for i := 0; i < len(nodesToDeleteSlice); i += batchSize {

		end := i + batchSize

		if end > len(nodesToDeleteSlice) {

			end = len(nodesToDeleteSlice)

		}

		// Delete batch.

		for j := i; j < end; j++ {

			configMap := nodesToDeleteSlice[j]

			if err := r.deleteE2NodeOptimized(ctx, configMap); err != nil {

				logger.Error(err, "Failed to delete E2 node", "name", configMap.Name)

				errorCount++

				reconcileCtx.ErrorCount++

			} else {

				successCount++

				reconcileCtx.NodesDeleted++

			}

		}

		// Short pause between batches.

		time.Sleep(100 * time.Millisecond)

	}

	logger.Info("Scale down completed",

		"successful", successCount,

		"failed", errorCount)

	if errorCount > 0 {

		resourceKey := fmt.Sprintf("%s/%s", e2nodeSet.Namespace, e2nodeSet.Name)

		delay := r.backoffManager.GetNextDelay(resourceKey, ResourceError, fmt.Errorf("failed to delete %d nodes", errorCount))

		return ctrl.Result{RequeueAfter: delay}, fmt.Errorf("failed to delete %d out of %d nodes", errorCount, nodesToDelete)

	}

	return ctrl.Result{}, nil

}

// updateExistingNodesOptimized updates existing nodes if needed.

func (r *OptimizedE2NodeSetReconciler) updateExistingNodesOptimized(

	ctx context.Context,

	e2nodeSet *nephoranv1.E2NodeSet,

	reconcileCtx *E2NodeSetReconcileContext,

) (ctrl.Result, error) {

	logger := log.FromContext(ctx).WithValues("phase", "update-nodes")

	// For now, this is a placeholder - in a real implementation,.

	// you would check if any configuration updates are needed.

	// and apply them batch-wise.

	logger.V(1).Info("Node update phase completed", "nodes_checked", len(reconcileCtx.ExistingConfigMaps))

	return ctrl.Result{}, nil

}

// createE2NodeOptimized creates a single E2 node ConfigMap.

func (r *OptimizedE2NodeSetReconciler) createE2NodeOptimized(ctx context.Context, e2nodeSet *nephoranv1.E2NodeSet, nodeIndex int) error {

	timer := r.metrics.NewAPICallTimer(OptimizedE2NodeSetController, "create", "ConfigMap")

	configMap := &corev1.ConfigMap{

		ObjectMeta: metav1.ObjectMeta{

			Name: fmt.Sprintf("e2node-%s-%d", e2nodeSet.Name, nodeIndex),

			Namespace: e2nodeSet.Namespace,

			Labels: map[string]string{

				E2NodeSetLabelKey: e2nodeSet.Name,

				E2NodeAppLabelKey: E2NodeAppLabelValue,

				E2NodeIDLabelKey: fmt.Sprintf("e2node-%d", nodeIndex),

				E2NodeIndexLabelKey: fmt.Sprintf("%d", nodeIndex),
			},

			OwnerReferences: []metav1.OwnerReference{

				{

					APIVersion: e2nodeSet.APIVersion,

					Kind: e2nodeSet.Kind,

					Name: e2nodeSet.Name,

					UID: e2nodeSet.UID,

					Controller: boolPtr(true),
				},
			},
		},

		Data: map[string]string{

			"node-config.json": fmt.Sprintf(`{

				"nodeId": "e2node-%d",

				"ricEndpoint": "%s",

				"e2InterfaceVersion": "v3.0",

				"createdAt": "%s"

			}`, nodeIndex, e2nodeSet.Spec.RicEndpoint, time.Now().Format(time.RFC3339)),
		},
	}

	err := r.Create(ctx, configMap)

	timer.FinishWithResult(err == nil, r.backoffManager.ClassifyError(err).String())

	return err

}

// deleteE2NodeOptimized deletes a single E2 node ConfigMap.

func (r *OptimizedE2NodeSetReconciler) deleteE2NodeOptimized(ctx context.Context, configMap *corev1.ConfigMap) error {

	timer := r.metrics.NewAPICallTimer(OptimizedE2NodeSetController, "delete", "ConfigMap")

	err := r.Delete(ctx, configMap)

	timer.FinishWithResult(err == nil, r.backoffManager.ClassifyError(err).String())

	return err

}

// Helper methods.

func (r *OptimizedE2NodeSetReconciler) queueE2NodeSetStatusUpdate(e2nodeSet *nephoranv1.E2NodeSet, readyReplicas, totalReplicas int32, phase string, priority UpdatePriority) {

	key := types.NamespacedName{

		Namespace: e2nodeSet.Namespace,

		Name: e2nodeSet.Name,
	}

	condition := metav1.Condition{

		Type: "Phase",

		Status: metav1.ConditionTrue,

		Reason: phase,

		Message: fmt.Sprintf("E2NodeSet is in %s phase", phase),

		LastTransitionTime: metav1.Now(),
	}

	r.statusBatcher.QueueE2NodeSetUpdate(key, readyReplicas, totalReplicas, []metav1.Condition{condition}, priority)

	r.metrics.RecordStatusUpdate(OptimizedE2NodeSetController, priority.String(), "E2NodeSet", "queued")

}

func (r *OptimizedE2NodeSetReconciler) hasFinalizer(e2nodeSet *nephoranv1.E2NodeSet, finalizer string) bool {

	for _, f := range e2nodeSet.Finalizers {

		if f == finalizer {

			return true

		}

	}

	return false

}

func (r *OptimizedE2NodeSetReconciler) addFinalizerOptimized(ctx context.Context, e2nodeSet *nephoranv1.E2NodeSet) error {

	e2nodeSet.Finalizers = append(e2nodeSet.Finalizers, E2NodeSetFinalizer)

	timer := r.metrics.NewAPICallTimer(OptimizedE2NodeSetController, "update", "E2NodeSet")

	err := r.Update(ctx, e2nodeSet)

	timer.FinishWithResult(err == nil, r.backoffManager.ClassifyError(err).String())

	return err

}

func (r *OptimizedE2NodeSetReconciler) handleDeletionOptimized(

	ctx context.Context,

	e2nodeSet *nephoranv1.E2NodeSet,

	reconcileCtx *E2NodeSetReconcileContext,

	resourceKey string,

) (ctrl.Result, error) {

	logger := log.FromContext(ctx).WithValues("phase", "deletion")

	// Queue deletion status update.

	r.queueE2NodeSetStatusUpdate(e2nodeSet, 0, 0, "Deleting", CriticalPriority)

	// Get existing ConfigMaps for cleanup.

	existingConfigMaps, err := r.getExistingConfigMapsOptimized(ctx, e2nodeSet)

	if err != nil {

		errorType := r.backoffManager.ClassifyError(err)

		delay := r.backoffManager.GetNextDelay(resourceKey, errorType, err)

		logger.Error(err, "Failed to get ConfigMaps for cleanup", "backoff_delay", delay)

		return ctrl.Result{RequeueAfter: delay}, err

	}

	// Delete all associated ConfigMaps.

	successCount := 0

	errorCount := 0

	for _, configMap := range existingConfigMaps {

		if err := r.deleteE2NodeOptimized(ctx, configMap); err != nil {

			logger.Error(err, "Failed to delete ConfigMap during cleanup", "name", configMap.Name)

			errorCount++

		} else {

			successCount++

		}

	}

	// If cleanup failed, requeue with backoff.

	if errorCount > 0 {

		errorType := ResourceError

		delay := r.backoffManager.GetNextDelay(resourceKey, errorType, fmt.Errorf("failed to cleanup %d ConfigMaps", errorCount))

		logger.Error(err, "Cleanup failed for some ConfigMaps", "failed_count", errorCount, "backoff_delay", delay)

		return ctrl.Result{RequeueAfter: delay}, fmt.Errorf("cleanup failed for %d ConfigMaps", errorCount)

	}

	// Remove finalizer.

	finalizers := make([]string, 0)

	for _, f := range e2nodeSet.Finalizers {

		if f != E2NodeSetFinalizer {

			finalizers = append(finalizers, f)

		}

	}

	e2nodeSet.Finalizers = finalizers

	timer := r.metrics.NewAPICallTimer(OptimizedE2NodeSetController, "update", "E2NodeSet")

	err = r.Update(ctx, e2nodeSet)

	timer.FinishWithResult(err == nil, r.backoffManager.ClassifyError(err).String())

	if err != nil {

		errorType := r.backoffManager.ClassifyError(err)

		delay := r.backoffManager.GetNextDelay(resourceKey, errorType, err)

		logger.Error(err, "Failed to remove finalizer", "backoff_delay", delay)

		return ctrl.Result{RequeueAfter: delay}, err

	}

	logger.Info("E2NodeSet deletion completed",

		"cleaned_configmaps", successCount,

		"cleanup_duration", time.Since(reconcileCtx.StartTime))

	r.metrics.RecordReconcileResult(OptimizedE2NodeSetController, "deleted")

	return ctrl.Result{}, nil

}

func (r *OptimizedE2NodeSetReconciler) calculateOptimalRequeueInterval(e2nodeSet *nephoranv1.E2NodeSet, reconcileCtx *E2NodeSetReconcileContext) time.Duration {

	// Base interval depends on current state.

	var baseInterval time.Duration

	switch {

	case reconcileCtx.ErrorCount > 0:

		baseInterval = 1 * time.Minute // Errors occurred, check sooner

	case reconcileCtx.NodesCreated > 0 || reconcileCtx.NodesDeleted > 0:

		baseInterval = 2 * time.Minute // State changed, check sooner

	default:

		baseInterval = 5 * time.Minute // Stable state

	}

	// Adjust based on processing time.

	processingTime := time.Since(reconcileCtx.StartTime)

	if processingTime > 5*time.Second {

		baseInterval = time.Duration(float64(baseInterval) * 1.2)

	}

	// Cap the interval.

	maxInterval := 10 * time.Minute

	if baseInterval > maxInterval {

		baseInterval = maxInterval

	}

	return baseInterval

}

func (r *OptimizedE2NodeSetReconciler) cleanupCache() {

	defer r.wg.Done()

	ticker := time.NewTicker(5 * time.Minute)

	defer ticker.Stop()

	for {

		select {

		case <-r.ctx.Done():

			return

		case <-ticker.C:

			// Clean up stale cache entries.

			r.configMapCache.Range(func(key, value interface{}) bool {

				if cacheEntry, ok := value.(configMapCacheEntry); ok {

					if time.Since(cacheEntry.timestamp) > 10*time.Minute {

						r.configMapCache.Delete(key)

					}

				}

				return true

			})

		}

	}

}

// SetupWithManager sets up the controller with optimized configuration.

func (r *OptimizedE2NodeSetReconciler) SetupWithManager(mgr ctrl.Manager) error {

	return ctrl.NewControllerManagedBy(mgr).
		For(&nephoranv1.E2NodeSet{}).
		Owns(&corev1.ConfigMap{}).
		WithOptions(controller.Options{

			MaxConcurrentReconciles: 3, // Moderate concurrency for E2NodeSet

		}).
<<<<<<< HEAD
=======

		// Removed Watches - redundant with For() in controller-runtime v0.18+.

>>>>>>> b3529b0b
		Complete(r)

}

// Shutdown gracefully shuts down the optimized controller.

func (r *OptimizedE2NodeSetReconciler) Shutdown() error {

	r.cancel()

	// Stop status batcher.

	if err := r.statusBatcher.Stop(); err != nil {

		return fmt.Errorf("failed to stop status batcher: %w", err)

	}

	// Wait for background goroutines.

	r.wg.Wait()

	return nil

}

// Cache entry structure.

type configMapCacheEntry struct {
	configMaps []*corev1.ConfigMap

	timestamp time.Time
}

// Helper function.

func boolPtr(b bool) *bool {

	return &b

}<|MERGE_RESOLUTION|>--- conflicted
+++ resolved
@@ -1146,12 +1146,9 @@
 			MaxConcurrentReconciles: 3, // Moderate concurrency for E2NodeSet
 
 		}).
-<<<<<<< HEAD
-=======
 
 		// Removed Watches - redundant with For() in controller-runtime v0.18+.
 
->>>>>>> b3529b0b
 		Complete(r)
 
 }
