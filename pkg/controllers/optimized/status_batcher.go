package optimized

import (
	"context"
	"fmt"
	"sort"
	"sync"
	"time"

	metav1 "k8s.io/apimachinery/pkg/apis/meta/v1"
	"k8s.io/apimachinery/pkg/types"
	"sigs.k8s.io/controller-runtime/pkg/client"
	"sigs.k8s.io/controller-runtime/pkg/log"

	nephoranv1 "github.com/nephio-project/nephoran-intent-operator/api/v1"
)

// StatusUpdate represents a pending status update.

type StatusUpdate struct {
	NamespacedName types.NamespacedName

	UpdateFunc func(obj client.Object) error

	Priority UpdatePriority

	Timestamp time.Time

	RetryCount int
}

// UpdatePriority defines the priority of status updates.

type UpdatePriority int

const (

	// LowPriority holds lowpriority value.

	LowPriority UpdatePriority = iota

	// MediumPriority holds mediumpriority value.

	MediumPriority

	// HighPriority holds highpriority value.

	HighPriority

	// CriticalPriority holds criticalpriority value.

	CriticalPriority
)

// BatchConfig configures the status batcher behavior.

type BatchConfig struct {
	MaxBatchSize int // Maximum number of updates per batch

	BatchTimeout time.Duration // Maximum time to wait for a batch

	FlushInterval time.Duration // Periodic flush interval

	MaxRetries int // Maximum retries per update

	RetryDelay time.Duration // Base delay between retries

	EnablePriority bool // Whether to prioritize updates

	MaxQueueSize int // Maximum queue size before dropping updates

}

// DefaultBatchConfig provides sensible defaults.

var DefaultBatchConfig = BatchConfig{

	MaxBatchSize: 10,

	BatchTimeout: 2 * time.Second,

	FlushInterval: 5 * time.Second,

	MaxRetries: 3,

	RetryDelay: 1 * time.Second,

	EnablePriority: true,

	MaxQueueSize: 1000,
}

// StatusBatcher batches status updates to reduce API server load.

type StatusBatcher struct {
	client client.Client

	config BatchConfig

	mu sync.RWMutex

	updates map[types.NamespacedName]*StatusUpdate

	queue []*StatusUpdate

	flushTimer *time.Timer

	ctx context.Context

	cancel context.CancelFunc

	wg sync.WaitGroup

	// Metrics.

	batchesProcessed int64

	updatesProcessed int64

	updatesDropped int64

	updatesFailed int64

	averageBatchSize float64
}

// NewStatusBatcher creates a new status batcher.

func NewStatusBatcher(client client.Client, config BatchConfig) *StatusBatcher {

	ctx, cancel := context.WithCancel(context.Background())

	batcher := &StatusBatcher{

		client: client,

		config: config,

		updates: make(map[types.NamespacedName]*StatusUpdate),

		queue: make([]*StatusUpdate, 0, config.MaxBatchSize),

		ctx: ctx,

		cancel: cancel,
	}

	// Start background processor.

	batcher.wg.Add(1)

	go batcher.processUpdates()

	return batcher

}

// QueueUpdate queues a status update for batching.

func (sb *StatusBatcher) QueueUpdate(namespacedName types.NamespacedName, updateFunc func(obj client.Object) error, priority UpdatePriority) error {

	sb.mu.Lock()

	defer sb.mu.Unlock()

	// Check queue size limit.

	if len(sb.updates)+len(sb.queue) >= sb.config.MaxQueueSize {

		sb.updatesDropped++

		return fmt.Errorf("status update queue is full, dropping update for %s", namespacedName)

	}

	update := &StatusUpdate{

		NamespacedName: namespacedName,

		UpdateFunc: updateFunc,

		Priority: priority,

		Timestamp: time.Now(),

		RetryCount: 0,
	}

	// Replace existing update for the same resource (latest wins).

	if existing, exists := sb.updates[namespacedName]; exists {

		// Update priority to higher value if needed.

		if priority > existing.Priority {

			existing.Priority = priority

		}

		existing.UpdateFunc = updateFunc

		existing.Timestamp = time.Now()

	} else {

		sb.updates[namespacedName] = update

		sb.queue = append(sb.queue, update)

	}

	// Trigger immediate flush for critical updates.

	if priority == CriticalPriority {

		sb.triggerFlush()

	} else if len(sb.queue) >= sb.config.MaxBatchSize {

		sb.triggerFlush()

	} else if sb.flushTimer == nil {

		sb.flushTimer = time.AfterFunc(sb.config.BatchTimeout, sb.triggerFlush)

	}

	return nil

}

// QueueNetworkIntentUpdate queues a NetworkIntent status update.

func (sb *StatusBatcher) QueueNetworkIntentUpdate(namespacedName types.NamespacedName, conditionUpdates []metav1.Condition, phase string, priority UpdatePriority) error {

	updateFunc := func(obj client.Object) error {

		networkIntent, ok := obj.(*nephoranv1.NetworkIntent)

		if !ok {

			return fmt.Errorf("object is not a NetworkIntent")

		}

		// Apply condition updates.

		for _, condition := range conditionUpdates {

			updateCondition(&networkIntent.Status.Conditions, condition)

		}

		// Update phase if provided.

		if phase != "" {
<<<<<<< HEAD
			networkIntent.Status.Phase = nephoranv1.NetworkIntentPhase(phase)
=======

			networkIntent.Status.Phase = nephoranv1.NetworkIntentPhase(phase)

>>>>>>> b3529b0b
		}

		return nil

	}

	return sb.QueueUpdate(namespacedName, updateFunc, priority)

}

// QueueE2NodeSetUpdate queues an E2NodeSet status update.

func (sb *StatusBatcher) QueueE2NodeSetUpdate(namespacedName types.NamespacedName, readyReplicas, totalReplicas int32, conditions []metav1.Condition, priority UpdatePriority) error {

	updateFunc := func(obj client.Object) error {

		e2nodeSet, ok := obj.(*nephoranv1.E2NodeSet)

		if !ok {

			return fmt.Errorf("object is not an E2NodeSet")

		}

		// Update replica status.

		e2nodeSet.Status.ReadyReplicas = readyReplicas

		e2nodeSet.Status.CurrentReplicas = totalReplicas

		// Apply condition updates.

		for _, condition := range conditions {
<<<<<<< HEAD
			updateE2NodeSetCondition(&e2nodeSet.Status.Conditions, condition)
=======

			updateE2NodeSetCondition(&e2nodeSet.Status.Conditions, condition)

>>>>>>> b3529b0b
		}

		return nil

	}

	return sb.QueueUpdate(namespacedName, updateFunc, priority)

}

// Flush immediately processes all queued updates.

func (sb *StatusBatcher) Flush() error {

	sb.mu.Lock()

	if sb.flushTimer != nil {

		sb.flushTimer.Stop()

		sb.flushTimer = nil

	}

	sb.mu.Unlock()

	return sb.processBatch()

}

// Stop gracefully shuts down the status batcher.

func (sb *StatusBatcher) Stop() error {

	// Cancel background processing.

	sb.cancel()

	// Process any remaining updates.

	if err := sb.Flush(); err != nil {

		log.Log.Error(err, "Failed to flush final batch during shutdown")

	}

	// Wait for background goroutine to finish.

	sb.wg.Wait()

	return nil

}

// GetStats returns statistics about the batcher.

func (sb *StatusBatcher) GetStats() StatusBatcherStats {

	sb.mu.RLock()

	defer sb.mu.RUnlock()

	return StatusBatcherStats{

		QueueSize: len(sb.queue),

		BatchesProcessed: sb.batchesProcessed,

		UpdatesProcessed: sb.updatesProcessed,

		UpdatesDropped: sb.updatesDropped,

		UpdatesFailed: sb.updatesFailed,

		AverageBatchSize: sb.averageBatchSize,
	}

}

// StatusBatcherStats contains statistics about the batcher.

type StatusBatcherStats struct {
	QueueSize int `json:"queue_size"`

	BatchesProcessed int64 `json:"batches_processed"`

	UpdatesProcessed int64 `json:"updates_processed"`

	UpdatesDropped int64 `json:"updates_dropped"`

	UpdatesFailed int64 `json:"updates_failed"`

	AverageBatchSize float64 `json:"average_batch_size"`
}

// processUpdates runs in a background goroutine to periodically flush updates.

func (sb *StatusBatcher) processUpdates() {

	defer sb.wg.Done()

	ticker := time.NewTicker(sb.config.FlushInterval)

	defer ticker.Stop()

	for {

		select {

		case <-sb.ctx.Done():

			return

		case <-ticker.C:

			if err := sb.processBatch(); err != nil {

				log.Log.Error(err, "Failed to process batch during periodic flush")

			}

		}

	}

}

// triggerFlush triggers an immediate flush.

func (sb *StatusBatcher) triggerFlush() {

	go func() {

		if err := sb.processBatch(); err != nil {

			log.Log.Error(err, "Failed to process batch during triggered flush")

		}

	}()

}

// processBatch processes a batch of status updates.

func (sb *StatusBatcher) processBatch() error {

	sb.mu.Lock()

	if len(sb.queue) == 0 {

		sb.mu.Unlock()

		return nil

	}

	// Extract batch for processing.

	batchSize := len(sb.queue)

	if batchSize > sb.config.MaxBatchSize {

		batchSize = sb.config.MaxBatchSize

	}

	batch := make([]*StatusUpdate, batchSize)

	copy(batch, sb.queue[:batchSize])

	// Sort by priority if enabled.

	if sb.config.EnablePriority {

		sb.sortByPriority(batch)

	}

	// Clear processed items from queue and map.

	remaining := sb.queue[batchSize:]

	sb.queue = make([]*StatusUpdate, 0, cap(sb.queue))

	sb.queue = append(sb.queue, remaining...)

	for _, update := range batch {

		delete(sb.updates, update.NamespacedName)

	}

	// Reset flush timer.

	if sb.flushTimer != nil {

		sb.flushTimer.Stop()

		sb.flushTimer = nil

	}

	sb.mu.Unlock()

	// Process batch outside of lock.

	successCount := 0

	for _, update := range batch {

		if err := sb.processUpdate(update); err != nil {

			log.Log.Error(err, "Failed to process status update", "resource", update.NamespacedName)

			// Retry logic for failed updates.

			if update.RetryCount < sb.config.MaxRetries {

				update.RetryCount++

				// Requeue with delay.

				go func(u *StatusUpdate) {

					time.Sleep(time.Duration(u.RetryCount) * sb.config.RetryDelay)

					sb.QueueUpdate(u.NamespacedName, u.UpdateFunc, u.Priority)

				}(update)

			} else {

				sb.updatesFailed++

			}

		} else {

			successCount++

		}

	}

	// Update metrics.

	sb.batchesProcessed++

	sb.updatesProcessed += int64(successCount)

	// Update average batch size (exponential moving average).

	if sb.averageBatchSize == 0 {

		sb.averageBatchSize = float64(batchSize)

	} else {

		alpha := 0.1 // Smoothing factor

		sb.averageBatchSize = alpha*float64(batchSize) + (1-alpha)*sb.averageBatchSize

	}

	return nil

}

// processUpdate processes a single status update.

func (sb *StatusBatcher) processUpdate(update *StatusUpdate) error {

	// Determine object type based on the resource.

	var obj client.Object

	// Create appropriate object type - this is a simplified approach.

	// In practice, you might want to maintain a registry of types.

	if update.NamespacedName.Namespace != "" {

		// Try NetworkIntent first.

		obj = &nephoranv1.NetworkIntent{}

		if err := sb.client.Get(sb.ctx, update.NamespacedName, obj); err != nil {

			// Try E2NodeSet.

			obj = &nephoranv1.E2NodeSet{}

			if err := sb.client.Get(sb.ctx, update.NamespacedName, obj); err != nil {

				return fmt.Errorf("failed to get object %s: %w", update.NamespacedName, err)

			}

		}

	} else {

		return fmt.Errorf("invalid namespaced name: %s", update.NamespacedName)

	}

	// Apply the update function.

	if err := update.UpdateFunc(obj); err != nil {

		return fmt.Errorf("failed to apply update function: %w", err)

	}

	// Update the object status.

	if err := sb.client.Status().Update(sb.ctx, obj); err != nil {

		return fmt.Errorf("failed to update object status: %w", err)

	}

	return nil

}

// sortByPriority sorts updates by priority (highest first).

func (sb *StatusBatcher) sortByPriority(updates []*StatusUpdate) {

	sort.Slice(updates, func(i, j int) bool {

		return updates[i].Priority > updates[j].Priority

	})

}

// updateCondition updates a condition in a condition slice.

func updateCondition(conditions *[]metav1.Condition, newCondition metav1.Condition) {

	if conditions == nil {

		*conditions = make([]metav1.Condition, 0, 1) // Preallocate for typical single condition

	}

	// Find existing condition.

	for i, condition := range *conditions {

		if condition.Type == newCondition.Type {

			// Update existing condition.

			(*conditions)[i] = newCondition

			return

		}

	}

	// Add new condition.

	*conditions = append(*conditions, newCondition)
<<<<<<< HEAD
}

// updateE2NodeSetCondition updates an E2NodeSetCondition in a condition slice
func updateE2NodeSetCondition(conditions *[]nephoranv1.E2NodeSetCondition, newCondition metav1.Condition) {
	if conditions == nil {
		*conditions = []nephoranv1.E2NodeSetCondition{}
	}

	// Convert metav1.Condition to E2NodeSetCondition
	e2Condition := nephoranv1.E2NodeSetCondition{
		Type:               nephoranv1.E2NodeSetConditionType(newCondition.Type),
		Status:             newCondition.Status,
		LastTransitionTime: newCondition.LastTransitionTime,
		Reason:             newCondition.Reason,
		Message:            newCondition.Message,
	}

	// Find existing condition
	for i, condition := range *conditions {
		if string(condition.Type) == newCondition.Type {
			// Update existing condition
			(*conditions)[i] = e2Condition
			return
		}
	}

	// Add new condition
	*conditions = append(*conditions, e2Condition)
=======

}

// updateE2NodeSetCondition updates a condition in an E2NodeSet condition slice.

// This converts metav1.Condition to E2NodeSetCondition.

func updateE2NodeSetCondition(conditions *[]nephoranv1.E2NodeSetCondition, newCondition metav1.Condition) {

	if conditions == nil {

		*conditions = make([]nephoranv1.E2NodeSetCondition, 0, 1) // Preallocate for typical single condition

	}

	// Convert metav1.Condition to E2NodeSetCondition.

	e2Condition := nephoranv1.E2NodeSetCondition{

		Type: nephoranv1.E2NodeSetConditionType(newCondition.Type),

		Status: newCondition.Status,

		LastTransitionTime: newCondition.LastTransitionTime,

		Reason: newCondition.Reason,

		Message: newCondition.Message,
	}

	// Find existing condition.

	for i, condition := range *conditions {

		if condition.Type == e2Condition.Type {

			// Update existing condition.

			(*conditions)[i] = e2Condition

			return

		}

	}

	// Add new condition.

	*conditions = append(*conditions, e2Condition)

>>>>>>> b3529b0b
}<|MERGE_RESOLUTION|>--- conflicted
+++ resolved
@@ -255,13 +255,9 @@
 		// Update phase if provided.
 
 		if phase != "" {
-<<<<<<< HEAD
+
 			networkIntent.Status.Phase = nephoranv1.NetworkIntentPhase(phase)
-=======
-
-			networkIntent.Status.Phase = nephoranv1.NetworkIntentPhase(phase)
-
->>>>>>> b3529b0b
+
 		}
 
 		return nil
@@ -295,13 +291,9 @@
 		// Apply condition updates.
 
 		for _, condition := range conditions {
-<<<<<<< HEAD
+
 			updateE2NodeSetCondition(&e2nodeSet.Status.Conditions, condition)
-=======
-
-			updateE2NodeSetCondition(&e2nodeSet.Status.Conditions, condition)
-
->>>>>>> b3529b0b
+
 		}
 
 		return nil
@@ -670,85 +662,54 @@
 	// Add new condition.
 
 	*conditions = append(*conditions, newCondition)
-<<<<<<< HEAD
-}
-
-// updateE2NodeSetCondition updates an E2NodeSetCondition in a condition slice
+
+}
+
+// updateE2NodeSetCondition updates a condition in an E2NodeSet condition slice.
+
+// This converts metav1.Condition to E2NodeSetCondition.
+
 func updateE2NodeSetCondition(conditions *[]nephoranv1.E2NodeSetCondition, newCondition metav1.Condition) {
+
 	if conditions == nil {
-		*conditions = []nephoranv1.E2NodeSetCondition{}
-	}
-
-	// Convert metav1.Condition to E2NodeSetCondition
+
+		*conditions = make([]nephoranv1.E2NodeSetCondition, 0, 1) // Preallocate for typical single condition
+
+	}
+
+	// Convert metav1.Condition to E2NodeSetCondition.
+
 	e2Condition := nephoranv1.E2NodeSetCondition{
-		Type:               nephoranv1.E2NodeSetConditionType(newCondition.Type),
-		Status:             newCondition.Status,
+
+		Type: nephoranv1.E2NodeSetConditionType(newCondition.Type),
+
+		Status: newCondition.Status,
+
 		LastTransitionTime: newCondition.LastTransitionTime,
-		Reason:             newCondition.Reason,
-		Message:            newCondition.Message,
-	}
-
-	// Find existing condition
+
+		Reason: newCondition.Reason,
+
+		Message: newCondition.Message,
+	}
+
+	// Find existing condition.
+
 	for i, condition := range *conditions {
-		if string(condition.Type) == newCondition.Type {
-			// Update existing condition
+
+		if condition.Type == e2Condition.Type {
+
+			// Update existing condition.
+
 			(*conditions)[i] = e2Condition
+
 			return
-		}
-	}
-
-	// Add new condition
+
+		}
+
+	}
+
+	// Add new condition.
+
 	*conditions = append(*conditions, e2Condition)
-=======
-
-}
-
-// updateE2NodeSetCondition updates a condition in an E2NodeSet condition slice.
-
-// This converts metav1.Condition to E2NodeSetCondition.
-
-func updateE2NodeSetCondition(conditions *[]nephoranv1.E2NodeSetCondition, newCondition metav1.Condition) {
-
-	if conditions == nil {
-
-		*conditions = make([]nephoranv1.E2NodeSetCondition, 0, 1) // Preallocate for typical single condition
-
-	}
-
-	// Convert metav1.Condition to E2NodeSetCondition.
-
-	e2Condition := nephoranv1.E2NodeSetCondition{
-
-		Type: nephoranv1.E2NodeSetConditionType(newCondition.Type),
-
-		Status: newCondition.Status,
-
-		LastTransitionTime: newCondition.LastTransitionTime,
-
-		Reason: newCondition.Reason,
-
-		Message: newCondition.Message,
-	}
-
-	// Find existing condition.
-
-	for i, condition := range *conditions {
-
-		if condition.Type == e2Condition.Type {
-
-			// Update existing condition.
-
-			(*conditions)[i] = e2Condition
-
-			return
-
-		}
-
-	}
-
-	// Add new condition.
-
-	*conditions = append(*conditions, e2Condition)
-
->>>>>>> b3529b0b
+
 }