--- conflicted
+++ resolved
@@ -3,7 +3,6 @@
 import (
 	"context"
 	"fmt"
-	"reflect"
 	"sync"
 	"time"
 
@@ -218,30 +217,17 @@
 			return result.Error
 
 		}
-<<<<<<< HEAD
-		// Copy result back to original object using reflection
+
+		// Copy result to the provided object.
+
 		if result.Object != nil {
-			objVal := reflect.ValueOf(obj)
-			resultVal := reflect.ValueOf(result.Object)
-			
-			if objVal.Kind() == reflect.Ptr && resultVal.Kind() == reflect.Ptr {
-				if objVal.Elem().Type() == resultVal.Elem().Type() {
-					objVal.Elem().Set(resultVal.Elem())
-				}
+
+			if deepCopyObj, ok := result.Object.(interface{ DeepCopyInto(interface{}) }); ok {
+
+				deepCopyObj.DeepCopyInto(obj)
+
 			}
-=======
-
-		// Copy result to the provided object.
-
-		if result.Object != nil {
-
-			if deepCopyObj, ok := result.Object.(interface{ DeepCopyInto(interface{}) }); ok {
-
-				deepCopyObj.DeepCopyInto(obj)
-
-			}
-
->>>>>>> b3529b0b
+
 		}
 
 		return nil
