--- conflicted
+++ resolved
@@ -163,13 +163,9 @@
 			// Task queued successfully.
 
 		default:
-<<<<<<< HEAD
+
 			ts.logger.Info("Ready task queue full", "taskId", task.ID)
-=======
-
-			ts.logger.Info("Ready task queue full", "taskId", task.ID)
-
->>>>>>> b3529b0b
+
 		}
 
 	} else {
@@ -405,11 +401,6 @@
 // ScheduleTask schedules a task using priority-first strategy.
 
 func (pfs *PriorityFirstStrategy) ScheduleTask(task *Task, availableWorkers map[string]int) (string, error) {
-<<<<<<< HEAD
-	// Map task type to pool name
-	poolName := pfs.getPoolNameForTaskType(task.Type)
-=======
->>>>>>> b3529b0b
 
 	// Map task type to pool name.
 
@@ -439,34 +430,8 @@
 
 }
 
-<<<<<<< HEAD
-// getPoolNameForTaskType maps task types to pool names
-func (pfs *PriorityFirstStrategy) getPoolNameForTaskType(taskType TaskType) string {
-	switch taskType {
-	case TaskTypeIntentProcessing:
-		return "intent"
-	case TaskTypeLLMProcessing:
-		return "llm"
-	case TaskTypeRAGRetrieval:
-		return "rag"
-	case TaskTypeResourcePlanning:
-		return "resource"
-	case TaskTypeManifestGeneration:
-		return "manifest"
-	case TaskTypeGitOpsCommit:
-		return "gitops"
-	case TaskTypeDeploymentVerify:
-		return "deployment"
-	default:
-		return "intent" // default fallback
-	}
-}
-
-// GetStrategyName returns the strategy name
-=======
 // GetStrategyName returns the strategy name.
 
->>>>>>> b3529b0b
 func (pfs *PriorityFirstStrategy) GetStrategyName() string {
 
 	return pfs.name
