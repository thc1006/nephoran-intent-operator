--- conflicted
+++ resolved
@@ -1,9 +1,5 @@
-<<<<<<< HEAD
-﻿/*
-=======
 /*
 
->>>>>>> b3529b0b
 Copyright 2025.
 
 
@@ -362,12 +358,8 @@
 		select {
 
 		case task := <-w.taskQueue:
-<<<<<<< HEAD
-			w.processTask(task)
-=======
 
 			w.processTask(ctx, task)
->>>>>>> b3529b0b
 
 		case <-w.stopChan:
 
@@ -395,9 +387,6 @@
 
 }
 
-<<<<<<< HEAD
-// processTask processes a single task
-=======
 // processTask processes a single task.
 
 func (w *Worker) processTask(ctx context.Context, task *Task) {
@@ -554,7 +543,6 @@
 		"duration", duration)
 
 }
->>>>>>> b3529b0b
 
 // updateMetrics updates worker metrics.
 
