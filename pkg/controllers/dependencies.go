package controllers

import (
	"net/http"

	"k8s.io/client-go/tools/record"

<<<<<<< HEAD
	"github.com/thc1006/nephoran-intent-operator/pkg/git"
	"github.com/thc1006/nephoran-intent-operator/pkg/nephio"
	"github.com/thc1006/nephoran-intent-operator/pkg/types"
=======
	"github.com/nephio-project/nephoran-intent-operator/pkg/git"
	"github.com/nephio-project/nephoran-intent-operator/pkg/nephio"
	"github.com/nephio-project/nephoran-intent-operator/pkg/shared"
>>>>>>> b3529b0b
)

// ConcreteDependencies is a concrete implementation of the Dependencies interface.

type ConcreteDependencies struct {
<<<<<<< HEAD
	gitClient     git.ClientInterface
	llmClient     types.ClientInterface
	packageGen    *nephio.PackageGenerator
	httpClient    *http.Client
=======
	gitClient git.ClientInterface

	llmClient shared.ClientInterface

	packageGen *nephio.PackageGenerator

	httpClient *http.Client

>>>>>>> b3529b0b
	eventRecorder record.EventRecorder
}

// NewConcreteDependencies creates a new instance of ConcreteDependencies.

func NewConcreteDependencies(

	gitClient git.ClientInterface,
<<<<<<< HEAD
	llmClient types.ClientInterface,
=======

	llmClient shared.ClientInterface,

>>>>>>> b3529b0b
	packageGen *nephio.PackageGenerator,

	httpClient *http.Client,

	eventRecorder record.EventRecorder,

) *ConcreteDependencies {

	return &ConcreteDependencies{

		gitClient: gitClient,

		llmClient: llmClient,

		packageGen: packageGen,

		httpClient: httpClient,

		eventRecorder: eventRecorder,
	}

}

// GetGitClient returns the Git client.

func (d *ConcreteDependencies) GetGitClient() git.ClientInterface {

	return d.gitClient

}

<<<<<<< HEAD
// GetLLMClient returns the LLM client
func (d *ConcreteDependencies) GetLLMClient() types.ClientInterface {
=======
// GetLLMClient returns the LLM client.

func (d *ConcreteDependencies) GetLLMClient() shared.ClientInterface {

>>>>>>> b3529b0b
	return d.llmClient

}

// GetPackageGenerator returns the Nephio package generator.

func (d *ConcreteDependencies) GetPackageGenerator() *nephio.PackageGenerator {

	return d.packageGen

}

// GetHTTPClient returns the HTTP client.

func (d *ConcreteDependencies) GetHTTPClient() *http.Client {

	return d.httpClient

}

// GetEventRecorder returns the event recorder.

func (d *ConcreteDependencies) GetEventRecorder() record.EventRecorder {

	return d.eventRecorder

}<|MERGE_RESOLUTION|>--- conflicted
+++ resolved
@@ -5,26 +5,14 @@
 
 	"k8s.io/client-go/tools/record"
 
-<<<<<<< HEAD
-	"github.com/thc1006/nephoran-intent-operator/pkg/git"
-	"github.com/thc1006/nephoran-intent-operator/pkg/nephio"
-	"github.com/thc1006/nephoran-intent-operator/pkg/types"
-=======
 	"github.com/nephio-project/nephoran-intent-operator/pkg/git"
 	"github.com/nephio-project/nephoran-intent-operator/pkg/nephio"
 	"github.com/nephio-project/nephoran-intent-operator/pkg/shared"
->>>>>>> b3529b0b
 )
 
 // ConcreteDependencies is a concrete implementation of the Dependencies interface.
 
 type ConcreteDependencies struct {
-<<<<<<< HEAD
-	gitClient     git.ClientInterface
-	llmClient     types.ClientInterface
-	packageGen    *nephio.PackageGenerator
-	httpClient    *http.Client
-=======
 	gitClient git.ClientInterface
 
 	llmClient shared.ClientInterface
@@ -33,7 +21,6 @@
 
 	httpClient *http.Client
 
->>>>>>> b3529b0b
 	eventRecorder record.EventRecorder
 }
 
@@ -42,13 +29,9 @@
 func NewConcreteDependencies(
 
 	gitClient git.ClientInterface,
-<<<<<<< HEAD
-	llmClient types.ClientInterface,
-=======
 
 	llmClient shared.ClientInterface,
 
->>>>>>> b3529b0b
 	packageGen *nephio.PackageGenerator,
 
 	httpClient *http.Client,
@@ -80,15 +63,10 @@
 
 }
 
-<<<<<<< HEAD
-// GetLLMClient returns the LLM client
-func (d *ConcreteDependencies) GetLLMClient() types.ClientInterface {
-=======
 // GetLLMClient returns the LLM client.
 
 func (d *ConcreteDependencies) GetLLMClient() shared.ClientInterface {
 
->>>>>>> b3529b0b
 	return d.llmClient
 
 }
