/*

Copyright 2025.



Licensed under the Apache License, Version 2.0 (the "License");

you may not use this file except in compliance with the License.

You may obtain a copy of the License at



    http://www.apache.org/licenses/LICENSE-2.0



Unless required by applicable law or agreed to in writing, software

distributed under the License is distributed on an "AS IS" BASIS,

WITHOUT WARRANTIES OR CONDITIONS OF ANY KIND, either express or implied.

See the License for the specific language governing permissions and

limitations under the License.

*/

package optimization

import (
	"context"
	"fmt"
	"sync"
	"time"

	"github.com/go-logr/logr"

	"github.com/nephio-project/nephoran-intent-operator/pkg/controllers/interfaces"
)

// PerformanceManager handles performance optimization and scaling decisions.

type PerformanceManager struct {
	logger logr.Logger

	// Resource monitoring.

	resourceMonitor *ResourceMonitor

	metricsAnalyzer *MetricsAnalyzer

	scalingDecision *ScalingDecisionEngine

	// Caching.

	cacheManager *MultiLevelCacheManager

	// Connection pooling.

	connectionManager *ConnectionPoolManager

	// Load balancing.

	loadBalancer *LoadBalancer

	// Performance profiles.

	profiles map[string]*PerformanceProfile

	// Configuration.

	config *PerformanceConfig

	// State.

	started bool

	stopChan chan bool

	mutex sync.RWMutex
}

// PerformanceConfig holds performance optimization configuration.

type PerformanceConfig struct {

	// Monitoring intervals.

	MetricsCollectionInterval time.Duration `json:"metricsCollectionInterval"`

	AnalysisInterval time.Duration `json:"analysisInterval"`

	// Scaling thresholds.

	CPUScaleUpThreshold float64 `json:"cpuScaleUpThreshold"`

	CPUScaleDownThreshold float64 `json:"cpuScaleDownThreshold"`

	MemoryScaleUpThreshold float64 `json:"memoryScaleUpThreshold"`

	MemoryScaleDownThreshold float64 `json:"memoryScaleDownThreshold"`

	QueueDepthThreshold int `json:"queueDepthThreshold"`

	ResponseTimeThreshold time.Duration `json:"responseTimeThreshold"`

	// Connection pool settings.

	MaxConnectionsPerPool int `json:"maxConnectionsPerPool"`

	ConnectionIdleTimeout time.Duration `json:"connectionIdleTimeout"`

	ConnectionMaxLifetime time.Duration `json:"connectionMaxLifetime"`

	// Cache settings.

	L1CacheSize int64 `json:"l1CacheSize"`

	L2CacheSize int64 `json:"l2CacheSize"`

	DefaultCacheTTL time.Duration `json:"defaultCacheTTL"`

	// Performance profiles.

	Profiles map[string]PerformanceProfile `json:"profiles"`
}

// PerformanceProfile defines performance characteristics for different workloads.

type PerformanceProfile struct {
	Name string `json:"name"`

	Description string `json:"description"`

	MaxConcurrentOperations int `json:"maxConcurrentOperations"`

	TimeoutSettings TimeoutProfile `json:"timeoutSettings"`

	CachingStrategy CachingProfile `json:"cachingStrategy"`

	ResourceLimits ResourceProfile `json:"resourceLimits"`

	ScalingPolicy ScalingProfile `json:"scalingPolicy"`
}

// TimeoutProfile defines timeout settings.

type TimeoutProfile struct {
	LLMProcessing time.Duration `json:"llmProcessing"`

	ResourcePlanning time.Duration `json:"resourcePlanning"`

	ManifestGeneration time.Duration `json:"manifestGeneration"`

	GitOpsCommit time.Duration `json:"gitOpsCommit"`

	DeploymentVerification time.Duration `json:"deploymentVerification"`
}

// CachingProfile defines caching strategy.

type CachingProfile struct {
	EnableL1Cache bool `json:"enableL1Cache"`

	EnableL2Cache bool `json:"enableL2Cache"`

	EnableL3Cache bool `json:"enableL3Cache"`

	TTLMultiplier float64 `json:"ttlMultiplier"`

	PrefetchEnabled bool `json:"prefetchEnabled"`

	CompressionEnabled bool `json:"compressionEnabled"`
}

// ResourceProfile defines resource allocation.

type ResourceProfile struct {
	CPURequest string `json:"cpuRequest"`

	CPULimit string `json:"cpuLimit"`

	MemoryRequest string `json:"memoryRequest"`

	MemoryLimit string `json:"memoryLimit"`

	MaxWorkers int `json:"maxWorkers"`
}

// ScalingProfile defines scaling behavior.

type ScalingProfile struct {
	MinReplicas int `json:"minReplicas"`

	MaxReplicas int `json:"maxReplicas"`

	ScaleUpPolicy ScalingPolicy `json:"scaleUpPolicy"`

	ScaleDownPolicy ScalingPolicy `json:"scaleDownPolicy"`
}

// ScalingPolicy defines how scaling should occur.

type ScalingPolicy struct {
	MetricType string `json:"metricType"`

	TargetValue float64 `json:"targetValue"`

	StabilizationWindow time.Duration `json:"stabilizationWindow"`

	ScalingFactor float64 `json:"scalingFactor"`
}

// NewPerformanceManager creates a new performance manager.

func NewPerformanceManager(config *PerformanceConfig, logger logr.Logger) *PerformanceManager {

	pm := &PerformanceManager{

		logger: logger.WithName("performance-manager"),

		config: config,

		profiles: make(map[string]*PerformanceProfile),

		stopChan: make(chan bool),
	}

	// Initialize components.

	pm.resourceMonitor = NewResourceMonitor(logger)

	pm.metricsAnalyzer = NewMetricsAnalyzer(logger)

	pm.scalingDecision = NewScalingDecisionEngine(config, logger)

	pm.cacheManager = NewMultiLevelCacheManager(config, logger)

	pm.connectionManager = NewConnectionPoolManager(config, logger)

	pm.loadBalancer = NewLoadBalancer(logger)

	// Load performance profiles.

	pm.loadPerformanceProfiles(config.Profiles)

	return pm

}

// Start starts the performance manager.

func (pm *PerformanceManager) Start(ctx context.Context) error {

	pm.mutex.Lock()

	defer pm.mutex.Unlock()

	if pm.started {

		return fmt.Errorf("performance manager already started")

	}

	// Start all components.

	if err := pm.resourceMonitor.Start(ctx); err != nil {

		return fmt.Errorf("failed to start resource monitor: %w", err)

	}

	if err := pm.cacheManager.Start(ctx); err != nil {

		return fmt.Errorf("failed to start cache manager: %w", err)

	}

	if err := pm.connectionManager.Start(ctx); err != nil {

		return fmt.Errorf("failed to start connection manager: %w", err)

	}

	// Start performance monitoring and optimization loops.

	go pm.metricsCollectionLoop(ctx)

	go pm.performanceAnalysisLoop(ctx)

	go pm.scalingDecisionLoop(ctx)

	pm.started = true

	pm.logger.Info("Performance manager started")

	return nil

}

// Stop stops the performance manager.

func (pm *PerformanceManager) Stop(ctx context.Context) error {

	pm.mutex.Lock()

	defer pm.mutex.Unlock()

	if !pm.started {

		return nil

	}

	pm.logger.Info("Stopping performance manager")

	// Stop all components.

	if err := pm.connectionManager.Stop(ctx); err != nil {

		pm.logger.Error(err, "Error stopping connection manager")

	}

	if err := pm.cacheManager.Stop(ctx); err != nil {

		pm.logger.Error(err, "Error stopping cache manager")

	}

	if err := pm.resourceMonitor.Stop(ctx); err != nil {

		pm.logger.Error(err, "Error stopping resource monitor")

	}

	// Signal stop to all loops.

	close(pm.stopChan)

	pm.started = false

	pm.logger.Info("Performance manager stopped")

	return nil

}

// OptimizeForProfile applies a performance profile to the system.

func (pm *PerformanceManager) OptimizeForProfile(ctx context.Context, profileName string, phase interfaces.ProcessingPhase) error {

	profile, exists := pm.profiles[profileName]

	if !exists {

		return fmt.Errorf("performance profile %s not found", profileName)

	}

	pm.logger.Info("Applying performance profile", "profile", profileName, "phase", phase)

	// Apply caching strategy.

	if err := pm.cacheManager.ApplyCachingProfile(profile.CachingStrategy); err != nil {

		pm.logger.Error(err, "Failed to apply caching profile")

	}

	// Apply connection pool settings.

	if err := pm.connectionManager.ApplyResourceProfile(profile.ResourceLimits); err != nil {

		pm.logger.Error(err, "Failed to apply resource profile")

	}

	// Apply scaling policies.

	pm.scalingDecision.ApplyScalingProfile(profile.ScalingPolicy)

	return nil

}

// GetPerformanceRecommendations analyzes current performance and provides recommendations.

func (pm *PerformanceManager) GetPerformanceRecommendations(ctx context.Context) (*PerformanceRecommendations, error) {

	// Collect current metrics.

	currentMetrics := pm.resourceMonitor.GetCurrentMetrics()

	// Analyze performance.

	analysis := pm.metricsAnalyzer.AnalyzePerformance(currentMetrics)

	// Generate recommendations.

	recommendations := &PerformanceRecommendations{

		Timestamp: time.Now(),

		CurrentMetrics: currentMetrics,

		Analysis: analysis,

		Recommendations: make([]Recommendation, 0),
	}

	// CPU optimization recommendations.

	if analysis.CPUUtilization > pm.config.CPUScaleUpThreshold {

		recommendations.Recommendations = append(recommendations.Recommendations, Recommendation{

			Type: "scaling",

			Priority: "high",

			Description: "CPU utilization is high, consider scaling up workers",

			Action: "scale_up",

			Parameters: map[string]interface{}{

				"metric": "cpu",

				"current": analysis.CPUUtilization,

				"threshold": pm.config.CPUScaleUpThreshold,

				"suggestion": "increase worker count by 25%",
			},
		})

	}

	// Memory optimization recommendations.

	if analysis.MemoryUtilization > pm.config.MemoryScaleUpThreshold {

		recommendations.Recommendations = append(recommendations.Recommendations, Recommendation{

			Type: "resource",

			Priority: "medium",

			Description: "Memory utilization is high, consider optimizing caching",

			Action: "optimize_cache",

			Parameters: map[string]interface{}{

				"metric": "memory",

				"current": analysis.MemoryUtilization,

				"suggestion": "reduce cache size or implement compression",
			},
		})

	}

	// Queue depth recommendations.

	if analysis.MaxQueueDepth > pm.config.QueueDepthThreshold {

		recommendations.Recommendations = append(recommendations.Recommendations, Recommendation{

			Type: "scaling",

			Priority: "high",

			Description: "Queue depth is high, consider increasing processing capacity",

			Action: "scale_up",

			Parameters: map[string]interface{}{

				"metric": "queue_depth",

				"current": analysis.MaxQueueDepth,

				"threshold": pm.config.QueueDepthThreshold,

				"suggestion": "increase worker pools for bottleneck phases",
			},
		})

	}

	// Response time recommendations.

	if analysis.AverageResponseTime > pm.config.ResponseTimeThreshold {

		recommendations.Recommendations = append(recommendations.Recommendations, Recommendation{

			Type: "performance",

			Priority: "medium",

			Description: "Response time is degraded, consider optimization",

			Action: "optimize_performance",

			Parameters: map[string]interface{}{

				"metric": "response_time",

				"current": analysis.AverageResponseTime.String(),

				"threshold": pm.config.ResponseTimeThreshold.String(),

				"suggestion": "enable advanced caching and connection pooling",
			},
		})

	}

	// Cache optimization recommendations.

	if analysis.CacheHitRate < 0.7 { // Less than 70% hit rate

		recommendations.Recommendations = append(recommendations.Recommendations, Recommendation{

			Type: "caching",

			Priority: "low",

			Description: "Cache hit rate is low, consider tuning cache strategy",

			Action: "optimize_cache",

			Parameters: map[string]interface{}{

				"metric": "cache_hit_rate",

				"current": analysis.CacheHitRate,

				"suggestion": "increase cache size or adjust TTL settings",
			},
		})

	}

	return recommendations, nil

}

// AutoOptimize automatically applies optimizations based on current performance.

func (pm *PerformanceManager) AutoOptimize(ctx context.Context) error {

	recommendations, err := pm.GetPerformanceRecommendations(ctx)

	if err != nil {

		return fmt.Errorf("failed to get recommendations: %w", err)

	}

	pm.logger.Info("Applying auto-optimizations", "recommendationCount", len(recommendations.Recommendations))

	for _, recommendation := range recommendations.Recommendations {

		if recommendation.Priority == "high" || recommendation.Priority == "medium" {

			if err := pm.applyRecommendation(ctx, recommendation); err != nil {

				pm.logger.Error(err, "Failed to apply recommendation", "type", recommendation.Type, "action", recommendation.Action)

			}

		}

	}

	return nil

}

// metricsCollectionLoop continuously collects performance metrics.

func (pm *PerformanceManager) metricsCollectionLoop(ctx context.Context) {

	ticker := time.NewTicker(pm.config.MetricsCollectionInterval)

	defer ticker.Stop()

	pm.logger.Info("Started metrics collection loop")

	for {

		select {

		case <-ticker.C:

			pm.collectMetrics(ctx)

		case <-pm.stopChan:

			pm.logger.Info("Metrics collection loop stopped")

			return

		case <-ctx.Done():

			pm.logger.Info("Metrics collection loop cancelled")

			return

		}

	}

}

// performanceAnalysisLoop continuously analyzes performance.

func (pm *PerformanceManager) performanceAnalysisLoop(ctx context.Context) {

	ticker := time.NewTicker(pm.config.AnalysisInterval)

	defer ticker.Stop()

	pm.logger.Info("Started performance analysis loop")

	for {

		select {

		case <-ticker.C:

			pm.analyzePerformance(ctx)

		case <-pm.stopChan:

			pm.logger.Info("Performance analysis loop stopped")

			return

		case <-ctx.Done():

			pm.logger.Info("Performance analysis loop cancelled")

			return

		}

	}

}

// scalingDecisionLoop makes scaling decisions based on performance metrics.

func (pm *PerformanceManager) scalingDecisionLoop(ctx context.Context) {

	ticker := time.NewTicker(1 * time.Minute) // Check every minute

	defer ticker.Stop()

	pm.logger.Info("Started scaling decision loop")

	for {

		select {

		case <-ticker.C:

			pm.makeScalingDecisions(ctx)

		case <-pm.stopChan:

			pm.logger.Info("Scaling decision loop stopped")

			return

		case <-ctx.Done():

			pm.logger.Info("Scaling decision loop cancelled")

			return

		}

	}

}

// Helper methods.

func (pm *PerformanceManager) loadPerformanceProfiles(profiles map[string]PerformanceProfile) {

	for name, profile := range profiles {

		profileCopy := profile

		pm.profiles[name] = &profileCopy

	}

	// Add default profiles if none exist.

	if len(pm.profiles) == 0 {

		pm.addDefaultProfiles()

	}

	pm.logger.Info("Loaded performance profiles", "count", len(pm.profiles))

}

func (pm *PerformanceManager) addDefaultProfiles() {

	// High-performance profile.

	pm.profiles["high-performance"] = &PerformanceProfile{

		Name: "high-performance",

		Description: "Maximum performance for production workloads",

		MaxConcurrentOperations: 100,

		TimeoutSettings: TimeoutProfile{

			LLMProcessing: 30 * time.Second,

			ResourcePlanning: 15 * time.Second,

			ManifestGeneration: 10 * time.Second,

			GitOpsCommit: 30 * time.Second,

			DeploymentVerification: 120 * time.Second,
		},

		CachingStrategy: CachingProfile{

			EnableL1Cache: true,

			EnableL2Cache: true,

			EnableL3Cache: true,

			TTLMultiplier: 1.5,

			PrefetchEnabled: true,

			CompressionEnabled: false, // Trade CPU for speed

		},

		ResourceLimits: ResourceProfile{

			CPURequest: "2",

			CPULimit: "4",

			MemoryRequest: "4Gi",

			MemoryLimit: "8Gi",

			MaxWorkers: 20,
		},

		ScalingPolicy: ScalingProfile{

			MinReplicas: 3,

			MaxReplicas: 50,

			ScaleUpPolicy: ScalingPolicy{

				MetricType: "cpu",

				TargetValue: 70.0,

				StabilizationWindow: 1 * time.Minute,

				ScalingFactor: 1.5,
			},
		},
	}

	// Balanced profile.

	pm.profiles["balanced"] = &PerformanceProfile{

		Name: "balanced",

		Description: "Balanced performance and resource usage",

		MaxConcurrentOperations: 50,

		TimeoutSettings: TimeoutProfile{

			LLMProcessing: 60 * time.Second,

			ResourcePlanning: 30 * time.Second,

			ManifestGeneration: 20 * time.Second,

			GitOpsCommit: 60 * time.Second,

			DeploymentVerification: 180 * time.Second,
		},

		CachingStrategy: CachingProfile{

			EnableL1Cache: true,

			EnableL2Cache: true,

			EnableL3Cache: false,

			TTLMultiplier: 1.0,

			PrefetchEnabled: false,

			CompressionEnabled: true,
		},

		ResourceLimits: ResourceProfile{

			CPURequest: "1",

			CPULimit: "2",

			MemoryRequest: "2Gi",

			MemoryLimit: "4Gi",

			MaxWorkers: 10,
		},

		ScalingPolicy: ScalingProfile{

			MinReplicas: 2,

			MaxReplicas: 20,

			ScaleUpPolicy: ScalingPolicy{

				MetricType: "cpu",

				TargetValue: 80.0,

				StabilizationWindow: 3 * time.Minute,

				ScalingFactor: 1.25,
			},
		},
	}

	// Resource-efficient profile.

	pm.profiles["efficient"] = &PerformanceProfile{

		Name: "efficient",

		Description: "Optimized for resource efficiency",

		MaxConcurrentOperations: 20,

		TimeoutSettings: TimeoutProfile{

			LLMProcessing: 120 * time.Second,

			ResourcePlanning: 60 * time.Second,

			ManifestGeneration: 30 * time.Second,

			GitOpsCommit: 90 * time.Second,

			DeploymentVerification: 300 * time.Second,
		},

		CachingStrategy: CachingProfile{

			EnableL1Cache: true,

			EnableL2Cache: false,

			EnableL3Cache: false,

			TTLMultiplier: 0.5,

			PrefetchEnabled: false,

			CompressionEnabled: true,
		},

		ResourceLimits: ResourceProfile{

			CPURequest: "500m",

			CPULimit: "1",

			MemoryRequest: "1Gi",

			MemoryLimit: "2Gi",

			MaxWorkers: 5,
		},

		ScalingPolicy: ScalingProfile{

			MinReplicas: 1,

			MaxReplicas: 10,

			ScaleUpPolicy: ScalingPolicy{

				MetricType: "memory",

				TargetValue: 90.0,

				StabilizationWindow: 5 * time.Minute,

				ScalingFactor: 1.1,
			},
		},
	}

}

func (pm *PerformanceManager) collectMetrics(ctx context.Context) {

	pm.logger.V(1).Info("Collecting performance metrics")

	pm.resourceMonitor.CollectMetrics(ctx)

}

func (pm *PerformanceManager) analyzePerformance(ctx context.Context) {

	pm.logger.V(1).Info("Analyzing performance")

	metrics := pm.resourceMonitor.GetCurrentMetrics()

	analysis := pm.metricsAnalyzer.AnalyzePerformance(metrics)

	// Log significant performance issues.

	if analysis.CPUUtilization > pm.config.CPUScaleUpThreshold {

		pm.logger.Info("High CPU utilization detected", "utilization", analysis.CPUUtilization)

	}

	if analysis.MemoryUtilization > pm.config.MemoryScaleUpThreshold {

		pm.logger.Info("High memory utilization detected", "utilization", analysis.MemoryUtilization)

	}

	if analysis.MaxQueueDepth > pm.config.QueueDepthThreshold {

		pm.logger.Info("High queue depth detected", "depth", analysis.MaxQueueDepth)

	}

}

func (pm *PerformanceManager) makeScalingDecisions(ctx context.Context) {

	pm.logger.V(1).Info("Making scaling decisions")

	metrics := pm.resourceMonitor.GetCurrentMetrics()

	decisions := pm.scalingDecision.EvaluateScaling(ctx, metrics)

	for _, decision := range decisions {

		pm.logger.Info("Scaling decision made",

			"action", decision.Action,

			"target", decision.TargetReplicas,

			"reason", decision.Reason,

			"confidence", decision.Confidence)

<<<<<<< HEAD
		// Apply scaling decisions (this would integrate with Kubernetes HPA or custom scaling logic)
		if err := pm.applyScalingDecision(ctx, &decision); err != nil {
=======
		// Apply scaling decisions (this would integrate with Kubernetes HPA or custom scaling logic).

		if err := pm.applyScalingDecision(ctx, &decision); err != nil {

>>>>>>> b3529b0b
			pm.logger.Error(err, "Failed to apply scaling decision", "action", decision.Action)

		}

	}

}

func (pm *PerformanceManager) applyRecommendation(ctx context.Context, recommendation Recommendation) error {

	pm.logger.Info("Applying performance recommendation",

		"type", recommendation.Type,

		"action", recommendation.Action,

		"priority", recommendation.Priority)

	switch recommendation.Action {

	case "scale_up":

		return pm.handleScaleUpRecommendation(ctx, recommendation)

	case "optimize_cache":

		return pm.handleCacheOptimizationRecommendation(ctx, recommendation)

	case "optimize_performance":

		return pm.handlePerformanceOptimizationRecommendation(ctx, recommendation)

	default:

		return fmt.Errorf("unknown recommendation action: %s", recommendation.Action)

	}

}

func (pm *PerformanceManager) handleScaleUpRecommendation(ctx context.Context, recommendation Recommendation) error {

	// This would implement actual scaling logic.

	pm.logger.Info("Handling scale up recommendation", "parameters", recommendation.Parameters)

	return nil

}

func (pm *PerformanceManager) handleCacheOptimizationRecommendation(ctx context.Context, recommendation Recommendation) error {

	// This would implement cache optimization logic.

	pm.logger.Info("Handling cache optimization recommendation", "parameters", recommendation.Parameters)

	return pm.cacheManager.OptimizeCache(ctx, recommendation.Parameters)

}

func (pm *PerformanceManager) handlePerformanceOptimizationRecommendation(ctx context.Context, recommendation Recommendation) error {

	// This would implement general performance optimization.

	pm.logger.Info("Handling performance optimization recommendation", "parameters", recommendation.Parameters)

	return nil

}

func (pm *PerformanceManager) applyScalingDecision(ctx context.Context, decision *ScalingDecision) error {

	// This would implement actual scaling through Kubernetes APIs.

	pm.logger.Info("Applying scaling decision", "decision", decision)

	return nil

}

// Data structures.

// PerformanceRecommendations contains performance analysis and recommendations.

type PerformanceRecommendations struct {
	Timestamp time.Time `json:"timestamp"`

	CurrentMetrics *SystemMetrics `json:"currentMetrics"`

	Analysis *PerformanceAnalysis `json:"analysis"`

	Recommendations []Recommendation `json:"recommendations"`
}

// Recommendation represents a performance optimization recommendation.

type Recommendation struct {
	Type string `json:"type"` // scaling, caching, resource, performance

	Priority string `json:"priority"` // low, medium, high, critical

	Description string `json:"description"`

	Action string `json:"action"` // scale_up, scale_down, optimize_cache, etc.

	Parameters map[string]interface{} `json:"parameters"`

	Confidence float64 `json:"confidence"` // 0.0 to 1.0

}

// SystemMetrics represents current system performance metrics.

type SystemMetrics struct {
	Timestamp time.Time `json:"timestamp"`

	CPUUtilization float64 `json:"cpuUtilization"`

	MemoryUtilization float64 `json:"memoryUtilization"`

	NetworkIO NetworkIOMetrics `json:"networkIO"`

	DiskIO DiskIOMetrics `json:"diskIO"`

	QueueDepths map[interfaces.ProcessingPhase]int `json:"queueDepths"`

	ResponseTimes map[interfaces.ProcessingPhase]time.Duration `json:"responseTimes"`

	ThroughputRates map[interfaces.ProcessingPhase]float64 `json:"throughputRates"`

	ErrorRates map[interfaces.ProcessingPhase]float64 `json:"errorRates"`

	CacheMetrics *CacheMetrics `json:"cacheMetrics"`

	ConnectionMetrics *ConnectionMetrics `json:"connectionMetrics"`
}

// NetworkIOMetrics represents network I/O metrics.

type NetworkIOMetrics struct {
	BytesIn int64 `json:"bytesIn"`

	BytesOut int64 `json:"bytesOut"`

	PacketsIn int64 `json:"packetsIn"`

	PacketsOut int64 `json:"packetsOut"`
}

// DiskIOMetrics represents disk I/O metrics.

type DiskIOMetrics struct {
	BytesRead int64 `json:"bytesRead"`

	BytesWritten int64 `json:"bytesWritten"`

	IOPSRead int64 `json:"iopsRead"`

	IOPSWrite int64 `json:"iopsWrite"`
}

// CacheMetrics represents cache performance metrics.

type CacheMetrics struct {
	HitRate float64 `json:"hitRate"`

	MissRate float64 `json:"missRate"`

	EvictionRate float64 `json:"evictionRate"`

	SizeBytes int64 `json:"sizeBytes"`

	ItemCount int64 `json:"itemCount"`
}

// ConnectionMetrics represents connection pool metrics.

type ConnectionMetrics struct {
	TotalConnections int `json:"totalConnections"`

	ActiveConnections int `json:"activeConnections"`

	IdleConnections int `json:"idleConnections"`

	FailedConnections int `json:"failedConnections"`
}

// PerformanceAnalysis represents the results of performance analysis.

type PerformanceAnalysis struct {
	OverallHealth string `json:"overallHealth"` // healthy, degraded, unhealthy

	CPUUtilization float64 `json:"cpuUtilization"`

	MemoryUtilization float64 `json:"memoryUtilization"`

	MaxQueueDepth int `json:"maxQueueDepth"`

	AverageResponseTime time.Duration `json:"averageResponseTime"`

	TotalThroughput float64 `json:"totalThroughput"`

	OverallErrorRate float64 `json:"overallErrorRate"`

	CacheHitRate float64 `json:"cacheHitRate"`

	Bottlenecks []PerformanceBottleneck `json:"bottlenecks"`

	Trends map[string]PerformanceTrend `json:"trends"`
}

// PerformanceBottleneck identifies a performance bottleneck.

type PerformanceBottleneck struct {
	Phase interfaces.ProcessingPhase `json:"phase"`

	Type string `json:"type"` // cpu, memory, io, queue, external

	Severity string `json:"severity"` // low, medium, high, critical

	Description string `json:"description"`

	Impact float64 `json:"impact"` // 0.0 to 1.0

}

// PerformanceTrend represents a performance trend over time.

type PerformanceTrend struct {
	Metric string `json:"metric"`

	Direction string `json:"direction"` // improving, degrading, stable

	Rate float64 `json:"rate"` // rate of change

	Confidence float64 `json:"confidence"` // 0.0 to 1.0

}

// ScalingDecision represents a scaling decision.

type ScalingDecision struct {
	Action string `json:"action"` // scale_up, scale_down, no_action

	Phase interfaces.ProcessingPhase `json:"phase"` // which phase to scale

	CurrentReplicas int `json:"currentReplicas"`

	TargetReplicas int `json:"targetReplicas"`

	Reason string `json:"reason"`

	Confidence float64 `json:"confidence"`

	Timestamp time.Time `json:"timestamp"`
}<|MERGE_RESOLUTION|>--- conflicted
+++ resolved
@@ -989,15 +989,10 @@
 
 			"confidence", decision.Confidence)
 
-<<<<<<< HEAD
-		// Apply scaling decisions (this would integrate with Kubernetes HPA or custom scaling logic)
+		// Apply scaling decisions (this would integrate with Kubernetes HPA or custom scaling logic).
+
 		if err := pm.applyScalingDecision(ctx, &decision); err != nil {
-=======
-		// Apply scaling decisions (this would integrate with Kubernetes HPA or custom scaling logic).
-
-		if err := pm.applyScalingDecision(ctx, &decision); err != nil {
-
->>>>>>> b3529b0b
+
 			pm.logger.Error(err, "Failed to apply scaling decision", "action", decision.Action)
 
 		}
