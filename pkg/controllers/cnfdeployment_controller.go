/*

Copyright 2025.



Licensed under the Apache License, Version 2.0 (the "License");

you may not use this file except in compliance with the License.

You may obtain a copy of the License at



    http://www.apache.org/licenses/LICENSE-2.0



Unless required by applicable law or agreed to in writing, software

distributed under the License is distributed on an "AS IS" BASIS,

WITHOUT WARRANTIES OR CONDITIONS OF ANY KIND, either express or implied.

See the License for the specific language governing permissions and

limitations under the License.

*/

package controllers

import (
	"context"
	"fmt"
	"time"

	appsv1 "k8s.io/api/apps/v1"
	autoscalingv2 "k8s.io/api/autoscaling/v2"
	corev1 "k8s.io/api/core/v1"
	"k8s.io/apimachinery/pkg/api/errors"
	metav1 "k8s.io/apimachinery/pkg/apis/meta/v1"
	"k8s.io/apimachinery/pkg/runtime"
	"k8s.io/apimachinery/pkg/types"
	"k8s.io/apimachinery/pkg/util/intstr"
	"k8s.io/client-go/tools/record"
	ctrl "sigs.k8s.io/controller-runtime"
	"sigs.k8s.io/controller-runtime/pkg/client"
	"sigs.k8s.io/controller-runtime/pkg/controller"
	"sigs.k8s.io/controller-runtime/pkg/controller/controllerutil"
	"sigs.k8s.io/controller-runtime/pkg/log"
	"sigs.k8s.io/controller-runtime/pkg/predicate"

<<<<<<< HEAD
	nephoranv1 "github.com/thc1006/nephoran-intent-operator/api/v1"
	"github.com/thc1006/nephoran-intent-operator/pkg/cnf"
	"github.com/thc1006/nephoran-intent-operator/pkg/llm"
	"github.com/thc1006/nephoran-intent-operator/pkg/monitoring"
	"github.com/thc1006/nephoran-intent-operator/pkg/performance"
	"github.com/thc1006/nephoran-intent-operator/pkg/rag"
=======
	nephoranv1 "github.com/nephio-project/nephoran-intent-operator/api/v1"
	"github.com/nephio-project/nephoran-intent-operator/pkg/cnf"
	"github.com/nephio-project/nephoran-intent-operator/pkg/llm"
	"github.com/nephio-project/nephoran-intent-operator/pkg/monitoring"
>>>>>>> b3529b0b
)

const (

	// CNFDeploymentControllerName holds cnfdeploymentcontrollername value.

	CNFDeploymentControllerName = "cnfdeployment-controller"

	// CNFReconcileInterval holds cnfreconcileinterval value.

	CNFReconcileInterval = 30 * time.Second

	// CNFStatusUpdateInterval holds cnfstatusupdateinterval value.

	CNFStatusUpdateInterval = 10 * time.Second
)

// CNFDeploymentReconciler reconciles a CNFDeployment object.

type CNFDeploymentReconciler struct {
	client.Client
<<<<<<< HEAD
	Scheme           *runtime.Scheme
	Recorder         record.EventRecorder
	CNFOrchestrator  *cnf.CNFOrchestrator
	LLMProcessor     *llm.Processor
	RAGService       *rag.Service
	MetricsCollector *performance.MetricsCollector
	MonitoringSystem *monitoring.SystemInstrumentation
	Config           *CNFControllerConfig
=======

	Scheme *runtime.Scheme

	Recorder record.EventRecorder

	CNFOrchestrator *cnf.CNFOrchestrator

	LLMProcessor *llm.Processor

	MetricsCollector *monitoring.MetricsCollector

	Config *CNFControllerConfig
>>>>>>> b3529b0b
}

// CNFControllerConfig holds configuration for the CNF controller.

type CNFControllerConfig struct {
<<<<<<< HEAD
	// DefaultHelmRepository is the default Helm repository URL
	DefaultHelmRepository string

	// DefaultHelmTimeout is the default timeout for Helm operations
	DefaultHelmTimeout time.Duration

	// EnableAutoScaling enables auto-scaling features
	EnableAutoScaling bool

	// ResourceQuota defines default resource quotas
	ResourceQuota ResourceQuotaConfig
}

// ResourceQuotaConfig defines resource quota limits
type ResourceQuotaConfig struct {
	// MaxCPU is the maximum CPU per CNF deployment
	MaxCPU string

	// MaxMemory is the maximum memory per CNF deployment
	MaxMemory string

	// MaxReplicas is the maximum number of replicas
	MaxReplicas int32
}

// DeploymentResult contains the result of a deployment operation
type DeploymentResult struct {
	Success   bool
	Error     error
	Duration  time.Duration
	Resources []string
}

//+kubebuilder:rbac:groups=nephoran.nephio.org,resources=cnfdeployments,verbs=get;list;watch;create;update;patch;delete
//+kubebuilder:rbac:groups=nephoran.nephio.org,resources=cnfdeployments/status,verbs=get;update;patch
//+kubebuilder:rbac:groups=nephoran.nephio.org,resources=cnfdeployments/finalizers,verbs=update
//+kubebuilder:rbac:groups=apps,resources=deployments,verbs=get;list;watch;create;update;patch;delete
//+kubebuilder:rbac:groups=apps,resources=statefulsets,verbs=get;list;watch;create;update;patch;delete
//+kubebuilder:rbac:groups=core,resources=services,verbs=get;list;watch;create;update;patch;delete
//+kubebuilder:rbac:groups=core,resources=configmaps,verbs=get;list;watch;create;update;patch;delete
//+kubebuilder:rbac:groups=core,resources=secrets,verbs=get;list;watch;create;update;patch;delete
//+kubebuilder:rbac:groups=autoscaling,resources=horizontalpodautoscalers,verbs=get;list;watch;create;update;patch;delete

// Reconcile is part of the main kubernetes reconciliation loop
func (r *CNFDeploymentReconciler) Reconcile(ctx context.Context, req ctrl.Request) (ctrl.Result, error) {
	logger := log.FromContext(ctx).WithValues("cnfdeployment", req.NamespacedName)

	// Fetch the CNFDeployment instance
	var cnfDeployment nephoranv1.CNFDeployment
	if err := r.Get(ctx, req.NamespacedName, &cnfDeployment); err != nil {
		if errors.IsNotFound(err) {
			logger.Info("CNFDeployment resource not found. Ignoring since object must be deleted")
=======
	ReconcileTimeout time.Duration

	MaxConcurrentReconciles int

	EnableStatusUpdates bool

	StatusUpdateInterval time.Duration

	EnableMetrics bool

	EnableEvents bool
}

// CNFDeploymentRequest represents a CNF deployment request with context.

type CNFDeploymentRequest struct {
	CNFDeployment *nephoranv1.CNFDeployment

	Context context.Context

	RequestID string

	Source string // "intent" or "direct"

	NetworkIntent *nephoranv1.NetworkIntent
}

//+kubebuilder:rbac:groups=nephoran.com,resources=cnfdeployments,verbs=get;list;watch;create;update;patch;delete

//+kubebuilder:rbac:groups=nephoran.com,resources=cnfdeployments/status,verbs=get;update;patch

//+kubebuilder:rbac:groups=nephoran.com,resources=cnfdeployments/finalizers,verbs=update

//+kubebuilder:rbac:groups=apps,resources=deployments;statefulsets;daemonsets,verbs=get;list;watch;create;update;patch;delete

//+kubebuilder:rbac:groups="",resources=services;configmaps;secrets;persistentvolumeclaims,verbs=get;list;watch;create;update;patch;delete

//+kubebuilder:rbac:groups=autoscaling,resources=horizontalpodautoscalers,verbs=get;list;watch;create;update;patch;delete

//+kubebuilder:rbac:groups="",resources=events,verbs=create;patch

// Reconcile is part of the main kubernetes reconciliation loop which aims to.

// move the current state of the cluster closer to the desired state.

func (r *CNFDeploymentReconciler) Reconcile(ctx context.Context, req ctrl.Request) (ctrl.Result, error) {

	logger := log.FromContext(ctx)

	logger.Info("Starting CNF deployment reconciliation", "cnfdeployment", req.NamespacedName)

	// Fetch the CNFDeployment instance.

	cnfDeployment := &nephoranv1.CNFDeployment{}

	if err := r.Get(ctx, req.NamespacedName, cnfDeployment); err != nil {

		if errors.IsNotFound(err) {

			logger.Info("CNF deployment not found. Ignoring since object must be deleted")

>>>>>>> b3529b0b
			return ctrl.Result{}, nil

		}
<<<<<<< HEAD
		logger.Error(err, "Failed to get CNFDeployment")
=======

		logger.Error(err, "Failed to get CNF deployment")

>>>>>>> b3529b0b
		return ctrl.Result{}, err

	}

<<<<<<< HEAD
	// Handle deletion
	if !cnfDeployment.ObjectMeta.DeletionTimestamp.IsZero() {
		return r.handleDeletion(ctx, &cnfDeployment)
	}

	// Add finalizer if not present
	if !controllerutil.ContainsFinalizer(&cnfDeployment, "cnfdeployment.nephoran.nephio.org/finalizer") {
		controllerutil.AddFinalizer(&cnfDeployment, "cnfdeployment.nephoran.nephio.org/finalizer")
		if err := r.Update(ctx, &cnfDeployment); err != nil {
=======
	// Handle deletion.

	if cnfDeployment.DeletionTimestamp != nil {

		return r.handleCNFDeploymentDeletion(ctx, cnfDeployment)

	}

	// Add finalizer if not present.

	if !controllerutil.ContainsFinalizer(cnfDeployment, cnf.CNFOrchestratorFinalizer) {

		controllerutil.AddFinalizer(cnfDeployment, cnf.CNFOrchestratorFinalizer)

		if err := r.Update(ctx, cnfDeployment); err != nil {

>>>>>>> b3529b0b
			logger.Error(err, "Failed to add finalizer")

			return ctrl.Result{}, err

		}

		return ctrl.Result{RequeueAfter: time.Second}, nil

	}

	// Validate CNF deployment.

	if err := cnfDeployment.ValidateCNFDeployment(); err != nil {
<<<<<<< HEAD
		logger.Error(err, "CNFDeployment validation failed")
		r.updateCNFDeploymentStatus(ctx, &cnfDeployment, "Failed", fmt.Sprintf("Validation failed: %v", err))
=======

		logger.Error(err, "CNF deployment validation failed")

		r.updateCNFDeploymentStatus(ctx, cnfDeployment, "Failed", err.Error())

		return ctrl.Result{}, err

	}

	// Process CNF deployment based on current phase.

	switch cnfDeployment.Status.Phase {

	case "", "Pending":

		return r.handlePendingCNF(ctx, cnfDeployment)

	case "Deploying":

		return r.handleDeployingCNF(ctx, cnfDeployment)

	case "Running":

		return r.handleRunningCNF(ctx, cnfDeployment)

	case "Scaling":

		return r.handleScalingCNF(ctx, cnfDeployment)

	case "Upgrading":

		return r.handleUpgradingCNF(ctx, cnfDeployment)

	case "Failed":

		return r.handleFailedCNF(ctx, cnfDeployment)

	default:

		logger.Info("Unknown CNF deployment phase", "phase", cnfDeployment.Status.Phase)

>>>>>>> b3529b0b
		return ctrl.Result{RequeueAfter: CNFReconcileInterval}, nil

	}
<<<<<<< HEAD

	// Check if deployment is ready
	isReady, err := r.checkDeploymentReadiness(ctx, &cnfDeployment)
	if err != nil {
		logger.Error(err, "Failed to check deployment readiness")
		r.updateCNFDeploymentStatus(ctx, &cnfDeployment, "Failed", fmt.Sprintf("Readiness check failed: %v", err))
		return ctrl.Result{RequeueAfter: CNFReconcileInterval}, err
	}

	if isReady {
		logger.Info("CNF deployment is already ready")
		r.updateCNFDeploymentStatus(ctx, &cnfDeployment, "Running", "CNF deployment is running")
		return ctrl.Result{RequeueAfter: CNFReconcileInterval}, nil
	}

	// Update status to indicate deployment is starting
	r.updateCNFDeploymentStatus(ctx, &cnfDeployment, "Deploying", "Starting CNF deployment")

	// Deploy the CNF
	result, err := r.deployCNF(ctx, &cnfDeployment)
	if err != nil {
		logger.Error(err, "Failed to deploy CNF")
		r.updateCNFDeploymentStatus(ctx, &cnfDeployment, "Failed", fmt.Sprintf("Deployment failed: %v", err))
		r.Recorder.Event(&cnfDeployment, "Warning", "DeploymentFailed", fmt.Sprintf("CNF deployment failed: %v", err))
		return ctrl.Result{RequeueAfter: CNFReconcileInterval}, err
	}

	logger.Info("CNF deployment completed successfully", "duration", result.Duration)

	// Update status to running
	r.updateCNFDeploymentStatus(ctx, &cnfDeployment, "Running", "CNF deployment completed successfully")
	r.Recorder.Event(&cnfDeployment, "Normal", "DeploymentCompleted", "CNF deployment completed successfully")
=======

}

// handlePendingCNF handles CNF deployments in pending state.

func (r *CNFDeploymentReconciler) handlePendingCNF(ctx context.Context, cnfDeployment *nephoranv1.CNFDeployment) (ctrl.Result, error) {

	logger := log.FromContext(ctx)

	logger.Info("Handling pending CNF deployment", "cnf", cnfDeployment.Name)

	// Update status to deploying.

	r.updateCNFDeploymentStatus(ctx, cnfDeployment, "Deploying", "Starting CNF deployment")

	// Create deployment request.

	deployReq := &cnf.DeployRequest{

		CNFDeployment: cnfDeployment,

		Context: ctx,

		ProcessingPhase: "Initial",
	}

	// Check if this CNF is created from a NetworkIntent.

	if networkIntent, err := r.findAssociatedNetworkIntent(ctx, cnfDeployment); err == nil && networkIntent != nil {

		deployReq.NetworkIntent = networkIntent

		logger.Info("Found associated network intent", "intent", networkIntent.Name)

	}

	// Deploy the CNF.

	result, err := r.CNFOrchestrator.Deploy(ctx, deployReq)

	if err != nil {

		logger.Error(err, "CNF deployment failed")

		r.updateCNFDeploymentStatus(ctx, cnfDeployment, "Failed", fmt.Sprintf("Deployment failed: %v", err))

		r.Recorder.Event(cnfDeployment, "Warning", "DeploymentFailed", fmt.Sprintf("CNF deployment failed: %v", err))

		return ctrl.Result{RequeueAfter: 2 * time.Minute}, nil

	}

	// Update status with deployment result.

	cnfDeployment.Status.HelmRelease = result.ReleaseName

	cnfDeployment.Status.ServiceEndpoints = result.ServiceEndpoints

	cnfDeployment.Status.ResourceUtilization = result.ResourceStatus

	cnfDeployment.Status.DeploymentStartTime = &metav1.Time{Time: time.Now()}

	r.updateCNFDeploymentStatus(ctx, cnfDeployment, "Running", "CNF deployment completed successfully")

	r.Recorder.Event(cnfDeployment, "Normal", "DeploymentCompleted", "CNF deployment completed successfully")
>>>>>>> b3529b0b

	// Record metrics.

	if r.MetricsCollector != nil {
<<<<<<< HEAD
		r.MetricsCollector.RecordCNFDeployment(performance.CNFFunction(cnfDeployment.Spec.Function), result.Duration)
	}

	// Record metrics in monitoring system if available
	if r.MonitoringSystem != nil {
		// TODO: Add RecordCNFDeployment method to MonitoringSystem interface
		// r.MonitoringSystem.RecordCNFDeployment(string(cnfDeployment.Spec.Function), result.Duration)
=======

		r.MetricsCollector.RecordCNFDeployment(cnfDeployment.Spec.Function, result.Duration)

	}

	return ctrl.Result{RequeueAfter: CNFReconcileInterval}, nil

}

// handleDeployingCNF handles CNF deployments in deploying state.

func (r *CNFDeploymentReconciler) handleDeployingCNF(ctx context.Context, cnfDeployment *nephoranv1.CNFDeployment) (ctrl.Result, error) {

	logger := log.FromContext(ctx)

	logger.Info("Checking CNF deployment progress", "cnf", cnfDeployment.Name)

	// Check deployment status by examining underlying resources.

	ready, err := r.checkDeploymentReadiness(ctx, cnfDeployment)

	if err != nil {

		logger.Error(err, "Failed to check deployment readiness")

		return ctrl.Result{RequeueAfter: 30 * time.Second}, nil

	}

	if ready {

		r.updateCNFDeploymentStatus(ctx, cnfDeployment, "Running", "CNF is ready and running")

		r.Recorder.Event(cnfDeployment, "Normal", "DeploymentReady", "CNF deployment is ready")

>>>>>>> b3529b0b
	}

	return ctrl.Result{RequeueAfter: CNFReconcileInterval}, nil

}

<<<<<<< HEAD
// handleDeletion handles the cleanup when a CNFDeployment is being deleted
func (r *CNFDeploymentReconciler) handleDeletion(ctx context.Context, cnfDeployment *nephoranv1.CNFDeployment) (ctrl.Result, error) {
	logger := log.FromContext(ctx).WithValues("cnfdeployment", cnfDeployment.Name)

	// Perform cleanup operations
	if err := r.cleanupCNFResources(ctx, cnfDeployment); err != nil {
		logger.Error(err, "Failed to cleanup CNF resources")
		return ctrl.Result{RequeueAfter: time.Minute}, err
	}

	// Remove the finalizer
	controllerutil.RemoveFinalizer(cnfDeployment, "cnfdeployment.nephoran.nephio.org/finalizer")
	if err := r.Update(ctx, cnfDeployment); err != nil {
		logger.Error(err, "Failed to remove finalizer")
		return ctrl.Result{}, err
=======
// handleRunningCNF handles CNF deployments in running state.

func (r *CNFDeploymentReconciler) handleRunningCNF(ctx context.Context, cnfDeployment *nephoranv1.CNFDeployment) (ctrl.Result, error) {

	logger := log.FromContext(ctx)

	// Update resource utilization metrics.

	if err := r.updateResourceMetrics(ctx, cnfDeployment); err != nil {

		logger.Error(err, "Failed to update resource metrics")

	}

	// Check if scaling is needed.

	if r.shouldScale(cnfDeployment) {

		return r.initiateScaling(ctx, cnfDeployment)

	}

	// Perform health checks.

	if err := r.performHealthChecks(ctx, cnfDeployment); err != nil {

		logger.Error(err, "Health checks failed")

		r.updateCNFDeploymentStatus(ctx, cnfDeployment, "Degraded", fmt.Sprintf("Health checks failed: %v", err))

		r.Recorder.Event(cnfDeployment, "Warning", "HealthCheckFailed", fmt.Sprintf("Health checks failed: %v", err))

	}

	return ctrl.Result{RequeueAfter: CNFReconcileInterval}, nil

}

// handleScalingCNF handles CNF deployments in scaling state.

func (r *CNFDeploymentReconciler) handleScalingCNF(ctx context.Context, cnfDeployment *nephoranv1.CNFDeployment) (ctrl.Result, error) {

	logger := log.FromContext(ctx)

	logger.Info("Checking CNF scaling progress", "cnf", cnfDeployment.Name)

	// Check if scaling is complete.

	if r.isScalingComplete(ctx, cnfDeployment) {

		r.updateCNFDeploymentStatus(ctx, cnfDeployment, "Running", "CNF scaling completed")

		r.Recorder.Event(cnfDeployment, "Normal", "ScalingCompleted", "CNF scaling completed successfully")

	}

	return ctrl.Result{RequeueAfter: CNFReconcileInterval}, nil

}

// handleUpgradingCNF handles CNF deployments in upgrading state.

func (r *CNFDeploymentReconciler) handleUpgradingCNF(ctx context.Context, cnfDeployment *nephoranv1.CNFDeployment) (ctrl.Result, error) {

	logger := log.FromContext(ctx)

	logger.Info("Checking CNF upgrade progress", "cnf", cnfDeployment.Name)

	// Upgrade logic would be implemented here.

	// For now, just transition back to running.

	r.updateCNFDeploymentStatus(ctx, cnfDeployment, "Running", "CNF upgrade completed")

	return ctrl.Result{RequeueAfter: CNFReconcileInterval}, nil

}

// handleFailedCNF handles CNF deployments in failed state.

func (r *CNFDeploymentReconciler) handleFailedCNF(ctx context.Context, cnfDeployment *nephoranv1.CNFDeployment) (ctrl.Result, error) {

	logger := log.FromContext(ctx)

	logger.Info("Handling failed CNF deployment", "cnf", cnfDeployment.Name)

	// Implement retry logic or manual intervention workflow.

	// For now, just log and requeue for manual intervention.

	return ctrl.Result{RequeueAfter: 5 * time.Minute}, nil

}

// handleCNFDeploymentDeletion handles the deletion of a CNF deployment.

func (r *CNFDeploymentReconciler) handleCNFDeploymentDeletion(ctx context.Context, cnfDeployment *nephoranv1.CNFDeployment) (ctrl.Result, error) {

	logger := log.FromContext(ctx)

	logger.Info("Handling CNF deployment deletion", "cnf", cnfDeployment.Name)

	if controllerutil.ContainsFinalizer(cnfDeployment, cnf.CNFOrchestratorFinalizer) {

		// Perform cleanup operations.

		if err := r.cleanupCNFResources(ctx, cnfDeployment); err != nil {

			logger.Error(err, "Failed to cleanup CNF resources")

			return ctrl.Result{RequeueAfter: time.Minute}, err

		}

		// Remove finalizer.

		controllerutil.RemoveFinalizer(cnfDeployment, cnf.CNFOrchestratorFinalizer)

		if err := r.Update(ctx, cnfDeployment); err != nil {

			logger.Error(err, "Failed to remove finalizer")

			return ctrl.Result{}, err

		}

>>>>>>> b3529b0b
	}

	logger.Info("Successfully cleaned up CNFDeployment")
	return ctrl.Result{}, nil

}

<<<<<<< HEAD
// cleanupCNFResources removes all resources associated with the CNF deployment
func (r *CNFDeploymentReconciler) cleanupCNFResources(ctx context.Context, cnfDeployment *nephoranv1.CNFDeployment) error {
	logger := log.FromContext(ctx).WithValues("cnfdeployment", cnfDeployment.Name)

	// Clean up based on deployment strategy
	switch cnfDeployment.Spec.DeploymentStrategy {
	case nephoranv1.DeploymentStrategyHelm:
		return r.cleanupHelmDeployment(ctx, cnfDeployment)
	case nephoranv1.DeploymentStrategyOperator:
		return r.cleanupOperatorDeployment(ctx, cnfDeployment)
	case nephoranv1.DeploymentStrategyDirect:
		return r.cleanupDirectDeployment(ctx, cnfDeployment)
	case nephoranv1.DeploymentStrategyGitOps:
		return r.cleanupGitOpsDeployment(ctx, cnfDeployment)
	default:
		logger.Info("Unknown deployment strategy, skipping cleanup", "strategy", cnfDeployment.Spec.DeploymentStrategy)
		return nil
	}
}

// deployCNF deploys the CNF based on the specified strategy
func (r *CNFDeploymentReconciler) deployCNF(ctx context.Context, cnfDeployment *nephoranv1.CNFDeployment) (*DeploymentResult, error) {
	startTime := time.Now()
	result := &DeploymentResult{}

	// Deploy based on strategy
	switch cnfDeployment.Spec.DeploymentStrategy {
	case nephoranv1.DeploymentStrategyHelm:
		err := r.deployWithHelm(ctx, cnfDeployment)
		result.Success = err == nil
		result.Error = err
	case nephoranv1.DeploymentStrategyOperator:
		err := r.deployWithOperator(ctx, cnfDeployment)
		result.Success = err == nil
		result.Error = err
	case nephoranv1.DeploymentStrategyDirect:
		err := r.deployDirect(ctx, cnfDeployment)
		result.Success = err == nil
		result.Error = err
	case nephoranv1.DeploymentStrategyGitOps:
		err := r.deployWithGitOps(ctx, cnfDeployment)
		result.Success = err == nil
		result.Error = err
	default:
		result.Error = fmt.Errorf("unsupported deployment strategy: %s", cnfDeployment.Spec.DeploymentStrategy)
		result.Success = false
	}

	result.Duration = time.Since(startTime)
	return result, result.Error
=======
// findAssociatedNetworkIntent finds the NetworkIntent that created this CNF deployment.

func (r *CNFDeploymentReconciler) findAssociatedNetworkIntent(ctx context.Context, cnfDeployment *nephoranv1.CNFDeployment) (*nephoranv1.NetworkIntent, error) {

	// Check owner references.

	for _, owner := range cnfDeployment.GetOwnerReferences() {

		if owner.Kind == "NetworkIntent" && owner.APIVersion == "nephoran.com/v1" {

			intent := &nephoranv1.NetworkIntent{}

			err := r.Get(ctx, types.NamespacedName{

				Name: owner.Name,

				Namespace: cnfDeployment.Namespace,
			}, intent)

			if err != nil {

				return nil, err

			}

			return intent, nil

		}

	}

	// Check labels.

	if intentName, exists := cnfDeployment.Labels["nephoran.com/network-intent"]; exists {

		intent := &nephoranv1.NetworkIntent{}

		err := r.Get(ctx, types.NamespacedName{

			Name: intentName,

			Namespace: cnfDeployment.Namespace,
		}, intent)

		if err != nil {

			return nil, err

		}

		return intent, nil

	}

	return nil, fmt.Errorf("no associated network intent found")

}

// updateCNFDeploymentStatus updates the status of a CNF deployment.

func (r *CNFDeploymentReconciler) updateCNFDeploymentStatus(ctx context.Context, cnfDeployment *nephoranv1.CNFDeployment, phase, message string) error {

	cnfDeployment.Status.Phase = phase

	cnfDeployment.Status.LastUpdatedTime = &metav1.Time{Time: time.Now()}

	cnfDeployment.Status.ObservedGeneration = cnfDeployment.Generation

	// Update conditions.

	condition := metav1.Condition{

		Type: "Ready",

		Status: metav1.ConditionTrue,

		LastTransitionTime: metav1.Now(),

		Reason: phase,

		Message: message,
	}

	if phase == "Failed" {

		condition.Status = metav1.ConditionFalse

	}

	// Update or add condition.

	existingCondition := findCondition(cnfDeployment.Status.Conditions, "Ready")

	if existingCondition != nil {

		existingCondition.Status = condition.Status

		existingCondition.LastTransitionTime = condition.LastTransitionTime

		existingCondition.Reason = condition.Reason

		existingCondition.Message = condition.Message

	} else {

		cnfDeployment.Status.Conditions = append(cnfDeployment.Status.Conditions, condition)

	}

	return r.Status().Update(ctx, cnfDeployment)

>>>>>>> b3529b0b
}

// checkDeploymentReadiness checks if the CNF deployment is ready.

func (r *CNFDeploymentReconciler) checkDeploymentReadiness(ctx context.Context, cnfDeployment *nephoranv1.CNFDeployment) (bool, error) {

	// Check deployment readiness based on deployment strategy.

	switch cnfDeployment.Spec.DeploymentStrategy {

	case nephoranv1.CNFDeploymentStrategyHelm:

		return r.checkHelmDeploymentReadiness(ctx, cnfDeployment)

	case nephoranv1.CNFDeploymentStrategyOperator:

		return r.checkOperatorDeploymentReadiness(ctx, cnfDeployment)

	case nephoranv1.CNFDeploymentStrategyDirect:

		return r.checkDirectDeploymentReadiness(ctx, cnfDeployment)

	case nephoranv1.CNFDeploymentStrategyGitOps:

		return r.checkGitOpsDeploymentReadiness(ctx, cnfDeployment)

	default:

		return false, fmt.Errorf("unsupported deployment strategy: %s", cnfDeployment.Spec.DeploymentStrategy)

	}

}

// checkHelmDeploymentReadiness checks readiness for Helm deployments.

func (r *CNFDeploymentReconciler) checkHelmDeploymentReadiness(ctx context.Context, cnfDeployment *nephoranv1.CNFDeployment) (bool, error) {
<<<<<<< HEAD
	// Check if Helm release exists and is deployed
	// This is a placeholder - actual implementation would use Helm client
	return false, nil
}

// checkOperatorDeploymentReadiness checks readiness for Operator deployments
func (r *CNFDeploymentReconciler) checkOperatorDeploymentReadiness(ctx context.Context, cnfDeployment *nephoranv1.CNFDeployment) (bool, error) {
	// Check if the custom resource managed by the operator is ready
	// This is a placeholder - actual implementation would check the operator's CRD status
	return false, nil
}

// checkDirectDeploymentReadiness checks readiness for direct Kubernetes deployments
func (r *CNFDeploymentReconciler) checkDirectDeploymentReadiness(ctx context.Context, cnfDeployment *nephoranv1.CNFDeployment) (bool, error) {
	// Check if Kubernetes resources (Deployment, StatefulSet, etc.) are ready
	deployment := &appsv1.Deployment{}
	err := r.Get(ctx, types.NamespacedName{
		Name:      cnfDeployment.Name,
		Namespace: cnfDeployment.Namespace,
	}, deployment)

	if err != nil {
		if errors.IsNotFound(err) {
			return false, nil
		}
=======

	// Look for deployments with labels matching the Helm release.

	deploymentList := &appsv1.DeploymentList{}

	listOpts := []client.ListOption{

		client.InNamespace(cnfDeployment.Namespace),

		client.MatchingLabels{

			"app.kubernetes.io/instance": cnfDeployment.Status.HelmRelease,
		},
	}

	if err := r.List(ctx, deploymentList, listOpts...); err != nil {

		return false, err

	}

	if len(deploymentList.Items) == 0 {

		return false, nil

	}

	// Check if all deployments are ready.

	totalReplicas := int32(0)

	readyReplicas := int32(0)

	for _, deployment := range deploymentList.Items {

		totalReplicas += *deployment.Spec.Replicas

		readyReplicas += deployment.Status.ReadyReplicas

	}

	cnfDeployment.Status.ReadyReplicas = readyReplicas

	cnfDeployment.Status.AvailableReplicas = readyReplicas

	return readyReplicas == totalReplicas && totalReplicas > 0, nil

}

// checkOperatorDeploymentReadiness checks readiness for operator-based deployments.

func (r *CNFDeploymentReconciler) checkOperatorDeploymentReadiness(ctx context.Context, cnfDeployment *nephoranv1.CNFDeployment) (bool, error) {

	// This would check the status of the custom resource managed by the operator.

	// For now, return true as a placeholder.

	return true, nil

}

// checkDirectDeploymentReadiness checks readiness for direct deployments.

func (r *CNFDeploymentReconciler) checkDirectDeploymentReadiness(ctx context.Context, cnfDeployment *nephoranv1.CNFDeployment) (bool, error) {

	// Check deployments created directly by the controller.

	deploymentList := &appsv1.DeploymentList{}

	listOpts := []client.ListOption{

		client.InNamespace(cnfDeployment.Namespace),

		client.MatchingLabels{

			"nephoran.com/cnf-deployment": cnfDeployment.Name,
		},
	}

	if err := r.List(ctx, deploymentList, listOpts...); err != nil {

>>>>>>> b3529b0b
		return false, err

	}

<<<<<<< HEAD
	// Check if deployment is ready
	return deployment.Status.ReadyReplicas == cnfDeployment.Spec.Replicas, nil
=======
	return len(deploymentList.Items) > 0 && deploymentList.Items[0].Status.ReadyReplicas > 0, nil

>>>>>>> b3529b0b
}

// checkGitOpsDeploymentReadiness checks readiness for GitOps deployments.

func (r *CNFDeploymentReconciler) checkGitOpsDeploymentReadiness(ctx context.Context, cnfDeployment *nephoranv1.CNFDeployment) (bool, error) {
<<<<<<< HEAD
	// Check if GitOps system has deployed the resources
	// This is a placeholder - actual implementation would check ArgoCD/Flux status
	return false, nil
}

// deployWithHelm deploys the CNF using Helm
func (r *CNFDeploymentReconciler) deployWithHelm(ctx context.Context, cnfDeployment *nephoranv1.CNFDeployment) error {
	logger := log.FromContext(ctx).WithValues("cnfdeployment", cnfDeployment.Name, "strategy", "helm")

	if cnfDeployment.Spec.Helm == nil {
		return fmt.Errorf("helm configuration is required for Helm deployment strategy")
	}

	logger.Info("Deploying CNF with Helm", "chart", cnfDeployment.Spec.Helm.ChartName, "version", cnfDeployment.Spec.Helm.ChartVersion)

	// Use CNF Orchestrator to deploy with Helm
	if r.CNFOrchestrator != nil {
		return r.CNFOrchestrator.DeployWithHelm(ctx, cnfDeployment)
	}

	// Fallback implementation - this is a placeholder
	// In a real implementation, this would use the Helm Go client
	logger.Info("CNF Orchestrator not available, using fallback Helm deployment")
	return fmt.Errorf("helm deployment not yet implemented")
}

// deployWithOperator deploys the CNF using an operator
func (r *CNFDeploymentReconciler) deployWithOperator(ctx context.Context, cnfDeployment *nephoranv1.CNFDeployment) error {
	logger := log.FromContext(ctx).WithValues("cnfdeployment", cnfDeployment.Name, "strategy", "operator")

	if cnfDeployment.Spec.Operator == nil {
		return fmt.Errorf("operator configuration is required for Operator deployment strategy")
	}

	logger.Info("Deploying CNF with Operator", "operator", cnfDeployment.Spec.Operator.Name)

	// Use CNF Orchestrator to deploy with operator
	if r.CNFOrchestrator != nil {
		return r.CNFOrchestrator.DeployWithOperator(ctx, cnfDeployment)
	}

	// Fallback implementation - this is a placeholder
	logger.Info("CNF Orchestrator not available, using fallback operator deployment")
	return fmt.Errorf("operator deployment not yet implemented")
}

// deployDirect deploys the CNF using direct Kubernetes resources
func (r *CNFDeploymentReconciler) deployDirect(ctx context.Context, cnfDeployment *nephoranv1.CNFDeployment) error {
	logger := log.FromContext(ctx).WithValues("cnfdeployment", cnfDeployment.Name, "strategy", "direct")

	// Create Kubernetes Deployment
	deployment := r.createKubernetesDeployment(cnfDeployment)
	if err := r.Create(ctx, deployment); err != nil {
		if !errors.IsAlreadyExists(err) {
			return fmt.Errorf("failed to create deployment: %w", err)
		}
	}

	// Create Service if needed
	service := r.createKubernetesService(cnfDeployment)
	if err := r.Create(ctx, service); err != nil {
		if !errors.IsAlreadyExists(err) {
			return fmt.Errorf("failed to create service: %w", err)
		}
	}

	// Create HPA if auto-scaling is enabled
	if cnfDeployment.Spec.AutoScaling != nil && cnfDeployment.Spec.AutoScaling.Enabled {
		hpa := r.createHorizontalPodAutoscaler(cnfDeployment)
		if err := r.Create(ctx, hpa); err != nil {
			if !errors.IsAlreadyExists(err) {
				logger.Error(err, "Failed to create HPA, continuing without auto-scaling")
			}
		}
	}

	logger.Info("Direct deployment completed successfully")
	return nil
}

// deployWithGitOps deploys the CNF using GitOps
func (r *CNFDeploymentReconciler) deployWithGitOps(ctx context.Context, cnfDeployment *nephoranv1.CNFDeployment) error {
	logger := log.FromContext(ctx).WithValues("cnfdeployment", cnfDeployment.Name, "strategy", "gitops")

	// Use CNF Orchestrator to deploy with GitOps
	if r.CNFOrchestrator != nil {
		return r.CNFOrchestrator.DeployWithGitOps(ctx, cnfDeployment)
	}

	logger.Info("CNF Orchestrator not available, using fallback GitOps deployment")
	return fmt.Errorf("gitops deployment not yet implemented")
}

// updateCNFDeploymentStatus updates the status of a CNFDeployment
func (r *CNFDeploymentReconciler) updateCNFDeploymentStatus(ctx context.Context, cnfDeployment *nephoranv1.CNFDeployment, phase, message string) {
	cnfDeployment.Status.Phase = phase
	cnfDeployment.Status.LastUpdatedTime = &metav1.Time{Time: time.Now()}

	// Update condition
	condition := metav1.Condition{
		Type:               "Ready",
		Status:             metav1.ConditionTrue,
		Reason:             "DeploymentReady",
		Message:            message,
		LastTransitionTime: metav1.Now(),
	}

	if phase == "Failed" {
		condition.Status = metav1.ConditionFalse
		condition.Reason = "DeploymentFailed"
	}

	// Update or add condition
	found := false
	for i, existingCondition := range cnfDeployment.Status.Conditions {
		if existingCondition.Type == condition.Type {
			cnfDeployment.Status.Conditions[i] = condition
			found = true
			break
		}
	}
	if !found {
		cnfDeployment.Status.Conditions = append(cnfDeployment.Status.Conditions, condition)
	}

	// Update health check status
	r.updateHealthStatus(ctx, cnfDeployment)

	// Update the status
	if err := r.Status().Update(ctx, cnfDeployment); err != nil {
		log.FromContext(ctx).Error(err, "Failed to update CNFDeployment status")
	}
}

// updateHealthStatus updates the health status of the CNF deployment
func (r *CNFDeploymentReconciler) updateHealthStatus(ctx context.Context, cnfDeployment *nephoranv1.CNFDeployment) {
	// Implement health checks based on CNF function type
	// This is a placeholder for actual health check implementation
=======

	// This would check the status via GitOps tools like ArgoCD or Flux.

	// For now, return true as a placeholder.

	return true, nil

}

// updateResourceMetrics updates resource utilization metrics.

func (r *CNFDeploymentReconciler) updateResourceMetrics(ctx context.Context, cnfDeployment *nephoranv1.CNFDeployment) error {

	// Collect resource metrics from underlying pods.

	// This is a placeholder for actual metrics collection.

	if cnfDeployment.Status.ResourceUtilization == nil {

		cnfDeployment.Status.ResourceUtilization = make(map[string]string)

	}

	cnfDeployment.Status.ResourceUtilization["cpu"] = "50%"

	cnfDeployment.Status.ResourceUtilization["memory"] = "60%"

	cnfDeployment.Status.ResourceUtilization["lastUpdated"] = time.Now().Format(time.RFC3339)

	return r.Status().Update(ctx, cnfDeployment)

}

// shouldScale determines if the CNF should be scaled.

func (r *CNFDeploymentReconciler) shouldScale(cnfDeployment *nephoranv1.CNFDeployment) bool {

	if cnfDeployment.Spec.AutoScaling == nil || !cnfDeployment.Spec.AutoScaling.Enabled {

		return false

	}

	// Check if current replicas are within bounds.

	currentReplicas := cnfDeployment.Status.ReadyReplicas

	minReplicas := cnfDeployment.Spec.AutoScaling.MinReplicas

	maxReplicas := cnfDeployment.Spec.AutoScaling.MaxReplicas

	return currentReplicas < minReplicas || currentReplicas > maxReplicas

}

// initiateScaling initiates scaling for the CNF.

func (r *CNFDeploymentReconciler) initiateScaling(ctx context.Context, cnfDeployment *nephoranv1.CNFDeployment) (ctrl.Result, error) {

	logger := log.FromContext(ctx)

	logger.Info("Initiating CNF scaling", "cnf", cnfDeployment.Name)

	r.updateCNFDeploymentStatus(ctx, cnfDeployment, "Scaling", "CNF scaling initiated")

	r.Recorder.Event(cnfDeployment, "Normal", "ScalingStarted", "CNF scaling started")

	// Create or update HPA.

	if err := r.createOrUpdateHPA(ctx, cnfDeployment); err != nil {

		logger.Error(err, "Failed to create or update HPA")

		return ctrl.Result{}, err

	}

	return ctrl.Result{RequeueAfter: CNFReconcileInterval}, nil

}

// isScalingComplete checks if scaling is complete.

func (r *CNFDeploymentReconciler) isScalingComplete(ctx context.Context, cnfDeployment *nephoranv1.CNFDeployment) bool {

	// Check if HPA has stabilized.

	hpa := &autoscalingv2.HorizontalPodAutoscaler{}

	hpaName := fmt.Sprintf("%s-hpa", cnfDeployment.Name)

	err := r.Get(ctx, types.NamespacedName{

		Name: hpaName,

		Namespace: cnfDeployment.Namespace,
	}, hpa)

	if err != nil {

		return false

	}

	// Check if current replicas match desired replicas.

	return hpa.Status.CurrentReplicas == hpa.Status.DesiredReplicas

}

// performHealthChecks performs health checks on the CNF.

func (r *CNFDeploymentReconciler) performHealthChecks(ctx context.Context, cnfDeployment *nephoranv1.CNFDeployment) error {
>>>>>>> b3529b0b

	// Implement health checks based on CNF function type.

	// This is a placeholder for actual health check implementation.

	// Update health status.

	if cnfDeployment.Status.Health == nil {
<<<<<<< HEAD
		cnfDeployment.Status.Health = &nephoranv1.CNFHealthStatus{}
=======

		cnfDeployment.Status.Health = &nephoranv1.CNFHealthStatus{}

>>>>>>> b3529b0b
	}

	cnfDeployment.Status.Health.Status = "Healthy"

	cnfDeployment.Status.Health.LastCheckTime = &metav1.Time{Time: time.Now()}

<<<<<<< HEAD
	// Add health check details
	if cnfDeployment.Status.Health.Details == nil {
		cnfDeployment.Status.Health.Details = make(map[string]string)
	}
	cnfDeployment.Status.Health.Details["lastCheck"] = time.Now().Format(time.RFC3339)
	cnfDeployment.Status.Health.Details["checkType"] = "basic"
}

// createKubernetesDeployment creates a Kubernetes Deployment for the CNF
func (r *CNFDeploymentReconciler) createKubernetesDeployment(cnfDeployment *nephoranv1.CNFDeployment) *appsv1.Deployment {
	labels := map[string]string{
		"app":                         cnfDeployment.Name,
		"cnf-type":                    string(cnfDeployment.Spec.CNFType),
		"cnf-function":                string(cnfDeployment.Spec.Function),
		"nephoran.nephio.org/managed": "true",
	}

	deployment := &appsv1.Deployment{
		ObjectMeta: metav1.ObjectMeta{
			Name:      cnfDeployment.Name,
			Namespace: cnfDeployment.Namespace,
			Labels:    labels,
		},
		Spec: appsv1.DeploymentSpec{
			Replicas: &cnfDeployment.Spec.Replicas,
			Selector: &metav1.LabelSelector{
				MatchLabels: labels,
			},
			Template: corev1.PodTemplateSpec{
				ObjectMeta: metav1.ObjectMeta{
					Labels: labels,
				},
				Spec: corev1.PodSpec{
					Containers: []corev1.Container{
						{
							Name:  string(cnfDeployment.Spec.Function),
							Image: r.getImageForCNFFunction(cnfDeployment.Spec.Function),
							Resources: corev1.ResourceRequirements{
								Requests: corev1.ResourceList{
									corev1.ResourceCPU:    cnfDeployment.Spec.Resources.CPU,
									corev1.ResourceMemory: cnfDeployment.Spec.Resources.Memory,
								},
								Limits: corev1.ResourceList{
									corev1.ResourceCPU:    cnfDeployment.Spec.Resources.CPU,
									corev1.ResourceMemory: cnfDeployment.Spec.Resources.Memory,
								},
							},
						},
					},
				},
			},
		},
	}

	// Set resource limits if specified
	if cnfDeployment.Spec.Resources.MaxCPU != nil {
		deployment.Spec.Template.Spec.Containers[0].Resources.Limits[corev1.ResourceCPU] = *cnfDeployment.Spec.Resources.MaxCPU
	}
	if cnfDeployment.Spec.Resources.MaxMemory != nil {
		deployment.Spec.Template.Spec.Containers[0].Resources.Limits[corev1.ResourceMemory] = *cnfDeployment.Spec.Resources.MaxMemory
	}

	// Set owner reference
	ctrl.SetControllerReference(cnfDeployment, deployment, r.Scheme)

	return deployment
}

// createKubernetesService creates a Kubernetes Service for the CNF
func (r *CNFDeploymentReconciler) createKubernetesService(cnfDeployment *nephoranv1.CNFDeployment) *corev1.Service {
	labels := map[string]string{
		"app":                         cnfDeployment.Name,
		"cnf-type":                    string(cnfDeployment.Spec.CNFType),
		"cnf-function":                string(cnfDeployment.Spec.Function),
		"nephoran.nephio.org/managed": "true",
	}

	service := &corev1.Service{
		ObjectMeta: metav1.ObjectMeta{
			Name:      cnfDeployment.Name,
			Namespace: cnfDeployment.Namespace,
			Labels:    labels,
		},
		Spec: corev1.ServiceSpec{
			Selector: labels,
			Ports: []corev1.ServicePort{
				{
					Name:       "http",
					Port:       8080,
					TargetPort: intstr.FromInt(8080),
				},
			},
		},
	}

	// Set owner reference
	ctrl.SetControllerReference(cnfDeployment, service, r.Scheme)

	return service
}

// createHorizontalPodAutoscaler creates an HPA for auto-scaling
func (r *CNFDeploymentReconciler) createHorizontalPodAutoscaler(cnfDeployment *nephoranv1.CNFDeployment) *autoscalingv2.HorizontalPodAutoscaler {
	labels := map[string]string{
		"app":                         cnfDeployment.Name,
		"cnf-type":                    string(cnfDeployment.Spec.CNFType),
		"cnf-function":                string(cnfDeployment.Spec.Function),
		"nephoran.nephio.org/managed": "true",
	}

	hpa := &autoscalingv2.HorizontalPodAutoscaler{
		ObjectMeta: metav1.ObjectMeta{
			Name:      cnfDeployment.Name + "-hpa",
			Namespace: cnfDeployment.Namespace,
			Labels:    labels,
		},
=======
	cnfDeployment.Status.Health.Details = map[string]string{

		"overall": "healthy",

		"lastCheck": time.Now().Format(time.RFC3339),
	}

	return r.Status().Update(ctx, cnfDeployment)

}

// createOrUpdateHPA creates or updates the HorizontalPodAutoscaler for the CNF.

func (r *CNFDeploymentReconciler) createOrUpdateHPA(ctx context.Context, cnfDeployment *nephoranv1.CNFDeployment) error {

	if cnfDeployment.Spec.AutoScaling == nil || !cnfDeployment.Spec.AutoScaling.Enabled {

		return nil

	}

	hpa := &autoscalingv2.HorizontalPodAutoscaler{

		ObjectMeta: metav1.ObjectMeta{

			Name: fmt.Sprintf("%s-hpa", cnfDeployment.Name),

			Namespace: cnfDeployment.Namespace,

			Labels: map[string]string{

				"nephoran.com/cnf-deployment": cnfDeployment.Name,

				"nephoran.com/component": "autoscaler",
			},
		},

>>>>>>> b3529b0b
		Spec: autoscalingv2.HorizontalPodAutoscalerSpec{

			ScaleTargetRef: autoscalingv2.CrossVersionObjectReference{

				APIVersion: "apps/v1",

				Kind: "Deployment",

				Name: cnfDeployment.Name,
			},

			MinReplicas: &cnfDeployment.Spec.AutoScaling.MinReplicas,

			MaxReplicas: cnfDeployment.Spec.AutoScaling.MaxReplicas,
<<<<<<< HEAD
		},
	}

	// Add metrics
	var metrics []autoscalingv2.MetricSpec

	if cnfDeployment.Spec.AutoScaling.CPUUtilization != nil {
		metrics = append(metrics, autoscalingv2.MetricSpec{
=======

			Metrics: []autoscalingv2.MetricSpec{},
		},
	}

	// Add CPU utilization metric if specified.

	if cnfDeployment.Spec.AutoScaling.CPUUtilization != nil {

		cpuMetric := autoscalingv2.MetricSpec{

>>>>>>> b3529b0b
			Type: autoscalingv2.ResourceMetricSourceType,

			Resource: &autoscalingv2.ResourceMetricSource{

				Name: corev1.ResourceCPU,

				Target: autoscalingv2.MetricTarget{

					Type: autoscalingv2.UtilizationMetricType,

					AverageUtilization: cnfDeployment.Spec.AutoScaling.CPUUtilization,
				},
			},
<<<<<<< HEAD
		})
	}

	if cnfDeployment.Spec.AutoScaling.MemoryUtilization != nil {
		metrics = append(metrics, autoscalingv2.MetricSpec{
=======
		}

		hpa.Spec.Metrics = append(hpa.Spec.Metrics, cpuMetric)

	}

	// Add memory utilization metric if specified.

	if cnfDeployment.Spec.AutoScaling.MemoryUtilization != nil {

		memoryMetric := autoscalingv2.MetricSpec{

>>>>>>> b3529b0b
			Type: autoscalingv2.ResourceMetricSourceType,

			Resource: &autoscalingv2.ResourceMetricSource{

				Name: corev1.ResourceMemory,

				Target: autoscalingv2.MetricTarget{

					Type: autoscalingv2.UtilizationMetricType,

					AverageUtilization: cnfDeployment.Spec.AutoScaling.MemoryUtilization,
				},
			},
<<<<<<< HEAD
		})
	}

	hpa.Spec.Metrics = metrics

	// Set owner reference
	ctrl.SetControllerReference(cnfDeployment, hpa, r.Scheme)

	return hpa
}

// getImageForCNFFunction returns the container image for a given CNF function
func (r *CNFDeploymentReconciler) getImageForCNFFunction(function nephoranv1.CNFFunction) string {
	// This is a placeholder - in a real implementation, this would map
	// CNF functions to their respective container images
	imageMap := map[nephoranv1.CNFFunction]string{
		nephoranv1.CNFFunctionAMF: "nephoran/amf:latest",
		nephoranv1.CNFFunctionSMF: "nephoran/smf:latest",
		nephoranv1.CNFFunctionUPF: "nephoran/upf:latest",
		// Add more mappings as needed
	}

	if image, exists := imageMap[function]; exists {
		return image
	}

	// Default image
	return "nephoran/cnf-default:latest"
}

// cleanupHelmDeployment cleans up a Helm deployment
func (r *CNFDeploymentReconciler) cleanupHelmDeployment(ctx context.Context, cnfDeployment *nephoranv1.CNFDeployment) error {
	// Use CNF Orchestrator to cleanup Helm deployment
	if r.CNFOrchestrator != nil {
		return r.CNFOrchestrator.CleanupHelmDeployment(ctx, cnfDeployment)
	}

	// Fallback implementation
	log.FromContext(ctx).Info("CNF Orchestrator not available, using fallback Helm cleanup")
=======
		}

		hpa.Spec.Metrics = append(hpa.Spec.Metrics, memoryMetric)

	}

	// Set owner reference.

	if err := controllerutil.SetControllerReference(cnfDeployment, hpa, r.Scheme); err != nil {

		return err

	}

	// Create or update HPA.

	existingHPA := &autoscalingv2.HorizontalPodAutoscaler{}

	err := r.Get(ctx, types.NamespacedName{Name: hpa.Name, Namespace: hpa.Namespace}, existingHPA)

	if err != nil && errors.IsNotFound(err) {

		return r.Create(ctx, hpa)

	} else if err != nil {

		return err

	}

	// Update existing HPA.

	existingHPA.Spec = hpa.Spec

	return r.Update(ctx, existingHPA)

}

// cleanupCNFResources cleans up resources associated with a CNF deployment.

func (r *CNFDeploymentReconciler) cleanupCNFResources(ctx context.Context, cnfDeployment *nephoranv1.CNFDeployment) error {

	logger := log.FromContext(ctx)

	logger.Info("Cleaning up CNF resources", "cnf", cnfDeployment.Name)

	// Delete HPA.

	hpa := &autoscalingv2.HorizontalPodAutoscaler{

		ObjectMeta: metav1.ObjectMeta{

			Name: fmt.Sprintf("%s-hpa", cnfDeployment.Name),

			Namespace: cnfDeployment.Namespace,
		},
	}

	if err := r.Delete(ctx, hpa); err != nil && !errors.IsNotFound(err) {

		logger.Error(err, "Failed to delete HPA")

	}

	// Additional cleanup based on deployment strategy.

	switch cnfDeployment.Spec.DeploymentStrategy {

	case nephoranv1.CNFDeploymentStrategyHelm:

		// Helm cleanup would be handled by the orchestrator.

		break

	case nephoranv1.CNFDeploymentStrategyDirect:

		// Clean up directly created resources.

		if err := r.cleanupDirectResources(ctx, cnfDeployment); err != nil {

			return err

		}

	}

	r.Recorder.Event(cnfDeployment, "Normal", "ResourcesCleanedUp", "CNF resources cleaned up successfully")

>>>>>>> b3529b0b
	return nil

}

<<<<<<< HEAD
// cleanupOperatorDeployment cleans up an operator deployment
func (r *CNFDeploymentReconciler) cleanupOperatorDeployment(ctx context.Context, cnfDeployment *nephoranv1.CNFDeployment) error {
	// Use CNF Orchestrator to cleanup operator deployment
	if r.CNFOrchestrator != nil {
		return r.CNFOrchestrator.CleanupOperatorDeployment(ctx, cnfDeployment)
	}

	// Fallback implementation
	log.FromContext(ctx).Info("CNF Orchestrator not available, using fallback operator cleanup")
	return nil
}

// cleanupDirectDeployment cleans up a direct Kubernetes deployment
func (r *CNFDeploymentReconciler) cleanupDirectDeployment(ctx context.Context, cnfDeployment *nephoranv1.CNFDeployment) error {
	logger := log.FromContext(ctx).WithValues("cnfdeployment", cnfDeployment.Name)

	// Delete HPA if it exists
	hpa := &autoscalingv2.HorizontalPodAutoscaler{}
	err := r.Get(ctx, types.NamespacedName{
		Name:      cnfDeployment.Name + "-hpa",
		Namespace: cnfDeployment.Namespace,
	}, hpa)
	if err == nil {
		if err := r.Delete(ctx, hpa); err != nil {
			logger.Error(err, "Failed to delete HPA")
=======
// cleanupDirectResources cleans up directly created resources.

func (r *CNFDeploymentReconciler) cleanupDirectResources(ctx context.Context, cnfDeployment *nephoranv1.CNFDeployment) error {

	// Delete deployments.

	deploymentList := &appsv1.DeploymentList{}

	listOpts := []client.ListOption{

		client.InNamespace(cnfDeployment.Namespace),

		client.MatchingLabels{

			"nephoran.com/cnf-deployment": cnfDeployment.Name,
		},
	}

	if err := r.List(ctx, deploymentList, listOpts...); err != nil {

		return err

	}

	for _, deployment := range deploymentList.Items {

		if err := r.Delete(ctx, &deployment); err != nil && !errors.IsNotFound(err) {

			return err

>>>>>>> b3529b0b
		}

	}

<<<<<<< HEAD
	// Delete Service
	service := &corev1.Service{}
	err = r.Get(ctx, types.NamespacedName{
		Name:      cnfDeployment.Name,
		Namespace: cnfDeployment.Namespace,
	}, service)
	if err == nil {
		if err := r.Delete(ctx, service); err != nil {
			logger.Error(err, "Failed to delete Service")
		}
	}

	// Delete Deployment
	deployment := &appsv1.Deployment{}
	err = r.Get(ctx, types.NamespacedName{
		Name:      cnfDeployment.Name,
		Namespace: cnfDeployment.Namespace,
	}, deployment)
	if err == nil {
		if err := r.Delete(ctx, deployment); err != nil {
			logger.Error(err, "Failed to delete Deployment")
=======
	// Delete services.

	serviceList := &corev1.ServiceList{}

	if err := r.List(ctx, serviceList, listOpts...); err != nil {

		return err

	}

	for _, service := range serviceList.Items {

		if err := r.Delete(ctx, &service); err != nil && !errors.IsNotFound(err) {

			return err

>>>>>>> b3529b0b
		}

	}

	return nil

}

<<<<<<< HEAD
// cleanupGitOpsDeployment cleans up a GitOps deployment
func (r *CNFDeploymentReconciler) cleanupGitOpsDeployment(ctx context.Context, cnfDeployment *nephoranv1.CNFDeployment) error {
	// Use CNF Orchestrator to cleanup GitOps deployment
	if r.CNFOrchestrator != nil {
		return r.CNFOrchestrator.CleanupGitOpsDeployment(ctx, cnfDeployment)
	}

	// Fallback implementation
	log.FromContext(ctx).Info("CNF Orchestrator not available, using fallback GitOps cleanup")
=======
// findCondition finds a condition by type in the conditions slice.

func findCondition(conditions []metav1.Condition, conditionType string) *metav1.Condition {

	for i, condition := range conditions {

		if condition.Type == conditionType {

			return &conditions[i]

		}

	}

>>>>>>> b3529b0b
	return nil

}

// SetupWithManager sets up the controller with the Manager.

func (r *CNFDeploymentReconciler) SetupWithManager(mgr ctrl.Manager) error {

	return ctrl.NewControllerManagedBy(mgr).
		For(&nephoranv1.CNFDeployment{}).
		Owns(&appsv1.Deployment{}).
		Owns(&corev1.Service{}).
		Owns(&autoscalingv2.HorizontalPodAutoscaler{}).
<<<<<<< HEAD
		WithEventFilter(predicate.GenerationChangedPredicate{}).
		Complete(r)
=======
		WithOptions(controller.Options{

			MaxConcurrentReconciles: r.Config.MaxConcurrentReconciles,
		}).
		WithEventFilter(predicate.GenerationChangedPredicate{}).
		Complete(r)

}

// NewCNFDeploymentReconciler creates a new CNFDeploymentReconciler.

func NewCNFDeploymentReconciler(mgr ctrl.Manager, cnfOrchestrator *cnf.CNFOrchestrator) *CNFDeploymentReconciler {

	return &CNFDeploymentReconciler{

		Client: mgr.GetClient(),

		Scheme: mgr.GetScheme(),

		Recorder: mgr.GetEventRecorderFor(CNFDeploymentControllerName),

		CNFOrchestrator: cnfOrchestrator,

		Config: &CNFControllerConfig{

			ReconcileTimeout: 10 * time.Minute,

			MaxConcurrentReconciles: 5,

			EnableStatusUpdates: true,

			StatusUpdateInterval: CNFStatusUpdateInterval,

			EnableMetrics: true,

			EnableEvents: true,
		},
	}

>>>>>>> b3529b0b
}<|MERGE_RESOLUTION|>--- conflicted
+++ resolved
@@ -42,7 +42,6 @@
 	metav1 "k8s.io/apimachinery/pkg/apis/meta/v1"
 	"k8s.io/apimachinery/pkg/runtime"
 	"k8s.io/apimachinery/pkg/types"
-	"k8s.io/apimachinery/pkg/util/intstr"
 	"k8s.io/client-go/tools/record"
 	ctrl "sigs.k8s.io/controller-runtime"
 	"sigs.k8s.io/controller-runtime/pkg/client"
@@ -51,19 +50,10 @@
 	"sigs.k8s.io/controller-runtime/pkg/log"
 	"sigs.k8s.io/controller-runtime/pkg/predicate"
 
-<<<<<<< HEAD
-	nephoranv1 "github.com/thc1006/nephoran-intent-operator/api/v1"
-	"github.com/thc1006/nephoran-intent-operator/pkg/cnf"
-	"github.com/thc1006/nephoran-intent-operator/pkg/llm"
-	"github.com/thc1006/nephoran-intent-operator/pkg/monitoring"
-	"github.com/thc1006/nephoran-intent-operator/pkg/performance"
-	"github.com/thc1006/nephoran-intent-operator/pkg/rag"
-=======
 	nephoranv1 "github.com/nephio-project/nephoran-intent-operator/api/v1"
 	"github.com/nephio-project/nephoran-intent-operator/pkg/cnf"
 	"github.com/nephio-project/nephoran-intent-operator/pkg/llm"
 	"github.com/nephio-project/nephoran-intent-operator/pkg/monitoring"
->>>>>>> b3529b0b
 )
 
 const (
@@ -85,16 +75,6 @@
 
 type CNFDeploymentReconciler struct {
 	client.Client
-<<<<<<< HEAD
-	Scheme           *runtime.Scheme
-	Recorder         record.EventRecorder
-	CNFOrchestrator  *cnf.CNFOrchestrator
-	LLMProcessor     *llm.Processor
-	RAGService       *rag.Service
-	MetricsCollector *performance.MetricsCollector
-	MonitoringSystem *monitoring.SystemInstrumentation
-	Config           *CNFControllerConfig
-=======
 
 	Scheme *runtime.Scheme
 
@@ -107,66 +87,11 @@
 	MetricsCollector *monitoring.MetricsCollector
 
 	Config *CNFControllerConfig
->>>>>>> b3529b0b
 }
 
 // CNFControllerConfig holds configuration for the CNF controller.
 
 type CNFControllerConfig struct {
-<<<<<<< HEAD
-	// DefaultHelmRepository is the default Helm repository URL
-	DefaultHelmRepository string
-
-	// DefaultHelmTimeout is the default timeout for Helm operations
-	DefaultHelmTimeout time.Duration
-
-	// EnableAutoScaling enables auto-scaling features
-	EnableAutoScaling bool
-
-	// ResourceQuota defines default resource quotas
-	ResourceQuota ResourceQuotaConfig
-}
-
-// ResourceQuotaConfig defines resource quota limits
-type ResourceQuotaConfig struct {
-	// MaxCPU is the maximum CPU per CNF deployment
-	MaxCPU string
-
-	// MaxMemory is the maximum memory per CNF deployment
-	MaxMemory string
-
-	// MaxReplicas is the maximum number of replicas
-	MaxReplicas int32
-}
-
-// DeploymentResult contains the result of a deployment operation
-type DeploymentResult struct {
-	Success   bool
-	Error     error
-	Duration  time.Duration
-	Resources []string
-}
-
-//+kubebuilder:rbac:groups=nephoran.nephio.org,resources=cnfdeployments,verbs=get;list;watch;create;update;patch;delete
-//+kubebuilder:rbac:groups=nephoran.nephio.org,resources=cnfdeployments/status,verbs=get;update;patch
-//+kubebuilder:rbac:groups=nephoran.nephio.org,resources=cnfdeployments/finalizers,verbs=update
-//+kubebuilder:rbac:groups=apps,resources=deployments,verbs=get;list;watch;create;update;patch;delete
-//+kubebuilder:rbac:groups=apps,resources=statefulsets,verbs=get;list;watch;create;update;patch;delete
-//+kubebuilder:rbac:groups=core,resources=services,verbs=get;list;watch;create;update;patch;delete
-//+kubebuilder:rbac:groups=core,resources=configmaps,verbs=get;list;watch;create;update;patch;delete
-//+kubebuilder:rbac:groups=core,resources=secrets,verbs=get;list;watch;create;update;patch;delete
-//+kubebuilder:rbac:groups=autoscaling,resources=horizontalpodautoscalers,verbs=get;list;watch;create;update;patch;delete
-
-// Reconcile is part of the main kubernetes reconciliation loop
-func (r *CNFDeploymentReconciler) Reconcile(ctx context.Context, req ctrl.Request) (ctrl.Result, error) {
-	logger := log.FromContext(ctx).WithValues("cnfdeployment", req.NamespacedName)
-
-	// Fetch the CNFDeployment instance
-	var cnfDeployment nephoranv1.CNFDeployment
-	if err := r.Get(ctx, req.NamespacedName, &cnfDeployment); err != nil {
-		if errors.IsNotFound(err) {
-			logger.Info("CNFDeployment resource not found. Ignoring since object must be deleted")
-=======
 	ReconcileTimeout time.Duration
 
 	MaxConcurrentReconciles int
@@ -228,32 +153,16 @@
 
 			logger.Info("CNF deployment not found. Ignoring since object must be deleted")
 
->>>>>>> b3529b0b
 			return ctrl.Result{}, nil
 
 		}
-<<<<<<< HEAD
-		logger.Error(err, "Failed to get CNFDeployment")
-=======
 
 		logger.Error(err, "Failed to get CNF deployment")
 
->>>>>>> b3529b0b
 		return ctrl.Result{}, err
 
 	}
 
-<<<<<<< HEAD
-	// Handle deletion
-	if !cnfDeployment.ObjectMeta.DeletionTimestamp.IsZero() {
-		return r.handleDeletion(ctx, &cnfDeployment)
-	}
-
-	// Add finalizer if not present
-	if !controllerutil.ContainsFinalizer(&cnfDeployment, "cnfdeployment.nephoran.nephio.org/finalizer") {
-		controllerutil.AddFinalizer(&cnfDeployment, "cnfdeployment.nephoran.nephio.org/finalizer")
-		if err := r.Update(ctx, &cnfDeployment); err != nil {
-=======
 	// Handle deletion.
 
 	if cnfDeployment.DeletionTimestamp != nil {
@@ -270,7 +179,6 @@
 
 		if err := r.Update(ctx, cnfDeployment); err != nil {
 
->>>>>>> b3529b0b
 			logger.Error(err, "Failed to add finalizer")
 
 			return ctrl.Result{}, err
@@ -284,10 +192,6 @@
 	// Validate CNF deployment.
 
 	if err := cnfDeployment.ValidateCNFDeployment(); err != nil {
-<<<<<<< HEAD
-		logger.Error(err, "CNFDeployment validation failed")
-		r.updateCNFDeploymentStatus(ctx, &cnfDeployment, "Failed", fmt.Sprintf("Validation failed: %v", err))
-=======
 
 		logger.Error(err, "CNF deployment validation failed")
 
@@ -329,125 +233,150 @@
 
 		logger.Info("Unknown CNF deployment phase", "phase", cnfDeployment.Status.Phase)
 
->>>>>>> b3529b0b
 		return ctrl.Result{RequeueAfter: CNFReconcileInterval}, nil
 
 	}
-<<<<<<< HEAD
-
-	// Check if deployment is ready
-	isReady, err := r.checkDeploymentReadiness(ctx, &cnfDeployment)
+
+}
+
+// handlePendingCNF handles CNF deployments in pending state.
+
+func (r *CNFDeploymentReconciler) handlePendingCNF(ctx context.Context, cnfDeployment *nephoranv1.CNFDeployment) (ctrl.Result, error) {
+
+	logger := log.FromContext(ctx)
+
+	logger.Info("Handling pending CNF deployment", "cnf", cnfDeployment.Name)
+
+	// Update status to deploying.
+
+	r.updateCNFDeploymentStatus(ctx, cnfDeployment, "Deploying", "Starting CNF deployment")
+
+	// Create deployment request.
+
+	deployReq := &cnf.DeployRequest{
+
+		CNFDeployment: cnfDeployment,
+
+		Context: ctx,
+
+		ProcessingPhase: "Initial",
+	}
+
+	// Check if this CNF is created from a NetworkIntent.
+
+	if networkIntent, err := r.findAssociatedNetworkIntent(ctx, cnfDeployment); err == nil && networkIntent != nil {
+
+		deployReq.NetworkIntent = networkIntent
+
+		logger.Info("Found associated network intent", "intent", networkIntent.Name)
+
+	}
+
+	// Deploy the CNF.
+
+	result, err := r.CNFOrchestrator.Deploy(ctx, deployReq)
+
 	if err != nil {
+
+		logger.Error(err, "CNF deployment failed")
+
+		r.updateCNFDeploymentStatus(ctx, cnfDeployment, "Failed", fmt.Sprintf("Deployment failed: %v", err))
+
+		r.Recorder.Event(cnfDeployment, "Warning", "DeploymentFailed", fmt.Sprintf("CNF deployment failed: %v", err))
+
+		return ctrl.Result{RequeueAfter: 2 * time.Minute}, nil
+
+	}
+
+	// Update status with deployment result.
+
+	cnfDeployment.Status.HelmRelease = result.ReleaseName
+
+	cnfDeployment.Status.ServiceEndpoints = result.ServiceEndpoints
+
+	cnfDeployment.Status.ResourceUtilization = result.ResourceStatus
+
+	cnfDeployment.Status.DeploymentStartTime = &metav1.Time{Time: time.Now()}
+
+	r.updateCNFDeploymentStatus(ctx, cnfDeployment, "Running", "CNF deployment completed successfully")
+
+	r.Recorder.Event(cnfDeployment, "Normal", "DeploymentCompleted", "CNF deployment completed successfully")
+
+	// Record metrics.
+
+	if r.MetricsCollector != nil {
+
+		r.MetricsCollector.RecordCNFDeployment(cnfDeployment.Spec.Function, result.Duration)
+
+	}
+
+	return ctrl.Result{RequeueAfter: CNFReconcileInterval}, nil
+
+}
+
+// handleDeployingCNF handles CNF deployments in deploying state.
+
+func (r *CNFDeploymentReconciler) handleDeployingCNF(ctx context.Context, cnfDeployment *nephoranv1.CNFDeployment) (ctrl.Result, error) {
+
+	logger := log.FromContext(ctx)
+
+	logger.Info("Checking CNF deployment progress", "cnf", cnfDeployment.Name)
+
+	// Check deployment status by examining underlying resources.
+
+	ready, err := r.checkDeploymentReadiness(ctx, cnfDeployment)
+
+	if err != nil {
+
 		logger.Error(err, "Failed to check deployment readiness")
-		r.updateCNFDeploymentStatus(ctx, &cnfDeployment, "Failed", fmt.Sprintf("Readiness check failed: %v", err))
-		return ctrl.Result{RequeueAfter: CNFReconcileInterval}, err
-	}
-
-	if isReady {
-		logger.Info("CNF deployment is already ready")
-		r.updateCNFDeploymentStatus(ctx, &cnfDeployment, "Running", "CNF deployment is running")
-		return ctrl.Result{RequeueAfter: CNFReconcileInterval}, nil
-	}
-
-	// Update status to indicate deployment is starting
-	r.updateCNFDeploymentStatus(ctx, &cnfDeployment, "Deploying", "Starting CNF deployment")
-
-	// Deploy the CNF
-	result, err := r.deployCNF(ctx, &cnfDeployment)
-	if err != nil {
-		logger.Error(err, "Failed to deploy CNF")
-		r.updateCNFDeploymentStatus(ctx, &cnfDeployment, "Failed", fmt.Sprintf("Deployment failed: %v", err))
-		r.Recorder.Event(&cnfDeployment, "Warning", "DeploymentFailed", fmt.Sprintf("CNF deployment failed: %v", err))
-		return ctrl.Result{RequeueAfter: CNFReconcileInterval}, err
-	}
-
-	logger.Info("CNF deployment completed successfully", "duration", result.Duration)
-
-	// Update status to running
-	r.updateCNFDeploymentStatus(ctx, &cnfDeployment, "Running", "CNF deployment completed successfully")
-	r.Recorder.Event(&cnfDeployment, "Normal", "DeploymentCompleted", "CNF deployment completed successfully")
-=======
-
-}
-
-// handlePendingCNF handles CNF deployments in pending state.
-
-func (r *CNFDeploymentReconciler) handlePendingCNF(ctx context.Context, cnfDeployment *nephoranv1.CNFDeployment) (ctrl.Result, error) {
+
+		return ctrl.Result{RequeueAfter: 30 * time.Second}, nil
+
+	}
+
+	if ready {
+
+		r.updateCNFDeploymentStatus(ctx, cnfDeployment, "Running", "CNF is ready and running")
+
+		r.Recorder.Event(cnfDeployment, "Normal", "DeploymentReady", "CNF deployment is ready")
+
+	}
+
+	return ctrl.Result{RequeueAfter: CNFReconcileInterval}, nil
+
+}
+
+// handleRunningCNF handles CNF deployments in running state.
+
+func (r *CNFDeploymentReconciler) handleRunningCNF(ctx context.Context, cnfDeployment *nephoranv1.CNFDeployment) (ctrl.Result, error) {
 
 	logger := log.FromContext(ctx)
 
-	logger.Info("Handling pending CNF deployment", "cnf", cnfDeployment.Name)
-
-	// Update status to deploying.
-
-	r.updateCNFDeploymentStatus(ctx, cnfDeployment, "Deploying", "Starting CNF deployment")
-
-	// Create deployment request.
-
-	deployReq := &cnf.DeployRequest{
-
-		CNFDeployment: cnfDeployment,
-
-		Context: ctx,
-
-		ProcessingPhase: "Initial",
-	}
-
-	// Check if this CNF is created from a NetworkIntent.
-
-	if networkIntent, err := r.findAssociatedNetworkIntent(ctx, cnfDeployment); err == nil && networkIntent != nil {
-
-		deployReq.NetworkIntent = networkIntent
-
-		logger.Info("Found associated network intent", "intent", networkIntent.Name)
-
-	}
-
-	// Deploy the CNF.
-
-	result, err := r.CNFOrchestrator.Deploy(ctx, deployReq)
-
-	if err != nil {
-
-		logger.Error(err, "CNF deployment failed")
-
-		r.updateCNFDeploymentStatus(ctx, cnfDeployment, "Failed", fmt.Sprintf("Deployment failed: %v", err))
-
-		r.Recorder.Event(cnfDeployment, "Warning", "DeploymentFailed", fmt.Sprintf("CNF deployment failed: %v", err))
-
-		return ctrl.Result{RequeueAfter: 2 * time.Minute}, nil
-
-	}
-
-	// Update status with deployment result.
-
-	cnfDeployment.Status.HelmRelease = result.ReleaseName
-
-	cnfDeployment.Status.ServiceEndpoints = result.ServiceEndpoints
-
-	cnfDeployment.Status.ResourceUtilization = result.ResourceStatus
-
-	cnfDeployment.Status.DeploymentStartTime = &metav1.Time{Time: time.Now()}
-
-	r.updateCNFDeploymentStatus(ctx, cnfDeployment, "Running", "CNF deployment completed successfully")
-
-	r.Recorder.Event(cnfDeployment, "Normal", "DeploymentCompleted", "CNF deployment completed successfully")
->>>>>>> b3529b0b
-
-	// Record metrics.
-
-	if r.MetricsCollector != nil {
-<<<<<<< HEAD
-		r.MetricsCollector.RecordCNFDeployment(performance.CNFFunction(cnfDeployment.Spec.Function), result.Duration)
-	}
-
-	// Record metrics in monitoring system if available
-	if r.MonitoringSystem != nil {
-		// TODO: Add RecordCNFDeployment method to MonitoringSystem interface
-		// r.MonitoringSystem.RecordCNFDeployment(string(cnfDeployment.Spec.Function), result.Duration)
-=======
-
-		r.MetricsCollector.RecordCNFDeployment(cnfDeployment.Spec.Function, result.Duration)
+	// Update resource utilization metrics.
+
+	if err := r.updateResourceMetrics(ctx, cnfDeployment); err != nil {
+
+		logger.Error(err, "Failed to update resource metrics")
+
+	}
+
+	// Check if scaling is needed.
+
+	if r.shouldScale(cnfDeployment) {
+
+		return r.initiateScaling(ctx, cnfDeployment)
+
+	}
+
+	// Perform health checks.
+
+	if err := r.performHealthChecks(ctx, cnfDeployment); err != nil {
+
+		logger.Error(err, "Health checks failed")
+
+		r.updateCNFDeploymentStatus(ctx, cnfDeployment, "Degraded", fmt.Sprintf("Health checks failed: %v", err))
+
+		r.Recorder.Event(cnfDeployment, "Warning", "HealthCheckFailed", fmt.Sprintf("Health checks failed: %v", err))
 
 	}
 
@@ -455,156 +384,68 @@
 
 }
 
-// handleDeployingCNF handles CNF deployments in deploying state.
-
-func (r *CNFDeploymentReconciler) handleDeployingCNF(ctx context.Context, cnfDeployment *nephoranv1.CNFDeployment) (ctrl.Result, error) {
+// handleScalingCNF handles CNF deployments in scaling state.
+
+func (r *CNFDeploymentReconciler) handleScalingCNF(ctx context.Context, cnfDeployment *nephoranv1.CNFDeployment) (ctrl.Result, error) {
 
 	logger := log.FromContext(ctx)
 
-	logger.Info("Checking CNF deployment progress", "cnf", cnfDeployment.Name)
-
-	// Check deployment status by examining underlying resources.
-
-	ready, err := r.checkDeploymentReadiness(ctx, cnfDeployment)
-
-	if err != nil {
-
-		logger.Error(err, "Failed to check deployment readiness")
-
-		return ctrl.Result{RequeueAfter: 30 * time.Second}, nil
-
-	}
-
-	if ready {
-
-		r.updateCNFDeploymentStatus(ctx, cnfDeployment, "Running", "CNF is ready and running")
-
-		r.Recorder.Event(cnfDeployment, "Normal", "DeploymentReady", "CNF deployment is ready")
-
->>>>>>> b3529b0b
+	logger.Info("Checking CNF scaling progress", "cnf", cnfDeployment.Name)
+
+	// Check if scaling is complete.
+
+	if r.isScalingComplete(ctx, cnfDeployment) {
+
+		r.updateCNFDeploymentStatus(ctx, cnfDeployment, "Running", "CNF scaling completed")
+
+		r.Recorder.Event(cnfDeployment, "Normal", "ScalingCompleted", "CNF scaling completed successfully")
+
 	}
 
 	return ctrl.Result{RequeueAfter: CNFReconcileInterval}, nil
 
 }
 
-<<<<<<< HEAD
-// handleDeletion handles the cleanup when a CNFDeployment is being deleted
-func (r *CNFDeploymentReconciler) handleDeletion(ctx context.Context, cnfDeployment *nephoranv1.CNFDeployment) (ctrl.Result, error) {
-	logger := log.FromContext(ctx).WithValues("cnfdeployment", cnfDeployment.Name)
-
-	// Perform cleanup operations
-	if err := r.cleanupCNFResources(ctx, cnfDeployment); err != nil {
-		logger.Error(err, "Failed to cleanup CNF resources")
-		return ctrl.Result{RequeueAfter: time.Minute}, err
-	}
-
-	// Remove the finalizer
-	controllerutil.RemoveFinalizer(cnfDeployment, "cnfdeployment.nephoran.nephio.org/finalizer")
-	if err := r.Update(ctx, cnfDeployment); err != nil {
-		logger.Error(err, "Failed to remove finalizer")
-		return ctrl.Result{}, err
-=======
-// handleRunningCNF handles CNF deployments in running state.
-
-func (r *CNFDeploymentReconciler) handleRunningCNF(ctx context.Context, cnfDeployment *nephoranv1.CNFDeployment) (ctrl.Result, error) {
+// handleUpgradingCNF handles CNF deployments in upgrading state.
+
+func (r *CNFDeploymentReconciler) handleUpgradingCNF(ctx context.Context, cnfDeployment *nephoranv1.CNFDeployment) (ctrl.Result, error) {
 
 	logger := log.FromContext(ctx)
 
-	// Update resource utilization metrics.
-
-	if err := r.updateResourceMetrics(ctx, cnfDeployment); err != nil {
-
-		logger.Error(err, "Failed to update resource metrics")
-
-	}
-
-	// Check if scaling is needed.
-
-	if r.shouldScale(cnfDeployment) {
-
-		return r.initiateScaling(ctx, cnfDeployment)
-
-	}
-
-	// Perform health checks.
-
-	if err := r.performHealthChecks(ctx, cnfDeployment); err != nil {
-
-		logger.Error(err, "Health checks failed")
-
-		r.updateCNFDeploymentStatus(ctx, cnfDeployment, "Degraded", fmt.Sprintf("Health checks failed: %v", err))
-
-		r.Recorder.Event(cnfDeployment, "Warning", "HealthCheckFailed", fmt.Sprintf("Health checks failed: %v", err))
-
-	}
+	logger.Info("Checking CNF upgrade progress", "cnf", cnfDeployment.Name)
+
+	// Upgrade logic would be implemented here.
+
+	// For now, just transition back to running.
+
+	r.updateCNFDeploymentStatus(ctx, cnfDeployment, "Running", "CNF upgrade completed")
 
 	return ctrl.Result{RequeueAfter: CNFReconcileInterval}, nil
 
 }
 
-// handleScalingCNF handles CNF deployments in scaling state.
-
-func (r *CNFDeploymentReconciler) handleScalingCNF(ctx context.Context, cnfDeployment *nephoranv1.CNFDeployment) (ctrl.Result, error) {
+// handleFailedCNF handles CNF deployments in failed state.
+
+func (r *CNFDeploymentReconciler) handleFailedCNF(ctx context.Context, cnfDeployment *nephoranv1.CNFDeployment) (ctrl.Result, error) {
 
 	logger := log.FromContext(ctx)
 
-	logger.Info("Checking CNF scaling progress", "cnf", cnfDeployment.Name)
-
-	// Check if scaling is complete.
-
-	if r.isScalingComplete(ctx, cnfDeployment) {
-
-		r.updateCNFDeploymentStatus(ctx, cnfDeployment, "Running", "CNF scaling completed")
-
-		r.Recorder.Event(cnfDeployment, "Normal", "ScalingCompleted", "CNF scaling completed successfully")
-
-	}
-
-	return ctrl.Result{RequeueAfter: CNFReconcileInterval}, nil
-
-}
-
-// handleUpgradingCNF handles CNF deployments in upgrading state.
-
-func (r *CNFDeploymentReconciler) handleUpgradingCNF(ctx context.Context, cnfDeployment *nephoranv1.CNFDeployment) (ctrl.Result, error) {
+	logger.Info("Handling failed CNF deployment", "cnf", cnfDeployment.Name)
+
+	// Implement retry logic or manual intervention workflow.
+
+	// For now, just log and requeue for manual intervention.
+
+	return ctrl.Result{RequeueAfter: 5 * time.Minute}, nil
+
+}
+
+// handleCNFDeploymentDeletion handles the deletion of a CNF deployment.
+
+func (r *CNFDeploymentReconciler) handleCNFDeploymentDeletion(ctx context.Context, cnfDeployment *nephoranv1.CNFDeployment) (ctrl.Result, error) {
 
 	logger := log.FromContext(ctx)
 
-	logger.Info("Checking CNF upgrade progress", "cnf", cnfDeployment.Name)
-
-	// Upgrade logic would be implemented here.
-
-	// For now, just transition back to running.
-
-	r.updateCNFDeploymentStatus(ctx, cnfDeployment, "Running", "CNF upgrade completed")
-
-	return ctrl.Result{RequeueAfter: CNFReconcileInterval}, nil
-
-}
-
-// handleFailedCNF handles CNF deployments in failed state.
-
-func (r *CNFDeploymentReconciler) handleFailedCNF(ctx context.Context, cnfDeployment *nephoranv1.CNFDeployment) (ctrl.Result, error) {
-
-	logger := log.FromContext(ctx)
-
-	logger.Info("Handling failed CNF deployment", "cnf", cnfDeployment.Name)
-
-	// Implement retry logic or manual intervention workflow.
-
-	// For now, just log and requeue for manual intervention.
-
-	return ctrl.Result{RequeueAfter: 5 * time.Minute}, nil
-
-}
-
-// handleCNFDeploymentDeletion handles the deletion of a CNF deployment.
-
-func (r *CNFDeploymentReconciler) handleCNFDeploymentDeletion(ctx context.Context, cnfDeployment *nephoranv1.CNFDeployment) (ctrl.Result, error) {
-
-	logger := log.FromContext(ctx)
-
 	logger.Info("Handling CNF deployment deletion", "cnf", cnfDeployment.Name)
 
 	if controllerutil.ContainsFinalizer(cnfDeployment, cnf.CNFOrchestratorFinalizer) {
@@ -631,66 +472,12 @@
 
 		}
 
->>>>>>> b3529b0b
-	}
-
-	logger.Info("Successfully cleaned up CNFDeployment")
+	}
+
 	return ctrl.Result{}, nil
 
 }
 
-<<<<<<< HEAD
-// cleanupCNFResources removes all resources associated with the CNF deployment
-func (r *CNFDeploymentReconciler) cleanupCNFResources(ctx context.Context, cnfDeployment *nephoranv1.CNFDeployment) error {
-	logger := log.FromContext(ctx).WithValues("cnfdeployment", cnfDeployment.Name)
-
-	// Clean up based on deployment strategy
-	switch cnfDeployment.Spec.DeploymentStrategy {
-	case nephoranv1.DeploymentStrategyHelm:
-		return r.cleanupHelmDeployment(ctx, cnfDeployment)
-	case nephoranv1.DeploymentStrategyOperator:
-		return r.cleanupOperatorDeployment(ctx, cnfDeployment)
-	case nephoranv1.DeploymentStrategyDirect:
-		return r.cleanupDirectDeployment(ctx, cnfDeployment)
-	case nephoranv1.DeploymentStrategyGitOps:
-		return r.cleanupGitOpsDeployment(ctx, cnfDeployment)
-	default:
-		logger.Info("Unknown deployment strategy, skipping cleanup", "strategy", cnfDeployment.Spec.DeploymentStrategy)
-		return nil
-	}
-}
-
-// deployCNF deploys the CNF based on the specified strategy
-func (r *CNFDeploymentReconciler) deployCNF(ctx context.Context, cnfDeployment *nephoranv1.CNFDeployment) (*DeploymentResult, error) {
-	startTime := time.Now()
-	result := &DeploymentResult{}
-
-	// Deploy based on strategy
-	switch cnfDeployment.Spec.DeploymentStrategy {
-	case nephoranv1.DeploymentStrategyHelm:
-		err := r.deployWithHelm(ctx, cnfDeployment)
-		result.Success = err == nil
-		result.Error = err
-	case nephoranv1.DeploymentStrategyOperator:
-		err := r.deployWithOperator(ctx, cnfDeployment)
-		result.Success = err == nil
-		result.Error = err
-	case nephoranv1.DeploymentStrategyDirect:
-		err := r.deployDirect(ctx, cnfDeployment)
-		result.Success = err == nil
-		result.Error = err
-	case nephoranv1.DeploymentStrategyGitOps:
-		err := r.deployWithGitOps(ctx, cnfDeployment)
-		result.Success = err == nil
-		result.Error = err
-	default:
-		result.Error = fmt.Errorf("unsupported deployment strategy: %s", cnfDeployment.Spec.DeploymentStrategy)
-		result.Success = false
-	}
-
-	result.Duration = time.Since(startTime)
-	return result, result.Error
-=======
 // findAssociatedNetworkIntent finds the NetworkIntent that created this CNF deployment.
 
 func (r *CNFDeploymentReconciler) findAssociatedNetworkIntent(ctx context.Context, cnfDeployment *nephoranv1.CNFDeployment) (*nephoranv1.NetworkIntent, error) {
@@ -802,7 +589,6 @@
 
 	return r.Status().Update(ctx, cnfDeployment)
 
->>>>>>> b3529b0b
 }
 
 // checkDeploymentReadiness checks if the CNF deployment is ready.
@@ -840,33 +626,6 @@
 // checkHelmDeploymentReadiness checks readiness for Helm deployments.
 
 func (r *CNFDeploymentReconciler) checkHelmDeploymentReadiness(ctx context.Context, cnfDeployment *nephoranv1.CNFDeployment) (bool, error) {
-<<<<<<< HEAD
-	// Check if Helm release exists and is deployed
-	// This is a placeholder - actual implementation would use Helm client
-	return false, nil
-}
-
-// checkOperatorDeploymentReadiness checks readiness for Operator deployments
-func (r *CNFDeploymentReconciler) checkOperatorDeploymentReadiness(ctx context.Context, cnfDeployment *nephoranv1.CNFDeployment) (bool, error) {
-	// Check if the custom resource managed by the operator is ready
-	// This is a placeholder - actual implementation would check the operator's CRD status
-	return false, nil
-}
-
-// checkDirectDeploymentReadiness checks readiness for direct Kubernetes deployments
-func (r *CNFDeploymentReconciler) checkDirectDeploymentReadiness(ctx context.Context, cnfDeployment *nephoranv1.CNFDeployment) (bool, error) {
-	// Check if Kubernetes resources (Deployment, StatefulSet, etc.) are ready
-	deployment := &appsv1.Deployment{}
-	err := r.Get(ctx, types.NamespacedName{
-		Name:      cnfDeployment.Name,
-		Namespace: cnfDeployment.Namespace,
-	}, deployment)
-
-	if err != nil {
-		if errors.IsNotFound(err) {
-			return false, nil
-		}
-=======
 
 	// Look for deployments with labels matching the Helm release.
 
@@ -948,163 +707,17 @@
 
 	if err := r.List(ctx, deploymentList, listOpts...); err != nil {
 
->>>>>>> b3529b0b
 		return false, err
 
 	}
 
-<<<<<<< HEAD
-	// Check if deployment is ready
-	return deployment.Status.ReadyReplicas == cnfDeployment.Spec.Replicas, nil
-=======
 	return len(deploymentList.Items) > 0 && deploymentList.Items[0].Status.ReadyReplicas > 0, nil
 
->>>>>>> b3529b0b
 }
 
 // checkGitOpsDeploymentReadiness checks readiness for GitOps deployments.
 
 func (r *CNFDeploymentReconciler) checkGitOpsDeploymentReadiness(ctx context.Context, cnfDeployment *nephoranv1.CNFDeployment) (bool, error) {
-<<<<<<< HEAD
-	// Check if GitOps system has deployed the resources
-	// This is a placeholder - actual implementation would check ArgoCD/Flux status
-	return false, nil
-}
-
-// deployWithHelm deploys the CNF using Helm
-func (r *CNFDeploymentReconciler) deployWithHelm(ctx context.Context, cnfDeployment *nephoranv1.CNFDeployment) error {
-	logger := log.FromContext(ctx).WithValues("cnfdeployment", cnfDeployment.Name, "strategy", "helm")
-
-	if cnfDeployment.Spec.Helm == nil {
-		return fmt.Errorf("helm configuration is required for Helm deployment strategy")
-	}
-
-	logger.Info("Deploying CNF with Helm", "chart", cnfDeployment.Spec.Helm.ChartName, "version", cnfDeployment.Spec.Helm.ChartVersion)
-
-	// Use CNF Orchestrator to deploy with Helm
-	if r.CNFOrchestrator != nil {
-		return r.CNFOrchestrator.DeployWithHelm(ctx, cnfDeployment)
-	}
-
-	// Fallback implementation - this is a placeholder
-	// In a real implementation, this would use the Helm Go client
-	logger.Info("CNF Orchestrator not available, using fallback Helm deployment")
-	return fmt.Errorf("helm deployment not yet implemented")
-}
-
-// deployWithOperator deploys the CNF using an operator
-func (r *CNFDeploymentReconciler) deployWithOperator(ctx context.Context, cnfDeployment *nephoranv1.CNFDeployment) error {
-	logger := log.FromContext(ctx).WithValues("cnfdeployment", cnfDeployment.Name, "strategy", "operator")
-
-	if cnfDeployment.Spec.Operator == nil {
-		return fmt.Errorf("operator configuration is required for Operator deployment strategy")
-	}
-
-	logger.Info("Deploying CNF with Operator", "operator", cnfDeployment.Spec.Operator.Name)
-
-	// Use CNF Orchestrator to deploy with operator
-	if r.CNFOrchestrator != nil {
-		return r.CNFOrchestrator.DeployWithOperator(ctx, cnfDeployment)
-	}
-
-	// Fallback implementation - this is a placeholder
-	logger.Info("CNF Orchestrator not available, using fallback operator deployment")
-	return fmt.Errorf("operator deployment not yet implemented")
-}
-
-// deployDirect deploys the CNF using direct Kubernetes resources
-func (r *CNFDeploymentReconciler) deployDirect(ctx context.Context, cnfDeployment *nephoranv1.CNFDeployment) error {
-	logger := log.FromContext(ctx).WithValues("cnfdeployment", cnfDeployment.Name, "strategy", "direct")
-
-	// Create Kubernetes Deployment
-	deployment := r.createKubernetesDeployment(cnfDeployment)
-	if err := r.Create(ctx, deployment); err != nil {
-		if !errors.IsAlreadyExists(err) {
-			return fmt.Errorf("failed to create deployment: %w", err)
-		}
-	}
-
-	// Create Service if needed
-	service := r.createKubernetesService(cnfDeployment)
-	if err := r.Create(ctx, service); err != nil {
-		if !errors.IsAlreadyExists(err) {
-			return fmt.Errorf("failed to create service: %w", err)
-		}
-	}
-
-	// Create HPA if auto-scaling is enabled
-	if cnfDeployment.Spec.AutoScaling != nil && cnfDeployment.Spec.AutoScaling.Enabled {
-		hpa := r.createHorizontalPodAutoscaler(cnfDeployment)
-		if err := r.Create(ctx, hpa); err != nil {
-			if !errors.IsAlreadyExists(err) {
-				logger.Error(err, "Failed to create HPA, continuing without auto-scaling")
-			}
-		}
-	}
-
-	logger.Info("Direct deployment completed successfully")
-	return nil
-}
-
-// deployWithGitOps deploys the CNF using GitOps
-func (r *CNFDeploymentReconciler) deployWithGitOps(ctx context.Context, cnfDeployment *nephoranv1.CNFDeployment) error {
-	logger := log.FromContext(ctx).WithValues("cnfdeployment", cnfDeployment.Name, "strategy", "gitops")
-
-	// Use CNF Orchestrator to deploy with GitOps
-	if r.CNFOrchestrator != nil {
-		return r.CNFOrchestrator.DeployWithGitOps(ctx, cnfDeployment)
-	}
-
-	logger.Info("CNF Orchestrator not available, using fallback GitOps deployment")
-	return fmt.Errorf("gitops deployment not yet implemented")
-}
-
-// updateCNFDeploymentStatus updates the status of a CNFDeployment
-func (r *CNFDeploymentReconciler) updateCNFDeploymentStatus(ctx context.Context, cnfDeployment *nephoranv1.CNFDeployment, phase, message string) {
-	cnfDeployment.Status.Phase = phase
-	cnfDeployment.Status.LastUpdatedTime = &metav1.Time{Time: time.Now()}
-
-	// Update condition
-	condition := metav1.Condition{
-		Type:               "Ready",
-		Status:             metav1.ConditionTrue,
-		Reason:             "DeploymentReady",
-		Message:            message,
-		LastTransitionTime: metav1.Now(),
-	}
-
-	if phase == "Failed" {
-		condition.Status = metav1.ConditionFalse
-		condition.Reason = "DeploymentFailed"
-	}
-
-	// Update or add condition
-	found := false
-	for i, existingCondition := range cnfDeployment.Status.Conditions {
-		if existingCondition.Type == condition.Type {
-			cnfDeployment.Status.Conditions[i] = condition
-			found = true
-			break
-		}
-	}
-	if !found {
-		cnfDeployment.Status.Conditions = append(cnfDeployment.Status.Conditions, condition)
-	}
-
-	// Update health check status
-	r.updateHealthStatus(ctx, cnfDeployment)
-
-	// Update the status
-	if err := r.Status().Update(ctx, cnfDeployment); err != nil {
-		log.FromContext(ctx).Error(err, "Failed to update CNFDeployment status")
-	}
-}
-
-// updateHealthStatus updates the health status of the CNF deployment
-func (r *CNFDeploymentReconciler) updateHealthStatus(ctx context.Context, cnfDeployment *nephoranv1.CNFDeployment) {
-	// Implement health checks based on CNF function type
-	// This is a placeholder for actual health check implementation
-=======
 
 	// This would check the status via GitOps tools like ArgoCD or Flux.
 
@@ -1218,7 +831,6 @@
 // performHealthChecks performs health checks on the CNF.
 
 func (r *CNFDeploymentReconciler) performHealthChecks(ctx context.Context, cnfDeployment *nephoranv1.CNFDeployment) error {
->>>>>>> b3529b0b
 
 	// Implement health checks based on CNF function type.
 
@@ -1227,137 +839,15 @@
 	// Update health status.
 
 	if cnfDeployment.Status.Health == nil {
-<<<<<<< HEAD
+
 		cnfDeployment.Status.Health = &nephoranv1.CNFHealthStatus{}
-=======
-
-		cnfDeployment.Status.Health = &nephoranv1.CNFHealthStatus{}
-
->>>>>>> b3529b0b
+
 	}
 
 	cnfDeployment.Status.Health.Status = "Healthy"
 
 	cnfDeployment.Status.Health.LastCheckTime = &metav1.Time{Time: time.Now()}
 
-<<<<<<< HEAD
-	// Add health check details
-	if cnfDeployment.Status.Health.Details == nil {
-		cnfDeployment.Status.Health.Details = make(map[string]string)
-	}
-	cnfDeployment.Status.Health.Details["lastCheck"] = time.Now().Format(time.RFC3339)
-	cnfDeployment.Status.Health.Details["checkType"] = "basic"
-}
-
-// createKubernetesDeployment creates a Kubernetes Deployment for the CNF
-func (r *CNFDeploymentReconciler) createKubernetesDeployment(cnfDeployment *nephoranv1.CNFDeployment) *appsv1.Deployment {
-	labels := map[string]string{
-		"app":                         cnfDeployment.Name,
-		"cnf-type":                    string(cnfDeployment.Spec.CNFType),
-		"cnf-function":                string(cnfDeployment.Spec.Function),
-		"nephoran.nephio.org/managed": "true",
-	}
-
-	deployment := &appsv1.Deployment{
-		ObjectMeta: metav1.ObjectMeta{
-			Name:      cnfDeployment.Name,
-			Namespace: cnfDeployment.Namespace,
-			Labels:    labels,
-		},
-		Spec: appsv1.DeploymentSpec{
-			Replicas: &cnfDeployment.Spec.Replicas,
-			Selector: &metav1.LabelSelector{
-				MatchLabels: labels,
-			},
-			Template: corev1.PodTemplateSpec{
-				ObjectMeta: metav1.ObjectMeta{
-					Labels: labels,
-				},
-				Spec: corev1.PodSpec{
-					Containers: []corev1.Container{
-						{
-							Name:  string(cnfDeployment.Spec.Function),
-							Image: r.getImageForCNFFunction(cnfDeployment.Spec.Function),
-							Resources: corev1.ResourceRequirements{
-								Requests: corev1.ResourceList{
-									corev1.ResourceCPU:    cnfDeployment.Spec.Resources.CPU,
-									corev1.ResourceMemory: cnfDeployment.Spec.Resources.Memory,
-								},
-								Limits: corev1.ResourceList{
-									corev1.ResourceCPU:    cnfDeployment.Spec.Resources.CPU,
-									corev1.ResourceMemory: cnfDeployment.Spec.Resources.Memory,
-								},
-							},
-						},
-					},
-				},
-			},
-		},
-	}
-
-	// Set resource limits if specified
-	if cnfDeployment.Spec.Resources.MaxCPU != nil {
-		deployment.Spec.Template.Spec.Containers[0].Resources.Limits[corev1.ResourceCPU] = *cnfDeployment.Spec.Resources.MaxCPU
-	}
-	if cnfDeployment.Spec.Resources.MaxMemory != nil {
-		deployment.Spec.Template.Spec.Containers[0].Resources.Limits[corev1.ResourceMemory] = *cnfDeployment.Spec.Resources.MaxMemory
-	}
-
-	// Set owner reference
-	ctrl.SetControllerReference(cnfDeployment, deployment, r.Scheme)
-
-	return deployment
-}
-
-// createKubernetesService creates a Kubernetes Service for the CNF
-func (r *CNFDeploymentReconciler) createKubernetesService(cnfDeployment *nephoranv1.CNFDeployment) *corev1.Service {
-	labels := map[string]string{
-		"app":                         cnfDeployment.Name,
-		"cnf-type":                    string(cnfDeployment.Spec.CNFType),
-		"cnf-function":                string(cnfDeployment.Spec.Function),
-		"nephoran.nephio.org/managed": "true",
-	}
-
-	service := &corev1.Service{
-		ObjectMeta: metav1.ObjectMeta{
-			Name:      cnfDeployment.Name,
-			Namespace: cnfDeployment.Namespace,
-			Labels:    labels,
-		},
-		Spec: corev1.ServiceSpec{
-			Selector: labels,
-			Ports: []corev1.ServicePort{
-				{
-					Name:       "http",
-					Port:       8080,
-					TargetPort: intstr.FromInt(8080),
-				},
-			},
-		},
-	}
-
-	// Set owner reference
-	ctrl.SetControllerReference(cnfDeployment, service, r.Scheme)
-
-	return service
-}
-
-// createHorizontalPodAutoscaler creates an HPA for auto-scaling
-func (r *CNFDeploymentReconciler) createHorizontalPodAutoscaler(cnfDeployment *nephoranv1.CNFDeployment) *autoscalingv2.HorizontalPodAutoscaler {
-	labels := map[string]string{
-		"app":                         cnfDeployment.Name,
-		"cnf-type":                    string(cnfDeployment.Spec.CNFType),
-		"cnf-function":                string(cnfDeployment.Spec.Function),
-		"nephoran.nephio.org/managed": "true",
-	}
-
-	hpa := &autoscalingv2.HorizontalPodAutoscaler{
-		ObjectMeta: metav1.ObjectMeta{
-			Name:      cnfDeployment.Name + "-hpa",
-			Namespace: cnfDeployment.Namespace,
-			Labels:    labels,
-		},
-=======
 	cnfDeployment.Status.Health.Details = map[string]string{
 
 		"overall": "healthy",
@@ -1395,7 +885,6 @@
 			},
 		},
 
->>>>>>> b3529b0b
 		Spec: autoscalingv2.HorizontalPodAutoscalerSpec{
 
 			ScaleTargetRef: autoscalingv2.CrossVersionObjectReference{
@@ -1410,16 +899,6 @@
 			MinReplicas: &cnfDeployment.Spec.AutoScaling.MinReplicas,
 
 			MaxReplicas: cnfDeployment.Spec.AutoScaling.MaxReplicas,
-<<<<<<< HEAD
-		},
-	}
-
-	// Add metrics
-	var metrics []autoscalingv2.MetricSpec
-
-	if cnfDeployment.Spec.AutoScaling.CPUUtilization != nil {
-		metrics = append(metrics, autoscalingv2.MetricSpec{
-=======
 
 			Metrics: []autoscalingv2.MetricSpec{},
 		},
@@ -1431,7 +910,6 @@
 
 		cpuMetric := autoscalingv2.MetricSpec{
 
->>>>>>> b3529b0b
 			Type: autoscalingv2.ResourceMetricSourceType,
 
 			Resource: &autoscalingv2.ResourceMetricSource{
@@ -1445,26 +923,18 @@
 					AverageUtilization: cnfDeployment.Spec.AutoScaling.CPUUtilization,
 				},
 			},
-<<<<<<< HEAD
-		})
-	}
+		}
+
+		hpa.Spec.Metrics = append(hpa.Spec.Metrics, cpuMetric)
+
+	}
+
+	// Add memory utilization metric if specified.
 
 	if cnfDeployment.Spec.AutoScaling.MemoryUtilization != nil {
-		metrics = append(metrics, autoscalingv2.MetricSpec{
-=======
-		}
-
-		hpa.Spec.Metrics = append(hpa.Spec.Metrics, cpuMetric)
-
-	}
-
-	// Add memory utilization metric if specified.
-
-	if cnfDeployment.Spec.AutoScaling.MemoryUtilization != nil {
 
 		memoryMetric := autoscalingv2.MetricSpec{
 
->>>>>>> b3529b0b
 			Type: autoscalingv2.ResourceMetricSourceType,
 
 			Resource: &autoscalingv2.ResourceMetricSource{
@@ -1478,47 +948,6 @@
 					AverageUtilization: cnfDeployment.Spec.AutoScaling.MemoryUtilization,
 				},
 			},
-<<<<<<< HEAD
-		})
-	}
-
-	hpa.Spec.Metrics = metrics
-
-	// Set owner reference
-	ctrl.SetControllerReference(cnfDeployment, hpa, r.Scheme)
-
-	return hpa
-}
-
-// getImageForCNFFunction returns the container image for a given CNF function
-func (r *CNFDeploymentReconciler) getImageForCNFFunction(function nephoranv1.CNFFunction) string {
-	// This is a placeholder - in a real implementation, this would map
-	// CNF functions to their respective container images
-	imageMap := map[nephoranv1.CNFFunction]string{
-		nephoranv1.CNFFunctionAMF: "nephoran/amf:latest",
-		nephoranv1.CNFFunctionSMF: "nephoran/smf:latest",
-		nephoranv1.CNFFunctionUPF: "nephoran/upf:latest",
-		// Add more mappings as needed
-	}
-
-	if image, exists := imageMap[function]; exists {
-		return image
-	}
-
-	// Default image
-	return "nephoran/cnf-default:latest"
-}
-
-// cleanupHelmDeployment cleans up a Helm deployment
-func (r *CNFDeploymentReconciler) cleanupHelmDeployment(ctx context.Context, cnfDeployment *nephoranv1.CNFDeployment) error {
-	// Use CNF Orchestrator to cleanup Helm deployment
-	if r.CNFOrchestrator != nil {
-		return r.CNFOrchestrator.CleanupHelmDeployment(ctx, cnfDeployment)
-	}
-
-	// Fallback implementation
-	log.FromContext(ctx).Info("CNF Orchestrator not available, using fallback Helm cleanup")
-=======
 		}
 
 		hpa.Spec.Metrics = append(hpa.Spec.Metrics, memoryMetric)
@@ -1607,38 +1036,10 @@
 
 	r.Recorder.Event(cnfDeployment, "Normal", "ResourcesCleanedUp", "CNF resources cleaned up successfully")
 
->>>>>>> b3529b0b
 	return nil
 
 }
 
-<<<<<<< HEAD
-// cleanupOperatorDeployment cleans up an operator deployment
-func (r *CNFDeploymentReconciler) cleanupOperatorDeployment(ctx context.Context, cnfDeployment *nephoranv1.CNFDeployment) error {
-	// Use CNF Orchestrator to cleanup operator deployment
-	if r.CNFOrchestrator != nil {
-		return r.CNFOrchestrator.CleanupOperatorDeployment(ctx, cnfDeployment)
-	}
-
-	// Fallback implementation
-	log.FromContext(ctx).Info("CNF Orchestrator not available, using fallback operator cleanup")
-	return nil
-}
-
-// cleanupDirectDeployment cleans up a direct Kubernetes deployment
-func (r *CNFDeploymentReconciler) cleanupDirectDeployment(ctx context.Context, cnfDeployment *nephoranv1.CNFDeployment) error {
-	logger := log.FromContext(ctx).WithValues("cnfdeployment", cnfDeployment.Name)
-
-	// Delete HPA if it exists
-	hpa := &autoscalingv2.HorizontalPodAutoscaler{}
-	err := r.Get(ctx, types.NamespacedName{
-		Name:      cnfDeployment.Name + "-hpa",
-		Namespace: cnfDeployment.Namespace,
-	}, hpa)
-	if err == nil {
-		if err := r.Delete(ctx, hpa); err != nil {
-			logger.Error(err, "Failed to delete HPA")
-=======
 // cleanupDirectResources cleans up directly created resources.
 
 func (r *CNFDeploymentReconciler) cleanupDirectResources(ctx context.Context, cnfDeployment *nephoranv1.CNFDeployment) error {
@@ -1669,85 +1070,48 @@
 
 			return err
 
->>>>>>> b3529b0b
 		}
 
 	}
 
-<<<<<<< HEAD
-	// Delete Service
-	service := &corev1.Service{}
-	err = r.Get(ctx, types.NamespacedName{
-		Name:      cnfDeployment.Name,
-		Namespace: cnfDeployment.Namespace,
-	}, service)
-	if err == nil {
-		if err := r.Delete(ctx, service); err != nil {
-			logger.Error(err, "Failed to delete Service")
+	// Delete services.
+
+	serviceList := &corev1.ServiceList{}
+
+	if err := r.List(ctx, serviceList, listOpts...); err != nil {
+
+		return err
+
+	}
+
+	for _, service := range serviceList.Items {
+
+		if err := r.Delete(ctx, &service); err != nil && !errors.IsNotFound(err) {
+
+			return err
+
 		}
-	}
-
-	// Delete Deployment
-	deployment := &appsv1.Deployment{}
-	err = r.Get(ctx, types.NamespacedName{
-		Name:      cnfDeployment.Name,
-		Namespace: cnfDeployment.Namespace,
-	}, deployment)
-	if err == nil {
-		if err := r.Delete(ctx, deployment); err != nil {
-			logger.Error(err, "Failed to delete Deployment")
-=======
-	// Delete services.
-
-	serviceList := &corev1.ServiceList{}
-
-	if err := r.List(ctx, serviceList, listOpts...); err != nil {
-
-		return err
-
-	}
-
-	for _, service := range serviceList.Items {
-
-		if err := r.Delete(ctx, &service); err != nil && !errors.IsNotFound(err) {
-
-			return err
-
->>>>>>> b3529b0b
+
+	}
+
+	return nil
+
+}
+
+// findCondition finds a condition by type in the conditions slice.
+
+func findCondition(conditions []metav1.Condition, conditionType string) *metav1.Condition {
+
+	for i, condition := range conditions {
+
+		if condition.Type == conditionType {
+
+			return &conditions[i]
+
 		}
 
 	}
 
-	return nil
-
-}
-
-<<<<<<< HEAD
-// cleanupGitOpsDeployment cleans up a GitOps deployment
-func (r *CNFDeploymentReconciler) cleanupGitOpsDeployment(ctx context.Context, cnfDeployment *nephoranv1.CNFDeployment) error {
-	// Use CNF Orchestrator to cleanup GitOps deployment
-	if r.CNFOrchestrator != nil {
-		return r.CNFOrchestrator.CleanupGitOpsDeployment(ctx, cnfDeployment)
-	}
-
-	// Fallback implementation
-	log.FromContext(ctx).Info("CNF Orchestrator not available, using fallback GitOps cleanup")
-=======
-// findCondition finds a condition by type in the conditions slice.
-
-func findCondition(conditions []metav1.Condition, conditionType string) *metav1.Condition {
-
-	for i, condition := range conditions {
-
-		if condition.Type == conditionType {
-
-			return &conditions[i]
-
-		}
-
-	}
-
->>>>>>> b3529b0b
 	return nil
 
 }
@@ -1761,10 +1125,6 @@
 		Owns(&appsv1.Deployment{}).
 		Owns(&corev1.Service{}).
 		Owns(&autoscalingv2.HorizontalPodAutoscaler{}).
-<<<<<<< HEAD
-		WithEventFilter(predicate.GenerationChangedPredicate{}).
-		Complete(r)
-=======
 		WithOptions(controller.Options{
 
 			MaxConcurrentReconciles: r.Config.MaxConcurrentReconciles,
@@ -1804,5 +1164,4 @@
 		},
 	}
 
->>>>>>> b3529b0b
 }