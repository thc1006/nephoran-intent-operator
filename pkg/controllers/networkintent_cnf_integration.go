--- conflicted
+++ resolved
@@ -404,19 +404,12 @@
 	// Check for CNF-related target components.
 
 	for _, component := range networkIntent.Spec.TargetComponents {
-<<<<<<< HEAD
-		cnfComponents := []nephoranv1.NetworkTargetComponent{
-			nephoranv1.NetworkTargetComponentAMF, nephoranv1.NetworkTargetComponentSMF, nephoranv1.NetworkTargetComponentUPF,
-			nephoranv1.NetworkTargetComponentNRF, nephoranv1.NetworkTargetComponentAUSF, nephoranv1.NetworkTargetComponentUDM,
-			nephoranv1.NetworkTargetComponentDU, nephoranv1.NetworkTargetComponentCUCP, nephoranv1.NetworkTargetComponentCUUP,
-=======
 
 		cnfComponents := []nephoranv1.ORANComponent{
 
 			nephoranv1.ORANComponentAMF, nephoranv1.ORANComponentSMF, nephoranv1.ORANComponentUPF,
 
 			nephoranv1.ORANComponentNearRTRIC, nephoranv1.ORANComponentGNodeB, nephoranv1.ORANComponentXApp,
->>>>>>> b3529b0b
 		}
 
 		for _, cnfComponent := range cnfComponents {
@@ -431,22 +424,6 @@
 
 	}
 
-<<<<<<< HEAD
-	// Check processed parameters for CNF-related content
-	if networkIntent.Spec.ProcessedParameters != nil && networkIntent.Spec.ProcessedParameters.Raw != nil {
-		// Try to parse the raw extension as a map to look for network function info
-		var params map[string]interface{}
-		if err := json.Unmarshal(networkIntent.Spec.ProcessedParameters.Raw, &params); err == nil {
-			if networkFunction, exists := params["networkFunction"]; exists {
-				if networkFunctionStr, ok := networkFunction.(string); ok && networkFunctionStr != "" {
-					cnfFunctions := []string{"amf", "smf", "upf", "nrf", "ausf", "udm", "o-du", "o-cu", "ric"}
-					networkFunctionLower := strings.ToLower(networkFunctionStr)
-					for _, cnfFunc := range cnfFunctions {
-						if strings.Contains(networkFunctionLower, cnfFunc) {
-							return true
-						}
-					}
-=======
 	// Check processed parameters for CNF-related content.
 
 	if networkIntent.Spec.ProcessedParameters != nil {
@@ -463,7 +440,6 @@
 
 					return true
 
->>>>>>> b3529b0b
 				}
 
 			}
@@ -774,22 +750,12 @@
 		},
 
 		Spec: nephoranv1.CNFDeploymentSpec{
-<<<<<<< HEAD
-			CNFType:            cnfSpec.CNFType,
-			Function:           cnfSpec.Function,
+
+			CNFType: cnfSpec.CNFType,
+
+			Function: cnfSpec.Function,
+
 			DeploymentStrategy: nephoranv1.CNFDeploymentStrategy(cnfSpec.DeploymentStrategy),
-			Replicas:           1, // Default replicas
-			Resources:          m.convertResourceIntent(cnfSpec.Resources),
-			TargetNamespace:    targetNamespace,
-			TargetCluster:      networkIntent.Spec.TargetCluster,
-			NetworkSlice:       networkIntent.Spec.NetworkSlice,
-=======
-
-			CNFType: cnfSpec.CNFType,
-
-			Function: cnfSpec.Function,
-
-			DeploymentStrategy: nephoranv1.CNFDeploymentStrategy(cnfSpec.DeploymentStrategy),
 
 			Replicas: 1, // Default replicas
 
@@ -800,7 +766,6 @@
 			TargetCluster: networkIntent.Spec.TargetCluster,
 
 			NetworkSlice: networkIntent.Spec.NetworkSlice,
->>>>>>> b3529b0b
 		},
 	}
 
@@ -1188,25 +1153,17 @@
 	// Add CNF deployment information to NetworkIntent status.
 
 	if networkIntent.Status.DeployedComponents == nil {
-<<<<<<< HEAD
-		networkIntent.Status.DeployedComponents = []nephoranv1.NetworkTargetComponent{}
-=======
 
 		networkIntent.Status.DeployedComponents = []nephoranv1.TargetComponent{}
 
->>>>>>> b3529b0b
 	}
 
 	// Map CNF functions to target components.
 
 	for _, cnfDeployment := range deploymentContext.CNFDeployments {
-<<<<<<< HEAD
-		targetComponent := m.mapCNFFunctionToNetworkTargetComponent(cnfDeployment.Spec.Function)
-=======
 
 		targetComponent := m.mapCNFFunctionToTargetComponent(cnfDeployment.Spec.Function)
 
->>>>>>> b3529b0b
 		if targetComponent != "" {
 
 			// Check if component is already in the list.
@@ -1240,13 +1197,6 @@
 
 	}
 
-<<<<<<< HEAD
-	// Update processing duration - Note: ProcessingDuration field not defined in NetworkIntentStatus
-	// if deploymentContext.ProcessingResult != nil {
-	//	duration := time.Since(deploymentContext.StartTime)
-	//	networkIntent.Status.ProcessingDuration = &metav1.Duration{Duration: duration}
-	// }
-=======
 	// Update processing duration.
 
 	if deploymentContext.ProcessingResult != nil {
@@ -1256,38 +1206,11 @@
 		networkIntent.Status.ProcessingDuration = &metav1.Duration{Duration: duration}
 
 	}
->>>>>>> b3529b0b
 
 	return m.Client.Status().Update(ctx, networkIntent)
 
 }
 
-<<<<<<< HEAD
-// mapCNFFunctionToNetworkTargetComponent maps CNF functions to NetworkTargetComponent enum
-func (m *CNFIntegrationManager) mapCNFFunctionToNetworkTargetComponent(function nephoranv1.CNFFunction) nephoranv1.NetworkTargetComponent {
-	mapping := map[nephoranv1.CNFFunction]nephoranv1.NetworkTargetComponent{
-		nephoranv1.CNFFunctionAMF:       nephoranv1.NetworkTargetComponentAMF,
-		nephoranv1.CNFFunctionSMF:       nephoranv1.NetworkTargetComponentSMF,
-		nephoranv1.CNFFunctionUPF:       nephoranv1.NetworkTargetComponentUPF,
-		nephoranv1.CNFFunctionNRF:       nephoranv1.NetworkTargetComponentNRF,
-		nephoranv1.CNFFunctionAUSF:      nephoranv1.NetworkTargetComponentAUSF,
-		nephoranv1.CNFFunctionUDM:       nephoranv1.NetworkTargetComponentUDM,
-		nephoranv1.CNFFunctionPCF:       nephoranv1.NetworkTargetComponentPCF,
-		nephoranv1.CNFFunctionNSSF:      nephoranv1.NetworkTargetComponentNSSF,
-		nephoranv1.CNFFunctionODU:       nephoranv1.NetworkTargetComponentDU,
-		nephoranv1.CNFFunctionOCUCP:     nephoranv1.NetworkTargetComponentCUCP,
-		nephoranv1.CNFFunctionOCUUP:     nephoranv1.NetworkTargetComponentCUUP,
-		// Note: These constants don't exist in NetworkTargetComponent, using generic component
-		// nephoranv1.CNFFunctionNearRTRIC: nephoranv1.NetworkTargetComponentNearRTRIC,
-		// nephoranv1.CNFFunctionNonRTRIC:  nephoranv1.NetworkTargetComponentNonRTRIC,
-		// nephoranv1.CNFFunctionOENB:      nephoranv1.NetworkTargetComponentENB,
-		// nephoranv1.CNFFunctionSMO:       nephoranv1.NetworkTargetComponentSMO,
-		// nephoranv1.CNFFunctionRApp:      nephoranv1.NetworkTargetComponentRAPP,
-		// nephoranv1.CNFFunctionXApp:      nephoranv1.NetworkTargetComponentXAPP,
-	}
-
-	return mapping[function]
-=======
 // mapCNFFunctionToTargetComponent maps CNF functions to ORANComponent enum.
 
 func (m *CNFIntegrationManager) mapCNFFunctionToTargetComponent(function nephoranv1.CNFFunction) nephoranv1.ORANComponent {
@@ -1320,7 +1243,6 @@
 
 	return "" // Default empty component for unmapped functions
 
->>>>>>> b3529b0b
 }
 
 // mustParseQuantity parses a quantity string and panics if it fails (for constants).
