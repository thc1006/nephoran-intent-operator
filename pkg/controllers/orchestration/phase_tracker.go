/*

Copyright 2025.



Licensed under the Apache License, Version 2.0 (the "License");

you may not use this file except in compliance with the License.

You may obtain a copy of the License at



    http://www.apache.org/licenses/LICENSE-2.0



Unless required by applicable law or agreed to in writing, software

distributed under the License is distributed on an "AS IS" BASIS,

WITHOUT WARRANTIES OR CONDITIONS OF ANY KIND, either express or implied.

See the License for the specific language governing permissions and

limitations under the License.

*/

package orchestration

import (
	"context"
	"sync"
	"time"

	"github.com/go-logr/logr"
	"sigs.k8s.io/controller-runtime/pkg/client"

	nephoranv1 "github.com/nephio-project/nephoran-intent-operator/api/v1"
	"github.com/nephio-project/nephoran-intent-operator/pkg/controllers/interfaces"
)

<<<<<<< HEAD
// Conflict_PhaseTracker represents a resource conflict between intents
type Conflict_PhaseTracker struct {
	ID          string                 `json:"id"`
	Type        string                 `json:"type"`
	IntentID1   string                 `json:"intentId1"`
	IntentID2   string                 `json:"intentId2"`
	Resource    string                 `json:"resource"`
	Description string                 `json:"description"`
	Severity    string                 `json:"severity"`
	Data        map[string]interface{} `json:"data,omitempty"`
	Timestamp   time.Time              `json:"timestamp"`
}

// CoordinationContext_PhaseTracker holds coordination state for an intent
type CoordinationContext_PhaseTracker struct {
	IntentID        string
	CurrentPhase    interfaces.ProcessingPhase
	CompletedPhases []interfaces.ProcessingPhase
	FailedPhases    []interfaces.ProcessingPhase
	Locks           []string
	Dependencies    []string
	Conflicts       []Conflict_PhaseTracker
	ErrorHistory    []string
	RetryCount      int
	StartTime       time.Time
	LastUpdateTime  time.Time
	Metadata        map[string]interface{}
}
=======
// Note: Conflict and CoordinationContext types are defined in coordination_controller.go to avoid duplication.

// PhaseTracker tracks the status of phases across intents.
>>>>>>> b3529b0b

type PhaseTracker struct {
	phaseStatuses map[string]map[interfaces.ProcessingPhase]PhaseStatus

	mutex sync.RWMutex
}

// PhaseStatus represents the status of a phase for an intent.

type PhaseStatus struct {
	IntentID string

	Phase interfaces.ProcessingPhase

	Status string // Pending, InProgress, Completed, Failed

	StartTime *time.Time

	EndTime *time.Time

	RetryCount int

	LastError string

	Metrics map[string]float64

	DependsOn []interfaces.ProcessingPhase

	BlockedBy []interfaces.ProcessingPhase
}

// NewPhaseTracker creates a new PhaseTracker.

func NewPhaseTracker() *PhaseTracker {

	return &PhaseTracker{

		phaseStatuses: make(map[string]map[interfaces.ProcessingPhase]PhaseStatus),
	}

}

// UpdatePhaseStatus updates the status of a phase.

func (pt *PhaseTracker) UpdatePhaseStatus(intentID string, phase interfaces.ProcessingPhase, status string) {

	pt.mutex.Lock()

	defer pt.mutex.Unlock()

	if _, exists := pt.phaseStatuses[intentID]; !exists {

		pt.phaseStatuses[intentID] = make(map[interfaces.ProcessingPhase]PhaseStatus)

	}

	phaseStatus := pt.phaseStatuses[intentID][phase]

	phaseStatus.IntentID = intentID

	phaseStatus.Phase = phase

	phaseStatus.Status = status

	now := time.Now()

	if status == "InProgress" && phaseStatus.StartTime == nil {

		phaseStatus.StartTime = &now

	}

	if (status == "Completed" || status == "Failed") && phaseStatus.EndTime == nil {

		phaseStatus.EndTime = &now

	}

	pt.phaseStatuses[intentID][phase] = phaseStatus

}

// GetPhaseStatus returns the status of a phase for an intent.

func (pt *PhaseTracker) GetPhaseStatus(intentID string, phase interfaces.ProcessingPhase) (PhaseStatus, bool) {

	pt.mutex.RLock()

	defer pt.mutex.RUnlock()

	if intentStatuses, exists := pt.phaseStatuses[intentID]; exists {

		if phaseStatus, exists := intentStatuses[phase]; exists {

			return phaseStatus, true

		}

	}

	return PhaseStatus{}, false

}

// GetIntentPhases returns all phase statuses for an intent.

func (pt *PhaseTracker) GetIntentPhases(intentID string) map[interfaces.ProcessingPhase]PhaseStatus {

	pt.mutex.RLock()

	defer pt.mutex.RUnlock()

	if intentStatuses, exists := pt.phaseStatuses[intentID]; exists {

		// Return a copy to avoid race conditions.

		copy := make(map[interfaces.ProcessingPhase]PhaseStatus)

		for phase, status := range intentStatuses {

			copy[phase] = status

		}

		return copy

	}

	return make(map[interfaces.ProcessingPhase]PhaseStatus)

}

// RemoveIntent removes all phase statuses for an intent.

func (pt *PhaseTracker) RemoveIntent(intentID string) {

	pt.mutex.Lock()

	defer pt.mutex.Unlock()

	delete(pt.phaseStatuses, intentID)

}

// ConflictResolver handles resource conflicts between intents.

type ConflictResolver struct {
	logger logr.Logger

	client client.Client

	resolutionStrategies map[string]ConflictResolutionStrategy
}

<<<<<<< HEAD
// ConflictResolutionStrategy defines how to resolve a specific type of conflict
type ConflictResolutionStrategy func(conflict Conflict_PhaseTracker) (bool, error)
=======
// ConflictResolutionStrategy defines how to resolve a specific type of conflict.

type ConflictResolutionStrategy func(conflict Conflict) (bool, error)
>>>>>>> b3529b0b

// NewConflictResolver creates a new ConflictResolver.

func NewConflictResolver(client client.Client, logger logr.Logger) *ConflictResolver {

	return &ConflictResolver{

		logger: logger.WithName("conflict-resolver"),

		client: client,

		resolutionStrategies: map[string]ConflictResolutionStrategy{

			"NamespaceConflict": resolveNamespaceConflict,

			"ResourceConflict": resolveResourceConflict,

			"DependencyConflict": resolveDependencyConflict,
		},
	}

}

<<<<<<< HEAD
// ResolveConflict attempts to resolve a conflict
func (cr *ConflictResolver) ResolveConflict(ctx context.Context, conflict Conflict_PhaseTracker) (bool, error) {
=======
// ResolveConflict attempts to resolve a conflict.

func (cr *ConflictResolver) ResolveConflict(ctx context.Context, conflict Conflict) (bool, error) {

>>>>>>> b3529b0b
	if strategy, exists := cr.resolutionStrategies[conflict.Type]; exists {

		return strategy(conflict)

	}

	// No specific strategy, attempt generic resolution.

	return cr.genericResolution(conflict)

}

<<<<<<< HEAD
// genericResolution provides generic conflict resolution
func (cr *ConflictResolver) genericResolution(conflict Conflict_PhaseTracker) (bool, error) {
	// For now, log and return false (manual intervention required)
=======
// genericResolution provides generic conflict resolution.

func (cr *ConflictResolver) genericResolution(conflict Conflict) (bool, error) {

	// For now, log and return false (manual intervention required).

>>>>>>> b3529b0b
	cr.logger.Info("Generic conflict resolution not implemented", "conflictType", conflict.Type, "conflictId", conflict.ID)

	return false, nil

}

// Resolution strategies.

<<<<<<< HEAD
func resolveNamespaceConflict(conflict Conflict_PhaseTracker) (bool, error) {
	// Simplified namespace conflict resolution
	// In practice, this might involve creating separate namespaces or prioritizing based on intent priority
=======
func resolveNamespaceConflict(conflict Conflict) (bool, error) {

	// Simplified namespace conflict resolution.

	// In practice, this might involve creating separate namespaces or prioritizing based on intent priority.

>>>>>>> b3529b0b
	return true, nil // Assume we can always resolve namespace conflicts

}

<<<<<<< HEAD
func resolveResourceConflict(conflict Conflict_PhaseTracker) (bool, error) {
	// Resource conflicts might be resolved by resource sharing or priority-based allocation
=======
func resolveResourceConflict(conflict Conflict) (bool, error) {

	// Resource conflicts might be resolved by resource sharing or priority-based allocation.

>>>>>>> b3529b0b
	return false, nil // Require manual intervention for now

}

<<<<<<< HEAD
func resolveDependencyConflict(conflict Conflict_PhaseTracker) (bool, error) {
	// Dependency conflicts might be resolved by reordering or parallel execution
=======
func resolveDependencyConflict(conflict Conflict) (bool, error) {

	// Dependency conflicts might be resolved by reordering or parallel execution.

>>>>>>> b3529b0b
	return true, nil // Assume we can resolve dependency conflicts

}

// RecoveryManager handles automatic recovery from failures.

type RecoveryManager struct {
	logger logr.Logger

	client client.Client

	recoveryStrategies map[string]RecoveryStrategy
}

// RecoveryStrategy defines how to recover from a specific type of failure.

type RecoveryStrategy func(ctx context.Context, networkIntent *nephoranv1.NetworkIntent, phase interfaces.ProcessingPhase, errorCode string, coordCtx *CoordinationContext) (bool, []string, error)

// NewRecoveryManager creates a new RecoveryManager.

func NewRecoveryManager(client client.Client, logger logr.Logger) *RecoveryManager {

	return &RecoveryManager{

		logger: logger.WithName("recovery-manager"),

		client: client,

		recoveryStrategies: map[string]RecoveryStrategy{

			"LLM_PROCESSING_FAILED": recoverLLMProcessing,

			"RESOURCE_PLANNING_FAILED": recoverResourcePlanning,

			"MANIFEST_GENERATION_FAILED": recoverManifestGeneration,

			"DEPLOYMENT_FAILED": recoverDeployment,
		},
	}

}

// AttemptRecovery attempts to recover from a failure.

func (rm *RecoveryManager) AttemptRecovery(ctx context.Context, networkIntent *nephoranv1.NetworkIntent, phase interfaces.ProcessingPhase, errorCode string, coordCtx *CoordinationContext) (bool, []string, error) {

	if strategy, exists := rm.recoveryStrategies[errorCode]; exists {

		return strategy(ctx, networkIntent, phase, errorCode, coordCtx)

	}

	// No specific strategy, attempt generic recovery.

	return rm.genericRecovery(ctx, networkIntent, phase, errorCode, coordCtx)

}

// genericRecovery provides generic failure recovery.

func (rm *RecoveryManager) genericRecovery(ctx context.Context, networkIntent *nephoranv1.NetworkIntent, phase interfaces.ProcessingPhase, errorCode string, coordCtx *CoordinationContext) (bool, []string, error) {

	// Generic recovery might involve cleaning up resources and retrying.

	actions := []string{"cleared-error-state", "reset-phase-context"}

	rm.logger.Info("Performed generic recovery", "phase", phase, "errorCode", errorCode, "actions", actions)

	return true, actions, nil

}

// Recovery strategies.

func recoverLLMProcessing(ctx context.Context, networkIntent *nephoranv1.NetworkIntent, phase interfaces.ProcessingPhase, errorCode string, coordCtx *CoordinationContext) (bool, []string, error) {

	// LLM processing recovery might involve:.

	// - Switching to a different LLM provider.

	// - Simplifying the prompt.

	// - Using cached results if available.

	actions := []string{"switched-llm-provider", "simplified-prompt"}

	return true, actions, nil

}

func recoverResourcePlanning(ctx context.Context, networkIntent *nephoranv1.NetworkIntent, phase interfaces.ProcessingPhase, errorCode string, coordCtx *CoordinationContext) (bool, []string, error) {

	// Resource planning recovery might involve:.

	// - Using default resource allocations.

	// - Disabling optimizations.

	// - Using simpler deployment patterns.

	actions := []string{"used-default-resources", "disabled-optimizations"}

	return true, actions, nil

}

func recoverManifestGeneration(ctx context.Context, networkIntent *nephoranv1.NetworkIntent, phase interfaces.ProcessingPhase, errorCode string, coordCtx *CoordinationContext) (bool, []string, error) {

	// Manifest generation recovery might involve:.

	// - Using simpler templates.

	// - Disabling complex features.

	// - Using fallback manifest generation.

	actions := []string{"used-simple-templates", "disabled-complex-features"}

	return true, actions, nil

}

func recoverDeployment(ctx context.Context, networkIntent *nephoranv1.NetworkIntent, phase interfaces.ProcessingPhase, errorCode string, coordCtx *CoordinationContext) (bool, []string, error) {

	// Deployment recovery might involve:.

	// - Cleaning up failed resources.

	// - Retrying with simpler configurations.

	// - Using alternative deployment strategies.

	actions := []string{"cleaned-failed-resources", "simplified-configuration"}

	return true, actions, nil

}<|MERGE_RESOLUTION|>--- conflicted
+++ resolved
@@ -42,40 +42,9 @@
 	"github.com/nephio-project/nephoran-intent-operator/pkg/controllers/interfaces"
 )
 
-<<<<<<< HEAD
-// Conflict_PhaseTracker represents a resource conflict between intents
-type Conflict_PhaseTracker struct {
-	ID          string                 `json:"id"`
-	Type        string                 `json:"type"`
-	IntentID1   string                 `json:"intentId1"`
-	IntentID2   string                 `json:"intentId2"`
-	Resource    string                 `json:"resource"`
-	Description string                 `json:"description"`
-	Severity    string                 `json:"severity"`
-	Data        map[string]interface{} `json:"data,omitempty"`
-	Timestamp   time.Time              `json:"timestamp"`
-}
-
-// CoordinationContext_PhaseTracker holds coordination state for an intent
-type CoordinationContext_PhaseTracker struct {
-	IntentID        string
-	CurrentPhase    interfaces.ProcessingPhase
-	CompletedPhases []interfaces.ProcessingPhase
-	FailedPhases    []interfaces.ProcessingPhase
-	Locks           []string
-	Dependencies    []string
-	Conflicts       []Conflict_PhaseTracker
-	ErrorHistory    []string
-	RetryCount      int
-	StartTime       time.Time
-	LastUpdateTime  time.Time
-	Metadata        map[string]interface{}
-}
-=======
 // Note: Conflict and CoordinationContext types are defined in coordination_controller.go to avoid duplication.
 
 // PhaseTracker tracks the status of phases across intents.
->>>>>>> b3529b0b
 
 type PhaseTracker struct {
 	phaseStatuses map[string]map[interfaces.ProcessingPhase]PhaseStatus
@@ -230,14 +199,9 @@
 	resolutionStrategies map[string]ConflictResolutionStrategy
 }
 
-<<<<<<< HEAD
-// ConflictResolutionStrategy defines how to resolve a specific type of conflict
-type ConflictResolutionStrategy func(conflict Conflict_PhaseTracker) (bool, error)
-=======
 // ConflictResolutionStrategy defines how to resolve a specific type of conflict.
 
 type ConflictResolutionStrategy func(conflict Conflict) (bool, error)
->>>>>>> b3529b0b
 
 // NewConflictResolver creates a new ConflictResolver.
 
@@ -261,15 +225,10 @@
 
 }
 
-<<<<<<< HEAD
-// ResolveConflict attempts to resolve a conflict
-func (cr *ConflictResolver) ResolveConflict(ctx context.Context, conflict Conflict_PhaseTracker) (bool, error) {
-=======
 // ResolveConflict attempts to resolve a conflict.
 
 func (cr *ConflictResolver) ResolveConflict(ctx context.Context, conflict Conflict) (bool, error) {
 
->>>>>>> b3529b0b
 	if strategy, exists := cr.resolutionStrategies[conflict.Type]; exists {
 
 		return strategy(conflict)
@@ -282,18 +241,12 @@
 
 }
 
-<<<<<<< HEAD
-// genericResolution provides generic conflict resolution
-func (cr *ConflictResolver) genericResolution(conflict Conflict_PhaseTracker) (bool, error) {
-	// For now, log and return false (manual intervention required)
-=======
 // genericResolution provides generic conflict resolution.
 
 func (cr *ConflictResolver) genericResolution(conflict Conflict) (bool, error) {
 
 	// For now, log and return false (manual intervention required).
 
->>>>>>> b3529b0b
 	cr.logger.Info("Generic conflict resolution not implemented", "conflictType", conflict.Type, "conflictId", conflict.ID)
 
 	return false, nil
@@ -302,44 +255,28 @@
 
 // Resolution strategies.
 
-<<<<<<< HEAD
-func resolveNamespaceConflict(conflict Conflict_PhaseTracker) (bool, error) {
-	// Simplified namespace conflict resolution
-	// In practice, this might involve creating separate namespaces or prioritizing based on intent priority
-=======
 func resolveNamespaceConflict(conflict Conflict) (bool, error) {
 
 	// Simplified namespace conflict resolution.
 
 	// In practice, this might involve creating separate namespaces or prioritizing based on intent priority.
 
->>>>>>> b3529b0b
 	return true, nil // Assume we can always resolve namespace conflicts
 
 }
 
-<<<<<<< HEAD
-func resolveResourceConflict(conflict Conflict_PhaseTracker) (bool, error) {
-	// Resource conflicts might be resolved by resource sharing or priority-based allocation
-=======
 func resolveResourceConflict(conflict Conflict) (bool, error) {
 
 	// Resource conflicts might be resolved by resource sharing or priority-based allocation.
 
->>>>>>> b3529b0b
 	return false, nil // Require manual intervention for now
 
 }
 
-<<<<<<< HEAD
-func resolveDependencyConflict(conflict Conflict_PhaseTracker) (bool, error) {
-	// Dependency conflicts might be resolved by reordering or parallel execution
-=======
 func resolveDependencyConflict(conflict Conflict) (bool, error) {
 
 	// Dependency conflicts might be resolved by reordering or parallel execution.
 
->>>>>>> b3529b0b
 	return true, nil // Assume we can resolve dependency conflicts
 
 }
