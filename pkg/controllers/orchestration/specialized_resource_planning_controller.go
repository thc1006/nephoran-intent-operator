--- conflicted
+++ resolved
@@ -70,10 +70,6 @@
 
 	OptimizationEngine *ResourceOptimizationEngine
 
-<<<<<<< HEAD
-	// Configuration
-	Config            SpecializedResourcePlanningConfig
-=======
 	ConstraintSolver *ResourceConstraintSolver
 
 	CostEstimator *TelecomCostEstimator
@@ -82,7 +78,6 @@
 
 	Config ResourcePlanningConfig
 
->>>>>>> b3529b0b
 	ResourceTemplates map[string]*NetworkFunctionTemplate
 
 	ConstraintRules []*ResourceConstraintRule
@@ -97,18 +92,7 @@
 
 	// Health and lifecycle.
 
-<<<<<<< HEAD
-// SpecializedResourcePlanningConfig holds configuration for specialized resource planning
-type SpecializedResourcePlanningConfig struct {
-	// Planning parameters
-	DefaultCPURequest     string  `json:"defaultCpuRequest"`
-	DefaultMemoryRequest  string  `json:"defaultMemoryRequest"`
-	DefaultStorageRequest string  `json:"defaultStorageRequest"`
-	CPUOvercommitRatio    float64 `json:"cpuOvercommitRatio"`
-	MemoryOvercommitRatio float64 `json:"memoryOvercommitRatio"`
-=======
 	started bool
->>>>>>> b3529b0b
 
 	stopChan chan struct{}
 
@@ -365,15 +349,10 @@
 	PlanHash string `json:"planHash"`
 }
 
-<<<<<<< HEAD
-// NewSpecializedResourcePlanningController creates a new resource planning controller
-func NewSpecializedResourcePlanningController(mgr ctrl.Manager, config SpecializedResourcePlanningConfig) (*SpecializedResourcePlanningController, error) {
-=======
 // NewSpecializedResourcePlanningController creates a new resource planning controller.
 
 func NewSpecializedResourcePlanningController(mgr ctrl.Manager, config ResourcePlanningConfig) (*SpecializedResourcePlanningController, error) {
 
->>>>>>> b3529b0b
 	logger := log.FromContext(context.Background()).WithName("specialized-resource-planner")
 
 	// Initialize resource calculator.
@@ -464,24 +443,6 @@
 
 	}
 
-<<<<<<< HEAD
-	// Extract LLM response from intent status
-	var llmResponse map[string]interface{}
-	if intent.Status.LLMResponse == "" {
-		return interfaces.ProcessingResult{
-			Success:      false,
-			ErrorMessage: "missing LLM response data",
-			ErrorCode:    "INVALID_INPUT",
-		}, nil
-	}
-	
-	// Parse JSON string to map
-	if err := json.Unmarshal([]byte(intent.Status.LLMResponse), &llmResponse); err != nil {
-		return interfaces.ProcessingResult{
-			Success:      false,
-			ErrorMessage: "invalid LLM response JSON format",
-			ErrorCode:    "INVALID_INPUT",
-=======
 	// Extract LLM response from intent status.
 
 	var llmResponse map[string]interface{}
@@ -510,7 +471,6 @@
 			ErrorMessage: "invalid or missing LLM response data",
 
 			ErrorCode: "INVALID_INPUT",
->>>>>>> b3529b0b
 		}, nil
 
 	}
@@ -901,13 +861,9 @@
 			nf, err := c.parseNetworkFunction(nfInterface, i)
 
 			if err != nil {
-<<<<<<< HEAD
+
 				c.Logger.Info("Failed to parse network function", "index", i, "error", err)
-=======
-
-				c.Logger.Info("Failed to parse network function", "index", i, "error", err)
-
->>>>>>> b3529b0b
+
 				continue
 
 			}
@@ -2273,15 +2229,10 @@
 
 	}
 
-<<<<<<< HEAD
-	// Check if this intent should be processed by this controller
+	// Check if this intent should be processed by this controller.
+
 	if intent.Status.ProcessingPhase != string(interfaces.PhaseResourcePlanning) {
-=======
-	// Check if this intent should be processed by this controller.
-
-	if intent.Status.ProcessingPhase != string(interfaces.PhaseResourcePlanning) {
-
->>>>>>> b3529b0b
+
 		return ctrl.Result{}, nil
 
 	}
@@ -2301,47 +2252,33 @@
 	// Update intent status based on result.
 
 	if result.Success {
-<<<<<<< HEAD
+
 		intent.Status.ProcessingPhase = string(result.NextPhase)
-		// Note: result.Data is a map[string]interface{} that would need proper conversion to NetworkResourcePlan
-		// For now, we'll skip this conversion to resolve compilation error
-		// intent.Status.ResourcePlan would be set through other means in the planResourcesFromLLM method
-		now := metav1.Now()
-		intent.Status.LastUpdated = &now
+
+		// Marshal result.Data to JSON and create RawExtension.
+
+		if resultBytes, err := json.Marshal(result.Data); err != nil {
+
+			logger.Error(err, "Failed to marshal result data")
+
+			return ctrl.Result{}, err
+
+		} else {
+
+			intent.Status.ResourcePlan = runtime.RawExtension{Raw: resultBytes}
+
+		}
+
+		intent.Status.LastUpdated = metav1.Now()
+
 	} else {
+
 		intent.Status.ProcessingPhase = string(interfaces.PhaseFailed)
+
 		intent.Status.ErrorMessage = result.ErrorMessage
-		now := metav1.Now()
-		intent.Status.LastUpdated = &now
-=======
-
-		intent.Status.ProcessingPhase = string(result.NextPhase)
-
-		// Marshal result.Data to JSON and create RawExtension.
-
-		if resultBytes, err := json.Marshal(result.Data); err != nil {
-
-			logger.Error(err, "Failed to marshal result data")
-
-			return ctrl.Result{}, err
-
-		} else {
-
-			intent.Status.ResourcePlan = runtime.RawExtension{Raw: resultBytes}
-
-		}
 
 		intent.Status.LastUpdated = metav1.Now()
 
-	} else {
-
-		intent.Status.ProcessingPhase = string(interfaces.PhaseFailed)
-
-		intent.Status.ErrorMessage = result.ErrorMessage
-
-		intent.Status.LastUpdated = metav1.Now()
-
->>>>>>> b3529b0b
 	}
 
 	// Update the intent status.
@@ -2601,13 +2538,6 @@
 
 type ResourceOptimizationEngine struct {
 	logger logr.Logger
-<<<<<<< HEAD
-	config SpecializedResourcePlanningConfig
-}
-
-// NewResourceOptimizationEngine creates a new optimization engine
-func NewResourceOptimizationEngine(logger logr.Logger, config SpecializedResourcePlanningConfig) *ResourceOptimizationEngine {
-=======
 
 	config ResourcePlanningConfig
 }
@@ -2616,7 +2546,6 @@
 
 func NewResourceOptimizationEngine(logger logr.Logger, config ResourcePlanningConfig) *ResourceOptimizationEngine {
 
->>>>>>> b3529b0b
 	return &ResourceOptimizationEngine{
 
 		logger: logger,
@@ -2626,18 +2555,12 @@
 
 }
 
-<<<<<<< HEAD
-// OptimizeAllocation optimizes resource allocation
-func (e *ResourceOptimizationEngine) OptimizeAllocation(ctx context.Context, requirements *interfaces.ResourceRequirements, config SpecializedResourcePlanningConfig) (*interfaces.OptimizedPlan, error) {
-	// Simple optimization: apply overcommit ratios
-=======
 // OptimizeAllocation optimizes resource allocation.
 
 func (e *ResourceOptimizationEngine) OptimizeAllocation(ctx context.Context, requirements *interfaces.ResourceRequirements, config ResourcePlanningConfig) (*interfaces.OptimizedPlan, error) {
 
 	// Simple optimization: apply overcommit ratios.
 
->>>>>>> b3529b0b
 	originalPlan := &interfaces.ResourcePlan{
 
 		ResourceRequirements: *requirements,
@@ -2748,13 +2671,9 @@
 	}
 
 	if len(violations) > 0 {
-<<<<<<< HEAD
+
 		s.logger.Info("Soft constraints violated", "violations", violations)
-=======
-
-		s.logger.Info("Soft constraints violated", "violations", violations)
-
->>>>>>> b3529b0b
+
 	}
 
 	return nil
