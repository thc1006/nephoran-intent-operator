--- conflicted
+++ resolved
@@ -44,7 +44,6 @@
 	"k8s.io/client-go/tools/record"
 	ctrl "sigs.k8s.io/controller-runtime"
 	"sigs.k8s.io/controller-runtime/pkg/client"
-	"sigs.k8s.io/controller-runtime/pkg/controller"
 	"sigs.k8s.io/controller-runtime/pkg/controller/controllerutil"
 	"sigs.k8s.io/controller-runtime/pkg/log"
 
@@ -86,38 +85,6 @@
 // IntentProcessingConfig contains configuration for the controller.
 
 type IntentProcessingConfig struct {
-<<<<<<< HEAD
-	MaxConcurrentProcessing int           `json:"maxConcurrentProcessing"`
-	DefaultTimeout          time.Duration `json:"defaultTimeout"`
-	MaxRetries              int           `json:"maxRetries"`
-	RetryBackoff            time.Duration `json:"retryBackoff"`
-	QualityThreshold        float64       `json:"qualityThreshold"`
-	EnableRAG               bool          `json:"enableRAG"`
-	ValidationEnabled       bool          `json:"validationEnabled"`
-
-	// LLM Configuration (required by specialized controller)
-	LLMEndpoint string  `json:"llmEndpoint"`
-	LLMAPIKey   string  `json:"llmApiKey"`
-	LLMModel    string  `json:"llmModel"`
-	MaxTokens   int     `json:"maxTokens"`
-	Temperature float64 `json:"temperature"`
-
-	// RAG Configuration (required by specialized controller)
-	RAGEndpoint         string  `json:"ragEndpoint"`
-	MaxContextChunks    int     `json:"maxContextChunks"`
-	SimilarityThreshold float64 `json:"similarityThreshold"`
-
-	// Processing Configuration (required by specialized controller)
-	StreamingEnabled bool          `json:"streamingEnabled"`
-	CacheEnabled     bool          `json:"cacheEnabled"`
-	CacheTTL         time.Duration `json:"cacheTtl"`
-	Timeout          time.Duration `json:"timeout"`
-
-	// Circuit Breaker Configuration (required by specialized controller)
-	CircuitBreakerEnabled bool          `json:"circuitBreakerEnabled"`
-	FailureThreshold      int           `json:"failureThreshold"`
-	RecoveryTimeout       time.Duration `json:"recoveryTimeout"`
-=======
 	MaxConcurrentProcessing int `json:"maxConcurrentProcessing"`
 
 	DefaultTimeout time.Duration `json:"defaultTimeout"`
@@ -177,7 +144,6 @@
 	RetrievalThreshold float64
 
 	EnableContextBuilder bool
->>>>>>> b3529b0b
 }
 
 // RAGResponse represents a response from the RAG service.
@@ -430,31 +396,21 @@
 		contextMap["priority"] = string(intentProcessing.Spec.Priority)
 
 		request.Model = config.Model
-<<<<<<< HEAD
+
 		if config.Temperature != nil {
-			request.Temperature = *config.Temperature
-		}
+
+			request.Temperature = float32(*config.Temperature)
+
+		}
+
 		if config.MaxTokens != nil {
+
 			request.MaxTokens = int(*config.MaxTokens)
-		}
-		request.SystemPrompt = config.SystemPrompt
-=======
-
-		if config.Temperature != nil {
-
-			request.Temperature = float32(*config.Temperature)
-
-		}
-
-		if config.MaxTokens != nil {
-
-			request.MaxTokens = int(*config.MaxTokens)
 
 		}
 
 		// SystemPrompt field doesn't exist in ProcessingRequest.
 
->>>>>>> b3529b0b
 	}
 
 	// Enhance with RAG if enabled.
@@ -472,502 +428,373 @@
 			// Continue without RAG enhancement rather than failing.
 
 		} else {
-<<<<<<< HEAD
-			request.Context = enhancedContext
-			// Store RAG metrics for status update
-			if request.RAGMetrics == nil {
-				request.RAGMetrics = make(map[string]interface{})
+
+			// Merge enhanced context with existing context map.
+
+			for k, v := range enhancedContext {
+
+				contextMap[k] = v
+
 			}
-			if ragMetrics != nil {
-				request.RAGMetrics["documents_retrieved"] = ragMetrics.DocumentsRetrieved
-				request.RAGMetrics["retrieval_duration"] = ragMetrics.RetrievalDuration
-				request.RAGMetrics["average_relevance_score"] = ragMetrics.AverageRelevanceScore
+
+			// Store RAG metrics in context for status update.
+
+			contextMap["ragMetrics"] = ragMetrics
+
+		}
+
+	}
+
+	// Serialize context map to JSON string for ProcessingRequest.Context field.
+
+	if len(contextMap) > 0 {
+
+		contextBytes, err := json.Marshal(contextMap)
+
+		if err != nil {
+
+			log.Error(err, "Failed to serialize context map")
+
+		} else {
+
+			request.Context = string(contextBytes)
+
+		}
+
+	}
+
+	// Execute LLM processing.
+
+	log.Info("Executing LLM processing", "model", request.Model)
+
+	response, err := r.LLMService.ProcessIntent(ctx, request.Intent)
+
+	if err != nil {
+
+		return nil, fmt.Errorf("LLM processing failed: %w", err)
+
+	}
+
+	// Convert string response to ProcessingResponse for validation.
+
+	processingResp := &llm.ProcessingResponse{
+
+		Response: response,
+
+		Confidence: 0.9, // Default confidence for now
+
+	}
+
+	// Validate response quality.
+
+	qualityScore, validationErrors := r.validateResponse(processingResp)
+
+	if qualityScore < r.Config.QualityThreshold {
+
+		return nil, fmt.Errorf("response quality score %.2f below threshold %.2f", qualityScore, r.Config.QualityThreshold)
+
+	}
+
+	// Create processing result.
+
+	result := &LLMProcessingResult{
+
+		Response: processingResp,
+
+		QualityScore: qualityScore,
+
+		ValidationErrors: validationErrors,
+
+		TokenUsage: nil, // No token usage info from string response
+
+		RAGMetrics: r.extractRAGMetricsFromContextString(request.Context),
+	}
+
+	// Extract structured parameters.
+
+	processedParams, err := r.extractProcessedParameters(processingResp)
+
+	if err != nil {
+
+		log.Error(err, "Failed to extract processed parameters")
+
+		// Continue with raw response.
+
+	} else {
+
+		result.ProcessedParameters = processedParams
+
+	}
+
+	// Extract telecommunications entities.
+
+	entities, err := r.extractTelecomEntities(processingResp)
+
+	if err != nil {
+
+		log.Error(err, "Failed to extract telecom entities")
+
+	} else {
+
+		result.ExtractedEntities = entities
+
+	}
+
+	return result, nil
+
+}
+
+// enhanceWithRAG enhances the intent with RAG context.
+
+func (r *IntentProcessingController) enhanceWithRAG(ctx context.Context, intent string, config *nephoranv1.LLMProcessingConfig) (map[string]interface{}, *nephoranv1.RAGMetrics, error) {
+
+	// Prepare RAG request.
+
+	request := &RAGRequest{
+
+		Query: intent,
+	}
+
+	// Configure RAG parameters.
+
+	if config != nil && config.RAGConfiguration != nil {
+
+		ragConfig := config.RAGConfiguration
+
+		if ragConfig.MaxDocuments != nil {
+
+			request.MaxResults = int(*ragConfig.MaxDocuments)
+
+		}
+
+		if ragConfig.RetrievalThreshold != nil {
+
+			request.MinConfidence = float64(*ragConfig.RetrievalThreshold)
+
+		}
+
+	}
+
+	// Execute RAG retrieval.
+
+	response, err := r.RAGService.ProcessQuery(ctx, request)
+
+	if err != nil {
+
+		return nil, nil, fmt.Errorf("RAG retrieval failed: %w", err)
+
+	}
+
+	// Create enhanced context.
+
+	enhancedContext := map[string]interface{}{
+
+		"original_intent": intent,
+
+		"retrieved_documents": response.SourceDocuments,
+
+		"retrieval_metadata": response.Metadata,
+	}
+
+	// Create RAG metrics.
+
+	ragMetrics := &nephoranv1.RAGMetrics{
+
+		DocumentsRetrieved: int32(len(response.SourceDocuments)),
+
+		RetrievalDuration: metav1.Duration{Duration: time.Duration(response.RetrievalTime) * time.Millisecond},
+
+		AverageRelevanceScore: float64(response.Confidence),
+
+		TopRelevanceScore: float64(response.Confidence),
+
+		QueryEnhancement: false, // Default to false
+
+	}
+
+	return enhancedContext, ragMetrics, nil
+
+}
+
+// validateResponse validates the LLM response quality.
+
+func (r *IntentProcessingController) validateResponse(response *llm.ProcessingResponse) (float64, []string) {
+
+	var validationErrors []string
+
+	qualityScore := 1.0
+
+	if !r.Config.ValidationEnabled {
+
+		return qualityScore, validationErrors
+
+	}
+
+	// Parse structured parameters from JSON.
+
+	var structuredParams map[string]interface{}
+
+	if response.ProcessedParameters != "" {
+
+		if err := json.Unmarshal([]byte(response.ProcessedParameters), &structuredParams); err != nil {
+
+			validationErrors = append(validationErrors, "invalid structured parameters JSON")
+
+			qualityScore -= 0.3
+
+		}
+
+	} else {
+
+		validationErrors = append(validationErrors, "response lacks structured parameters")
+
+		qualityScore -= 0.3
+
+	}
+
+	// Check if response contains structured parameters (indicates network function information).
+
+	if len(structuredParams) == 0 {
+
+		validationErrors = append(validationErrors, "response lacks network function information")
+
+		qualityScore -= 0.2
+
+	}
+
+	// Check response length.
+
+	if len(response.Response) < 50 {
+
+		validationErrors = append(validationErrors, "response too short")
+
+		qualityScore -= 0.1
+
+	}
+
+	// Check for telecommunications keywords.
+
+	if !r.containsTelecomKeywords(response.Response) {
+
+		validationErrors = append(validationErrors, "response lacks telecommunications domain keywords")
+
+		qualityScore -= 0.2
+
+	}
+
+	// Ensure quality score is within bounds.
+
+	if qualityScore < 0 {
+
+		qualityScore = 0
+
+	}
+
+	if qualityScore > 1 {
+
+		qualityScore = 1
+
+	}
+
+	return qualityScore, validationErrors
+
+}
+
+// containsTelecomKeywords checks for telecommunications keywords.
+
+func (r *IntentProcessingController) containsTelecomKeywords(text string) bool {
+
+	lowerText := strings.ToLower(text)
+
+	telecomKeywords := []string{
+
+		"5g", "4g", "lte", "nr", "amf", "smf", "upf", "gnb", "ran", "core",
+
+		"network", "slice", "function", "deployment", "scaling", "o-ran",
+
+		"oran", "du", "cu", "ric", "smo", "kubernetes", "helm", "container",
+	}
+
+	for _, keyword := range telecomKeywords {
+
+		if strings.Contains(lowerText, keyword) {
+
+			return true
+
+		}
+
+	}
+
+	return false
+
+}
+
+// extractProcessedParameters extracts structured parameters from the response.
+
+func (r *IntentProcessingController) extractProcessedParameters(response *llm.ProcessingResponse) (*nephoranv1.ProcessedParameters, error) {
+
+	if response.ProcessedParameters == "" {
+
+		return nil, fmt.Errorf("no processed parameters in response")
+
+	}
+
+	// Parse JSON structured parameters.
+
+	var structuredParams map[string]interface{}
+
+	if err := json.Unmarshal([]byte(response.ProcessedParameters), &structuredParams); err != nil {
+
+		return nil, fmt.Errorf("failed to parse structured parameters: %w", err)
+
+	}
+
+	params := &nephoranv1.ProcessedParameters{}
+
+	// Extract network function.
+
+	if nf, ok := structuredParams["network_function"].(string); ok {
+
+		params.NetworkFunction = nf
+
+	}
+
+	// Extract region.
+
+	if region, ok := structuredParams["region"].(string); ok {
+
+		params.Region = region
+
+	}
+
+	// Extract scale parameters.
+
+	if scaleParams, ok := structuredParams["scale_parameters"]; ok {
+
+		// This would need proper conversion based on ScaleParameters type.
+
+		// For now, just extract basic parameters.
+
+		if scaleMap, ok := scaleParams.(map[string]interface{}); ok {
+
+			scaleParams := &nephoranv1.ScaleParameters{}
+
+			if replicas, ok := scaleMap["replicas"].(int); ok {
+
+				minReplicas := int32(replicas)
+
+				maxReplicas := int32(replicas * 3) // Default scaling range
+
+				scaleParams.MinReplicas = &minReplicas
+
+				scaleParams.MaxReplicas = &maxReplicas
+
 			}
-=======
-
-			// Merge enhanced context with existing context map.
-
-			for k, v := range enhancedContext {
-
-				contextMap[k] = v
-
-			}
-
-			// Store RAG metrics in context for status update.
-
-			contextMap["ragMetrics"] = ragMetrics
-
->>>>>>> b3529b0b
-		}
-
-	}
-
-	// Serialize context map to JSON string for ProcessingRequest.Context field.
-
-	if len(contextMap) > 0 {
-
-		contextBytes, err := json.Marshal(contextMap)
-
-		if err != nil {
-
-			log.Error(err, "Failed to serialize context map")
-
-		} else {
-
-			request.Context = string(contextBytes)
-
-		}
-
-	}
-
-	// Execute LLM processing.
-
-	log.Info("Executing LLM processing", "model", request.Model)
-
-	response, err := r.LLMService.ProcessIntent(ctx, request.Intent)
-
-	if err != nil {
-
-		return nil, fmt.Errorf("LLM processing failed: %w", err)
-
-	}
-
-	// Convert string response to ProcessingResponse for validation.
-
-	processingResp := &llm.ProcessingResponse{
-
-		Response: response,
-
-		Confidence: 0.9, // Default confidence for now
-
-	}
-
-	// Validate response quality.
-
-	qualityScore, validationErrors := r.validateResponse(processingResp)
-
-	if qualityScore < r.Config.QualityThreshold {
-
-		return nil, fmt.Errorf("response quality score %.2f below threshold %.2f", qualityScore, r.Config.QualityThreshold)
-
-	}
-
-<<<<<<< HEAD
-	// Create processing result
-	var tokenUsage *nephoranv1.TokenUsageInfo
-	if response.TokenUsage != nil {
-		tokenUsage = &nephoranv1.TokenUsageInfo{
-			PromptTokens:     int32(response.TokenUsage.PromptTokens),
-			CompletionTokens: int32(response.TokenUsage.CompletionTokens),
-			TotalTokens:      int32(response.TokenUsage.TotalTokens),
-		}
-	}
-	
-	// Convert RAG metrics back to API type
-	var apiRAGMetrics *nephoranv1.RAGMetrics
-	if len(request.RAGMetrics) > 0 {
-		apiRAGMetrics = &nephoranv1.RAGMetrics{}
-		if documentsRetrieved, ok := request.RAGMetrics["documents_retrieved"].(int32); ok {
-			apiRAGMetrics.DocumentsRetrieved = documentsRetrieved
-		}
-		if retrievalDuration, ok := request.RAGMetrics["retrieval_duration"].(metav1.Duration); ok {
-			apiRAGMetrics.RetrievalDuration = retrievalDuration
-		}
-		if averageScore, ok := request.RAGMetrics["average_relevance_score"].(float64); ok {
-			apiRAGMetrics.AverageRelevanceScore = averageScore
-		}
-	}
-	
-=======
-	// Create processing result.
-
->>>>>>> b3529b0b
-	result := &LLMProcessingResult{
-
-		Response: processingResp,
-
-		QualityScore: qualityScore,
-
-		ValidationErrors: validationErrors,
-<<<<<<< HEAD
-		TokenUsage:       tokenUsage,
-		RAGMetrics:       apiRAGMetrics,
-=======
-
-		TokenUsage: nil, // No token usage info from string response
-
-		RAGMetrics: r.extractRAGMetricsFromContextString(request.Context),
->>>>>>> b3529b0b
-	}
-
-	// Extract structured parameters.
-
-	processedParams, err := r.extractProcessedParameters(processingResp)
-
-	if err != nil {
-
-		log.Error(err, "Failed to extract processed parameters")
-
-		// Continue with raw response.
-
-	} else {
-
-		result.ProcessedParameters = processedParams
-
-	}
-
-	// Extract telecommunications entities.
-
-	entities, err := r.extractTelecomEntities(processingResp)
-
-	if err != nil {
-
-		log.Error(err, "Failed to extract telecom entities")
-
-	} else {
-
-		result.ExtractedEntities = entities
-
-	}
-
-	return result, nil
-
-}
-
-// enhanceWithRAG enhances the intent with RAG context.
-
-func (r *IntentProcessingController) enhanceWithRAG(ctx context.Context, intent string, config *nephoranv1.LLMProcessingConfig) (map[string]interface{}, *nephoranv1.RAGMetrics, error) {
-
-	// Prepare RAG request.
-
-	request := &RAGRequest{
-
-		Query: intent,
-	}
-
-	// Configure RAG parameters.
-
-	if config != nil && config.RAGConfiguration != nil {
-
-		ragConfig := config.RAGConfiguration
-
-		if ragConfig.MaxDocuments != nil {
-<<<<<<< HEAD
-			request.Limit = int(*ragConfig.MaxDocuments)
-=======
-
-			request.MaxResults = int(*ragConfig.MaxDocuments)
-
->>>>>>> b3529b0b
-		}
-
-		if ragConfig.RetrievalThreshold != nil {
-<<<<<<< HEAD
-			// Store threshold in context since RetrievalRequest doesn't have this field
-			if request.Context == nil {
-				request.Context = make(map[string]interface{})
-			}
-			request.Context["retrieval_threshold"] = *ragConfig.RetrievalThreshold
-		}
-		// Store knowledge base and embedding model in context
-		if request.Context == nil {
-			request.Context = make(map[string]interface{})
-		}
-		request.Context["knowledge_base"] = ragConfig.KnowledgeBase
-		request.Context["embedding_model"] = ragConfig.EmbeddingModel
-	}
-
-	// Execute RAG retrieval
-	rawResponse, err := (*r.RAGService).Query(ctx, request.Query)
-=======
-
-			request.MinConfidence = float64(*ragConfig.RetrievalThreshold)
-
-		}
-
-	}
-
-	// Execute RAG retrieval.
-
-	response, err := r.RAGService.ProcessQuery(ctx, request)
-
->>>>>>> b3529b0b
-	if err != nil {
-
-		return nil, nil, fmt.Errorf("RAG retrieval failed: %w", err)
-
-	}
-
-<<<<<<< HEAD
-	// Create enhanced context with the raw response
-	enhancedContext := map[string]interface{}{
-		"original_intent":     intent,
-		"retrieved_documents": rawResponse,
-		"knowledge_base":      request.Context["knowledge_base"],
-		"retrieval_metadata":  map[string]interface{}{},
-	}
-
-	// Create basic RAG metrics
-	ragMetrics := &nephoranv1.RAGMetrics{
-		DocumentsRetrieved:    int32(1), // Since we don't have detailed structure info
-		RetrievalDuration:     metav1.Duration{Duration: time.Millisecond * 100}, // Default
-		AverageRelevanceScore: 0.8, // Default relevance score
-		TopRelevanceScore:     0.9,  // Default top score
-		KnowledgeBase:         "",
-		QueryEnhancement:      false,
-	}
-	
-	// Set knowledge base if available
-	if kb, ok := request.Context["knowledge_base"].(string); ok {
-		ragMetrics.KnowledgeBase = kb
-=======
-	// Create enhanced context.
-
-	enhancedContext := map[string]interface{}{
-
-		"original_intent": intent,
-
-		"retrieved_documents": response.SourceDocuments,
-
-		"retrieval_metadata": response.Metadata,
-	}
-
-	// Create RAG metrics.
-
-	ragMetrics := &nephoranv1.RAGMetrics{
-
-		DocumentsRetrieved: int32(len(response.SourceDocuments)),
-
-		RetrievalDuration: metav1.Duration{Duration: time.Duration(response.RetrievalTime) * time.Millisecond},
-
-		AverageRelevanceScore: float64(response.Confidence),
-
-		TopRelevanceScore: float64(response.Confidence),
-
-		QueryEnhancement: false, // Default to false
-
->>>>>>> b3529b0b
-	}
-
-	return enhancedContext, ragMetrics, nil
-
-}
-
-// validateResponse validates the LLM response quality.
-
-func (r *IntentProcessingController) validateResponse(response *llm.ProcessingResponse) (float64, []string) {
-
-	var validationErrors []string
-
-	qualityScore := 1.0
-
-	if !r.Config.ValidationEnabled {
-
-		return qualityScore, validationErrors
-
-	}
-
-	// Parse structured parameters from JSON.
-
-	var structuredParams map[string]interface{}
-
-	if response.ProcessedParameters != "" {
-
-		if err := json.Unmarshal([]byte(response.ProcessedParameters), &structuredParams); err != nil {
-
-			validationErrors = append(validationErrors, "invalid structured parameters JSON")
-
-			qualityScore -= 0.3
-
-		}
-
-	} else {
-
-		validationErrors = append(validationErrors, "response lacks structured parameters")
-
-		qualityScore -= 0.3
-
-	}
-
-	// Check if response contains structured parameters (indicates network function information).
-
-	if len(structuredParams) == 0 {
-
-		validationErrors = append(validationErrors, "response lacks network function information")
-
-		qualityScore -= 0.2
-
-	}
-
-	// Check response length.
-
-	if len(response.Response) < 50 {
-
-		validationErrors = append(validationErrors, "response too short")
-
-		qualityScore -= 0.1
-
-	}
-
-	// Check for telecommunications keywords.
-
-	if !r.containsTelecomKeywords(response.Response) {
-
-		validationErrors = append(validationErrors, "response lacks telecommunications domain keywords")
-
-		qualityScore -= 0.2
-
-	}
-
-	// Ensure quality score is within bounds.
-
-	if qualityScore < 0 {
-
-		qualityScore = 0
-
-	}
-
-	if qualityScore > 1 {
-
-		qualityScore = 1
-
-	}
-
-	return qualityScore, validationErrors
-
-}
-
-// containsTelecomKeywords checks for telecommunications keywords.
-
-func (r *IntentProcessingController) containsTelecomKeywords(text string) bool {
-
-	lowerText := strings.ToLower(text)
-
-	telecomKeywords := []string{
-
-		"5g", "4g", "lte", "nr", "amf", "smf", "upf", "gnb", "ran", "core",
-
-		"network", "slice", "function", "deployment", "scaling", "o-ran",
-
-		"oran", "du", "cu", "ric", "smo", "kubernetes", "helm", "container",
-	}
-
-	for _, keyword := range telecomKeywords {
-
-		if strings.Contains(lowerText, keyword) {
-
-			return true
-
-		}
-
-	}
-
-	return false
-
-}
-
-// extractProcessedParameters extracts structured parameters from the response.
-
-func (r *IntentProcessingController) extractProcessedParameters(response *llm.ProcessingResponse) (*nephoranv1.ProcessedParameters, error) {
-
-	if response.ProcessedParameters == "" {
-
-		return nil, fmt.Errorf("no processed parameters in response")
-
-	}
-
-	// Parse JSON structured parameters.
-
-	var structuredParams map[string]interface{}
-
-	if err := json.Unmarshal([]byte(response.ProcessedParameters), &structuredParams); err != nil {
-
-		return nil, fmt.Errorf("failed to parse structured parameters: %w", err)
-
-	}
-
-	params := &nephoranv1.ProcessedParameters{}
-
-	// Extract network function.
-
-	if nf, ok := structuredParams["network_function"].(string); ok {
-
-		params.NetworkFunction = nf
-
-<<<<<<< HEAD
-	// Extract scale parameters
-	if scaleParams, ok := response.StructuredParameters["scale_parameters"]; ok {
-		if scaleBytes, err := json.Marshal(scaleParams); err == nil {
-			scaleParamsObj := &nephoranv1.ScaleParameters{}
-			if err := json.Unmarshal(scaleBytes, scaleParamsObj); err == nil {
-				params.ScaleParameters = scaleParamsObj
-			}
-		}
-	}
-
-	// Extract QoS parameters
-	if qosParams, ok := response.StructuredParameters["qos_parameters"]; ok {
-		if qosBytes, err := json.Marshal(qosParams); err == nil {
-			qosParamsObj := &nephoranv1.QoSParameters{}
-			if err := json.Unmarshal(qosBytes, qosParamsObj); err == nil {
-				params.QoSParameters = qosParamsObj
-			}
-		}
-	}
-
-	// Extract security parameters
-	if secParams, ok := response.StructuredParameters["security_parameters"]; ok {
-		if secBytes, err := json.Marshal(secParams); err == nil {
-			secParamsObj := &nephoranv1.SecurityParameters{}
-			if err := json.Unmarshal(secBytes, secParamsObj); err == nil {
-				params.SecurityParameters = secParamsObj
-			}
-		}
-	}
-
-	// Extract region
-	if region, ok := response.StructuredParameters["region"].(string); ok {
-		params.Region = region
-=======
-	}
-
-	// Extract region.
-
-	if region, ok := structuredParams["region"].(string); ok {
-
-		params.Region = region
-
-	}
-
-	// Extract scale parameters.
-
-	if scaleParams, ok := structuredParams["scale_parameters"]; ok {
-
-		// This would need proper conversion based on ScaleParameters type.
-
-		// For now, just extract basic parameters.
-
-		if scaleMap, ok := scaleParams.(map[string]interface{}); ok {
-
-			scaleParams := &nephoranv1.ScaleParameters{}
-
-			if replicas, ok := scaleMap["replicas"].(int); ok {
-
-				minReplicas := int32(replicas)
-
-				maxReplicas := int32(replicas * 3) // Default scaling range
-
-				scaleParams.MinReplicas = &minReplicas
-
-				scaleParams.MaxReplicas = &maxReplicas
-
-			}
 
 			params.ScaleParameters = scaleParams
 
 		}
 
->>>>>>> b3529b0b
 	}
 
 	return params, nil
@@ -1325,12 +1152,6 @@
 	return ctrl.NewControllerManagedBy(mgr).
 		For(&nephoranv1.IntentProcessing{}).
 		Named("intentprocessing").
-<<<<<<< HEAD
-		WithOptions(controller.Options{
-			MaxConcurrentReconciles: r.Config.MaxConcurrentProcessing,
-		}).
-=======
->>>>>>> b3529b0b
 		Complete(r)
 
 }
