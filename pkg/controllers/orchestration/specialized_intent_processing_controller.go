/*

Copyright 2025.



Licensed under the Apache License, Version 2.0 (the "License");

you may not use this file except in compliance with the License.

You may obtain a copy of the License at



    http://www.apache.org/licenses/LICENSE-2.0



Unless required by applicable law or agreed to in writing, software

distributed under the License is distributed on an "AS IS" BASIS,

WITHOUT WARRANTIES OR CONDITIONS OF ANY KIND, either express or implied.

See the License for the specific language governing permissions and

limitations under the License.

*/

package orchestration

import (
	"context"
	"encoding/json"
	"fmt"
	"strings"
	"sync"
	"time"

	"github.com/go-logr/logr"
	apierrors "k8s.io/apimachinery/pkg/api/errors"
	metav1 "k8s.io/apimachinery/pkg/apis/meta/v1"
	"k8s.io/apimachinery/pkg/runtime"
	"k8s.io/client-go/tools/record"
	ctrl "sigs.k8s.io/controller-runtime"
	"sigs.k8s.io/controller-runtime/pkg/client"
	"sigs.k8s.io/controller-runtime/pkg/log"

	nephoranv1 "github.com/nephio-project/nephoran-intent-operator/api/v1"
	"github.com/nephio-project/nephoran-intent-operator/pkg/controllers/interfaces"
	"github.com/nephio-project/nephoran-intent-operator/pkg/llm"
)

// SpecializedIntentProcessingController implements specialized intent processing with LLM and RAG integration.

type SpecializedIntentProcessingController struct {
	client.Client

	Scheme *runtime.Scheme

	Recorder record.EventRecorder

	Logger logr.Logger

	// LLM Services.

	LLMClient *llm.Client

	RAGService *RAGService

	PromptEngine *llm.TelecomPromptEngine

	StreamingProcessor *llm.StreamingProcessorImpl

	PerformanceOptimizer *llm.PerformanceOptimizer

	// Processing configuration.

	Config IntentProcessingConfig

	SupportedIntents []string

	ConfidenceThreshold float64

	// Internal state management.

	activeProcessing sync.Map // map[string]*ProcessingSession

	metrics *IntentProcessingMetrics

	cache *IntentProcessingCache

	circuitBreaker *llm.CircuitBreaker

	// Health and lifecycle.

	started bool

	stopChan chan struct{}

	healthStatus interfaces.HealthStatus

<<<<<<< HEAD
=======
	mutex sync.RWMutex
}
>>>>>>> b3529b0b

// Note: IntentProcessingConfig is defined in intent_processing_controller.go to avoid duplication.

// ProcessingSession tracks an active intent processing session.

type ProcessingSession struct {
	IntentID string `json:"intentId"`

	CorrelationID string `json:"correlationId"`

	StartTime time.Time `json:"startTime"`

	Status string `json:"status"`

	Progress float64 `json:"progress"`

	CurrentStep string `json:"currentStep"`

	StreamingID string `json:"streamingId,omitempty"`

	// Context and results.

	IntentText string `json:"intentText"`

	RAGContext map[string]interface{} `json:"ragContext,omitempty"`

	LLMResponse map[string]interface{} `json:"llmResponse,omitempty"`

	Confidence float64 `json:"confidence"`

	// Error handling.

	Errors []string `json:"errors,omitempty"`

	RetryCount int `json:"retryCount"`

	LastError string `json:"lastError,omitempty"`

	// Performance tracking.

	Metrics IntentSessionMetrics `json:"metrics"`

	mutex sync.RWMutex
}

// IntentSessionMetrics tracks metrics for a processing session.

type IntentSessionMetrics struct {
	LLMLatency time.Duration `json:"llmLatency"`

	RAGLatency time.Duration `json:"ragLatency"`

	TotalLatency time.Duration `json:"totalLatency"`

	TokensUsed int `json:"tokensUsed"`

	RAGChunksRetrieved int `json:"ragChunksRetrieved"`

	CacheHit bool `json:"cacheHit"`

	APICallsCount int `json:"apiCallsCount"`
}

// IntentProcessingMetrics tracks overall controller metrics.

type IntentProcessingMetrics struct {
	TotalProcessed int64 `json:"totalProcessed"`

	SuccessfulProcessed int64 `json:"successfulProcessed"`

	FailedProcessed int64 `json:"failedProcessed"`

	AverageLatency time.Duration `json:"averageLatency"`

	AverageConfidence float64 `json:"averageConfidence"`

	// Per intent type metrics.

	IntentTypeMetrics map[string]*IntentTypeMetrics `json:"intentTypeMetrics"`

	// Resource usage.

	TokensUsedTotal int64 `json:"tokensUsedTotal"`

	CacheHitRate float64 `json:"cacheHitRate"`

	CircuitBreakerTrips int64 `json:"circuitBreakerTrips"`

	LastUpdated time.Time `json:"lastUpdated"`

	mutex sync.RWMutex
}

// IntentTypeMetrics tracks metrics per intent type.

type IntentTypeMetrics struct {
	Count int64 `json:"count"`

	SuccessRate float64 `json:"successRate"`

	AverageLatency time.Duration `json:"averageLatency"`

	AverageConfidence float64 `json:"averageConfidence"`
}

// IntentProcessingCache provides caching for processed intents.

type IntentProcessingCache struct {
	entries map[string]*CacheEntry

	mutex sync.RWMutex

	ttl time.Duration

	maxEntries int
}

// CacheEntry represents a cached intent processing result.

type CacheEntry struct {
	Result interfaces.ProcessingResult `json:"result"`

	Timestamp time.Time `json:"timestamp"`

	HitCount int64 `json:"hitCount"`

	IntentHash string `json:"intentHash"`
}

// NewSpecializedIntentProcessingController creates a new specialized intent processing controller.

func NewSpecializedIntentProcessingController(mgr ctrl.Manager, config IntentProcessingConfig) (*SpecializedIntentProcessingController, error) {

	logger := log.FromContext(context.Background()).WithName("specialized-intent-processor")

	// Initialize LLM client.

	llmClient := llm.NewClient(config.LLMEndpoint)

<<<<<<< HEAD
	// Initialize RAG service (simplified initialization)
	var ragService *rag.OptimizedRAGService
	if config.EnableRAG && config.RAGEndpoint != "" {
		// For now, use a nil placeholder - RAG service initialization would need proper config
		logger.Info("RAG service configuration provided but initialization deferred", "endpoint", config.RAGEndpoint)
	}

	// Initialize prompt engine (simplified placeholder)
	var promptEngine *llm.TelecomPromptEngine
	if config.LLMEndpoint != "" {
		// For now, use nil - prompt engine would need proper initialization
		logger.Info("Prompt engine initialization deferred")
	}

	// Initialize streaming processor (simplified placeholder)
	var streamingProcessor *llm.StreamingProcessor
	if config.StreamingEnabled {
		// For now, use nil - streaming processor would need proper client and config
		logger.Info("Streaming processor initialization deferred")
	}

	// Initialize performance optimizer (simplified placeholder)
	var performanceOptimizer *llm.PerformanceOptimizer
	logger.Info("Performance optimizer initialization deferred")

	// Initialize circuit breaker (simplified placeholder)
=======
	// Initialize RAG service (stub implementation).

	// Note: MaxContextChunks field doesn't exist, using fallback values.

	ragService := &RAGService{} // Use stub implementation

	var err error = nil

	if err != nil {

		return nil, fmt.Errorf("failed to initialize RAG service: %w", err)

	}

	// Initialize prompt engine.

	promptEngine := llm.NewTelecomPromptEngine()

	// Initialize streaming processor.

	streamingProcessor := llm.NewStreamingProcessorImpl(llmClient, llm.NewTokenManager(), nil)

	// Initialize performance optimizer.

	performanceOptimizer := llm.NewPerformanceOptimizer(&llm.PerformanceConfig{

		LatencyBufferSize: 1000,

		OptimizationInterval: time.Minute * 5,

		MetricsExportInterval: time.Second * 30,

		EnableTracing: true,

		TraceSamplingRatio: 0.1,
	})

	// Initialize circuit breaker.

>>>>>>> b3529b0b
	var circuitBreaker *llm.CircuitBreaker

	if config.CircuitBreakerEnabled {
<<<<<<< HEAD
		// For now, use nil - circuit breaker would need proper shared config
		logger.Info("Circuit breaker initialization deferred", "failureThreshold", config.FailureThreshold)
=======

		cbConfig := &llm.CircuitBreakerConfig{

			FailureThreshold: int64(config.FailureThreshold),

			Timeout: config.RecoveryTimeout,

			FailureRate: 0.5,

			MinimumRequestCount: 10,

			HalfOpenTimeout: 60 * time.Second,

			SuccessThreshold: 3,

			HalfOpenMaxRequests: 5,

			ResetTimeout: 60 * time.Second,
		}

		circuitBreaker = llm.NewCircuitBreaker("specialized-intent-processor", cbConfig)

>>>>>>> b3529b0b
	}

	controller := &SpecializedIntentProcessingController{

		Client: mgr.GetClient(),

		Scheme: mgr.GetScheme(),

		Recorder: mgr.GetEventRecorderFor("specialized-intent-processor"),

		Logger: logger,

		LLMClient: llmClient,

		RAGService: ragService,

		PromptEngine: promptEngine,

		StreamingProcessor: streamingProcessor,

		PerformanceOptimizer: performanceOptimizer,

		Config: config,

		SupportedIntents: []string{"5g-deployment", "network-slice", "cnf-deployment", "monitoring-setup", "security-config"},

		ConfidenceThreshold: 0.7,

		metrics: NewIntentProcessingMetrics(),

		circuitBreaker: circuitBreaker,

		stopChan: make(chan struct{}),

		healthStatus: interfaces.HealthStatus{

			Status: "Healthy",

			Message: "Controller initialized successfully",

			LastChecked: time.Now(),
		},
	}

	// Initialize cache if enabled.

	if config.CacheEnabled {

		cacheTTL := config.CacheTTL

		if cacheTTL == 0 {

			cacheTTL = 5 * time.Minute // Default TTL

		}

		controller.cache = &IntentProcessingCache{

			entries: make(map[string]*CacheEntry),

			ttl: cacheTTL,

			maxEntries: 1000, // Default max cache entries

		}

	}

	return controller, nil

}

// ProcessPhase implements the PhaseController interface.

func (c *SpecializedIntentProcessingController) ProcessPhase(ctx context.Context, intent *nephoranv1.NetworkIntent, phase interfaces.ProcessingPhase) (interfaces.ProcessingResult, error) {

	if phase != interfaces.PhaseLLMProcessing {

		return interfaces.ProcessingResult{

			Success: false,

			ErrorMessage: fmt.Sprintf("unsupported phase: %s", phase),
		}, nil

	}

	result, err := c.ProcessIntent(ctx, intent)
<<<<<<< HEAD
	if err != nil {
		return interfaces.ProcessingResult{
			Success:      false,
			ErrorMessage: err.Error(),
		}, err
	}
	return *result, nil
=======

	if err != nil {

		return interfaces.ProcessingResult{

			Success: false,

			ErrorMessage: err.Error(),
		}, err

	}

	return *result, nil

>>>>>>> b3529b0b
}

// ProcessIntent implements the IntentProcessor interface.

func (c *SpecializedIntentProcessingController) ProcessIntent(ctx context.Context, intent *nephoranv1.NetworkIntent) (*interfaces.ProcessingResult, error) {

	startTime := time.Now()

	c.Logger.Info("Processing intent",

		"intentId", intent.Name,

		"intentText", intent.Spec.Intent,

		"intentType", intent.Spec.IntentType)

	// Create processing session.

	session := &ProcessingSession{

		IntentID: intent.Name,

		CorrelationID: fmt.Sprintf("intent-%s-%d", intent.Name, startTime.Unix()),

		StartTime: startTime,

		Status: "processing",

		Progress: 0.0,

		CurrentStep: "initialization",

		IntentText: intent.Spec.Intent,
	}

	// Store session for tracking.

	c.activeProcessing.Store(intent.Name, session)

	defer c.activeProcessing.Delete(intent.Name)

	// Check cache first.

	if c.cache != nil {

		if cached := c.getCachedResult(intent.Spec.Intent); cached != nil {

			c.Logger.Info("Cache hit for intent", "intentId", intent.Name)

			session.Metrics.CacheHit = true

			c.updateMetrics(session, true, time.Since(startTime))

			return &interfaces.ProcessingResult{

				Success: true,

				NextPhase: interfaces.PhaseResourcePlanning,

				Data: cached.Result.Data,

				Metrics: map[string]float64{

					"processing_time_ms": float64(time.Since(startTime).Milliseconds()),

					"cache_hit": 1,
				},
			}, nil

		}

	}

	// Validate intent.

	session.updateProgress(0.1, "validating_intent")

	if err := c.ValidateIntent(ctx, intent.Spec.Intent); err != nil {

		session.addError(fmt.Sprintf("intent validation failed: %v", err))

		c.updateMetrics(session, false, time.Since(startTime))

		return &interfaces.ProcessingResult{

			Success: false,

			ErrorMessage: err.Error(),

			ErrorCode: "VALIDATION_ERROR",
		}, nil

	}

	// Enhance with RAG context.

	session.updateProgress(0.3, "enhancing_with_rag")

	ragContext, err := c.EnhanceWithRAG(ctx, intent.Spec.Intent)

	if err != nil {

		c.Logger.Error(err, "Failed to enhance intent with RAG", "intentId", intent.Name)

		session.addError(fmt.Sprintf("RAG enhancement failed: %v", err))

		// Continue processing without RAG context.

		ragContext = make(map[string]interface{})

	}

	session.RAGContext = ragContext

	session.Metrics.RAGLatency = time.Since(startTime)

	// Process with LLM.

	session.updateProgress(0.6, "processing_with_llm")

	llmStartTime := time.Now()

	var llmResponse map[string]interface{}

	var confidence float64

	// For now, use regular LLM processing.

	// Streaming support would require additional configuration.

	llmResponse, confidence, err = c.processWithLLM(ctx, intent, ragContext)

	session.Metrics.LLMLatency = time.Since(llmStartTime)

	if err != nil {

		session.addError(fmt.Sprintf("LLM processing failed: %v", err))

		c.updateMetrics(session, false, time.Since(startTime))

		return &interfaces.ProcessingResult{

			Success: false,

			ErrorMessage: err.Error(),

			ErrorCode: "LLM_PROCESSING_ERROR",
		}, nil

	}

	// Check confidence threshold.

	if confidence < c.ConfidenceThreshold {

		session.addError(fmt.Sprintf("confidence %f below threshold %f", confidence, c.ConfidenceThreshold))

		c.updateMetrics(session, false, time.Since(startTime))

		return &interfaces.ProcessingResult{

			Success: false,

			ErrorMessage: fmt.Sprintf("intent processing confidence %.2f below threshold %.2f", confidence, c.ConfidenceThreshold),

			ErrorCode: "LOW_CONFIDENCE",
		}, nil

	}

	session.LLMResponse = llmResponse

	session.Confidence = confidence

	session.updateProgress(1.0, "completed")

	// Create result.

	result := &interfaces.ProcessingResult{

		Success: true,

		NextPhase: interfaces.PhaseResourcePlanning,

		Data: map[string]interface{}{

			"llmResponse": llmResponse,

			"ragContext": ragContext,

			"confidence": confidence,

			"intentType": intent.Spec.IntentType,

			"originalIntent": intent.Spec.Intent,

			"correlationId": session.CorrelationID,
		},

		Metrics: map[string]float64{

			"processing_time_ms": float64(time.Since(startTime).Milliseconds()),

			"llm_latency_ms": float64(session.Metrics.LLMLatency.Milliseconds()),

			"rag_latency_ms": float64(session.Metrics.RAGLatency.Milliseconds()),

			"confidence": confidence,

			"tokens_used": float64(session.Metrics.TokensUsed),
		},

		Events: []interfaces.ProcessingEvent{

			{

				Timestamp: time.Now(),

				EventType: "IntentProcessed",

				Message: fmt.Sprintf("Intent processed successfully with confidence %.2f", confidence),

				CorrelationID: session.CorrelationID,

				Data: map[string]interface{}{

					"intentId": intent.Name,

					"confidence": confidence,
				},
			},
		},
	}

	// Cache result if enabled.

	if c.cache != nil {

		c.cacheResult(intent.Spec.Intent, *result)

	}

	// Update metrics.

	c.updateMetrics(session, true, time.Since(startTime))

	c.Logger.Info("Intent processing completed successfully",

		"intentId", intent.Name,

		"confidence", confidence,

		"duration", time.Since(startTime))

	return result, nil

}

// processWithLLM processes intent using standard LLM client.

func (c *SpecializedIntentProcessingController) processWithLLM(ctx context.Context, intent *nephoranv1.NetworkIntent, ragContext map[string]interface{}) (map[string]interface{}, float64, error) {
<<<<<<< HEAD
	// Build enhanced prompt with RAG context
	prompt := c.buildPrompt(intent.Spec.Intent, ragContext)

	// For now, use a simple mock response
	// In a complete implementation, this would use the actual LLM client
	c.Logger.Info("Processing intent with LLM (mock)", "prompt", prompt[:50]+"...")
	
	mockResponse := map[string]interface{}{
		"network_functions": []string{"amf", "smf", "upf"},
		"deployment_pattern": "cloud-native",
		"resources": map[string]interface{}{
			"cpu": "4",
			"memory": "8Gi",
		},
		"confidence": 0.85,
	}

	return mockResponse, 0.85, nil
=======

	// Build enhanced prompt with RAG context.

	prompt := c.PromptEngine.GeneratePrompt("NetworkFunctionDeployment", intent.Spec.Intent)

	if len(ragContext) > 0 {

		// Add RAG context to the prompt.

		prompt += "\n\nAdditional Context from Knowledge Base:\n"

		if docs, ok := ragContext["relevant_documents"]; ok {

			if docList, ok := docs.([]interface{}); ok {

				for i, doc := range docList {

					if i >= 3 { // Limit to 3 most relevant documents

						break

					}

					prompt += fmt.Sprintf("- %v\n", doc)

				}

			}

		}

	}

	// Use circuit breaker if enabled.

	if c.circuitBreaker != nil {

		response, err := c.circuitBreaker.Execute(ctx, func(ctx context.Context) (interface{}, error) {

			return c.LLMClient.ProcessIntent(ctx, prompt)

		})

		if err != nil {

			return nil, 0, err

		}

		return c.parseValidateLLMResponse(response.(string))

	}

	// Direct LLM call.

	response, err := c.LLMClient.ProcessIntent(ctx, prompt)

	if err != nil {

		return nil, 0, fmt.Errorf("LLM processing failed: %w", err)

	}

	return c.parseValidateLLMResponse(response)

>>>>>>> b3529b0b
}

// processWithStreamingLLM processes intent using streaming LLM client.

func (c *SpecializedIntentProcessingController) processWithStreamingLLM(ctx context.Context, intent *nephoranv1.NetworkIntent, ragContext map[string]interface{}) (map[string]interface{}, float64, error) {
<<<<<<< HEAD
	// Build enhanced prompt with RAG context
	prompt := c.buildPrompt(intent.Spec.Intent, ragContext)

	// For now, use a simple mock response
	// In a complete implementation, this would use streaming processing
	c.Logger.Info("Processing streaming intent (mock)", "prompt", prompt[:50]+"...")
	
	mockResponse := map[string]interface{}{
		"network_functions": []string{"amf", "smf", "upf"},
		"deployment_pattern": "cloud-native",
		"resources": map[string]interface{}{
			"cpu": "4",
			"memory": "8Gi",
		},
		"confidence": 0.85,
	}

	return mockResponse, 0.85, nil
}

// buildPrompt builds a prompt from intent and RAG context
func (c *SpecializedIntentProcessingController) buildPrompt(intent string, ragContext map[string]interface{}) string {
	// Simple prompt building - in a complete implementation this would be more sophisticated
	prompt := fmt.Sprintf("Process the following telecommunications intent: %s", intent)
	
	if len(ragContext) > 0 {
		prompt += "\n\nContext from knowledge base:"
		if docs, ok := ragContext["relevant_documents"]; ok {
			prompt += fmt.Sprintf("\nRelevant documents: %v", docs)
		}
	}
	
	return prompt
=======

	// Note: Streaming would require a different interface.

	// For now, fall back to regular processing.

	return c.processWithLLM(ctx, intent, ragContext)

>>>>>>> b3529b0b
}

// parseValidateLLMResponse parses and validates LLM response.

func (c *SpecializedIntentProcessingController) parseValidateLLMResponse(response string) (map[string]interface{}, float64, error) {

	// Parse JSON response.

	var result map[string]interface{}

	if err := json.Unmarshal([]byte(response), &result); err != nil {

		// Try to extract JSON from response if it's wrapped in text.

		startIdx := strings.Index(response, "{")

		endIdx := strings.LastIndex(response, "}")

		if startIdx >= 0 && endIdx > startIdx {

			jsonStr := response[startIdx : endIdx+1]

			if err := json.Unmarshal([]byte(jsonStr), &result); err != nil {

				return nil, 0, fmt.Errorf("failed to parse LLM response as JSON: %w", err)

			}

		} else {

			return nil, 0, fmt.Errorf("no valid JSON found in LLM response")

		}

	}

	// Extract confidence score.

	confidence, ok := result["confidence"].(float64)

	if !ok {

		// Try alternative confidence field names.

		if confInterface, exists := result["confidence_score"]; exists {

			if conf, ok := confInterface.(float64); ok {

				confidence = conf

			}

		}

		if confidence == 0 {

			confidence = 0.8 // Default confidence if not provided

		}

	}

	// Validate required fields.

	requiredFields := []string{"network_functions", "deployment_pattern", "resources"}

	for _, field := range requiredFields {

		if _, exists := result[field]; !exists {
<<<<<<< HEAD
			c.Logger.Info("Missing required field in LLM response", "field", field)
=======

			c.Logger.Info("Missing required field in LLM response", "field", field)

>>>>>>> b3529b0b
		}

	}

	return result, confidence, nil

}

// ValidateIntent validates the intent text.

func (c *SpecializedIntentProcessingController) ValidateIntent(ctx context.Context, intent string) error {

	// Basic validation.

	if strings.TrimSpace(intent) == "" {

		return fmt.Errorf("intent cannot be empty")

	}

	// Length validation.

	if len(intent) > 10000 {

		return fmt.Errorf("intent text too long (max 10000 characters)")

	}

	// Telecom-specific validation.

	telecomKeywords := []string{

		"5g", "network", "deployment", "slice", "cnf", "vnf", "amf", "smf", "upf",

		"monitoring", "security", "performance", "scaling", "bandwidth", "latency",
	}

	intentLower := strings.ToLower(intent)

	hasRelevantKeyword := false

	for _, keyword := range telecomKeywords {

		if strings.Contains(intentLower, keyword) {

			hasRelevantKeyword = true

			break

		}

	}

	if !hasRelevantKeyword {

		return fmt.Errorf("intent does not appear to be telecommunications-related")

	}

	return nil

}

// EnhanceWithRAG enhances intent with RAG context.

func (c *SpecializedIntentProcessingController) EnhanceWithRAG(ctx context.Context, intent string) (map[string]interface{}, error) {

	if c.RAGService == nil {
<<<<<<< HEAD
		// Return mock RAG context for testing
		mockContext := map[string]interface{}{
			"relevant_documents": []string{"5G deployment guide", "Network slicing best practices"},
			"chunk_count":        2,
			"max_similarity":     0.92,
			"avg_similarity":     0.87,
			"query_metadata":     map[string]string{"source": "mock"},
		}
		return mockContext, nil
	}

	// For now, return mock data - in a complete implementation this would use proper RAG
	c.Logger.Info("RAG enhancement requested (mock)", "intent", intent[:50]+"...")
	
	mockContext := map[string]interface{}{
		"relevant_documents": []string{"5G deployment guide", "Network slicing best practices"},
		"chunk_count":        2,
		"max_similarity":     0.92,
		"avg_similarity":     0.87,
		"query_metadata":     map[string]string{"source": "mock"},
	}

	return mockContext, nil
=======

		return make(map[string]interface{}), nil

	}

	// Query RAG service for relevant context.

	ragQuery := &RAGRequest{

		Query: intent,

		MaxResults: 10, // Default value since MaxContextChunks doesn't exist

		MinConfidence: 0.7, // Default value since SimilarityThreshold doesn't exist

	}

	ragResponse, err := c.RAGService.ProcessQuery(ctx, ragQuery)

	if err != nil {

		return nil, fmt.Errorf("RAG query failed: %w", err)

	}

	// Structure RAG context.

	ragContext := ragResponse.Context

	return ragContext, nil

>>>>>>> b3529b0b
}

// GetSupportedIntentTypes returns supported intent types.

func (c *SpecializedIntentProcessingController) GetSupportedIntentTypes() []string {

	return c.SupportedIntents

}

// Helper methods for session management.

// updateProgress updates session progress.

func (s *ProcessingSession) updateProgress(progress float64, step string) {

	s.mutex.Lock()

	defer s.mutex.Unlock()

	s.Progress = progress

	s.CurrentStep = step

}

// addError adds error to session.

func (s *ProcessingSession) addError(errorMsg string) {

	s.mutex.Lock()

	defer s.mutex.Unlock()

	s.Errors = append(s.Errors, errorMsg)

	s.LastError = errorMsg

}

// Cache management methods.

// getCachedResult retrieves cached result for intent.

func (c *SpecializedIntentProcessingController) getCachedResult(intent string) *CacheEntry {

	if c.cache == nil {

		return nil

	}

	c.cache.mutex.RLock()

	defer c.cache.mutex.RUnlock()

	intentHash := c.hashIntent(intent)

	if entry, exists := c.cache.entries[intentHash]; exists {

		// Check if entry is still valid.

		if time.Since(entry.Timestamp) < c.cache.ttl {

			entry.HitCount++

			return entry

		}

		// Entry expired, remove it.

		delete(c.cache.entries, intentHash)

	}

	return nil

}

// cacheResult stores result in cache.

func (c *SpecializedIntentProcessingController) cacheResult(intent string, result interfaces.ProcessingResult) {

	if c.cache == nil {

		return

	}

	c.cache.mutex.Lock()

	defer c.cache.mutex.Unlock()

	intentHash := c.hashIntent(intent)

	// Check cache size limit.

	if len(c.cache.entries) >= c.cache.maxEntries {

		// Remove oldest entry (simple LRU).

		var oldestKey string

		var oldestTime time.Time

		for key, entry := range c.cache.entries {

			if oldestKey == "" || entry.Timestamp.Before(oldestTime) {

				oldestKey = key

				oldestTime = entry.Timestamp

			}

		}

		if oldestKey != "" {

			delete(c.cache.entries, oldestKey)

		}

	}

	c.cache.entries[intentHash] = &CacheEntry{

		Result: result,

		Timestamp: time.Now(),

		HitCount: 0,

		IntentHash: intentHash,
	}

}

// hashIntent creates a hash for intent text.

func (c *SpecializedIntentProcessingController) hashIntent(intent string) string {

	// Simple hash based on intent content - in production, use proper hashing.

	return fmt.Sprintf("intent_%x", len(intent)+int(intent[0]))

}

// updateMetrics updates controller metrics.

func (c *SpecializedIntentProcessingController) updateMetrics(session *ProcessingSession, success bool, totalDuration time.Duration) {

	c.metrics.mutex.Lock()

	defer c.metrics.mutex.Unlock()

	c.metrics.TotalProcessed++

	if success {

		c.metrics.SuccessfulProcessed++

	} else {

		c.metrics.FailedProcessed++

	}

	// Update average latency.

	if c.metrics.TotalProcessed > 0 {

		totalLatency := time.Duration(c.metrics.TotalProcessed-1) * c.metrics.AverageLatency

		totalLatency += totalDuration

		c.metrics.AverageLatency = totalLatency / time.Duration(c.metrics.TotalProcessed)

	} else {

		c.metrics.AverageLatency = totalDuration

	}

	// Update cache hit rate.

	if c.cache != nil {

		totalCacheRequests := c.metrics.TotalProcessed

		cacheHits := int64(0)

		c.cache.mutex.RLock()

		for _, entry := range c.cache.entries {

			cacheHits += entry.HitCount

		}

		c.cache.mutex.RUnlock()

		if totalCacheRequests > 0 {

			c.metrics.CacheHitRate = float64(cacheHits) / float64(totalCacheRequests)

		}

	}

	c.metrics.LastUpdated = time.Now()

}

// NewIntentProcessingMetrics creates new metrics instance.

func NewIntentProcessingMetrics() *IntentProcessingMetrics {

	return &IntentProcessingMetrics{

		IntentTypeMetrics: make(map[string]*IntentTypeMetrics),
	}

}

// Interface implementation methods.

// GetPhaseStatus returns the status of a processing phase.

func (c *SpecializedIntentProcessingController) GetPhaseStatus(ctx context.Context, intentID string) (*interfaces.PhaseStatus, error) {

	if session, exists := c.activeProcessing.Load(intentID); exists {

		s := session.(*ProcessingSession)

		s.mutex.RLock()

		defer s.mutex.RUnlock()

		status := "Pending"

		if s.Progress > 0 && s.Progress < 1.0 {

			status = "InProgress"

		} else if s.Progress >= 1.0 {

			status = "Completed"

		}

		if len(s.Errors) > 0 {

			status = "Failed"

		}

		return &interfaces.PhaseStatus{

			Phase: interfaces.PhaseLLMProcessing,

			Status: status,

			StartTime: &metav1.Time{Time: s.StartTime},

			RetryCount: int32(s.RetryCount),

			LastError: s.LastError,

			Metrics: map[string]float64{

				"progress": s.Progress,

				"confidence": s.Confidence,

				"llm_latency": float64(s.Metrics.LLMLatency.Milliseconds()),

				"rag_latency": float64(s.Metrics.RAGLatency.Milliseconds()),
			},
		}, nil

	}

	return &interfaces.PhaseStatus{

		Phase: interfaces.PhaseLLMProcessing,

		Status: "Pending",
	}, nil

}

// HandlePhaseError handles errors during phase processing.

func (c *SpecializedIntentProcessingController) HandlePhaseError(ctx context.Context, intentID string, err error) error {

	c.Logger.Error(err, "Intent processing error", "intentId", intentID)

	if session, exists := c.activeProcessing.Load(intentID); exists {

		s := session.(*ProcessingSession)

		s.addError(err.Error())

		s.RetryCount++

		// Implement retry logic if retries are available.

		if s.RetryCount < c.Config.MaxRetries {

			c.Logger.Info("Scheduling retry for intent processing",

				"intentId", intentID,

				"retryCount", s.RetryCount,

				"maxRetries", c.Config.MaxRetries)

			// Return nil to indicate retry should happen.

			return nil

		}

	}

	return err

}

// GetDependencies returns phase dependencies.

func (c *SpecializedIntentProcessingController) GetDependencies() []interfaces.ProcessingPhase {

	return []interfaces.ProcessingPhase{interfaces.PhaseIntentReceived}

}

// GetBlockedPhases returns phases blocked by this controller.

func (c *SpecializedIntentProcessingController) GetBlockedPhases() []interfaces.ProcessingPhase {

	return []interfaces.ProcessingPhase{

		interfaces.PhaseResourcePlanning,

		interfaces.PhaseManifestGeneration,

		interfaces.PhaseGitOpsCommit,

		interfaces.PhaseDeploymentVerification,
	}

}

// SetupWithManager sets up the controller with the Manager.

func (c *SpecializedIntentProcessingController) SetupWithManager(mgr ctrl.Manager) error {

	return ctrl.NewControllerManagedBy(mgr).
		For(&nephoranv1.NetworkIntent{}).
		Complete(c)

}

// Start starts the controller.

func (c *SpecializedIntentProcessingController) Start(ctx context.Context) error {

	c.mutex.Lock()

	defer c.mutex.Unlock()

	if c.started {

		return fmt.Errorf("controller already started")

	}

	c.Logger.Info("Starting specialized intent processing controller")

	// Start background goroutines for cleanup and monitoring.

	go c.backgroundCleanup(ctx)

	go c.healthMonitoring(ctx)

	c.started = true

	c.healthStatus = interfaces.HealthStatus{

		Status: "Healthy",

		Message: "Controller started successfully",

		LastChecked: time.Now(),
	}

	return nil

}

// Stop stops the controller.

func (c *SpecializedIntentProcessingController) Stop(ctx context.Context) error {

	c.mutex.Lock()

	defer c.mutex.Unlock()

	if !c.started {

		return nil

	}

	c.Logger.Info("Stopping specialized intent processing controller")

	close(c.stopChan)

	// Wait for active processing to complete or timeout.

	timeout := time.NewTimer(30 * time.Second)

	defer timeout.Stop()

waitLoop:
	for {

		activeCount := 0

		c.activeProcessing.Range(func(key, value interface{}) bool {

			activeCount++

			return true

		})

		if activeCount == 0 {

			break

		}

		select {

		case <-timeout.C:
<<<<<<< HEAD
			c.Logger.Info("Timeout waiting for active processing to complete", "activeCount", activeCount)
			break
=======

			c.Logger.Info("Timeout waiting for active processing to complete", "activeCount", activeCount)

			break waitLoop

>>>>>>> b3529b0b
		case <-time.After(100 * time.Millisecond):

			// Continue waiting.

		}

	}

	c.started = false

	c.healthStatus = interfaces.HealthStatus{

		Status: "Stopped",

		Message: "Controller stopped",

		LastChecked: time.Now(),
	}

	return nil

}

// GetHealthStatus returns the health status of the controller.

func (c *SpecializedIntentProcessingController) GetHealthStatus(ctx context.Context) (interfaces.HealthStatus, error) {

	c.mutex.RLock()

	defer c.mutex.RUnlock()

	// Update metrics in health status.

	c.healthStatus.Metrics = map[string]interface{}{

		"totalProcessed": c.metrics.TotalProcessed,

		"successRate": c.getSuccessRate(),

		"averageLatency": c.metrics.AverageLatency.Milliseconds(),

		"cacheHitRate": c.metrics.CacheHitRate,

		"activeProcessing": c.getActiveProcessingCount(),
	}

	c.healthStatus.LastChecked = time.Now()

	return c.healthStatus, nil

}

// GetMetrics returns controller metrics.

func (c *SpecializedIntentProcessingController) GetMetrics(ctx context.Context) (map[string]float64, error) {

	c.metrics.mutex.RLock()

	defer c.metrics.mutex.RUnlock()

	return map[string]float64{

		"total_processed": float64(c.metrics.TotalProcessed),

		"successful_processed": float64(c.metrics.SuccessfulProcessed),

		"failed_processed": float64(c.metrics.FailedProcessed),

		"success_rate": c.getSuccessRate(),

		"average_latency_ms": float64(c.metrics.AverageLatency.Milliseconds()),

		"average_confidence": c.metrics.AverageConfidence,

		"tokens_used_total": float64(c.metrics.TokensUsedTotal),

		"cache_hit_rate": c.metrics.CacheHitRate,

		"circuit_breaker_trips": float64(c.metrics.CircuitBreakerTrips),

		"active_processing": float64(c.getActiveProcessingCount()),
	}, nil

}

// Reconcile implements the controller reconciliation logic.

func (c *SpecializedIntentProcessingController) Reconcile(ctx context.Context, req ctrl.Request) (ctrl.Result, error) {

	logger := log.FromContext(ctx)

	// Get the NetworkIntent.

	var intent nephoranv1.NetworkIntent

	if err := c.Get(ctx, req.NamespacedName, &intent); err != nil {

		if apierrors.IsNotFound(err) {

			logger.Info("NetworkIntent resource not found, ignoring since object must be deleted")

			return ctrl.Result{}, nil

		}

		logger.Error(err, "Failed to get NetworkIntent")

		return ctrl.Result{}, err

	}

<<<<<<< HEAD
	// Check if this intent should be processed by this controller based on phase
	// For now, process all intents (in a complete implementation, check specific phase)
	logger.Info("Processing intent", "phase", intent.Status.Phase)
=======
	// Check if this intent should be processed by this controller.

	// For now, we'll process all intents in certain phases.

	if intent.Status.Phase != "LLMProcessing" && intent.Status.Phase != "" {

		return ctrl.Result{}, nil

	}
>>>>>>> b3529b0b

	// Process the intent.

	result, err := c.ProcessIntent(ctx, &intent)

	if err != nil {

		logger.Error(err, "Failed to process intent")

		return ctrl.Result{RequeueAfter: time.Minute * 1}, err

	}

	// Update intent status based on result.

	if result.Success {
<<<<<<< HEAD
		intent.Status.Phase = nephoranv1.NetworkIntentPhaseReady
		intent.Status.LastMessage = "Intent processed successfully by specialized controller"
		intent.Status.LastUpdateTime = metav1.Now()
	} else {
		intent.Status.Phase = nephoranv1.NetworkIntentPhaseFailed
		intent.Status.LastMessage = result.ErrorMessage
		intent.Status.LastUpdateTime = metav1.Now()
=======

		intent.Status.Phase = "ResourcePlanning"

		if intent.Status.Extensions == nil {

			intent.Status.Extensions = make(map[string]runtime.RawExtension)

		}

		// Store LLM response in extensions.

		if llmResponseBytes, err := json.Marshal(result.Data); err == nil {

			intent.Status.Extensions["llmResponse"] = runtime.RawExtension{Raw: llmResponseBytes}

		}

		intent.Status.LastUpdateTime = metav1.Now()

		intent.Status.LastMessage = "Intent processed successfully with LLM"

	} else {

		intent.Status.Phase = "Failed"

		intent.Status.LastMessage = result.ErrorMessage

		intent.Status.LastUpdateTime = metav1.Now()

>>>>>>> b3529b0b
	}

	// Update the intent status.

	if err := c.Status().Update(ctx, &intent); err != nil {

		logger.Error(err, "Failed to update NetworkIntent status")

		return ctrl.Result{}, err

	}

	logger.Info("Intent processing completed", "intentId", intent.Name, "success", result.Success)

	return ctrl.Result{}, nil

}

// Helper methods.

// backgroundCleanup performs background cleanup tasks.

func (c *SpecializedIntentProcessingController) backgroundCleanup(ctx context.Context) {

	ticker := time.NewTicker(10 * time.Minute)

	defer ticker.Stop()

	for {

		select {

		case <-ticker.C:

			c.cleanupExpiredSessions()

			c.cleanupExpiredCache()

		case <-c.stopChan:

			return

		case <-ctx.Done():

			return

		}

	}

}

// healthMonitoring performs periodic health monitoring.

func (c *SpecializedIntentProcessingController) healthMonitoring(ctx context.Context) {

	ticker := time.NewTicker(30 * time.Second)

	defer ticker.Stop()

	for {

		select {

		case <-ticker.C:

			c.performHealthCheck()

		case <-c.stopChan:

			return

		case <-ctx.Done():

			return

		}

	}

}

// cleanupExpiredSessions removes expired processing sessions.

func (c *SpecializedIntentProcessingController) cleanupExpiredSessions() {

	expiredSessions := make([]string, 0)

	c.activeProcessing.Range(func(key, value interface{}) bool {

		session := value.(*ProcessingSession)

		if time.Since(session.StartTime) > time.Hour { // 1 hour expiration

			expiredSessions = append(expiredSessions, key.(string))

		}

		return true

	})

	for _, sessionID := range expiredSessions {

		c.activeProcessing.Delete(sessionID)

		c.Logger.Info("Cleaned up expired processing session", "sessionId", sessionID)

	}

}

// cleanupExpiredCache removes expired cache entries.

func (c *SpecializedIntentProcessingController) cleanupExpiredCache() {

	if c.cache == nil {

		return

	}

	c.cache.mutex.Lock()

	defer c.cache.mutex.Unlock()

	expiredKeys := make([]string, 0)

	for key, entry := range c.cache.entries {

		if time.Since(entry.Timestamp) > c.cache.ttl {

			expiredKeys = append(expiredKeys, key)

		}

	}

	for _, key := range expiredKeys {

		delete(c.cache.entries, key)

	}

	if len(expiredKeys) > 0 {

		c.Logger.Info("Cleaned up expired cache entries", "count", len(expiredKeys))

	}

}

// performHealthCheck performs controller health checking.

func (c *SpecializedIntentProcessingController) performHealthCheck() {

	c.mutex.Lock()

	defer c.mutex.Unlock()

	// Check if controller is still responsive.

	successRate := c.getSuccessRate()

	activeCount := c.getActiveProcessingCount()

	status := "Healthy"

	message := "Controller operating normally"

	if successRate < 0.8 && c.metrics.TotalProcessed > 10 {

		status = "Degraded"

		message = fmt.Sprintf("Low success rate: %.2f", successRate)

	}

	if activeCount > 100 { // Threshold for too many active sessions

		status = "Degraded"

		message = fmt.Sprintf("High active processing count: %d", activeCount)

	}

	if c.circuitBreaker != nil {
<<<<<<< HEAD
		// Circuit breaker state check - for now just log
		c.Logger.Info("Circuit breaker status check deferred")
=======

		// Access circuit breaker state through metrics or stats.

		cbStats := c.circuitBreaker.GetStats()

		if stateVal, ok := cbStats["state"]; ok {

			if state, ok := stateVal.(string); ok && state == "Open" {

				status = "Unhealthy"

				message = "Circuit breaker is open"

			}

		}

>>>>>>> b3529b0b
	}

	c.healthStatus = interfaces.HealthStatus{

		Status: status,

		Message: message,

		LastChecked: time.Now(),

		Metrics: map[string]interface{}{

			"successRate": successRate,

			"activeProcessing": activeCount,

			"totalProcessed": c.metrics.TotalProcessed,
		},
	}

}

// getSuccessRate calculates success rate.

func (c *SpecializedIntentProcessingController) getSuccessRate() float64 {

	if c.metrics.TotalProcessed == 0 {

		return 1.0

	}

	return float64(c.metrics.SuccessfulProcessed) / float64(c.metrics.TotalProcessed)

}

// getActiveProcessingCount returns count of active processing sessions.

func (c *SpecializedIntentProcessingController) getActiveProcessingCount() int {

	count := 0

	c.activeProcessing.Range(func(key, value interface{}) bool {

		count++

		return true

	})

	return count

}<|MERGE_RESOLUTION|>--- conflicted
+++ resolved
@@ -101,11 +101,8 @@
 
 	healthStatus interfaces.HealthStatus
 
-<<<<<<< HEAD
-=======
 	mutex sync.RWMutex
 }
->>>>>>> b3529b0b
 
 // Note: IntentProcessingConfig is defined in intent_processing_controller.go to avoid duplication.
 
@@ -245,34 +242,6 @@
 
 	llmClient := llm.NewClient(config.LLMEndpoint)
 
-<<<<<<< HEAD
-	// Initialize RAG service (simplified initialization)
-	var ragService *rag.OptimizedRAGService
-	if config.EnableRAG && config.RAGEndpoint != "" {
-		// For now, use a nil placeholder - RAG service initialization would need proper config
-		logger.Info("RAG service configuration provided but initialization deferred", "endpoint", config.RAGEndpoint)
-	}
-
-	// Initialize prompt engine (simplified placeholder)
-	var promptEngine *llm.TelecomPromptEngine
-	if config.LLMEndpoint != "" {
-		// For now, use nil - prompt engine would need proper initialization
-		logger.Info("Prompt engine initialization deferred")
-	}
-
-	// Initialize streaming processor (simplified placeholder)
-	var streamingProcessor *llm.StreamingProcessor
-	if config.StreamingEnabled {
-		// For now, use nil - streaming processor would need proper client and config
-		logger.Info("Streaming processor initialization deferred")
-	}
-
-	// Initialize performance optimizer (simplified placeholder)
-	var performanceOptimizer *llm.PerformanceOptimizer
-	logger.Info("Performance optimizer initialization deferred")
-
-	// Initialize circuit breaker (simplified placeholder)
-=======
 	// Initialize RAG service (stub implementation).
 
 	// Note: MaxContextChunks field doesn't exist, using fallback values.
@@ -312,14 +281,9 @@
 
 	// Initialize circuit breaker.
 
->>>>>>> b3529b0b
 	var circuitBreaker *llm.CircuitBreaker
 
 	if config.CircuitBreakerEnabled {
-<<<<<<< HEAD
-		// For now, use nil - circuit breaker would need proper shared config
-		logger.Info("Circuit breaker initialization deferred", "failureThreshold", config.FailureThreshold)
-=======
 
 		cbConfig := &llm.CircuitBreakerConfig{
 
@@ -342,7 +306,6 @@
 
 		circuitBreaker = llm.NewCircuitBreaker("specialized-intent-processor", cbConfig)
 
->>>>>>> b3529b0b
 	}
 
 	controller := &SpecializedIntentProcessingController{
@@ -431,30 +394,20 @@
 	}
 
 	result, err := c.ProcessIntent(ctx, intent)
-<<<<<<< HEAD
+
 	if err != nil {
+
 		return interfaces.ProcessingResult{
-			Success:      false,
+
+			Success: false,
+
 			ErrorMessage: err.Error(),
 		}, err
-	}
+
+	}
+
 	return *result, nil
-=======
-
-	if err != nil {
-
-		return interfaces.ProcessingResult{
-
-			Success: false,
-
-			ErrorMessage: err.Error(),
-		}, err
-
-	}
-
-	return *result, nil
-
->>>>>>> b3529b0b
+
 }
 
 // ProcessIntent implements the IntentProcessor interface.
@@ -716,26 +669,6 @@
 // processWithLLM processes intent using standard LLM client.
 
 func (c *SpecializedIntentProcessingController) processWithLLM(ctx context.Context, intent *nephoranv1.NetworkIntent, ragContext map[string]interface{}) (map[string]interface{}, float64, error) {
-<<<<<<< HEAD
-	// Build enhanced prompt with RAG context
-	prompt := c.buildPrompt(intent.Spec.Intent, ragContext)
-
-	// For now, use a simple mock response
-	// In a complete implementation, this would use the actual LLM client
-	c.Logger.Info("Processing intent with LLM (mock)", "prompt", prompt[:50]+"...")
-	
-	mockResponse := map[string]interface{}{
-		"network_functions": []string{"amf", "smf", "upf"},
-		"deployment_pattern": "cloud-native",
-		"resources": map[string]interface{}{
-			"cpu": "4",
-			"memory": "8Gi",
-		},
-		"confidence": 0.85,
-	}
-
-	return mockResponse, 0.85, nil
-=======
 
 	// Build enhanced prompt with RAG context.
 
@@ -801,47 +734,11 @@
 
 	return c.parseValidateLLMResponse(response)
 
->>>>>>> b3529b0b
 }
 
 // processWithStreamingLLM processes intent using streaming LLM client.
 
 func (c *SpecializedIntentProcessingController) processWithStreamingLLM(ctx context.Context, intent *nephoranv1.NetworkIntent, ragContext map[string]interface{}) (map[string]interface{}, float64, error) {
-<<<<<<< HEAD
-	// Build enhanced prompt with RAG context
-	prompt := c.buildPrompt(intent.Spec.Intent, ragContext)
-
-	// For now, use a simple mock response
-	// In a complete implementation, this would use streaming processing
-	c.Logger.Info("Processing streaming intent (mock)", "prompt", prompt[:50]+"...")
-	
-	mockResponse := map[string]interface{}{
-		"network_functions": []string{"amf", "smf", "upf"},
-		"deployment_pattern": "cloud-native",
-		"resources": map[string]interface{}{
-			"cpu": "4",
-			"memory": "8Gi",
-		},
-		"confidence": 0.85,
-	}
-
-	return mockResponse, 0.85, nil
-}
-
-// buildPrompt builds a prompt from intent and RAG context
-func (c *SpecializedIntentProcessingController) buildPrompt(intent string, ragContext map[string]interface{}) string {
-	// Simple prompt building - in a complete implementation this would be more sophisticated
-	prompt := fmt.Sprintf("Process the following telecommunications intent: %s", intent)
-	
-	if len(ragContext) > 0 {
-		prompt += "\n\nContext from knowledge base:"
-		if docs, ok := ragContext["relevant_documents"]; ok {
-			prompt += fmt.Sprintf("\nRelevant documents: %v", docs)
-		}
-	}
-	
-	return prompt
-=======
 
 	// Note: Streaming would require a different interface.
 
@@ -849,7 +746,6 @@
 
 	return c.processWithLLM(ctx, intent, ragContext)
 
->>>>>>> b3529b0b
 }
 
 // parseValidateLLMResponse parses and validates LLM response.
@@ -919,13 +815,9 @@
 	for _, field := range requiredFields {
 
 		if _, exists := result[field]; !exists {
-<<<<<<< HEAD
+
 			c.Logger.Info("Missing required field in LLM response", "field", field)
-=======
-
-			c.Logger.Info("Missing required field in LLM response", "field", field)
-
->>>>>>> b3529b0b
+
 		}
 
 	}
@@ -994,31 +886,6 @@
 func (c *SpecializedIntentProcessingController) EnhanceWithRAG(ctx context.Context, intent string) (map[string]interface{}, error) {
 
 	if c.RAGService == nil {
-<<<<<<< HEAD
-		// Return mock RAG context for testing
-		mockContext := map[string]interface{}{
-			"relevant_documents": []string{"5G deployment guide", "Network slicing best practices"},
-			"chunk_count":        2,
-			"max_similarity":     0.92,
-			"avg_similarity":     0.87,
-			"query_metadata":     map[string]string{"source": "mock"},
-		}
-		return mockContext, nil
-	}
-
-	// For now, return mock data - in a complete implementation this would use proper RAG
-	c.Logger.Info("RAG enhancement requested (mock)", "intent", intent[:50]+"...")
-	
-	mockContext := map[string]interface{}{
-		"relevant_documents": []string{"5G deployment guide", "Network slicing best practices"},
-		"chunk_count":        2,
-		"max_similarity":     0.92,
-		"avg_similarity":     0.87,
-		"query_metadata":     map[string]string{"source": "mock"},
-	}
-
-	return mockContext, nil
-=======
 
 		return make(map[string]interface{}), nil
 
@@ -1050,7 +917,6 @@
 
 	return ragContext, nil
 
->>>>>>> b3529b0b
 }
 
 // GetSupportedIntentTypes returns supported intent types.
@@ -1500,16 +1366,11 @@
 		select {
 
 		case <-timeout.C:
-<<<<<<< HEAD
+
 			c.Logger.Info("Timeout waiting for active processing to complete", "activeCount", activeCount)
-			break
-=======
-
-			c.Logger.Info("Timeout waiting for active processing to complete", "activeCount", activeCount)
 
 			break waitLoop
 
->>>>>>> b3529b0b
 		case <-time.After(100 * time.Millisecond):
 
 			// Continue waiting.
@@ -1621,11 +1482,6 @@
 
 	}
 
-<<<<<<< HEAD
-	// Check if this intent should be processed by this controller based on phase
-	// For now, process all intents (in a complete implementation, check specific phase)
-	logger.Info("Processing intent", "phase", intent.Status.Phase)
-=======
 	// Check if this intent should be processed by this controller.
 
 	// For now, we'll process all intents in certain phases.
@@ -1635,7 +1491,6 @@
 		return ctrl.Result{}, nil
 
 	}
->>>>>>> b3529b0b
 
 	// Process the intent.
 
@@ -1652,45 +1507,35 @@
 	// Update intent status based on result.
 
 	if result.Success {
-<<<<<<< HEAD
-		intent.Status.Phase = nephoranv1.NetworkIntentPhaseReady
-		intent.Status.LastMessage = "Intent processed successfully by specialized controller"
+
+		intent.Status.Phase = "ResourcePlanning"
+
+		if intent.Status.Extensions == nil {
+
+			intent.Status.Extensions = make(map[string]runtime.RawExtension)
+
+		}
+
+		// Store LLM response in extensions.
+
+		if llmResponseBytes, err := json.Marshal(result.Data); err == nil {
+
+			intent.Status.Extensions["llmResponse"] = runtime.RawExtension{Raw: llmResponseBytes}
+
+		}
+
 		intent.Status.LastUpdateTime = metav1.Now()
+
+		intent.Status.LastMessage = "Intent processed successfully with LLM"
+
 	} else {
-		intent.Status.Phase = nephoranv1.NetworkIntentPhaseFailed
+
+		intent.Status.Phase = "Failed"
+
 		intent.Status.LastMessage = result.ErrorMessage
+
 		intent.Status.LastUpdateTime = metav1.Now()
-=======
-
-		intent.Status.Phase = "ResourcePlanning"
-
-		if intent.Status.Extensions == nil {
-
-			intent.Status.Extensions = make(map[string]runtime.RawExtension)
-
-		}
-
-		// Store LLM response in extensions.
-
-		if llmResponseBytes, err := json.Marshal(result.Data); err == nil {
-
-			intent.Status.Extensions["llmResponse"] = runtime.RawExtension{Raw: llmResponseBytes}
-
-		}
-
-		intent.Status.LastUpdateTime = metav1.Now()
-
-		intent.Status.LastMessage = "Intent processed successfully with LLM"
-
-	} else {
-
-		intent.Status.Phase = "Failed"
-
-		intent.Status.LastMessage = result.ErrorMessage
-
-		intent.Status.LastUpdateTime = metav1.Now()
-
->>>>>>> b3529b0b
+
 	}
 
 	// Update the intent status.
@@ -1878,10 +1723,6 @@
 	}
 
 	if c.circuitBreaker != nil {
-<<<<<<< HEAD
-		// Circuit breaker state check - for now just log
-		c.Logger.Info("Circuit breaker status check deferred")
-=======
 
 		// Access circuit breaker state through metrics or stats.
 
@@ -1899,7 +1740,6 @@
 
 		}
 
->>>>>>> b3529b0b
 	}
 
 	c.healthStatus = interfaces.HealthStatus{
