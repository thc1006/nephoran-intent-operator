--- conflicted
+++ resolved
@@ -142,9 +142,6 @@
 	ParallelContext string `json:"parallelContext,omitempty"`
 }
 
-<<<<<<< HEAD
-// Enhanced event types are now defined in event_bus.go
-=======
 // Enhanced event types for coordination.
 
 const (
@@ -197,7 +194,6 @@
 
 	EventReplayCompleted = "coordination.replay.completed"
 )
->>>>>>> b3529b0b
 
 // NewEventDrivenCoordinator creates a new event-driven coordinator.
 
@@ -353,11 +349,6 @@
 	// Create coordination context.
 
 	coordCtx := &CoordinationContext{
-<<<<<<< HEAD
-		IntentID:       intentID,
-		CurrentPhase:   interfaces.PhaseIntentReceived,
-		StartTime:      time.Now(),
-=======
 
 		IntentID: intentID,
 
@@ -365,7 +356,6 @@
 
 		StartTime: time.Now(),
 
->>>>>>> b3529b0b
 		LastUpdateTime: time.Now(),
 
 		Metadata: make(map[string]interface{}),
@@ -379,15 +369,10 @@
 
 	edc.mutex.Unlock()
 
-<<<<<<< HEAD
-	// Publish intent received event
-	if err := edc.publishCoordinationEvent(ctx, EventIntentReceived, intentID, interfaces.PhaseIntentReceived, CoordinationEventData{}); err != nil {
-=======
 	// Publish intent received event.
 
 	if err := edc.publishCoordinationEvent(ctx, EventIntentReceived, intentID, interfaces.PhaseReceived, CoordinationEventData{}); err != nil {
 
->>>>>>> b3529b0b
 		return fmt.Errorf("failed to publish intent received event: %w", err)
 
 	}
@@ -449,15 +434,10 @@
 
 }
 
-<<<<<<< HEAD
-// publishCoordinationEvent publishes a coordination-specific event
-func (edc *EventDrivenCoordinator) publishCoordinationEvent(ctx context.Context, eventType EventType, intentID string, phase interfaces.ProcessingPhase, coordData CoordinationEventData) error {
-=======
 // publishCoordinationEvent publishes a coordination-specific event.
 
 func (edc *EventDrivenCoordinator) publishCoordinationEvent(ctx context.Context, eventType, intentID string, phase interfaces.ProcessingPhase, coordData CoordinationEventData) error {
 
->>>>>>> b3529b0b
 	event := CoordinationEvent{
 
 		ProcessingEvent: ProcessingEvent{
@@ -501,16 +481,11 @@
 	if coordCtx, exists := edc.coordinationContexts[event.IntentID]; exists {
 
 		coordCtx.LastUpdateTime = time.Now()
-<<<<<<< HEAD
-		// Add to completed phases when transitioning from it
-		if coordCtx.CurrentPhase != interfaces.PhaseIntentReceived {
-=======
 
 		// Add to completed phases when transitioning from it.
 
 		if coordCtx.CurrentPhase != interfaces.PhaseReceived {
 
->>>>>>> b3529b0b
 			coordCtx.CompletedPhases = append(coordCtx.CompletedPhases, coordCtx.CurrentPhase)
 
 		}
@@ -608,28 +583,16 @@
 
 	edc.logger.Info("Handling resource lock acquired", "intentId", event.IntentID)
 
-	resourceID, _ := event.Data["resourceId"].(string)
-	resourceType, _ := event.Data["resourceType"].(string)
+	lockID, _ := event.Data["lockId"].(string)
 
 	// Add lock to coordination context.
 
 	edc.mutex.Lock()
 
 	if coordCtx, exists := edc.coordinationContexts[event.IntentID]; exists {
-<<<<<<< HEAD
-		lock := ResourceLock{
-			ResourceID:   resourceID,
-			ResourceType: resourceType,
-			LockType:     "Exclusive", // Default to exclusive
-			AcquiredAt:   time.Now(),
-			Owner:        event.IntentID,
-		}
-		coordCtx.Locks = append(coordCtx.Locks, lock)
-=======
 
 		coordCtx.Locks = append(coordCtx.Locks, lockID)
 
->>>>>>> b3529b0b
 	}
 
 	edc.mutex.Unlock()
@@ -644,7 +607,7 @@
 
 	edc.logger.Info("Handling resource lock released", "intentId", event.IntentID)
 
-	resourceID, _ := event.Data["resourceId"].(string)
+	lockID, _ := event.Data["lockId"].(string)
 
 	// Remove lock from coordination context.
 
@@ -653,13 +616,9 @@
 	if coordCtx, exists := edc.coordinationContexts[event.IntentID]; exists {
 
 		for i, lock := range coordCtx.Locks {
-<<<<<<< HEAD
-			if lock.ResourceID == resourceID {
-=======
 
 			if lock == lockID {
 
->>>>>>> b3529b0b
 				coordCtx.Locks = append(coordCtx.Locks[:i], coordCtx.Locks[i+1:]...)
 
 				break
