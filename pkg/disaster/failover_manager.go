--- conflicted
+++ resolved
@@ -1068,28 +1068,18 @@
 					Action: types.ChangeActionUpsert,
 
 					ResourceRecordSet: &types.ResourceRecordSet{
-<<<<<<< HEAD
-						Name: &recordName,
+
+						Name: aws.String(recordName),
+
 						Type: types.RRTypeA,
-						TTL:  func() *int64 { v := int64(fm.config.DNSConfig.TTL); return &v }(),
-=======
-
-						Name: aws.String(recordName),
-
-						Type: types.RRTypeA,
 
 						TTL: aws.Int64(int64(fm.config.DNSConfig.TTL)),
 
->>>>>>> b3529b0b
 						ResourceRecords: []types.ResourceRecord{
 
 							{
-<<<<<<< HEAD
-								Value: &targetIP,
-=======
 
 								Value: aws.String(targetIP),
->>>>>>> b3529b0b
 							},
 						},
 					},
@@ -1100,15 +1090,10 @@
 		// Execute the DNS update.
 
 		changeResult, err := fm.route53Client.ChangeResourceRecordSets(ctx, &route53.ChangeResourceRecordSetsInput{
-<<<<<<< HEAD
-			HostedZoneId: &fm.config.DNSConfig.ZoneID,
-			ChangeBatch:  changeBatch,
-=======
 
 			HostedZoneId: aws.String(fm.config.DNSConfig.ZoneID),
 
 			ChangeBatch: changeBatch,
->>>>>>> b3529b0b
 		})
 
 		if err != nil {
@@ -1170,12 +1155,8 @@
 		}
 
 		result, err := fm.route53Client.GetChange(ctx, &route53.GetChangeInput{
-<<<<<<< HEAD
-			Id: &changeID,
-=======
 
 			Id: aws.String(changeID),
->>>>>>> b3529b0b
 		})
 
 		if err != nil {
