--- conflicted
+++ resolved
@@ -38,15 +38,9 @@
 	"sync"
 	"time"
 
-<<<<<<< HEAD
-	"github.com/redis/go-redis/v9"
-	"github.com/prometheus/client_golang/prometheus"
-	"github.com/prometheus/client_golang/prometheus/promauto"
-=======
 	"github.com/prometheus/client_golang/prometheus"
 	"github.com/prometheus/client_golang/prometheus/promauto"
 	"github.com/redis/go-redis/v9"
->>>>>>> b3529b0b
 	metav1 "k8s.io/apimachinery/pkg/apis/meta/v1"
 	"k8s.io/client-go/kubernetes"
 )
@@ -1154,11 +1148,6 @@
 
 func (drm *DisasterRecoveryManager) restartRedis(ctx context.Context, _ *DisasterRecoveryManager) error {
 
-<<<<<<< HEAD
-// restartRedis restarts Redis deployment
-func (drm *DisasterRecoveryManager) restartRedis(ctx context.Context, _ *DisasterRecoveryManager) error {
-=======
->>>>>>> b3529b0b
 	deploymentName := "redis"
 
 	namespace := "nephoran-system"
@@ -1169,15 +1158,10 @@
 
 }
 
-<<<<<<< HEAD
-// restartWeaviate restarts Weaviate StatefulSet
+// restartWeaviate restarts Weaviate StatefulSet.
+
 func (drm *DisasterRecoveryManager) restartWeaviate(ctx context.Context, _ *DisasterRecoveryManager) error {
-=======
-// restartWeaviate restarts Weaviate StatefulSet.
-
-func (drm *DisasterRecoveryManager) restartWeaviate(ctx context.Context, _ *DisasterRecoveryManager) error {
-
->>>>>>> b3529b0b
+
 	statefulSetName := "weaviate"
 
 	namespace := "nephoran-system"
@@ -1188,15 +1172,10 @@
 
 }
 
-<<<<<<< HEAD
-// restartPrometheus restarts Prometheus deployment
+// restartPrometheus restarts Prometheus deployment.
+
 func (drm *DisasterRecoveryManager) restartPrometheus(ctx context.Context, _ *DisasterRecoveryManager) error {
-=======
-// restartPrometheus restarts Prometheus deployment.
-
-func (drm *DisasterRecoveryManager) restartPrometheus(ctx context.Context, _ *DisasterRecoveryManager) error {
-
->>>>>>> b3529b0b
+
 	deploymentName := "prometheus"
 
 	namespace := "nephoran-system"
@@ -1207,15 +1186,10 @@
 
 }
 
-<<<<<<< HEAD
-// restartLLMProcessor restarts LLM Processor deployment
+// restartLLMProcessor restarts LLM Processor deployment.
+
 func (drm *DisasterRecoveryManager) restartLLMProcessor(ctx context.Context, _ *DisasterRecoveryManager) error {
-=======
-// restartLLMProcessor restarts LLM Processor deployment.
-
-func (drm *DisasterRecoveryManager) restartLLMProcessor(ctx context.Context, _ *DisasterRecoveryManager) error {
-
->>>>>>> b3529b0b
+
 	deploymentName := "llm-processor"
 
 	namespace := "nephoran-system"
@@ -1226,15 +1200,10 @@
 
 }
 
-<<<<<<< HEAD
-// restartNephioBridge restarts Nephio Bridge deployment
+// restartNephioBridge restarts Nephio Bridge deployment.
+
 func (drm *DisasterRecoveryManager) restartNephioBridge(ctx context.Context, _ *DisasterRecoveryManager) error {
-=======
-// restartNephioBridge restarts Nephio Bridge deployment.
-
-func (drm *DisasterRecoveryManager) restartNephioBridge(ctx context.Context, _ *DisasterRecoveryManager) error {
-
->>>>>>> b3529b0b
+
 	deploymentName := "nephio-bridge"
 
 	namespace := "nephoran-system"
@@ -1245,15 +1214,10 @@
 
 }
 
-<<<<<<< HEAD
-// restartORANAdaptor restarts O-RAN Adaptor deployment
+// restartORANAdaptor restarts O-RAN Adaptor deployment.
+
 func (drm *DisasterRecoveryManager) restartORANAdaptor(ctx context.Context, _ *DisasterRecoveryManager) error {
-=======
-// restartORANAdaptor restarts O-RAN Adaptor deployment.
-
-func (drm *DisasterRecoveryManager) restartORANAdaptor(ctx context.Context, _ *DisasterRecoveryManager) error {
-
->>>>>>> b3529b0b
+
 	deploymentName := "oran-adaptor"
 
 	namespace := "nephoran-system"
@@ -1264,15 +1228,10 @@
 
 }
 
-<<<<<<< HEAD
-// restartGrafana restarts Grafana deployment
+// restartGrafana restarts Grafana deployment.
+
 func (drm *DisasterRecoveryManager) restartGrafana(ctx context.Context, _ *DisasterRecoveryManager) error {
-=======
-// restartGrafana restarts Grafana deployment.
-
-func (drm *DisasterRecoveryManager) restartGrafana(ctx context.Context, _ *DisasterRecoveryManager) error {
-
->>>>>>> b3529b0b
+
 	deploymentName := "grafana"
 
 	namespace := "nephoran-system"
