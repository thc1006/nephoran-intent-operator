--- conflicted
+++ resolved
@@ -15,16 +15,11 @@
 
 	v1 "k8s.io/api/core/v1"
 	metav1 "k8s.io/apimachinery/pkg/apis/meta/v1"
-<<<<<<< HEAD
-	"k8s.io/client-go/kubernetes"
-	"sigs.k8s.io/controller-runtime/pkg/client"
-=======
 	"k8s.io/apimachinery/pkg/fields"
 	"k8s.io/client-go/kubernetes"
 	"k8s.io/client-go/tools/cache"
 
 	"github.com/nephio-project/nephoran-intent-operator/pkg/logging"
->>>>>>> b3529b0b
 )
 
 // AutomationEngine manages automated certificate operations.
@@ -1968,9 +1963,6 @@
 
 }
 
-<<<<<<< HEAD
-// generateRequestID generates a unique request ID
-=======
 // GetRenewalQueueSize returns the current size of the renewal queue.
 
 func (e *AutomationEngine) GetRenewalQueueSize() int {
@@ -1981,5 +1973,4 @@
 
 	return 0
 
-}
->>>>>>> b3529b0b
+}