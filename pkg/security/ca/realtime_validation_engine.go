package ca

import (
	"context"
	"crypto/tls"
	"crypto/x509"
	"fmt"
	"sync"
	"sync/atomic"
	"time"

	"github.com/prometheus/client_golang/prometheus"
<<<<<<< HEAD
	"github.com/thc1006/nephoran-intent-operator/pkg/logging"
=======

	"github.com/nephio-project/nephoran-intent-operator/pkg/logging"
>>>>>>> b3529b0b
)

// RealtimeValidationEngine provides real-time certificate validation during TLS handshakes.

type RealtimeValidationEngine struct {
	config *RealtimeValidationConfig

	logger *logging.StructuredLogger

	validator *ValidationFramework

	revocationChecker *RevocationChecker

	policyEngine *PolicyEngine

	cache *ValidationCacheOptimized

	circuitBreaker *ValidationCircuitBreaker

	connectionPool *OCSPConnectionPool

	metricsRecorder *ValidationMetricsRecorder

	webhookNotifier *ValidationWebhookNotifier

	emergencyBypass *EmergencyBypassController

	// Statistics.

	stats *ValidationStatistics

	// Control.

	ctx context.Context

	cancel context.CancelFunc

	wg sync.WaitGroup

	mu sync.RWMutex
}

// RealtimeValidationConfig configures real-time validation.

type RealtimeValidationConfig struct {
<<<<<<< HEAD
	// Core validation settings
	Enabled                  bool          `yaml:"enabled"`
	ValidationTimeout        time.Duration `yaml:"validation_timeout"`
	MaxConcurrentValidations int           `yaml:"max_concurrent_validations"`

	// Chain validation
	ChainValidationEnabled   bool   `yaml:"chain_validation_enabled"`
	IntermediateCAValidation bool   `yaml:"intermediate_ca_validation"`
	MaxChainDepth            int    `yaml:"max_chain_depth"`
	TrustedRootStore         string `yaml:"trusted_root_store"`

	// Certificate Transparency
	CTLogValidationEnabled bool          `yaml:"ct_log_validation_enabled"`
	CTLogEndpoints         []string      `yaml:"ct_log_endpoints"`
	CTLogTimeout           time.Duration `yaml:"ct_log_timeout"`
	RequireSCTValidation   bool          `yaml:"require_sct_validation"`

	// Revocation checking
	CRLValidationEnabled  bool          `yaml:"crl_validation_enabled"`
	OCSPValidationEnabled bool          `yaml:"ocsp_validation_enabled"`
	OCSPStaplingEnabled   bool          `yaml:"ocsp_stapling_enabled"`
	RevocationCacheSize   int           `yaml:"revocation_cache_size"`
	RevocationCacheTTL    time.Duration `yaml:"revocation_cache_ttl"`
	SoftFailRevocation    bool          `yaml:"soft_fail_revocation"`
	HardFailRevocation    bool          `yaml:"hard_fail_revocation"`

	// Performance optimization
	AsyncValidationEnabled bool          `yaml:"async_validation_enabled"`
	BatchValidationEnabled bool          `yaml:"batch_validation_enabled"`
	BatchSize              int           `yaml:"batch_size"`
	BatchTimeout           time.Duration `yaml:"batch_timeout"`
	ConnectionPoolSize     int           `yaml:"connection_pool_size"`
	CircuitBreakerEnabled  bool          `yaml:"circuit_breaker_enabled"`

	// Security policies
	PolicyValidationEnabled   bool     `yaml:"policy_validation_enabled"`
	CertificatePinningEnabled bool     `yaml:"certificate_pinning_enabled"`
	AlgorithmStrengthCheck    bool     `yaml:"algorithm_strength_check"`
	MinimumRSAKeySize         int      `yaml:"minimum_rsa_key_size"`
	AllowedECCurves           []string `yaml:"allowed_ec_curves"`
	RequireExtendedValidation bool     `yaml:"require_extended_validation"`

	// O-RAN compliance
	ORANComplianceEnabled     bool         `yaml:"oran_compliance_enabled"`
	ORANPolicyRules           []PolicyRule `yaml:"oran_policy_rules"`
	TelecomSpecificValidation bool         `yaml:"telecom_specific_validation"`

	// Monitoring and alerting
	MetricsEnabled       bool                      `yaml:"metrics_enabled"`
	DetailedMetrics      bool                      `yaml:"detailed_metrics"`
	WebhookNotifications bool                      `yaml:"webhook_notifications"`
	WebhookEndpoints     []string                  `yaml:"webhook_endpoints"`
	AlertThresholds      ValidationAlertThresholds `yaml:"alert_thresholds"`

	// Emergency procedures
	EmergencyBypassEnabled  bool          `yaml:"emergency_bypass_enabled"`
	BypassAuthorizationKeys []string      `yaml:"bypass_authorization_keys"`
	BypassDuration          time.Duration `yaml:"bypass_duration"`
	BypassAuditEnabled      bool          `yaml:"bypass_audit_enabled"`
}

// AlertThresholds defines thresholds for validation alerts
type ValidationAlertThresholds struct {
	ValidationFailureRate      float64       `yaml:"validation_failure_rate"`
	RevocationCheckFailureRate float64       `yaml:"revocation_check_failure_rate"`
	ResponseTimeP95            time.Duration `yaml:"response_time_p95"`
	CacheHitRateMin            float64       `yaml:"cache_hit_rate_min"`
}

// ValidationStatistics tracks validation statistics
=======

	// Core validation settings.

	Enabled bool `yaml:"enabled"`

	ValidationTimeout time.Duration `yaml:"validation_timeout"`

	MaxConcurrentValidations int `yaml:"max_concurrent_validations"`

	// Chain validation.

	ChainValidationEnabled bool `yaml:"chain_validation_enabled"`

	IntermediateCAValidation bool `yaml:"intermediate_ca_validation"`

	MaxChainDepth int `yaml:"max_chain_depth"`

	TrustedRootStore string `yaml:"trusted_root_store"`

	// Certificate Transparency.

	CTLogValidationEnabled bool `yaml:"ct_log_validation_enabled"`

	CTLogEndpoints []string `yaml:"ct_log_endpoints"`

	CTLogTimeout time.Duration `yaml:"ct_log_timeout"`

	RequireSCTValidation bool `yaml:"require_sct_validation"`

	// Revocation checking.

	CRLValidationEnabled bool `yaml:"crl_validation_enabled"`

	OCSPValidationEnabled bool `yaml:"ocsp_validation_enabled"`

	OCSPStaplingEnabled bool `yaml:"ocsp_stapling_enabled"`

	RevocationCacheSize int `yaml:"revocation_cache_size"`

	RevocationCacheTTL time.Duration `yaml:"revocation_cache_ttl"`

	SoftFailRevocation bool `yaml:"soft_fail_revocation"`

	HardFailRevocation bool `yaml:"hard_fail_revocation"`

	// Performance optimization.

	AsyncValidationEnabled bool `yaml:"async_validation_enabled"`

	BatchValidationEnabled bool `yaml:"batch_validation_enabled"`

	BatchSize int `yaml:"batch_size"`

	BatchTimeout time.Duration `yaml:"batch_timeout"`

	ConnectionPoolSize int `yaml:"connection_pool_size"`

	CircuitBreakerEnabled bool `yaml:"circuit_breaker_enabled"`

	// Security policies.

	PolicyValidationEnabled bool `yaml:"policy_validation_enabled"`

	CertificatePinningEnabled bool `yaml:"certificate_pinning_enabled"`

	AlgorithmStrengthCheck bool `yaml:"algorithm_strength_check"`

	MinimumRSAKeySize int `yaml:"minimum_rsa_key_size"`

	AllowedECCurves []string `yaml:"allowed_ec_curves"`

	RequireExtendedValidation bool `yaml:"require_extended_validation"`

	// O-RAN compliance.

	ORANComplianceEnabled bool `yaml:"oran_compliance_enabled"`

	ORANPolicyRules []PolicyRule `yaml:"oran_policy_rules"`

	TelecomSpecificValidation bool `yaml:"telecom_specific_validation"`

	// Monitoring and alerting.

	MetricsEnabled bool `yaml:"metrics_enabled"`

	DetailedMetrics bool `yaml:"detailed_metrics"`

	WebhookNotifications bool `yaml:"webhook_notifications"`

	WebhookEndpoints []string `yaml:"webhook_endpoints"`

	AlertThresholds ValidationAlertThresholds `yaml:"alert_thresholds"`

	// Emergency procedures.

	EmergencyBypassEnabled bool `yaml:"emergency_bypass_enabled"`

	BypassAuthorizationKeys []string `yaml:"bypass_authorization_keys"`

	BypassDuration time.Duration `yaml:"bypass_duration"`

	BypassAuditEnabled bool `yaml:"bypass_audit_enabled"`
}

// ValidationAlertThresholds defines thresholds for validation alerts.

type ValidationAlertThresholds struct {
	ValidationFailureRate float64 `yaml:"validation_failure_rate"`

	RevocationCheckFailureRate float64 `yaml:"revocation_check_failure_rate"`

	ResponseTimeP95 time.Duration `yaml:"response_time_p95"`

	CacheHitRateMin float64 `yaml:"cache_hit_rate_min"`
}

// ValidationStatistics tracks validation statistics.

>>>>>>> b3529b0b
type ValidationStatistics struct {
	TotalValidations atomic.Uint64

	SuccessfulValidations atomic.Uint64

	FailedValidations atomic.Uint64

	CacheHits atomic.Uint64

	CacheMisses atomic.Uint64

	RevocationChecks atomic.Uint64

	CTLogChecks atomic.Uint64

	PolicyViolations atomic.Uint64

	EmergencyBypasses atomic.Uint64

	// Performance metrics.

	ValidationDurations []time.Duration

	mu sync.RWMutex
}

// L2ValidationCache represents distributed cache for validation results.

type L2ValidationCache struct {

	// Placeholder for distributed cache implementation.

}

// Get retrieves a cached validation result from L2 cache.

func (c *L2ValidationCache) Get(key string) *CachedValidationResult {

	// Placeholder implementation - would connect to Redis/Memcached.

	return nil

}

// Put stores a validation result in L2 cache.

func (c *L2ValidationCache) Put(key string, result *CachedValidationResult) {

	// Placeholder implementation - would connect to Redis/Memcached.

}

// PreloadCache represents pre-validated certificates cache.

type PreloadCache struct {

	// Placeholder for preload cache implementation.

}

// ValidationCacheOptimized provides optimized caching for validation results.

type ValidationCacheOptimized struct {
<<<<<<< HEAD
	l1Cache      *L1Cache              // In-memory hot cache
	l2Cache      *L2Cache              // Distributed cache
	preloadCache *PreProvisioningCache // Pre-validated certificates
	stats        *CacheStatistics
	mu           sync.RWMutex
=======
	l1Cache *L1ValidationCache // In-memory hot cache

	l2Cache *L2ValidationCache // Distributed cache

	preloadCache *PreloadCache // Pre-validated certificates

	stats *CacheStatistics

	mu sync.RWMutex
>>>>>>> b3529b0b
}

// L1ValidationCache is a fast in-memory cache.

type L1ValidationCache struct {
	cache map[string]*CachedValidationResult

	lru *LRUEvictionPolicy

	maxSize int

	ttl time.Duration

	mu sync.RWMutex
}

// CachedValidationResult represents a cached validation result.

type CachedValidationResult struct {
	Result *ValidationResult

	RevocationStatus *RevocationCheckResult

	PolicyResult *PolicyValidationResult

	CachedAt time.Time

	TTL time.Duration

	HitCount atomic.Uint32
}

// ValidationCircuitBreaker provides circuit breaker pattern for validation.

type ValidationCircuitBreaker struct {
	state atomic.Value // CircuitState

	failureCount atomic.Uint32

	successCount atomic.Uint32

	lastFailureTime atomic.Value // time.Time

	config *CircuitBreakerConfig

	mu sync.RWMutex
}

// CircuitBreakerConfig configures the circuit breaker.

type CircuitBreakerConfig struct {
	FailureThreshold uint32 `yaml:"failure_threshold"`

	SuccessThreshold uint32 `yaml:"success_threshold"`

	Timeout time.Duration `yaml:"timeout"`

	HalfOpenRequests uint32 `yaml:"half_open_requests"`
}

// CircuitState represents circuit breaker states.

type CircuitState int

const (

	// CircuitClosed holds circuitclosed value.

	CircuitClosed CircuitState = iota

	// CircuitOpen holds circuitopen value.

	CircuitOpen

	// CircuitHalfOpen holds circuithalfopen value.

	CircuitHalfOpen
)

// OCSPConnectionPool manages OCSP responder connections.

type OCSPConnectionPool struct {
	connections map[string]*PooledConnection

	maxSize int

	timeout time.Duration

	mu sync.RWMutex
}

// PooledConnection represents a pooled OCSP connection.

type PooledConnection struct {
	URL string

	Client *OCSPClient

	InUse atomic.Bool

	LastUsed time.Time

	RequestCount atomic.Uint64

	ErrorCount atomic.Uint64

	ResponseTime time.Duration
}

// ValidationMetricsRecorder records validation metrics.

type ValidationMetricsRecorder struct {
	validationTotal *prometheus.CounterVec

	validationDuration *prometheus.HistogramVec

	revocationCheckTotal *prometheus.CounterVec

	cacheHitRate prometheus.Gauge

	policyViolations *prometheus.CounterVec

	circuitBreakerState *prometheus.GaugeVec
}

// ValidationWebhookNotifier sends webhook notifications for validation events.

type ValidationWebhookNotifier struct {
	endpoints []string

	client *WebhookClient

	eventQueue chan *ValidationEvent

	workers int

	mu sync.RWMutex
}

// ValidationEvent represents a validation event for notification.

type ValidationEvent struct {
	Type string `json:"type"`

	Timestamp time.Time `json:"timestamp"`

	Certificate *CertificateInfo `json:"certificate"`

	Result *ValidationResult `json:"result"`

	Severity string `json:"severity"`

	Details map[string]interface{} `json:"details"`
}

// EmergencyBypassController manages emergency bypass procedures.

type EmergencyBypassController struct {
	enabled atomic.Bool

	bypassUntil atomic.Value // time.Time

	authorizedBy string

	reason string

	auditLogger *AuditLogger

	mu sync.RWMutex
}

// NewRealtimeValidationEngine creates a new real-time validation engine.

func NewRealtimeValidationEngine(

	config *RealtimeValidationConfig,

	logger *logging.StructuredLogger,

	validator *ValidationFramework,

	revocationChecker *RevocationChecker,

) (*RealtimeValidationEngine, error) {

	if config == nil {

		return nil, fmt.Errorf("validation config is required")

	}

	ctx, cancel := context.WithCancel(context.Background())

	engine := &RealtimeValidationEngine{

		config: config,

		logger: logger,

		validator: validator,

		revocationChecker: revocationChecker,

		stats: &ValidationStatistics{},

		ctx: ctx,

		cancel: cancel,
	}

	// Initialize policy engine.

	if config.PolicyValidationEnabled {

		policyEngine, err := NewPolicyEngine(&PolicyEngineConfig{

			Enabled: true,

			Rules: config.ORANPolicyRules,

			CertificatePinning: config.CertificatePinningEnabled,

			AlgorithmStrengthCheck: config.AlgorithmStrengthCheck,

			MinimumRSAKeySize: config.MinimumRSAKeySize,

			AllowedECCurves: config.AllowedECCurves,

			RequireExtendedValidation: config.RequireExtendedValidation,
		}, logger)

		if err != nil {

			cancel()

			return nil, fmt.Errorf("failed to initialize policy engine: %w", err)

		}

		engine.policyEngine = policyEngine

	}

	// Initialize optimized cache.

	engine.cache = &ValidationCacheOptimized{
<<<<<<< HEAD
		l1Cache: &L1Cache{
			cache:   make(map[string]*CacheEntry),
=======

		l1Cache: &L1ValidationCache{

			cache: make(map[string]*CachedValidationResult),

>>>>>>> b3529b0b
			maxSize: config.RevocationCacheSize,

			ttl: config.RevocationCacheTTL,
		},

		stats: &CacheStatistics{},
	}

	// Initialize circuit breaker.

	if config.CircuitBreakerEnabled {

		engine.circuitBreaker = &ValidationCircuitBreaker{

			config: &CircuitBreakerConfig{

				FailureThreshold: 5,

				SuccessThreshold: 2,

				Timeout: 30 * time.Second,

				HalfOpenRequests: 3,
			},
		}

		engine.circuitBreaker.state.Store(CircuitClosed)

		engine.circuitBreaker.lastFailureTime.Store(time.Now())

	}

	// Initialize connection pool.

	if config.OCSPValidationEnabled {

		engine.connectionPool = &OCSPConnectionPool{

			connections: make(map[string]*PooledConnection),

			maxSize: config.ConnectionPoolSize,

			timeout: config.ValidationTimeout,
		}

	}

	// Initialize metrics recorder.

	if config.MetricsEnabled {

		engine.metricsRecorder = engine.initializeMetrics()

	}

	// Initialize webhook notifier.

	if config.WebhookNotifications {

		engine.webhookNotifier = &ValidationWebhookNotifier{

			endpoints: config.WebhookEndpoints,

			client: NewWebhookClient(logger),

			eventQueue: make(chan *ValidationEvent, 1000),

			workers: 5,
		}

	}

	// Initialize emergency bypass controller.

	if config.EmergencyBypassEnabled {

		engine.emergencyBypass = &EmergencyBypassController{

			auditLogger: NewAuditLogger(logger),
		}

		engine.emergencyBypass.enabled.Store(false)

	}

	return engine, nil

}

// ValidateCertificateRealtime performs real-time certificate validation.

func (e *RealtimeValidationEngine) ValidateCertificateRealtime(ctx context.Context, cert *x509.Certificate, connState *tls.ConnectionState) (*ValidationResult, error) {

	start := time.Now()

	e.stats.TotalValidations.Add(1)

	// Check emergency bypass.

	if e.isEmergencyBypassActive() {

		e.stats.EmergencyBypasses.Add(1)

		e.logger.Warn("certificate validation bypassed due to emergency override",

			"serial_number", cert.SerialNumber.String(),

			"subject", cert.Subject.String())

		return &ValidationResult{

			SerialNumber: cert.SerialNumber.String(),

			Valid: true,

			ValidationTime: start,

			Warnings: []string{"validation bypassed due to emergency override"},
		}, nil

	}

	// Check circuit breaker.

	if e.circuitBreaker != nil && !e.circuitBreaker.AllowRequest() {

		return nil, fmt.Errorf("validation circuit breaker is open")

	}

	// Check cache first.

	cacheKey := e.generateCacheKey(cert)

	if cached := e.getFromCache(cacheKey); cached != nil {

		e.stats.CacheHits.Add(1)

		e.recordValidationMetrics(start, true, "cached")

		return cached.Result, nil

	}

	e.stats.CacheMisses.Add(1)

	// Create validation context with timeout.

	validationCtx, cancel := context.WithTimeout(ctx, e.config.ValidationTimeout)

	defer cancel()

	// Initialize result.

	result := &ValidationResult{

		SerialNumber: cert.SerialNumber.String(),

		Valid: true,

		ValidationTime: start,

		Errors: []string{},

		Warnings: []string{},
	}

	// Perform validations in parallel if configured.

	if e.config.AsyncValidationEnabled {

		e.performAsyncValidation(validationCtx, cert, connState, result)

	} else {

		e.performSyncValidation(validationCtx, cert, connState, result)

	}

	// Cache the result.

	e.cacheResult(cacheKey, result)

	// Record metrics.

	duration := time.Since(start)

	e.recordValidationMetrics(start, result.Valid, "realtime")

	e.recordValidationDuration(duration)

	// Send webhook notification if needed.

	if !result.Valid && e.webhookNotifier != nil {

		e.sendValidationEvent(cert, result, "validation_failed")

	}

	// Update circuit breaker.

	if e.circuitBreaker != nil {

		if result.Valid {

			e.circuitBreaker.RecordSuccess()

		} else {

			e.circuitBreaker.RecordFailure()

		}

	}

	// Update statistics.

	if result.Valid {

		e.stats.SuccessfulValidations.Add(1)

	} else {

		e.stats.FailedValidations.Add(1)

	}

	e.logger.Info("real-time certificate validation completed",

		"serial_number", cert.SerialNumber.String(),

		"valid", result.Valid,

		"duration", duration,

		"cached", false)

	return result, nil

}

// performAsyncValidation performs validations asynchronously.

func (e *RealtimeValidationEngine) performAsyncValidation(ctx context.Context, cert *x509.Certificate, connState *tls.ConnectionState, result *ValidationResult) {

	var wg sync.WaitGroup

	resultChan := make(chan validationComponent, 5)

	// Chain validation.

	if e.config.ChainValidationEnabled {

		wg.Add(1)

		go func() {

			defer wg.Done()

			chainResult := e.validateChain(ctx, cert, connState)

			resultChan <- validationComponent{Type: "chain", Result: chainResult}

		}()

	}

	// Revocation checking.

	if e.config.CRLValidationEnabled || e.config.OCSPValidationEnabled {

		wg.Add(1)

		go func() {

			defer wg.Done()

			revocationResult := e.checkRevocation(ctx, cert)

			resultChan <- validationComponent{Type: "revocation", Result: revocationResult}

		}()

	}

	// CT log validation.

	if e.config.CTLogValidationEnabled {

		wg.Add(1)

		go func() {

			defer wg.Done()

			ctResult := e.validateCTLog(ctx, cert)

			resultChan <- validationComponent{Type: "ct", Result: ctResult}

		}()

	}

	// Policy validation.

	if e.policyEngine != nil {

		wg.Add(1)

		go func() {

			defer wg.Done()

			policyResult := e.validatePolicy(ctx, cert)

			resultChan <- validationComponent{Type: "policy", Result: policyResult}

		}()

	}

	// O-RAN compliance validation.

	if e.config.ORANComplianceEnabled {

		wg.Add(1)

		go func() {

			defer wg.Done()

			oranResult := e.validateORANCompliance(ctx, cert)

			resultChan <- validationComponent{Type: "oran", Result: oranResult}

		}()

	}

	// Wait for all validations to complete.

	go func() {

		wg.Wait()

		close(resultChan)

	}()

	// Aggregate results.

	for component := range resultChan {

		e.aggregateValidationResult(result, component)

	}

}

// performSyncValidation performs validations synchronously.

func (e *RealtimeValidationEngine) performSyncValidation(ctx context.Context, cert *x509.Certificate, connState *tls.ConnectionState, result *ValidationResult) {

	// Chain validation.

	if e.config.ChainValidationEnabled {

		chainResult := e.validateChain(ctx, cert, connState)

		e.aggregateValidationResult(result, validationComponent{Type: "chain", Result: chainResult})

	}

	// Revocation checking.

	if e.config.CRLValidationEnabled || e.config.OCSPValidationEnabled {

		revocationResult := e.checkRevocation(ctx, cert)

		e.aggregateValidationResult(result, validationComponent{Type: "revocation", Result: revocationResult})

	}

	// CT log validation.

	if e.config.CTLogValidationEnabled {

		ctResult := e.validateCTLog(ctx, cert)

		e.aggregateValidationResult(result, validationComponent{Type: "ct", Result: ctResult})

	}

	// Policy validation.

	if e.policyEngine != nil {

		policyResult := e.validatePolicy(ctx, cert)

		e.aggregateValidationResult(result, validationComponent{Type: "policy", Result: policyResult})

	}

	// O-RAN compliance validation.

	if e.config.ORANComplianceEnabled {

		oranResult := e.validateORANCompliance(ctx, cert)

		e.aggregateValidationResult(result, validationComponent{Type: "oran", Result: oranResult})

	}

}

// validateChain validates the certificate chain.

func (e *RealtimeValidationEngine) validateChain(ctx context.Context, cert *x509.Certificate, connState *tls.ConnectionState) interface{} {

	if connState != nil && len(connState.PeerCertificates) > 0 {
<<<<<<< HEAD
		// Validate the full chain from the connection
		result, err := e.validator.validateCertificateChain(ctx, connState.PeerCertificates[0])
		if err != nil {
			return nil
		}
		return result
	}
	// Validate single certificate
	result, err := e.validator.ValidateCertificate(ctx, cert)
	if err != nil {
		return nil
	}
	return result
=======

		// Validate the full chain from the connection.

		result, _ := e.validator.validateCertificateChain(ctx, connState.PeerCertificates[0])

		return result

	}

	// Validate single certificate.

	result, _ := e.validator.ValidateCertificate(ctx, cert)

	return result

>>>>>>> b3529b0b
}

// checkRevocation performs revocation checking with optimization.

func (e *RealtimeValidationEngine) checkRevocation(ctx context.Context, cert *x509.Certificate) interface{} {

	e.stats.RevocationChecks.Add(1)

	// Use connection pool for OCSP if available.

	if e.connectionPool != nil && e.config.OCSPValidationEnabled {

		return e.checkRevocationWithPool(ctx, cert)

	}

<<<<<<< HEAD
	result, err := e.revocationChecker.CheckRevocationDetailed(ctx, cert)
	if err != nil {
		return nil
	}
	return result
=======
	result, _ := e.revocationChecker.CheckRevocationDetailed(ctx, cert)

	return result

>>>>>>> b3529b0b
}

// checkRevocationWithPool uses connection pooling for OCSP checks.

func (e *RealtimeValidationEngine) checkRevocationWithPool(ctx context.Context, cert *x509.Certificate) *RevocationCheckResult {

	// Get OCSP responder URL.

	if len(cert.OCSPServer) == 0 {

		return &RevocationCheckResult{

			Status: RevocationStatusUnknown,

			Errors: []string{"no OCSP responder URL in certificate"},
		}

	}

	ocspURL := cert.OCSPServer[0]

	conn := e.connectionPool.GetConnection(ocspURL)

	if conn == nil {

		// Create new connection.

		conn = e.connectionPool.CreateConnection(ocspURL)

	}

	defer e.connectionPool.ReleaseConnection(conn)

	// Perform OCSP check using pooled connection.

	return conn.CheckRevocation(ctx, cert)

}

// validateCTLog validates Certificate Transparency logs.

func (e *RealtimeValidationEngine) validateCTLog(ctx context.Context, cert *x509.Certificate) interface{} {

	e.stats.CTLogChecks.Add(1)

	// Check for embedded SCTs if stapling is required.

	if e.config.RequireSCTValidation {

		return e.validateSCTs(ctx, cert)

	}

<<<<<<< HEAD
	result, err := e.validator.validateCTLog(ctx, cert)
	if err != nil {
		return nil
	}
	return result
=======
	result, _ := e.validator.validateCTLog(ctx, cert)

	return result

>>>>>>> b3529b0b
}

// validatePolicy validates against security policies.

func (e *RealtimeValidationEngine) validatePolicy(ctx context.Context, cert *x509.Certificate) interface{} {

	result := e.policyEngine.ValidateCertificate(ctx, cert)

	if !result.Valid {

		e.stats.PolicyViolations.Add(1)

	}

	return result

}

// validateORANCompliance validates O-RAN compliance.

func (e *RealtimeValidationEngine) validateORANCompliance(ctx context.Context, cert *x509.Certificate) interface{} {

	// O-RAN specific validation rules.

	result := &ORANComplianceResult{

		Valid: true,

		Checks: []ORANCheck{},

		Score: 100.0,
	}

	// Check for required O-RAN extensions.

	e.checkORANExtensions(cert, result)

	// Validate key usage for O-RAN components.

	e.checkORANKeyUsage(cert, result)

	// Validate subject naming conventions.

	e.checkORANNaming(cert, result)

	// Check algorithm compliance.

	e.checkORANAlgorithms(cert, result)

	return result

}

// Helper validation methods.

func (e *RealtimeValidationEngine) checkORANExtensions(cert *x509.Certificate, result *ORANComplianceResult) {

	check := ORANCheck{

		Name: "O-RAN Extensions",

		Passed: true,
	}

	// Check for O-RAN specific extensions.

	requiredExtensions := []string{

		"1.3.6.1.4.1.53148.1.1", // O-RAN component identifier

		"1.3.6.1.4.1.53148.1.2", // O-RAN role identifier

	}

	for _, oid := range requiredExtensions {

		found := false

		for _, ext := range cert.Extensions {

			if ext.Id.String() == oid {

				found = true

				break

			}

		}

		if !found {

			check.Passed = false

			check.Message = fmt.Sprintf("missing required O-RAN extension: %s", oid)

			result.Score -= 10.0

		}

	}

	result.Checks = append(result.Checks, check)

	if !check.Passed {

		result.Valid = false

	}

}

func (e *RealtimeValidationEngine) checkORANKeyUsage(cert *x509.Certificate, result *ORANComplianceResult) {

	check := ORANCheck{

		Name: "O-RAN Key Usage",

		Passed: true,
	}

	// Validate key usage based on O-RAN component type.

	if cert.KeyUsage&x509.KeyUsageDigitalSignature == 0 {

		check.Passed = false

		check.Message = "digital signature key usage required for O-RAN components"

		result.Score -= 15.0

	}

	if cert.IsCA && cert.KeyUsage&x509.KeyUsageCertSign == 0 {

		check.Passed = false

		check.Message = "cert sign key usage required for O-RAN CA certificates"

		result.Score -= 20.0

	}

	result.Checks = append(result.Checks, check)

	if !check.Passed {

		result.Valid = false

	}

}

func (e *RealtimeValidationEngine) checkORANNaming(cert *x509.Certificate, result *ORANComplianceResult) {

	check := ORANCheck{

		Name: "O-RAN Naming Convention",

		Passed: true,
	}

	// Check subject naming convention.

	subject := cert.Subject.String()

	if !e.validateORANSubjectFormat(subject) {

		check.Passed = false

		check.Message = "subject does not follow O-RAN naming convention"

		result.Score -= 5.0

	}

	result.Checks = append(result.Checks, check)

}

func (e *RealtimeValidationEngine) checkORANAlgorithms(cert *x509.Certificate, result *ORANComplianceResult) {

	check := ORANCheck{

		Name: "O-RAN Algorithm Compliance",

		Passed: true,
	}

	// Check signature algorithm.

	allowedAlgorithms := []x509.SignatureAlgorithm{

		x509.SHA256WithRSA,

		x509.SHA384WithRSA,

		x509.SHA512WithRSA,

		x509.ECDSAWithSHA256,

		x509.ECDSAWithSHA384,

		x509.ECDSAWithSHA512,
	}

	allowed := false

	for _, alg := range allowedAlgorithms {

		if cert.SignatureAlgorithm == alg {

			allowed = true

			break

		}

	}

	if !allowed {

		check.Passed = false

		check.Message = fmt.Sprintf("signature algorithm %v not allowed for O-RAN", cert.SignatureAlgorithm)

		result.Score -= 25.0

		result.Valid = false

	}

	result.Checks = append(result.Checks, check)

}

func (e *RealtimeValidationEngine) validateORANSubjectFormat(subject string) bool {

	// Simplified O-RAN subject format validation.

	// Real implementation would check against O-RAN specifications.

	return true

}

// Cache management.

func (e *RealtimeValidationEngine) generateCacheKey(cert *x509.Certificate) string {

	return fmt.Sprintf("%s-%x", cert.SerialNumber.String(), cert.AuthorityKeyId)

}

func (e *RealtimeValidationEngine) getFromCache(key string) *CachedValidationResult {

	if e.cache == nil {

		return nil

	}

<<<<<<< HEAD
	// Check L1 cache first
	e.cache.l1Cache.mu.RLock()
	if entry, exists := e.cache.l1Cache.cache[key]; exists && entry != nil {
		// Check if cache entry is still valid
		if time.Since(entry.CreatedAt) <= e.cache.l1Cache.ttl {
			entry.AccessCount++
			entry.AccessedAt = time.Now()
			if cached, ok := entry.Value.(*CachedValidationResult); ok {
				cached.HitCount.Add(1)
				e.cache.l1Cache.mu.RUnlock()
				return cached
			}
		}
=======
	// Check L1 cache first.

	if cached := e.cache.l1Cache.Get(key); cached != nil {

		cached.HitCount.Add(1)

		return cached

>>>>>>> b3529b0b
	}
	e.cache.l1Cache.mu.RUnlock()

	// Check L2 cache if available.

	if e.cache.l2Cache != nil {
<<<<<<< HEAD
		e.cache.l2Cache.mu.RLock()
		if entry, exists := e.cache.l2Cache.cache[key]; exists && entry != nil {
			// Check if cache entry is still valid
			if time.Since(entry.CreatedAt) <= e.cache.l2Cache.ttl {
				entry.AccessCount++
				entry.AccessedAt = time.Now()
				if cached, ok := entry.Value.(*CachedValidationResult); ok {
					e.cache.l2Cache.mu.RUnlock()
					return cached
				}
			}
		}
		e.cache.l2Cache.mu.RUnlock()
=======

		return e.cache.l2Cache.Get(key)

>>>>>>> b3529b0b
	}

	return nil

}

func (e *RealtimeValidationEngine) cacheResult(key string, result *ValidationResult) {

	if e.cache == nil {

		return

	}

	cached := &CachedValidationResult{

		Result: result,

		CachedAt: time.Now(),

		TTL: e.config.RevocationCacheTTL,
	}

<<<<<<< HEAD
	// Store in L1 cache
	e.cache.l1Cache.mu.Lock()
	// Remove oldest if at capacity
	if len(e.cache.l1Cache.cache) >= e.cache.l1Cache.maxSize && e.cache.l1Cache.order != nil {
		oldestKey := e.cache.l1Cache.order[0]
		delete(e.cache.l1Cache.cache, oldestKey)
		e.cache.l1Cache.order = e.cache.l1Cache.order[1:]
	}
	entry := &CacheEntry{
		Key:         key,
		Value:       cached,
		CreatedAt:   time.Now(),
		AccessedAt:  time.Now(),
		AccessCount: 1,
	}
	e.cache.l1Cache.cache[key] = entry
	e.cache.l1Cache.order = append(e.cache.l1Cache.order, key)
	e.cache.l1Cache.mu.Unlock()
=======
	// Store in L1 cache.

	e.cache.l1Cache.Put(key, cached)
>>>>>>> b3529b0b

	// Store in L2 cache if available.

	if e.cache.l2Cache != nil {
<<<<<<< HEAD
		e.cache.l2Cache.mu.Lock()
		// Simple put without ordering for L2 cache
		entry := &CacheEntry{
			Key:         key,
			Value:       cached,
			CreatedAt:   time.Now(),
			AccessedAt:  time.Now(),
			AccessCount: 1,
		}
		e.cache.l2Cache.cache[key] = entry
		e.cache.l2Cache.mu.Unlock()
=======

		e.cache.l2Cache.Put(key, cached)

>>>>>>> b3529b0b
	}

}

// Circuit breaker methods.

// AllowRequest performs allowrequest operation.

func (cb *ValidationCircuitBreaker) AllowRequest() bool {

	state := cb.state.Load().(CircuitState)

	switch state {

	case CircuitClosed:

		return true

	case CircuitOpen:

		// Check if timeout has passed.

		lastFailure := cb.lastFailureTime.Load().(time.Time)

		if time.Since(lastFailure) > cb.config.Timeout {

			cb.state.Store(CircuitHalfOpen)

			return true

		}

		return false

	case CircuitHalfOpen:

		// Allow limited requests.

		return cb.successCount.Load() < cb.config.HalfOpenRequests

	default:

		return false

	}

}

// RecordSuccess performs recordsuccess operation.

func (cb *ValidationCircuitBreaker) RecordSuccess() {

	cb.successCount.Add(1)

	state := cb.state.Load().(CircuitState)

	if state == CircuitHalfOpen && cb.successCount.Load() >= cb.config.SuccessThreshold {

		cb.state.Store(CircuitClosed)

		cb.failureCount.Store(0)

		cb.successCount.Store(0)

	}

}

// RecordFailure performs recordfailure operation.

func (cb *ValidationCircuitBreaker) RecordFailure() {

	cb.failureCount.Add(1)

	cb.lastFailureTime.Store(time.Now())

	if cb.failureCount.Load() >= cb.config.FailureThreshold {

		cb.state.Store(CircuitOpen)

	}

}

// Connection pool methods.

// GetConnection performs getconnection operation.

func (pool *OCSPConnectionPool) GetConnection(url string) *PooledConnection {

	pool.mu.RLock()

	conn, exists := pool.connections[url]

	pool.mu.RUnlock()

	if exists && !conn.InUse.Load() {

		conn.InUse.Store(true)

		return conn

	}

	return nil

}

// CreateConnection performs createconnection operation.

func (pool *OCSPConnectionPool) CreateConnection(url string) *PooledConnection {

	pool.mu.Lock()

	defer pool.mu.Unlock()

	if len(pool.connections) >= pool.maxSize {

		// Evict least recently used.

		pool.evictLRU()

	}

	conn := &PooledConnection{

		URL: url,

		Client: NewOCSPClient(url, pool.timeout),

		LastUsed: time.Now(),
	}

	conn.InUse.Store(true)

	pool.connections[url] = conn

	return conn

}

// ReleaseConnection performs releaseconnection operation.

func (pool *OCSPConnectionPool) ReleaseConnection(conn *PooledConnection) {

	if conn != nil {

		conn.InUse.Store(false)

		conn.LastUsed = time.Now()

	}

}

func (pool *OCSPConnectionPool) evictLRU() {

	var oldestURL string

	var oldestTime time.Time

	for url, conn := range pool.connections {

		if !conn.InUse.Load() && (oldestURL == "" || conn.LastUsed.Before(oldestTime)) {

			oldestURL = url

			oldestTime = conn.LastUsed

		}

	}

	if oldestURL != "" {

		delete(pool.connections, oldestURL)

	}

}

// Emergency bypass methods.

func (e *RealtimeValidationEngine) isEmergencyBypassActive() bool {

	if e.emergencyBypass == nil || !e.emergencyBypass.enabled.Load() {

		return false

	}

	bypassUntil := e.emergencyBypass.bypassUntil.Load().(time.Time)

	if time.Now().After(bypassUntil) {

		e.emergencyBypass.enabled.Store(false)

		return false

	}

	return true

}

// EnableEmergencyBypass performs enableemergencybypass operation.

func (e *RealtimeValidationEngine) EnableEmergencyBypass(authKey string, duration time.Duration, reason string) error {

	if e.emergencyBypass == nil {

		return fmt.Errorf("emergency bypass not configured")

	}

	// Validate authorization key.

	authorized := false

	for _, key := range e.config.BypassAuthorizationKeys {

		if key == authKey {

			authorized = true

			break

		}

	}

	if !authorized {

		return fmt.Errorf("invalid authorization key")

	}

	e.emergencyBypass.mu.Lock()

	defer e.emergencyBypass.mu.Unlock()

	e.emergencyBypass.enabled.Store(true)

	e.emergencyBypass.bypassUntil.Store(time.Now().Add(duration))

	e.emergencyBypass.authorizedBy = authKey

	e.emergencyBypass.reason = reason

	// Audit log.

	if e.emergencyBypass.auditLogger != nil {

		e.emergencyBypass.auditLogger.LogEmergencyBypass(authKey, duration, reason)

	}

	e.logger.Warn("emergency bypass enabled",

		"authorized_by", authKey,

		"duration", duration,

		"reason", reason)

	return nil

}

// Metrics recording.

func (e *RealtimeValidationEngine) recordValidationMetrics(start time.Time, success bool, source string) {

	if e.metricsRecorder == nil {

		return

	}

	status := "success"

	if !success {

		status = "failure"

	}

	e.metricsRecorder.validationTotal.WithLabelValues(status, source).Inc()

}

func (e *RealtimeValidationEngine) recordValidationDuration(duration time.Duration) {

	e.mu.Lock()

	e.stats.ValidationDurations = append(e.stats.ValidationDurations, duration)

	// Keep only last 1000 durations for statistics.

	if len(e.stats.ValidationDurations) > 1000 {

		e.stats.ValidationDurations = e.stats.ValidationDurations[1:]

	}

	e.mu.Unlock()

	if e.metricsRecorder != nil {

		e.metricsRecorder.validationDuration.WithLabelValues("realtime").Observe(duration.Seconds())

	}

}

// Webhook notification.

func (e *RealtimeValidationEngine) sendValidationEvent(cert *x509.Certificate, result *ValidationResult, eventType string) {

	if e.webhookNotifier == nil {

		return

	}

	event := &ValidationEvent{

		Type: eventType,

		Timestamp: time.Now(),

		Certificate: &CertificateInfo{

			SerialNumber: cert.SerialNumber.String(),

			Subject: cert.Subject.String(),

			Issuer: cert.Issuer.String(),

			NotBefore: cert.NotBefore,

			NotAfter: cert.NotAfter,
		},

		Result: result,

		Severity: "high",

		Details: map[string]interface{}{

			"errors": result.Errors,

			"warnings": result.Warnings,
		},
	}

	select {

	case e.webhookNotifier.eventQueue <- event:

	default:

		e.logger.Warn("webhook event queue full, dropping event")

	}

}

// Initialize metrics.

func (e *RealtimeValidationEngine) initializeMetrics() *ValidationMetricsRecorder {

	return &ValidationMetricsRecorder{

		validationTotal: prometheus.NewCounterVec(

			prometheus.CounterOpts{

				Name: "cert_validation_total",

				Help: "Total number of certificate validations",
			},

			[]string{"status", "source"},
		),

		validationDuration: prometheus.NewHistogramVec(

			prometheus.HistogramOpts{

				Name: "cert_validation_duration_seconds",

				Help: "Certificate validation duration in seconds",

				Buckets: prometheus.ExponentialBuckets(0.001, 2, 10),
			},

			[]string{"type"},
		),

		revocationCheckTotal: prometheus.NewCounterVec(

			prometheus.CounterOpts{

				Name: "cert_revocation_check_total",

				Help: "Total number of revocation checks",
			},

			[]string{"method", "status"},
		),

		cacheHitRate: prometheus.NewGauge(

			prometheus.GaugeOpts{

				Name: "cert_validation_cache_hit_rate",

				Help: "Certificate validation cache hit rate",
			},
		),

		policyViolations: prometheus.NewCounterVec(

			prometheus.CounterOpts{

				Name: "cert_policy_violations_total",

				Help: "Total number of certificate policy violations",
			},

			[]string{"rule", "severity"},
		),

		circuitBreakerState: prometheus.NewGaugeVec(

			prometheus.GaugeOpts{

				Name: "cert_validation_circuit_breaker_state",

				Help: "Certificate validation circuit breaker state (0=closed, 1=open, 2=half-open)",
			},

			[]string{"component"},
		),
	}

}

// GetStatistics returns validation statistics.

func (e *RealtimeValidationEngine) GetStatistics() *ValidationStatistics {

	return e.stats

}

// GetCacheStatistics returns cache statistics.

func (e *RealtimeValidationEngine) GetCacheStatistics() map[string]interface{} {

	stats := make(map[string]interface{})

	totalValidations := e.stats.TotalValidations.Load()

	cacheHits := e.stats.CacheHits.Load()

	if totalValidations > 0 {

		stats["cache_hit_rate"] = float64(cacheHits) / float64(totalValidations)

	}

	stats["total_validations"] = totalValidations

	stats["successful_validations"] = e.stats.SuccessfulValidations.Load()

	stats["failed_validations"] = e.stats.FailedValidations.Load()

	stats["cache_hits"] = cacheHits

	stats["cache_misses"] = e.stats.CacheMisses.Load()

	stats["revocation_checks"] = e.stats.RevocationChecks.Load()

	stats["ct_log_checks"] = e.stats.CTLogChecks.Load()

	stats["policy_violations"] = e.stats.PolicyViolations.Load()

	stats["emergency_bypasses"] = e.stats.EmergencyBypasses.Load()

	// Calculate P95 validation duration.

	e.mu.RLock()

	if len(e.stats.ValidationDurations) > 0 {

		durations := make([]time.Duration, len(e.stats.ValidationDurations))

		copy(durations, e.stats.ValidationDurations)

		e.mu.RUnlock()

		// Sort and calculate P95.

		p95Index := int(float64(len(durations)) * 0.95)

		if p95Index < len(durations) {

			stats["validation_duration_p95"] = durations[p95Index]

		}

	} else {

		e.mu.RUnlock()

	}

	return stats

}

// Start starts the validation engine.

func (e *RealtimeValidationEngine) Start(ctx context.Context) error {

	e.logger.Info("starting real-time validation engine")

	// Start webhook notifier workers.

	if e.webhookNotifier != nil {

		for range e.webhookNotifier.workers {

			e.wg.Add(1)

			go e.runWebhookWorker()

		}

	}

	// Start metrics updater.

	if e.metricsRecorder != nil {

		e.wg.Add(1)

		go e.runMetricsUpdater()

	}

	// Start cache cleanup.

	e.wg.Add(1)

	go e.runCacheCleanup()

	return nil

}

// Stop stops the validation engine.

func (e *RealtimeValidationEngine) Stop() {

	e.logger.Info("stopping real-time validation engine")

	e.cancel()

	e.wg.Wait()

}

// Worker routines.

func (e *RealtimeValidationEngine) runWebhookWorker() {

	defer e.wg.Done()

	for {

		select {

		case <-e.ctx.Done():

			return

		case event := <-e.webhookNotifier.eventQueue:

			if event != nil {

				e.webhookNotifier.client.SendEvent(event)

			}

		}

	}

}

func (e *RealtimeValidationEngine) runMetricsUpdater() {

	defer e.wg.Done()

	ticker := time.NewTicker(30 * time.Second)

	defer ticker.Stop()

	for {

		select {

		case <-e.ctx.Done():

			return

		case <-ticker.C:

			e.updateMetrics()

		}

	}

}

func (e *RealtimeValidationEngine) runCacheCleanup() {

	defer e.wg.Done()

	ticker := time.NewTicker(5 * time.Minute)

	defer ticker.Stop()

	for {

		select {

		case <-e.ctx.Done():

			return

		case <-ticker.C:

			e.cleanupCache()

		}

	}

}

func (e *RealtimeValidationEngine) updateMetrics() {

	stats := e.GetCacheStatistics()

	if e.metricsRecorder != nil && stats["cache_hit_rate"] != nil {

		e.metricsRecorder.cacheHitRate.Set(stats["cache_hit_rate"].(float64))

	}

	// Update circuit breaker state.

	if e.circuitBreaker != nil && e.metricsRecorder != nil {

		state := e.circuitBreaker.state.Load().(CircuitState)

		e.metricsRecorder.circuitBreakerState.WithLabelValues("main").Set(float64(state))

	}

}

func (e *RealtimeValidationEngine) cleanupCache() {

	if e.cache != nil && e.cache.l1Cache != nil {
<<<<<<< HEAD
		// Clean up expired entries from L1 cache
		e.cache.l1Cache.mu.Lock()
		now := time.Now()
		for key, entry := range e.cache.l1Cache.cache {
			if now.Sub(entry.CreatedAt) > e.cache.l1Cache.ttl {
				delete(e.cache.l1Cache.cache, key)
				// Remove from order slice
				for i, orderKey := range e.cache.l1Cache.order {
					if orderKey == key {
						e.cache.l1Cache.order = append(e.cache.l1Cache.order[:i], e.cache.l1Cache.order[i+1:]...)
						break
					}
				}
			}
		}
		e.cache.l1Cache.mu.Unlock()
=======

		e.cache.l1Cache.Cleanup()

>>>>>>> b3529b0b
	}

}

// Helper types.

type validationComponent struct {
	Type string

	Result interface{}
}

// ORANComplianceResult represents a orancomplianceresult.

type ORANComplianceResult struct {
	Valid bool `json:"valid"`

	Checks []ORANCheck `json:"checks"`

	Score float64 `json:"score"`
}

// ORANCheck represents a orancheck.

type ORANCheck struct {
	Name string `json:"name"`

	Passed bool `json:"passed"`

	Message string `json:"message,omitempty"`
}

// L1 Cache methods.

// Get performs get operation.

func (cache *L1ValidationCache) Get(key string) *CachedValidationResult {

	cache.mu.RLock()

	defer cache.mu.RUnlock()

	result, exists := cache.cache[key]

	if !exists {

		return nil

	}

	// Check TTL.

	if time.Since(result.CachedAt) > cache.ttl {

		return nil

	}

	return result

}

// Put performs put operation.

func (cache *L1ValidationCache) Put(key string, result *CachedValidationResult) {

	cache.mu.Lock()

	defer cache.mu.Unlock()

	// Check size limit.

	if len(cache.cache) >= cache.maxSize {

		// Simple eviction - remove oldest.

		cache.evictOldest()

	}

	cache.cache[key] = result

}

func (cache *L1ValidationCache) evictOldest() {

	var oldestKey string

	var oldestTime time.Time

	for key, result := range cache.cache {

		if oldestKey == "" || result.CachedAt.Before(oldestTime) {

			oldestKey = key

			oldestTime = result.CachedAt

		}

	}

	if oldestKey != "" {

		delete(cache.cache, oldestKey)

	}

}

// Cleanup performs cleanup operation.

func (cache *L1ValidationCache) Cleanup() {

	cache.mu.Lock()

	defer cache.mu.Unlock()

	now := time.Now()

	for key, result := range cache.cache {

		if now.Sub(result.CachedAt) > cache.ttl {

			delete(cache.cache, key)

		}

	}

}

// aggregateValidationResult aggregates component validation results.

func (e *RealtimeValidationEngine) aggregateValidationResult(result *ValidationResult, component validationComponent) {

	switch component.Type {

	case "chain":

		if chainResult, ok := component.Result.(*ChainValidationResult); ok {

			result.ChainValid = chainResult.Valid

			if !chainResult.Valid {

				result.Valid = false

				result.Errors = append(result.Errors, chainResult.Errors...)

			}

			result.Warnings = append(result.Warnings, chainResult.Warnings...)

		}

	case "revocation":

		if revResult, ok := component.Result.(*RevocationCheckResult); ok {

			result.RevocationStatus = revResult.Status

			if revResult.Status == RevocationStatusRevoked {

				result.Valid = false

				result.Errors = append(result.Errors, "certificate is revoked")

			}

			result.Errors = append(result.Errors, revResult.Errors...)

			result.Warnings = append(result.Warnings, revResult.Warnings...)

		}

	case "ct":

		if ctValid, ok := component.Result.(bool); ok {

			result.CTLogVerified = ctValid

			if !ctValid && e.config.RequireSCTValidation {

				result.Valid = false

				result.Errors = append(result.Errors, "CT log validation failed")

			}

		}

	case "policy":

		if policyResult, ok := component.Result.(*PolicyValidationResult); ok {

			if !policyResult.Valid {

				result.Valid = false

				for _, violation := range policyResult.Violations {

					result.Errors = append(result.Errors, violation.Description)

				}

			}

			for _, warning := range policyResult.Warnings {

				result.Warnings = append(result.Warnings, warning.Description)

			}

		}

	case "oran":

		if oranResult, ok := component.Result.(*ORANComplianceResult); ok {

			if !oranResult.Valid {

				result.Valid = false

				result.Errors = append(result.Errors, "O-RAN compliance validation failed")

			}

			for _, check := range oranResult.Checks {

				if !check.Passed && check.Message != "" {

					result.Warnings = append(result.Warnings, check.Message)

				}

			}

		}

	}

}

// validateSCTs validates Signed Certificate Timestamps.

func (e *RealtimeValidationEngine) validateSCTs(ctx context.Context, cert *x509.Certificate) bool {

	// Check for embedded SCTs in certificate.

	for _, ext := range cert.Extensions {

		// SCT List extension OID: 1.3.6.1.4.1.11129.2.4.2.

		if ext.Id.Equal([]int{1, 3, 6, 1, 4, 1, 11129, 2, 4, 2}) {

			// Found SCT extension.

			// Real implementation would parse and validate SCTs.

			return true

		}

	}

	// No SCTs found.

	return false

}<|MERGE_RESOLUTION|>--- conflicted
+++ resolved
@@ -10,12 +10,8 @@
 	"time"
 
 	"github.com/prometheus/client_golang/prometheus"
-<<<<<<< HEAD
-	"github.com/thc1006/nephoran-intent-operator/pkg/logging"
-=======
 
 	"github.com/nephio-project/nephoran-intent-operator/pkg/logging"
->>>>>>> b3529b0b
 )
 
 // RealtimeValidationEngine provides real-time certificate validation during TLS handshakes.
@@ -61,78 +57,6 @@
 // RealtimeValidationConfig configures real-time validation.
 
 type RealtimeValidationConfig struct {
-<<<<<<< HEAD
-	// Core validation settings
-	Enabled                  bool          `yaml:"enabled"`
-	ValidationTimeout        time.Duration `yaml:"validation_timeout"`
-	MaxConcurrentValidations int           `yaml:"max_concurrent_validations"`
-
-	// Chain validation
-	ChainValidationEnabled   bool   `yaml:"chain_validation_enabled"`
-	IntermediateCAValidation bool   `yaml:"intermediate_ca_validation"`
-	MaxChainDepth            int    `yaml:"max_chain_depth"`
-	TrustedRootStore         string `yaml:"trusted_root_store"`
-
-	// Certificate Transparency
-	CTLogValidationEnabled bool          `yaml:"ct_log_validation_enabled"`
-	CTLogEndpoints         []string      `yaml:"ct_log_endpoints"`
-	CTLogTimeout           time.Duration `yaml:"ct_log_timeout"`
-	RequireSCTValidation   bool          `yaml:"require_sct_validation"`
-
-	// Revocation checking
-	CRLValidationEnabled  bool          `yaml:"crl_validation_enabled"`
-	OCSPValidationEnabled bool          `yaml:"ocsp_validation_enabled"`
-	OCSPStaplingEnabled   bool          `yaml:"ocsp_stapling_enabled"`
-	RevocationCacheSize   int           `yaml:"revocation_cache_size"`
-	RevocationCacheTTL    time.Duration `yaml:"revocation_cache_ttl"`
-	SoftFailRevocation    bool          `yaml:"soft_fail_revocation"`
-	HardFailRevocation    bool          `yaml:"hard_fail_revocation"`
-
-	// Performance optimization
-	AsyncValidationEnabled bool          `yaml:"async_validation_enabled"`
-	BatchValidationEnabled bool          `yaml:"batch_validation_enabled"`
-	BatchSize              int           `yaml:"batch_size"`
-	BatchTimeout           time.Duration `yaml:"batch_timeout"`
-	ConnectionPoolSize     int           `yaml:"connection_pool_size"`
-	CircuitBreakerEnabled  bool          `yaml:"circuit_breaker_enabled"`
-
-	// Security policies
-	PolicyValidationEnabled   bool     `yaml:"policy_validation_enabled"`
-	CertificatePinningEnabled bool     `yaml:"certificate_pinning_enabled"`
-	AlgorithmStrengthCheck    bool     `yaml:"algorithm_strength_check"`
-	MinimumRSAKeySize         int      `yaml:"minimum_rsa_key_size"`
-	AllowedECCurves           []string `yaml:"allowed_ec_curves"`
-	RequireExtendedValidation bool     `yaml:"require_extended_validation"`
-
-	// O-RAN compliance
-	ORANComplianceEnabled     bool         `yaml:"oran_compliance_enabled"`
-	ORANPolicyRules           []PolicyRule `yaml:"oran_policy_rules"`
-	TelecomSpecificValidation bool         `yaml:"telecom_specific_validation"`
-
-	// Monitoring and alerting
-	MetricsEnabled       bool                      `yaml:"metrics_enabled"`
-	DetailedMetrics      bool                      `yaml:"detailed_metrics"`
-	WebhookNotifications bool                      `yaml:"webhook_notifications"`
-	WebhookEndpoints     []string                  `yaml:"webhook_endpoints"`
-	AlertThresholds      ValidationAlertThresholds `yaml:"alert_thresholds"`
-
-	// Emergency procedures
-	EmergencyBypassEnabled  bool          `yaml:"emergency_bypass_enabled"`
-	BypassAuthorizationKeys []string      `yaml:"bypass_authorization_keys"`
-	BypassDuration          time.Duration `yaml:"bypass_duration"`
-	BypassAuditEnabled      bool          `yaml:"bypass_audit_enabled"`
-}
-
-// AlertThresholds defines thresholds for validation alerts
-type ValidationAlertThresholds struct {
-	ValidationFailureRate      float64       `yaml:"validation_failure_rate"`
-	RevocationCheckFailureRate float64       `yaml:"revocation_check_failure_rate"`
-	ResponseTimeP95            time.Duration `yaml:"response_time_p95"`
-	CacheHitRateMin            float64       `yaml:"cache_hit_rate_min"`
-}
-
-// ValidationStatistics tracks validation statistics
-=======
 
 	// Core validation settings.
 
@@ -251,7 +175,6 @@
 
 // ValidationStatistics tracks validation statistics.
 
->>>>>>> b3529b0b
 type ValidationStatistics struct {
 	TotalValidations atomic.Uint64
 
@@ -315,13 +238,6 @@
 // ValidationCacheOptimized provides optimized caching for validation results.
 
 type ValidationCacheOptimized struct {
-<<<<<<< HEAD
-	l1Cache      *L1Cache              // In-memory hot cache
-	l2Cache      *L2Cache              // Distributed cache
-	preloadCache *PreProvisioningCache // Pre-validated certificates
-	stats        *CacheStatistics
-	mu           sync.RWMutex
-=======
 	l1Cache *L1ValidationCache // In-memory hot cache
 
 	l2Cache *L2ValidationCache // Distributed cache
@@ -331,7 +247,6 @@
 	stats *CacheStatistics
 
 	mu sync.RWMutex
->>>>>>> b3529b0b
 }
 
 // L1ValidationCache is a fast in-memory cache.
@@ -578,16 +493,11 @@
 	// Initialize optimized cache.
 
 	engine.cache = &ValidationCacheOptimized{
-<<<<<<< HEAD
-		l1Cache: &L1Cache{
-			cache:   make(map[string]*CacheEntry),
-=======
 
 		l1Cache: &L1ValidationCache{
 
 			cache: make(map[string]*CachedValidationResult),
 
->>>>>>> b3529b0b
 			maxSize: config.RevocationCacheSize,
 
 			ttl: config.RevocationCacheTTL,
@@ -1008,509 +918,409 @@
 func (e *RealtimeValidationEngine) validateChain(ctx context.Context, cert *x509.Certificate, connState *tls.ConnectionState) interface{} {
 
 	if connState != nil && len(connState.PeerCertificates) > 0 {
-<<<<<<< HEAD
-		// Validate the full chain from the connection
-		result, err := e.validator.validateCertificateChain(ctx, connState.PeerCertificates[0])
-		if err != nil {
-			return nil
-		}
+
+		// Validate the full chain from the connection.
+
+		result, _ := e.validator.validateCertificateChain(ctx, connState.PeerCertificates[0])
+
 		return result
-	}
-	// Validate single certificate
-	result, err := e.validator.ValidateCertificate(ctx, cert)
-	if err != nil {
+
+	}
+
+	// Validate single certificate.
+
+	result, _ := e.validator.ValidateCertificate(ctx, cert)
+
+	return result
+
+}
+
+// checkRevocation performs revocation checking with optimization.
+
+func (e *RealtimeValidationEngine) checkRevocation(ctx context.Context, cert *x509.Certificate) interface{} {
+
+	e.stats.RevocationChecks.Add(1)
+
+	// Use connection pool for OCSP if available.
+
+	if e.connectionPool != nil && e.config.OCSPValidationEnabled {
+
+		return e.checkRevocationWithPool(ctx, cert)
+
+	}
+
+	result, _ := e.revocationChecker.CheckRevocationDetailed(ctx, cert)
+
+	return result
+
+}
+
+// checkRevocationWithPool uses connection pooling for OCSP checks.
+
+func (e *RealtimeValidationEngine) checkRevocationWithPool(ctx context.Context, cert *x509.Certificate) *RevocationCheckResult {
+
+	// Get OCSP responder URL.
+
+	if len(cert.OCSPServer) == 0 {
+
+		return &RevocationCheckResult{
+
+			Status: RevocationStatusUnknown,
+
+			Errors: []string{"no OCSP responder URL in certificate"},
+		}
+
+	}
+
+	ocspURL := cert.OCSPServer[0]
+
+	conn := e.connectionPool.GetConnection(ocspURL)
+
+	if conn == nil {
+
+		// Create new connection.
+
+		conn = e.connectionPool.CreateConnection(ocspURL)
+
+	}
+
+	defer e.connectionPool.ReleaseConnection(conn)
+
+	// Perform OCSP check using pooled connection.
+
+	return conn.CheckRevocation(ctx, cert)
+
+}
+
+// validateCTLog validates Certificate Transparency logs.
+
+func (e *RealtimeValidationEngine) validateCTLog(ctx context.Context, cert *x509.Certificate) interface{} {
+
+	e.stats.CTLogChecks.Add(1)
+
+	// Check for embedded SCTs if stapling is required.
+
+	if e.config.RequireSCTValidation {
+
+		return e.validateSCTs(ctx, cert)
+
+	}
+
+	result, _ := e.validator.validateCTLog(ctx, cert)
+
+	return result
+
+}
+
+// validatePolicy validates against security policies.
+
+func (e *RealtimeValidationEngine) validatePolicy(ctx context.Context, cert *x509.Certificate) interface{} {
+
+	result := e.policyEngine.ValidateCertificate(ctx, cert)
+
+	if !result.Valid {
+
+		e.stats.PolicyViolations.Add(1)
+
+	}
+
+	return result
+
+}
+
+// validateORANCompliance validates O-RAN compliance.
+
+func (e *RealtimeValidationEngine) validateORANCompliance(ctx context.Context, cert *x509.Certificate) interface{} {
+
+	// O-RAN specific validation rules.
+
+	result := &ORANComplianceResult{
+
+		Valid: true,
+
+		Checks: []ORANCheck{},
+
+		Score: 100.0,
+	}
+
+	// Check for required O-RAN extensions.
+
+	e.checkORANExtensions(cert, result)
+
+	// Validate key usage for O-RAN components.
+
+	e.checkORANKeyUsage(cert, result)
+
+	// Validate subject naming conventions.
+
+	e.checkORANNaming(cert, result)
+
+	// Check algorithm compliance.
+
+	e.checkORANAlgorithms(cert, result)
+
+	return result
+
+}
+
+// Helper validation methods.
+
+func (e *RealtimeValidationEngine) checkORANExtensions(cert *x509.Certificate, result *ORANComplianceResult) {
+
+	check := ORANCheck{
+
+		Name: "O-RAN Extensions",
+
+		Passed: true,
+	}
+
+	// Check for O-RAN specific extensions.
+
+	requiredExtensions := []string{
+
+		"1.3.6.1.4.1.53148.1.1", // O-RAN component identifier
+
+		"1.3.6.1.4.1.53148.1.2", // O-RAN role identifier
+
+	}
+
+	for _, oid := range requiredExtensions {
+
+		found := false
+
+		for _, ext := range cert.Extensions {
+
+			if ext.Id.String() == oid {
+
+				found = true
+
+				break
+
+			}
+
+		}
+
+		if !found {
+
+			check.Passed = false
+
+			check.Message = fmt.Sprintf("missing required O-RAN extension: %s", oid)
+
+			result.Score -= 10.0
+
+		}
+
+	}
+
+	result.Checks = append(result.Checks, check)
+
+	if !check.Passed {
+
+		result.Valid = false
+
+	}
+
+}
+
+func (e *RealtimeValidationEngine) checkORANKeyUsage(cert *x509.Certificate, result *ORANComplianceResult) {
+
+	check := ORANCheck{
+
+		Name: "O-RAN Key Usage",
+
+		Passed: true,
+	}
+
+	// Validate key usage based on O-RAN component type.
+
+	if cert.KeyUsage&x509.KeyUsageDigitalSignature == 0 {
+
+		check.Passed = false
+
+		check.Message = "digital signature key usage required for O-RAN components"
+
+		result.Score -= 15.0
+
+	}
+
+	if cert.IsCA && cert.KeyUsage&x509.KeyUsageCertSign == 0 {
+
+		check.Passed = false
+
+		check.Message = "cert sign key usage required for O-RAN CA certificates"
+
+		result.Score -= 20.0
+
+	}
+
+	result.Checks = append(result.Checks, check)
+
+	if !check.Passed {
+
+		result.Valid = false
+
+	}
+
+}
+
+func (e *RealtimeValidationEngine) checkORANNaming(cert *x509.Certificate, result *ORANComplianceResult) {
+
+	check := ORANCheck{
+
+		Name: "O-RAN Naming Convention",
+
+		Passed: true,
+	}
+
+	// Check subject naming convention.
+
+	subject := cert.Subject.String()
+
+	if !e.validateORANSubjectFormat(subject) {
+
+		check.Passed = false
+
+		check.Message = "subject does not follow O-RAN naming convention"
+
+		result.Score -= 5.0
+
+	}
+
+	result.Checks = append(result.Checks, check)
+
+}
+
+func (e *RealtimeValidationEngine) checkORANAlgorithms(cert *x509.Certificate, result *ORANComplianceResult) {
+
+	check := ORANCheck{
+
+		Name: "O-RAN Algorithm Compliance",
+
+		Passed: true,
+	}
+
+	// Check signature algorithm.
+
+	allowedAlgorithms := []x509.SignatureAlgorithm{
+
+		x509.SHA256WithRSA,
+
+		x509.SHA384WithRSA,
+
+		x509.SHA512WithRSA,
+
+		x509.ECDSAWithSHA256,
+
+		x509.ECDSAWithSHA384,
+
+		x509.ECDSAWithSHA512,
+	}
+
+	allowed := false
+
+	for _, alg := range allowedAlgorithms {
+
+		if cert.SignatureAlgorithm == alg {
+
+			allowed = true
+
+			break
+
+		}
+
+	}
+
+	if !allowed {
+
+		check.Passed = false
+
+		check.Message = fmt.Sprintf("signature algorithm %v not allowed for O-RAN", cert.SignatureAlgorithm)
+
+		result.Score -= 25.0
+
+		result.Valid = false
+
+	}
+
+	result.Checks = append(result.Checks, check)
+
+}
+
+func (e *RealtimeValidationEngine) validateORANSubjectFormat(subject string) bool {
+
+	// Simplified O-RAN subject format validation.
+
+	// Real implementation would check against O-RAN specifications.
+
+	return true
+
+}
+
+// Cache management.
+
+func (e *RealtimeValidationEngine) generateCacheKey(cert *x509.Certificate) string {
+
+	return fmt.Sprintf("%s-%x", cert.SerialNumber.String(), cert.AuthorityKeyId)
+
+}
+
+func (e *RealtimeValidationEngine) getFromCache(key string) *CachedValidationResult {
+
+	if e.cache == nil {
+
 		return nil
-	}
-	return result
-=======
-
-		// Validate the full chain from the connection.
-
-		result, _ := e.validator.validateCertificateChain(ctx, connState.PeerCertificates[0])
-
-		return result
-
-	}
-
-	// Validate single certificate.
-
-	result, _ := e.validator.ValidateCertificate(ctx, cert)
-
-	return result
-
->>>>>>> b3529b0b
-}
-
-// checkRevocation performs revocation checking with optimization.
-
-func (e *RealtimeValidationEngine) checkRevocation(ctx context.Context, cert *x509.Certificate) interface{} {
-
-	e.stats.RevocationChecks.Add(1)
-
-	// Use connection pool for OCSP if available.
-
-	if e.connectionPool != nil && e.config.OCSPValidationEnabled {
-
-		return e.checkRevocationWithPool(ctx, cert)
-
-	}
-
-<<<<<<< HEAD
-	result, err := e.revocationChecker.CheckRevocationDetailed(ctx, cert)
-	if err != nil {
-		return nil
-	}
-	return result
-=======
-	result, _ := e.revocationChecker.CheckRevocationDetailed(ctx, cert)
-
-	return result
-
->>>>>>> b3529b0b
-}
-
-// checkRevocationWithPool uses connection pooling for OCSP checks.
-
-func (e *RealtimeValidationEngine) checkRevocationWithPool(ctx context.Context, cert *x509.Certificate) *RevocationCheckResult {
-
-	// Get OCSP responder URL.
-
-	if len(cert.OCSPServer) == 0 {
-
-		return &RevocationCheckResult{
-
-			Status: RevocationStatusUnknown,
-
-			Errors: []string{"no OCSP responder URL in certificate"},
-		}
-
-	}
-
-	ocspURL := cert.OCSPServer[0]
-
-	conn := e.connectionPool.GetConnection(ocspURL)
-
-	if conn == nil {
-
-		// Create new connection.
-
-		conn = e.connectionPool.CreateConnection(ocspURL)
-
-	}
-
-	defer e.connectionPool.ReleaseConnection(conn)
-
-	// Perform OCSP check using pooled connection.
-
-	return conn.CheckRevocation(ctx, cert)
-
-}
-
-// validateCTLog validates Certificate Transparency logs.
-
-func (e *RealtimeValidationEngine) validateCTLog(ctx context.Context, cert *x509.Certificate) interface{} {
-
-	e.stats.CTLogChecks.Add(1)
-
-	// Check for embedded SCTs if stapling is required.
-
-	if e.config.RequireSCTValidation {
-
-		return e.validateSCTs(ctx, cert)
-
-	}
-
-<<<<<<< HEAD
-	result, err := e.validator.validateCTLog(ctx, cert)
-	if err != nil {
-		return nil
-	}
-	return result
-=======
-	result, _ := e.validator.validateCTLog(ctx, cert)
-
-	return result
-
->>>>>>> b3529b0b
-}
-
-// validatePolicy validates against security policies.
-
-func (e *RealtimeValidationEngine) validatePolicy(ctx context.Context, cert *x509.Certificate) interface{} {
-
-	result := e.policyEngine.ValidateCertificate(ctx, cert)
-
-	if !result.Valid {
-
-		e.stats.PolicyViolations.Add(1)
-
-	}
-
-	return result
-
-}
-
-// validateORANCompliance validates O-RAN compliance.
-
-func (e *RealtimeValidationEngine) validateORANCompliance(ctx context.Context, cert *x509.Certificate) interface{} {
-
-	// O-RAN specific validation rules.
-
-	result := &ORANComplianceResult{
-
-		Valid: true,
-
-		Checks: []ORANCheck{},
-
-		Score: 100.0,
-	}
-
-	// Check for required O-RAN extensions.
-
-	e.checkORANExtensions(cert, result)
-
-	// Validate key usage for O-RAN components.
-
-	e.checkORANKeyUsage(cert, result)
-
-	// Validate subject naming conventions.
-
-	e.checkORANNaming(cert, result)
-
-	// Check algorithm compliance.
-
-	e.checkORANAlgorithms(cert, result)
-
-	return result
-
-}
-
-// Helper validation methods.
-
-func (e *RealtimeValidationEngine) checkORANExtensions(cert *x509.Certificate, result *ORANComplianceResult) {
-
-	check := ORANCheck{
-
-		Name: "O-RAN Extensions",
-
-		Passed: true,
-	}
-
-	// Check for O-RAN specific extensions.
-
-	requiredExtensions := []string{
-
-		"1.3.6.1.4.1.53148.1.1", // O-RAN component identifier
-
-		"1.3.6.1.4.1.53148.1.2", // O-RAN role identifier
-
-	}
-
-	for _, oid := range requiredExtensions {
-
-		found := false
-
-		for _, ext := range cert.Extensions {
-
-			if ext.Id.String() == oid {
-
-				found = true
-
-				break
-
-			}
-
-		}
-
-		if !found {
-
-			check.Passed = false
-
-			check.Message = fmt.Sprintf("missing required O-RAN extension: %s", oid)
-
-			result.Score -= 10.0
-
-		}
-
-	}
-
-	result.Checks = append(result.Checks, check)
-
-	if !check.Passed {
-
-		result.Valid = false
-
-	}
-
-}
-
-func (e *RealtimeValidationEngine) checkORANKeyUsage(cert *x509.Certificate, result *ORANComplianceResult) {
-
-	check := ORANCheck{
-
-		Name: "O-RAN Key Usage",
-
-		Passed: true,
-	}
-
-	// Validate key usage based on O-RAN component type.
-
-	if cert.KeyUsage&x509.KeyUsageDigitalSignature == 0 {
-
-		check.Passed = false
-
-		check.Message = "digital signature key usage required for O-RAN components"
-
-		result.Score -= 15.0
-
-	}
-
-	if cert.IsCA && cert.KeyUsage&x509.KeyUsageCertSign == 0 {
-
-		check.Passed = false
-
-		check.Message = "cert sign key usage required for O-RAN CA certificates"
-
-		result.Score -= 20.0
-
-	}
-
-	result.Checks = append(result.Checks, check)
-
-	if !check.Passed {
-
-		result.Valid = false
-
-	}
-
-}
-
-func (e *RealtimeValidationEngine) checkORANNaming(cert *x509.Certificate, result *ORANComplianceResult) {
-
-	check := ORANCheck{
-
-		Name: "O-RAN Naming Convention",
-
-		Passed: true,
-	}
-
-	// Check subject naming convention.
-
-	subject := cert.Subject.String()
-
-	if !e.validateORANSubjectFormat(subject) {
-
-		check.Passed = false
-
-		check.Message = "subject does not follow O-RAN naming convention"
-
-		result.Score -= 5.0
-
-	}
-
-	result.Checks = append(result.Checks, check)
-
-}
-
-func (e *RealtimeValidationEngine) checkORANAlgorithms(cert *x509.Certificate, result *ORANComplianceResult) {
-
-	check := ORANCheck{
-
-		Name: "O-RAN Algorithm Compliance",
-
-		Passed: true,
-	}
-
-	// Check signature algorithm.
-
-	allowedAlgorithms := []x509.SignatureAlgorithm{
-
-		x509.SHA256WithRSA,
-
-		x509.SHA384WithRSA,
-
-		x509.SHA512WithRSA,
-
-		x509.ECDSAWithSHA256,
-
-		x509.ECDSAWithSHA384,
-
-		x509.ECDSAWithSHA512,
-	}
-
-	allowed := false
-
-	for _, alg := range allowedAlgorithms {
-
-		if cert.SignatureAlgorithm == alg {
-
-			allowed = true
-
-			break
-
-		}
-
-	}
-
-	if !allowed {
-
-		check.Passed = false
-
-		check.Message = fmt.Sprintf("signature algorithm %v not allowed for O-RAN", cert.SignatureAlgorithm)
-
-		result.Score -= 25.0
-
-		result.Valid = false
-
-	}
-
-	result.Checks = append(result.Checks, check)
-
-}
-
-func (e *RealtimeValidationEngine) validateORANSubjectFormat(subject string) bool {
-
-	// Simplified O-RAN subject format validation.
-
-	// Real implementation would check against O-RAN specifications.
-
-	return true
-
-}
-
-// Cache management.
-
-func (e *RealtimeValidationEngine) generateCacheKey(cert *x509.Certificate) string {
-
-	return fmt.Sprintf("%s-%x", cert.SerialNumber.String(), cert.AuthorityKeyId)
-
-}
-
-func (e *RealtimeValidationEngine) getFromCache(key string) *CachedValidationResult {
+
+	}
+
+	// Check L1 cache first.
+
+	if cached := e.cache.l1Cache.Get(key); cached != nil {
+
+		cached.HitCount.Add(1)
+
+		return cached
+
+	}
+
+	// Check L2 cache if available.
+
+	if e.cache.l2Cache != nil {
+
+		return e.cache.l2Cache.Get(key)
+
+	}
+
+	return nil
+
+}
+
+func (e *RealtimeValidationEngine) cacheResult(key string, result *ValidationResult) {
 
 	if e.cache == nil {
 
-		return nil
-
-	}
-
-<<<<<<< HEAD
-	// Check L1 cache first
-	e.cache.l1Cache.mu.RLock()
-	if entry, exists := e.cache.l1Cache.cache[key]; exists && entry != nil {
-		// Check if cache entry is still valid
-		if time.Since(entry.CreatedAt) <= e.cache.l1Cache.ttl {
-			entry.AccessCount++
-			entry.AccessedAt = time.Now()
-			if cached, ok := entry.Value.(*CachedValidationResult); ok {
-				cached.HitCount.Add(1)
-				e.cache.l1Cache.mu.RUnlock()
-				return cached
-			}
-		}
-=======
-	// Check L1 cache first.
-
-	if cached := e.cache.l1Cache.Get(key); cached != nil {
-
-		cached.HitCount.Add(1)
-
-		return cached
-
->>>>>>> b3529b0b
-	}
-	e.cache.l1Cache.mu.RUnlock()
-
-	// Check L2 cache if available.
+		return
+
+	}
+
+	cached := &CachedValidationResult{
+
+		Result: result,
+
+		CachedAt: time.Now(),
+
+		TTL: e.config.RevocationCacheTTL,
+	}
+
+	// Store in L1 cache.
+
+	e.cache.l1Cache.Put(key, cached)
+
+	// Store in L2 cache if available.
 
 	if e.cache.l2Cache != nil {
-<<<<<<< HEAD
-		e.cache.l2Cache.mu.RLock()
-		if entry, exists := e.cache.l2Cache.cache[key]; exists && entry != nil {
-			// Check if cache entry is still valid
-			if time.Since(entry.CreatedAt) <= e.cache.l2Cache.ttl {
-				entry.AccessCount++
-				entry.AccessedAt = time.Now()
-				if cached, ok := entry.Value.(*CachedValidationResult); ok {
-					e.cache.l2Cache.mu.RUnlock()
-					return cached
-				}
-			}
-		}
-		e.cache.l2Cache.mu.RUnlock()
-=======
-
-		return e.cache.l2Cache.Get(key)
-
->>>>>>> b3529b0b
-	}
-
-	return nil
-
-}
-
-func (e *RealtimeValidationEngine) cacheResult(key string, result *ValidationResult) {
-
-	if e.cache == nil {
-
-		return
-
-	}
-
-	cached := &CachedValidationResult{
-
-		Result: result,
-
-		CachedAt: time.Now(),
-
-		TTL: e.config.RevocationCacheTTL,
-	}
-
-<<<<<<< HEAD
-	// Store in L1 cache
-	e.cache.l1Cache.mu.Lock()
-	// Remove oldest if at capacity
-	if len(e.cache.l1Cache.cache) >= e.cache.l1Cache.maxSize && e.cache.l1Cache.order != nil {
-		oldestKey := e.cache.l1Cache.order[0]
-		delete(e.cache.l1Cache.cache, oldestKey)
-		e.cache.l1Cache.order = e.cache.l1Cache.order[1:]
-	}
-	entry := &CacheEntry{
-		Key:         key,
-		Value:       cached,
-		CreatedAt:   time.Now(),
-		AccessedAt:  time.Now(),
-		AccessCount: 1,
-	}
-	e.cache.l1Cache.cache[key] = entry
-	e.cache.l1Cache.order = append(e.cache.l1Cache.order, key)
-	e.cache.l1Cache.mu.Unlock()
-=======
-	// Store in L1 cache.
-
-	e.cache.l1Cache.Put(key, cached)
->>>>>>> b3529b0b
-
-	// Store in L2 cache if available.
-
-	if e.cache.l2Cache != nil {
-<<<<<<< HEAD
-		e.cache.l2Cache.mu.Lock()
-		// Simple put without ordering for L2 cache
-		entry := &CacheEntry{
-			Key:         key,
-			Value:       cached,
-			CreatedAt:   time.Now(),
-			AccessedAt:  time.Now(),
-			AccessCount: 1,
-		}
-		e.cache.l2Cache.cache[key] = entry
-		e.cache.l2Cache.mu.Unlock()
-=======
 
 		e.cache.l2Cache.Put(key, cached)
 
->>>>>>> b3529b0b
 	}
 
 }
@@ -2191,28 +2001,9 @@
 func (e *RealtimeValidationEngine) cleanupCache() {
 
 	if e.cache != nil && e.cache.l1Cache != nil {
-<<<<<<< HEAD
-		// Clean up expired entries from L1 cache
-		e.cache.l1Cache.mu.Lock()
-		now := time.Now()
-		for key, entry := range e.cache.l1Cache.cache {
-			if now.Sub(entry.CreatedAt) > e.cache.l1Cache.ttl {
-				delete(e.cache.l1Cache.cache, key)
-				// Remove from order slice
-				for i, orderKey := range e.cache.l1Cache.order {
-					if orderKey == key {
-						e.cache.l1Cache.order = append(e.cache.l1Cache.order[:i], e.cache.l1Cache.order[i+1:]...)
-						break
-					}
-				}
-			}
-		}
-		e.cache.l1Cache.mu.Unlock()
-=======
 
 		e.cache.l1Cache.Cleanup()
 
->>>>>>> b3529b0b
 	}
 
 }
