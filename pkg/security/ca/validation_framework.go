--- conflicted
+++ resolved
@@ -71,11 +71,6 @@
 type RuleSeverity string
 
 const (
-<<<<<<< HEAD
-	RuleSeverityInfo     RuleSeverity = "info"
-	RuleSeverityWarning  RuleSeverity = "warning"
-	RuleSeverityError    RuleSeverity = "error"
-=======
 
 	// RuleSeverityInfo holds ruleseverityinfo value.
 
@@ -91,7 +86,6 @@
 
 	// RuleSeverityCritical holds ruleseveritycritical value.
 
->>>>>>> b3529b0b
 	RuleSeverityCritical RuleSeverity = "critical"
 )
 
@@ -99,13 +93,9 @@
 
 type CertificateValidator interface {
 	Name() string
-<<<<<<< HEAD
-	Validate(ctx context.Context, cert *x509.Certificate) (*PolicyValidationResult, error)
-=======
 
 	Validate(ctx context.Context, cert *x509.Certificate) (*ValidationResult, error)
 
->>>>>>> b3529b0b
 	CanValidate(cert *x509.Certificate) bool
 }
 
@@ -232,14 +222,6 @@
 // PolicyValidationResult represents policy validation results.
 
 type PolicyValidationResult struct {
-<<<<<<< HEAD
-	Valid      bool                     `json:"valid"`
-	Violations []PolicyViolation        `json:"violations"`
-	Warnings   []PolicyWarning          `json:"warnings"`
-	Errors     []string                 `json:"errors,omitempty"` // Missing field added
-	Score      float64                  `json:"score"`
-	Details    *PolicyValidationDetails `json:"details,omitempty"`
-=======
 	Valid bool `json:"valid"`
 
 	Violations []PolicyViolation `json:"violations"`
@@ -249,7 +231,6 @@
 	Score float64 `json:"score"`
 
 	Details *PolicyValidationDetails `json:"details,omitempty"`
->>>>>>> b3529b0b
 }
 
 // PolicyViolation represents a policy rule violation.
@@ -533,13 +514,9 @@
 			result.Valid = false
 
 			for _, violation := range policyResult.Violations {
-<<<<<<< HEAD
+
 				if violation.Severity == RuleSeverityError || violation.Severity == RuleSeverityCritical {
-=======
-
-				if violation.Severity == RuleSeverityError || violation.Severity == RuleSeverityCritical {
-
->>>>>>> b3529b0b
+
 					result.Errors = append(result.Errors, violation.Description)
 
 				}
@@ -1039,13 +1016,9 @@
 			result.Violations = append(result.Violations, *violation)
 
 			result.Details.RulesFailed++
-<<<<<<< HEAD
+
 			if violation.Severity == RuleSeverityError || violation.Severity == RuleSeverityCritical {
-=======
-
-			if violation.Severity == RuleSeverityError || violation.Severity == RuleSeverityCritical {
-
->>>>>>> b3529b0b
+
 				result.Valid = false
 
 			}
@@ -1053,25 +1026,17 @@
 			// Reduce score based on severity.
 
 			switch violation.Severity {
-<<<<<<< HEAD
+
 			case RuleSeverityCritical:
+
 				result.Score -= 25.0
+
 			case RuleSeverityError:
+
 				result.Score -= 15.0
+
 			case RuleSeverityWarning:
-=======
-
-			case RuleSeverityCritical:
-
-				result.Score -= 25.0
-
-			case RuleSeverityError:
-
-				result.Score -= 15.0
-
-			case RuleSeverityWarning:
-
->>>>>>> b3529b0b
+
 				result.Score -= 5.0
 
 			}
