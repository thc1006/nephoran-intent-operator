package mtls

import (
	"context"
	"fmt"
	"path/filepath"
	"sync"
	"time"

	"github.com/nephio-project/nephoran-intent-operator/pkg/logging"
	"github.com/nephio-project/nephoran-intent-operator/pkg/security/ca"
)

// ServiceIdentity represents a service identity with associated certificates.

type ServiceIdentity struct {
	ServiceName string `json:"service_name"`

	TenantID string `json:"tenant_id"`

	Role ServiceRole `json:"role"`

	CertificateID string `json:"certificate_id"`

	SerialNumber string `json:"serial_number"`

	IssuedAt time.Time `json:"issued_at"`

	ExpiresAt time.Time `json:"expires_at"`

	Status IdentityStatus `json:"status"`

	Metadata map[string]string `json:"metadata"`

	// Certificate paths.

	CertPath string `json:"cert_path"`

	KeyPath string `json:"key_path"`

	CACertPath string `json:"ca_cert_path"`

	// Last rotation tracking.

	LastRotation time.Time `json:"last_rotation"`

	RotationCount int `json:"rotation_count"`
}

// ServiceRole defines the role of a service.

type ServiceRole string

const (

	// RoleController holds rolecontroller value.

	RoleController ServiceRole = "controller"

	// RoleLLMService holds rolellmservice value.

	RoleLLMService ServiceRole = "llm-service"

	// RoleRAGService holds roleragservice value.

	RoleRAGService ServiceRole = "rag-service"

	// RoleGitClient holds rolegitclient value.

	RoleGitClient ServiceRole = "git-client"

	// RoleDatabaseClient holds roledatabaseclient value.

	RoleDatabaseClient ServiceRole = "database-client"

	// RoleNephioBridge holds rolenephiobridge value.

	RoleNephioBridge ServiceRole = "nephio-bridge"

	// RoleORANAdaptor holds roleoranadaptor value.

	RoleORANAdaptor ServiceRole = "oran-adaptor"

	// RoleMonitoring holds rolemonitoring value.

	RoleMonitoring ServiceRole = "monitoring"
)

// IdentityStatus represents the status of a service identity.

type IdentityStatus string

const (

	// StatusActive holds statusactive value.

	StatusActive IdentityStatus = "active"

	// StatusExpiring holds statusexpiring value.

	StatusExpiring IdentityStatus = "expiring"

	// StatusExpired holds statusexpired value.

	StatusExpired IdentityStatus = "expired"

	// StatusRevoked holds statusrevoked value.

	StatusRevoked IdentityStatus = "revoked"

	// StatusPending holds statuspending value.

	StatusPending IdentityStatus = "pending"

	// StatusFailed holds statusfailed value.

	StatusFailed IdentityStatus = "failed"
)

// IdentityManagerConfig holds configuration for the identity manager.

type IdentityManagerConfig struct {
	CAManager *ca.CAManager

	BaseDir string

	DefaultTenantID string

	DefaultPolicyTemplate string

	DefaultValidityDuration time.Duration

	RenewalThreshold time.Duration

	RotationInterval time.Duration

	CleanupInterval time.Duration

	MaxIdentities int

	BackupEnabled bool
}

// IdentityManager manages service identities and their certificates.

type IdentityManager struct {
	config *IdentityManagerConfig

	logger *logging.StructuredLogger

	caManager *ca.CAManager

	// Identity tracking.

	identities map[string]*ServiceIdentity

	mu sync.RWMutex

	// Background processes.

	ctx context.Context

	cancel context.CancelFunc

	rotationTicker *time.Ticker

	cleanupTicker *time.Ticker
}

// NewIdentityManager creates a new service identity manager.

func NewIdentityManager(config *IdentityManagerConfig, logger *logging.StructuredLogger) (*IdentityManager, error) {

	if config == nil {

		return nil, fmt.Errorf("identity manager config is required")

	}

	if config.CAManager == nil {

		return nil, fmt.Errorf("CA manager is required")

	}

	if logger == nil {
<<<<<<< HEAD
		logger = logging.NewStructuredLogger(logging.Config{
			Level:       logging.LevelInfo,
			Format:      "json",
			ServiceName: "mtls-identity-manager",
			Version:     "1.0.0",
			Environment: "production",
			Component:   "security",
			AddSource:   true,
		})
=======

		logger = logging.NewStructuredLogger(logging.DefaultConfig("mtls-identity", "1.0.0", "production"))

>>>>>>> b3529b0b
	}

	// Set defaults.

	if config.BaseDir == "" {

		config.BaseDir = "/etc/nephoran/certs"

	}

	if config.DefaultTenantID == "" {

		config.DefaultTenantID = "default"

	}

	if config.DefaultPolicyTemplate == "" {

		config.DefaultPolicyTemplate = "service-auth"

	}

	if config.DefaultValidityDuration == 0 {

		config.DefaultValidityDuration = 24 * time.Hour

	}

	if config.RenewalThreshold == 0 {

		config.RenewalThreshold = 6 * time.Hour

	}

	if config.RotationInterval == 0 {

		config.RotationInterval = 30 * time.Minute

	}

	if config.CleanupInterval == 0 {

		config.CleanupInterval = 1 * time.Hour

	}

	if config.MaxIdentities == 0 {

		config.MaxIdentities = 1000

	}

	ctx, cancel := context.WithCancel(context.Background())

	manager := &IdentityManager{

		config: config,

		logger: logger,

		caManager: config.CAManager,

		identities: make(map[string]*ServiceIdentity),

		ctx: ctx,

		cancel: cancel,
	}

	// Start background processes.

	manager.startBackgroundProcesses()

	logger.Info("identity manager initialized",

		"base_dir", config.BaseDir,

		"default_tenant_id", config.DefaultTenantID,

		"rotation_interval", config.RotationInterval)

	return manager, nil

}

// CreateServiceIdentity creates a new service identity.

func (im *IdentityManager) CreateServiceIdentity(serviceName string, role ServiceRole, tenantID string) (*ServiceIdentity, error) {

	if serviceName == "" {

		return nil, fmt.Errorf("service name is required")

	}

	if tenantID == "" {

		tenantID = im.config.DefaultTenantID

	}

	identityKey := fmt.Sprintf("%s-%s-%s", serviceName, string(role), tenantID)

	im.mu.Lock()

	defer im.mu.Unlock()

	// Check if identity already exists.

	if existing, exists := im.identities[identityKey]; exists {

		if existing.Status == StatusActive {

			return existing, nil

		}

	}

	// Check identity limit.

	if len(im.identities) >= im.config.MaxIdentities {

		return nil, fmt.Errorf("maximum number of identities reached: %d", im.config.MaxIdentities)

	}

	im.logger.Info("creating service identity",

		"service_name", serviceName,

		"role", role,

		"tenant_id", tenantID)

	// Generate certificate paths.

	certDir := filepath.Join(im.config.BaseDir, tenantID, serviceName)

	certPath := filepath.Join(certDir, "tls.crt")

	keyPath := filepath.Join(certDir, "tls.key")

	caCertPath := filepath.Join(certDir, "ca.crt")

	// Create certificate request based on role.

	req := im.createCertificateRequest(serviceName, role, tenantID)

	// Issue certificate.

	resp, err := im.caManager.IssueCertificate(context.Background(), req)

	if err != nil {

		return nil, fmt.Errorf("failed to issue certificate for service identity: %w", err)

	}

	// Create service identity.

	identity := &ServiceIdentity{

		ServiceName: serviceName,

		TenantID: tenantID,

		Role: role,

		CertificateID: req.ID,

		SerialNumber: resp.SerialNumber,

		IssuedAt: resp.CreatedAt,

		ExpiresAt: resp.ExpiresAt,

		Status: StatusActive,

		CertPath: certPath,

		KeyPath: keyPath,

		CACertPath: caCertPath,

		LastRotation: time.Now(),

		RotationCount: 0,

		Metadata: map[string]string{

			"role": string(role),

			"issuer": resp.IssuedBy,

			"fingerprint": resp.Fingerprint,
		},
	}

	// Store certificate files.

	if err := im.storeCertificateFiles(identity, resp); err != nil {

		return nil, fmt.Errorf("failed to store certificate files: %w", err)

	}

	// Add to tracking.

	im.identities[identityKey] = identity

	im.logger.Info("service identity created",

		"service_name", serviceName,

		"role", role,

		"serial_number", resp.SerialNumber,

		"expires_at", resp.ExpiresAt)

	return identity, nil

}

// GetServiceIdentity retrieves a service identity.

func (im *IdentityManager) GetServiceIdentity(serviceName string, role ServiceRole, tenantID string) (*ServiceIdentity, error) {

	if tenantID == "" {

		tenantID = im.config.DefaultTenantID

	}

	identityKey := fmt.Sprintf("%s-%s-%s", serviceName, string(role), tenantID)

	im.mu.RLock()

	identity, exists := im.identities[identityKey]

	im.mu.RUnlock()

	if !exists {

		return nil, fmt.Errorf("service identity not found: %s", identityKey)

	}

	return identity, nil

}

// ListServiceIdentities lists all service identities.

func (im *IdentityManager) ListServiceIdentities() []*ServiceIdentity {

	im.mu.RLock()

	defer im.mu.RUnlock()

	identities := make([]*ServiceIdentity, 0, len(im.identities))

	for _, identity := range im.identities {

		identities = append(identities, identity)

	}

	return identities

}

// RevokeServiceIdentity revokes a service identity.

func (im *IdentityManager) RevokeServiceIdentity(serviceName string, role ServiceRole, tenantID string, reason int) error {

	if tenantID == "" {

		tenantID = im.config.DefaultTenantID

	}

	identityKey := fmt.Sprintf("%s-%s-%s", serviceName, string(role), tenantID)

	im.mu.Lock()

	defer im.mu.Unlock()

	identity, exists := im.identities[identityKey]

	if !exists {

		return fmt.Errorf("service identity not found: %s", identityKey)

	}

	// Revoke certificate.

	if err := im.caManager.RevokeCertificate(context.Background(), identity.SerialNumber, reason, tenantID); err != nil {

		return fmt.Errorf("failed to revoke certificate: %w", err)

	}

	// Update status.

	identity.Status = StatusRevoked

	im.logger.Info("service identity revoked",

		"service_name", serviceName,

		"role", role,

		"serial_number", identity.SerialNumber,

		"reason", reason)

	return nil

}

// RotateServiceIdentity rotates the certificate for a service identity.

func (im *IdentityManager) RotateServiceIdentity(serviceName string, role ServiceRole, tenantID string) error {

	if tenantID == "" {

		tenantID = im.config.DefaultTenantID

	}

	identityKey := fmt.Sprintf("%s-%s-%s", serviceName, string(role), tenantID)

	im.mu.Lock()

	defer im.mu.Unlock()

	identity, exists := im.identities[identityKey]

	if !exists {

		return fmt.Errorf("service identity not found: %s", identityKey)

	}

	im.logger.Info("rotating service identity certificate",

		"service_name", serviceName,

		"role", role,

		"current_serial_number", identity.SerialNumber)

<<<<<<< HEAD
	// Renew certificate
=======
	// Renew certificate.

>>>>>>> b3529b0b
	resp, err := im.caManager.RenewCertificate(context.Background(), identity.SerialNumber)

	if err != nil {

		return fmt.Errorf("failed to renew certificate: %w", err)

	}

	// Store new certificate files.

	if err := im.storeCertificateFiles(identity, resp); err != nil {

		return fmt.Errorf("failed to store rotated certificate files: %w", err)

	}

	// Update identity.

	identity.SerialNumber = resp.SerialNumber

	identity.ExpiresAt = resp.ExpiresAt

	identity.LastRotation = time.Now()

	identity.RotationCount++

	identity.Metadata["fingerprint"] = resp.Fingerprint

	im.logger.Info("service identity certificate rotated",

		"service_name", serviceName,

		"role", role,

		"new_serial_number", resp.SerialNumber,

		"expires_at", resp.ExpiresAt,

		"rotation_count", identity.RotationCount)

	return nil

}

// createCertificateRequest creates a certificate request based on service role.

func (im *IdentityManager) createCertificateRequest(serviceName string, role ServiceRole, tenantID string) *ca.CertificateRequest {

	req := &ca.CertificateRequest{

		ID: generateRequestID(),

		TenantID: tenantID,

		CommonName: serviceName,

		ValidityDuration: im.config.DefaultValidityDuration,

		PolicyTemplate: im.config.DefaultPolicyTemplate,

		AutoRenew: true,

		Metadata: map[string]string{

			"service_name": serviceName,

			"role": string(role),

			"component": "nephoran-intent-operator",
		},
	}

	// Role-specific configuration.

	switch role {

	case RoleController:

		req.DNSNames = []string{

			serviceName,

			fmt.Sprintf("%s.%s", serviceName, tenantID),

			fmt.Sprintf("%s.%s.svc.cluster.local", serviceName, tenantID),
		}

		req.KeyUsage = []string{"digital_signature", "key_encipherment", "client_auth", "server_auth"}

		req.ExtKeyUsage = []string{"client_auth", "server_auth"}

	case RoleLLMService, RoleRAGService, RoleNephioBridge, RoleORANAdaptor:

		req.DNSNames = []string{

			serviceName,

			fmt.Sprintf("%s.%s", serviceName, tenantID),

			fmt.Sprintf("%s.%s.svc.cluster.local", serviceName, tenantID),
		}

		req.KeyUsage = []string{"digital_signature", "key_encipherment", "server_auth"}

		req.ExtKeyUsage = []string{"server_auth"}

	case RoleGitClient, RoleDatabaseClient, RoleMonitoring:

		req.DNSNames = []string{serviceName}

		req.KeyUsage = []string{"digital_signature", "key_encipherment", "client_auth"}

		req.ExtKeyUsage = []string{"client_auth"}

	default:

		// Default to client authentication.

		req.DNSNames = []string{serviceName}

		req.KeyUsage = []string{"digital_signature", "key_encipherment", "client_auth"}

		req.ExtKeyUsage = []string{"client_auth"}

	}

	return req

}

// startBackgroundProcesses starts background maintenance processes.

func (im *IdentityManager) startBackgroundProcesses() {

	// Certificate rotation checker.

	im.rotationTicker = time.NewTicker(im.config.RotationInterval)

	go im.rotationLoop()

	// Cleanup process.

	im.cleanupTicker = time.NewTicker(im.config.CleanupInterval)

	go im.cleanupLoop()

}

// rotationLoop handles automatic certificate rotation.

func (im *IdentityManager) rotationLoop() {

	defer im.rotationTicker.Stop()

	for {

		select {

		case <-im.ctx.Done():

			return

		case <-im.rotationTicker.C:

			im.checkAndRotateExpiring()

		}

	}

}

// checkAndRotateExpiring checks for expiring certificates and rotates them.

func (im *IdentityManager) checkAndRotateExpiring() {

	im.mu.RLock()

	expiring := make([]*ServiceIdentity, 0)

	for _, identity := range im.identities {

		if identity.Status == StatusActive {

			timeUntilExpiry := time.Until(identity.ExpiresAt)

			if timeUntilExpiry <= im.config.RenewalThreshold {

				expiring = append(expiring, identity)

				identity.Status = StatusExpiring

			}

		}

	}

	im.mu.RUnlock()

	// Rotate expiring certificates.

	for _, identity := range expiring {

		if err := im.RotateServiceIdentity(identity.ServiceName, identity.Role, identity.TenantID); err != nil {

			im.logger.Error("failed to rotate expiring certificate",

				"service_name", identity.ServiceName,

				"role", identity.Role,

				"error", err)

			identity.Status = StatusFailed

		} else {

			identity.Status = StatusActive

		}

	}

}

// cleanupLoop handles periodic cleanup of expired identities.

func (im *IdentityManager) cleanupLoop() {

	defer im.cleanupTicker.Stop()

	for {

		select {

		case <-im.ctx.Done():

			return

		case <-im.cleanupTicker.C:

			im.cleanupExpiredIdentities()

		}

	}

}

// cleanupExpiredIdentities removes expired identities.

func (im *IdentityManager) cleanupExpiredIdentities() {

	im.mu.Lock()

	defer im.mu.Unlock()

	now := time.Now()

	cleanupThreshold := 24 * time.Hour // Keep expired identities for 24 hours

	for key, identity := range im.identities {

		if identity.Status == StatusExpired || identity.Status == StatusRevoked {

			if now.Sub(identity.ExpiresAt) > cleanupThreshold {

				// Remove from tracking.

				delete(im.identities, key)

				im.logger.Info("cleaned up expired identity",

					"service_name", identity.ServiceName,

					"role", identity.Role,

					"expired_at", identity.ExpiresAt)

			}

		}

	}

}

// Close gracefully shuts down the identity manager.

func (im *IdentityManager) Close() error {

	im.logger.Info("shutting down identity manager")

	im.cancel()

	if im.rotationTicker != nil {

		im.rotationTicker.Stop()

	}

	if im.cleanupTicker != nil {

		im.cleanupTicker.Stop()

	}

	return nil

}

// GetStats returns statistics about managed identities.

func (im *IdentityManager) GetStats() *IdentityStats {

	im.mu.RLock()

	defer im.mu.RUnlock()

	stats := &IdentityStats{

		TotalIdentities: len(im.identities),

		StatusCounts: make(map[IdentityStatus]int),

		RoleCounts: make(map[ServiceRole]int),
	}

	for _, identity := range im.identities {

		stats.StatusCounts[identity.Status]++

		stats.RoleCounts[identity.Role]++

	}

	return stats

}

// IdentityStats holds statistics about managed identities.

type IdentityStats struct {
	TotalIdentities int `json:"total_identities"`

	StatusCounts map[IdentityStatus]int `json:"status_counts"`

	RoleCounts map[ServiceRole]int `json:"role_counts"`
}

// storeCertificateFiles stores certificate files for a service identity.

func (im *IdentityManager) storeCertificateFiles(identity *ServiceIdentity, resp *ca.CertificateResponse) error {

	// Ensure directory exists.

	certDir := filepath.Dir(identity.CertPath)

	if err := ensureDirectory(certDir, 0o750); err != nil {

		return fmt.Errorf("failed to create certificate directory: %w", err)

	}

	// Store certificate.

	if err := writeSecureFile(identity.CertPath, []byte(resp.CertificatePEM), 0o640); err != nil {

		return fmt.Errorf("failed to store certificate: %w", err)

	}

	// Store private key.

	if err := writeSecureFile(identity.KeyPath, []byte(resp.PrivateKeyPEM), 0o600); err != nil {

		return fmt.Errorf("failed to store private key: %w", err)

	}

	// Store CA certificate.

	if resp.CACertificatePEM != "" {

		if err := writeSecureFile(identity.CACertPath, []byte(resp.CACertificatePEM), 0o644); err != nil {

			return fmt.Errorf("failed to store CA certificate: %w", err)

		}

	}

	return nil

}<|MERGE_RESOLUTION|>--- conflicted
+++ resolved
@@ -184,21 +184,9 @@
 	}
 
 	if logger == nil {
-<<<<<<< HEAD
-		logger = logging.NewStructuredLogger(logging.Config{
-			Level:       logging.LevelInfo,
-			Format:      "json",
-			ServiceName: "mtls-identity-manager",
-			Version:     "1.0.0",
-			Environment: "production",
-			Component:   "security",
-			AddSource:   true,
-		})
-=======
 
 		logger = logging.NewStructuredLogger(logging.DefaultConfig("mtls-identity", "1.0.0", "production"))
 
->>>>>>> b3529b0b
 	}
 
 	// Set defaults.
@@ -554,12 +542,8 @@
 
 		"current_serial_number", identity.SerialNumber)
 
-<<<<<<< HEAD
-	// Renew certificate
-=======
 	// Renew certificate.
 
->>>>>>> b3529b0b
 	resp, err := im.caManager.RenewCertificate(context.Background(), identity.SerialNumber)
 
 	if err != nil {
