--- conflicted
+++ resolved
@@ -55,21 +55,9 @@
 func NewIntegrationManager(config *IntegrationConfig) (*IntegrationManager, error) {
 
 	if config.Logger == nil {
-<<<<<<< HEAD
-		config.Logger = logging.NewStructuredLogger(logging.Config{
-			Level:       logging.LevelInfo,
-			Format:      "json",
-			ServiceName: "mtls-integration-manager",
-			Version:     "1.0.0",
-			Environment: "production",
-			Component:   "security",
-			AddSource:   true,
-		})
-=======
 
 		config.Logger = logging.NewStructuredLogger(logging.DefaultConfig("mtls-integration", "1.0.0", "production"))
 
->>>>>>> b3529b0b
 	}
 
 	ctx, cancel := context.WithCancel(context.Background())
@@ -205,23 +193,6 @@
 		identities := m.identityManager.ListServiceIdentities()
 
 		for _, identity := range identities {
-<<<<<<< HEAD
-			if identity.CertPath != "" {
-				// Load certificate from file path for monitoring
-				if cert, err := loadCertificateFromPath(identity.CertPath); err == nil && cert != nil {
-					m.monitor.TrackCertificate(
-						identity.ServiceName,
-						identity.Role,
-						identity.CertPath,
-						cert,
-					)
-				} else if err != nil {
-					m.logger.Warn("failed to load certificate for monitoring",
-						"service_name", identity.ServiceName,
-						"cert_path", identity.CertPath,
-						"error", err)
-				}
-=======
 
 			cert, err := loadCertificateFromPath(identity.CertPath)
 
@@ -252,7 +223,6 @@
 					cert,
 				)
 
->>>>>>> b3529b0b
 			}
 
 		}
@@ -946,24 +916,11 @@
 
 	}
 
-<<<<<<< HEAD
-	// 2. Create logger
-	logger := logging.NewStructuredLogger(logging.Config{
-		Level:       logging.LevelInfo,
-		Format:      "json",
-		ServiceName: "nephoran-intent-operator",
-		Version:     "1.0.0",
-		Environment: "production",
-		Component:   "main",
-		AddSource:   true,
-	})
-=======
 	// 2. Create logger.
 
 	logger := logging.NewStructuredLogger(logging.DefaultConfig("mtls-example", "1.0.0", "development"))
 
 	// 3. Initialize CA manager (assuming you have one).
->>>>>>> b3529b0b
 
 	var caManager *ca.CAManager
 
