--- conflicted
+++ resolved
@@ -280,21 +280,9 @@
 func NewMTLSMonitor(logger *logging.StructuredLogger) *MTLSMonitor {
 
 	if logger == nil {
-<<<<<<< HEAD
-		logger = logging.NewStructuredLogger(logging.Config{
-			Level:       logging.LevelInfo,
-			Format:      "json",
-			ServiceName: "mtls-monitor",
-			Version:     "1.0.0",
-			Environment: "production",
-			Component:   "security",
-			AddSource:   true,
-		})
-=======
 
 		logger = logging.NewStructuredLogger(logging.DefaultConfig("mtls-monitor", "1.0.0", "production"))
 
->>>>>>> b3529b0b
 	}
 
 	ctx, cancel := context.WithCancel(context.Background())
@@ -790,10 +778,7 @@
 	defer m.certMu.Unlock()
 
 	for _, cert := range m.certificates {
-<<<<<<< HEAD
-=======
-
->>>>>>> b3529b0b
+
 		oldHealth := cert.HealthStatus
 
 		cert.HealthStatus = m.calculateCertificateHealth(cert.Certificate)
