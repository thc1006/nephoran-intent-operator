package mtls

import (
	"crypto/rand"
	"crypto/x509"
	"encoding/pem"
	"fmt"
	"os"
	"path/filepath"
	"time"

	"github.com/nephio-project/nephoran-intent-operator/pkg/security/ca"
)

// loadCertificateFile loads a certificate file and returns its contents.

func loadCertificateFile(certPath string) ([]byte, error) {

	if certPath == "" {

		return nil, fmt.Errorf("certificate path is empty")

	}

	// Check if file exists.

	if _, err := os.Stat(certPath); os.IsNotExist(err) {

		return nil, fmt.Errorf("certificate file does not exist: %s", certPath)

	}

	// Read certificate file.

	certData, err := os.ReadFile(certPath)

	if err != nil {

		return nil, fmt.Errorf("failed to read certificate file %s: %w", certPath, err)

	}

	if len(certData) == 0 {

		return nil, fmt.Errorf("certificate file is empty: %s", certPath)

	}

	return certData, nil

}

<<<<<<< HEAD
// loadCertificateFromPath loads and parses an X.509 certificate from a file path
func loadCertificateFromPath(certPath string) (*x509.Certificate, error) {
	// Load certificate file contents
	certData, err := loadCertificateFile(certPath)
	if err != nil {
		return nil, fmt.Errorf("failed to load certificate file: %w", err)
	}

	// Decode PEM block
	block, _ := pem.Decode(certData)
	if block == nil {
		return nil, fmt.Errorf("failed to decode PEM block from certificate file: %s", certPath)
	}

	// Parse X.509 certificate
	cert, err := x509.ParseCertificate(block.Bytes)
	if err != nil {
		return nil, fmt.Errorf("failed to parse X.509 certificate: %w", err)
	}

	return cert, nil
}

// generateRequestID generates a unique request ID for certificate requests
=======
// generateRequestID generates a unique request ID for certificate requests.

>>>>>>> b3529b0b
func generateRequestID() string {

	// Generate a random request ID.

	randomBytes := make([]byte, 8)

	if _, err := rand.Read(randomBytes); err != nil {

		// Fallback to time-based ID if random generation fails.

		return fmt.Sprintf("mtls-req-%x", time.Now().UnixNano())

	}

	return fmt.Sprintf("mtls-req-%x", randomBytes)

}

// storeCertificateFiles stores certificate response to files for subsequent loading.

func (c *Client) storeCertificateFiles(resp *ca.CertificateResponse) error {

	if resp == nil {

		return fmt.Errorf("certificate response is nil")

	}

	// Ensure certificate directory exists.

	certDir := filepath.Dir(c.config.ClientCertPath)

	if err := os.MkdirAll(certDir, 0o750); err != nil {

		return fmt.Errorf("failed to create certificate directory: %w", err)

	}

	// Store certificate.

	if err := os.WriteFile(c.config.ClientCertPath, []byte(resp.CertificatePEM), 0o640); err != nil {

		return fmt.Errorf("failed to store client certificate: %w", err)

	}

	// Store private key.

	if err := os.WriteFile(c.config.ClientKeyPath, []byte(resp.PrivateKeyPEM), 0o600); err != nil {

		return fmt.Errorf("failed to store client private key: %w", err)

	}

	// Store CA certificate if provided.

	if resp.CACertificatePEM != "" && c.config.CACertPath != "" {

		if err := os.WriteFile(c.config.CACertPath, []byte(resp.CACertificatePEM), 0o640); err != nil {

			return fmt.Errorf("failed to store CA certificate: %w", err)

		}

	}

	return nil

}

// storeCertificateFiles stores certificate response to files for subsequent loading (server version).

func (s *Server) storeCertificateFiles(resp *ca.CertificateResponse) error {

	if resp == nil {

		return fmt.Errorf("certificate response is nil")

	}

	// Ensure certificate directory exists.

	certDir := filepath.Dir(s.config.ServerCertPath)

	if err := os.MkdirAll(certDir, 0o750); err != nil {

		return fmt.Errorf("failed to create certificate directory: %w", err)

	}

	// Store certificate.

	if err := os.WriteFile(s.config.ServerCertPath, []byte(resp.CertificatePEM), 0o640); err != nil {

		return fmt.Errorf("failed to store server certificate: %w", err)

	}

	// Store private key.

	if err := os.WriteFile(s.config.ServerKeyPath, []byte(resp.PrivateKeyPEM), 0o600); err != nil {

		return fmt.Errorf("failed to store server private key: %w", err)

	}

	// Store CA certificate if provided.

	if resp.CACertificatePEM != "" && s.config.CACertPath != "" {

		if err := os.WriteFile(s.config.CACertPath, []byte(resp.CACertificatePEM), 0o640); err != nil {

			return fmt.Errorf("failed to store CA certificate: %w", err)

		}

	}

	return nil

}

// ValidateClientConfig validates client configuration.

func ValidateClientConfig(config *ClientConfig) error {

	if config == nil {

		return fmt.Errorf("client config is required")

	}

	if config.ServiceName == "" {

		return fmt.Errorf("service name is required")

	}

	if config.AutoProvision {

		if config.CAManager == nil {

			return fmt.Errorf("CA manager is required for auto-provisioning")

		}

		if config.TenantID == "" {

			return fmt.Errorf("tenant ID is required for auto-provisioning")

		}

	} else {

		if config.ClientCertPath == "" {

			return fmt.Errorf("client certificate path is required when not auto-provisioning")

		}

		if config.ClientKeyPath == "" {

			return fmt.Errorf("client key path is required when not auto-provisioning")

		}

	}

	if config.RotationEnabled {

		if config.RotationInterval <= 0 {

			return fmt.Errorf("rotation interval must be positive when rotation is enabled")

		}

		if config.RenewalThreshold <= 0 {

			return fmt.Errorf("renewal threshold must be positive when rotation is enabled")

		}

	}

	return nil

}

// ValidateServerConfig validates server configuration.

func ValidateServerConfig(config *ServerConfig) error {

	if config == nil {

		return fmt.Errorf("server config is required")

	}

	if config.ServiceName == "" {

		return fmt.Errorf("service name is required")

	}

	if config.Port <= 0 || config.Port > 65535 {

		return fmt.Errorf("port must be between 1 and 65535")

	}

	if config.AutoProvision {

		if config.CAManager == nil {

			return fmt.Errorf("CA manager is required for auto-provisioning")

		}

		if config.TenantID == "" {

			return fmt.Errorf("tenant ID is required for auto-provisioning")

		}

	} else {

		if config.ServerCertPath == "" {

			return fmt.Errorf("server certificate path is required when not auto-provisioning")

		}

		if config.ServerKeyPath == "" {

			return fmt.Errorf("server key path is required when not auto-provisioning")

		}

	}

	if config.RotationEnabled {

		if config.RotationInterval <= 0 {

			return fmt.Errorf("rotation interval must be positive when rotation is enabled")

		}

		if config.RenewalThreshold <= 0 {

			return fmt.Errorf("renewal threshold must be positive when rotation is enabled")

		}

	}

	return nil

}

// DefaultClientConfig returns a client configuration with sensible defaults.

func DefaultClientConfig(serviceName string) *ClientConfig {

	return &ClientConfig{

		ServiceName: serviceName,

		TenantID: "default",

		CertValidityDuration: 24 * time.Hour,

		DialTimeout: 10 * time.Second,

		KeepAliveTimeout: 30 * time.Second,

		MaxIdleConns: 100,

		MaxConnsPerHost: 10,

		IdleConnTimeout: 90 * time.Second,

		RotationEnabled: true,

		RotationInterval: 1 * time.Hour,

		RenewalThreshold: 6 * time.Hour,

		AutoProvision: false,

		PolicyTemplate: "client-auth",
	}

}

// DefaultServerConfig returns a server configuration with sensible defaults.

func DefaultServerConfig(serviceName string) *ServerConfig {

	return &ServerConfig{

		ServiceName: serviceName,

		TenantID: "default",

		Address: "0.0.0.0",

		Port: 8443,

		CertValidityDuration: 24 * time.Hour,

		ReadTimeout: 30 * time.Second,

		WriteTimeout: 30 * time.Second,

		IdleTimeout: 120 * time.Second,

		ReadHeaderTimeout: 10 * time.Second,

		MaxHeaderBytes: 1 << 20, // 1MB

		MinTLSVersion: 0x0303, // TLS 1.2

		MaxTLSVersion: 0x0304, // TLS 1.3

		ClientCertValidation: ClientCertRequiredVerify,

		RotationEnabled: true,

		RotationInterval: 1 * time.Hour,

		RenewalThreshold: 6 * time.Hour,

		AutoProvision: false,

		PolicyTemplate: "server-auth",

		EnableHSTS: true,

		HSTSMaxAge: 31536000, // 1 year

		ClientCertRequired: true,
	}

}

// ensureDirectory ensures that a directory exists with the specified permissions.

func ensureDirectory(path string, perm os.FileMode) error {

	if _, err := os.Stat(path); os.IsNotExist(err) {

		return os.MkdirAll(path, perm)

	}

	return nil

}

// writeSecureFile writes data to a file with specified permissions, ensuring parent directory exists.

func writeSecureFile(filepath string, data []byte, perm os.FileMode) error {

	// Ensure parent directory exists.

	dir := filepath[:len(filepath)-len(filepath[len(filepath)-1:])]

	if err := ensureDirectory(dir, 0o750); err != nil {

		return err

	}

	// Write file with specified permissions.

	return os.WriteFile(filepath, data, perm)

}<|MERGE_RESOLUTION|>--- conflicted
+++ resolved
@@ -2,8 +2,6 @@
 
 import (
 	"crypto/rand"
-	"crypto/x509"
-	"encoding/pem"
 	"fmt"
 	"os"
 	"path/filepath"
@@ -50,35 +48,8 @@
 
 }
 
-<<<<<<< HEAD
-// loadCertificateFromPath loads and parses an X.509 certificate from a file path
-func loadCertificateFromPath(certPath string) (*x509.Certificate, error) {
-	// Load certificate file contents
-	certData, err := loadCertificateFile(certPath)
-	if err != nil {
-		return nil, fmt.Errorf("failed to load certificate file: %w", err)
-	}
-
-	// Decode PEM block
-	block, _ := pem.Decode(certData)
-	if block == nil {
-		return nil, fmt.Errorf("failed to decode PEM block from certificate file: %s", certPath)
-	}
-
-	// Parse X.509 certificate
-	cert, err := x509.ParseCertificate(block.Bytes)
-	if err != nil {
-		return nil, fmt.Errorf("failed to parse X.509 certificate: %w", err)
-	}
-
-	return cert, nil
-}
-
-// generateRequestID generates a unique request ID for certificate requests
-=======
 // generateRequestID generates a unique request ID for certificate requests.
 
->>>>>>> b3529b0b
 func generateRequestID() string {
 
 	// Generate a random request ID.
