--- conflicted
+++ resolved
@@ -19,16 +19,6 @@
 
 type EnhancedGoroutinePool struct {
 	workStealingQueues []*WorkStealingQueue
-<<<<<<< HEAD
-	workers            []*PoolWorker
-	scheduler          *Scheduler
-	affinityManager    *CPUAffinityManager
-	metrics            *PoolMetrics
-	config             *PoolConfig
-	shutdown           chan struct{}
-	wg                 sync.WaitGroup
-	mu                 sync.RWMutex
-=======
 
 	workers []*Worker
 
@@ -45,7 +35,6 @@
 	wg sync.WaitGroup
 
 	mu sync.RWMutex
->>>>>>> b3529b0b
 }
 
 // PoolConfig contains goroutine pool configuration.
@@ -95,14 +84,6 @@
 
 }
 
-<<<<<<< HEAD
-// PoolWorker represents a worker goroutine with CPU affinity
-type PoolWorker struct {
-	id             int
-	queue          *WorkStealingQueue
-	localTasks     int64
-	stolenTasks    int64
-=======
 // Worker represents a worker goroutine with CPU affinity.
 
 type Worker struct {
@@ -114,7 +95,6 @@
 
 	stolenTasks int64
 
->>>>>>> b3529b0b
 	processedTasks int64
 
 	failedTasks int64
@@ -232,23 +212,6 @@
 // PoolMetrics tracks advanced pool performance metrics.
 
 type PoolMetrics struct {
-<<<<<<< HEAD
-	ActiveWorkers      int64
-	IdleWorkers        int64
-	TotalTasks         int64
-	CompletedTasks     int64
-	FailedTasks        int64
-	StolenTasks        int64
-	QueuedTasks        int64
-	AverageWaitTime    int64   // nanoseconds
-	AverageProcessTime int64   // nanoseconds
-	Throughput         float64 // tasks per second
-	CPUUtilization     float64
-	MemoryUsage        int64
-	GoroutineCount     int64
-	ScalingEvents      int64
-	PreemptionEvents   int64
-=======
 	ActiveWorkers int64
 
 	IdleWorkers int64
@@ -279,7 +242,6 @@
 
 	PreemptionEvents int64
 
->>>>>>> b3529b0b
 	AffinityViolations int64
 }
 
@@ -304,13 +266,6 @@
 	pool := &EnhancedGoroutinePool{
 
 		workStealingQueues: make([]*WorkStealingQueue, config.MaxWorkers),
-<<<<<<< HEAD
-		workers:            make([]*PoolWorker, 0, config.MaxWorkers),
-		scheduler:          NewScheduler(),
-		metrics:            &PoolMetrics{},
-		config:             config,
-		shutdown:           make(chan struct{}),
-=======
 
 		workers: make([]*Worker, 0, config.MaxWorkers),
 
@@ -321,7 +276,6 @@
 		config: config,
 
 		shutdown: make(chan struct{}),
->>>>>>> b3529b0b
 	}
 
 	// Initialize work-stealing queues.
@@ -818,13 +772,6 @@
 
 	ctx, cancel := context.WithCancel(context.Background())
 
-<<<<<<< HEAD
-	worker := &PoolWorker{
-		id:       workerID,
-		queue:    pool.workStealingQueues[workerID],
-		context:  ctx,
-		cancel:   cancel,
-=======
 	worker := &Worker{
 
 		id: workerID,
@@ -835,7 +782,6 @@
 
 		cancel: cancel,
 
->>>>>>> b3529b0b
 		priority: PriorityNormal,
 	}
 
@@ -935,15 +881,10 @@
 
 }
 
-<<<<<<< HEAD
-// workerLoop is the main loop for a worker goroutine
-func (pool *EnhancedGoroutinePool) workerLoop(worker *PoolWorker) {
-=======
 // workerLoop is the main loop for a worker goroutine.
 
 func (pool *EnhancedGoroutinePool) workerLoop(worker *Worker) {
 
->>>>>>> b3529b0b
 	defer pool.wg.Done()
 
 	defer func() {
@@ -1092,15 +1033,10 @@
 
 }
 
-<<<<<<< HEAD
-// processTask processes a single task
-func (pool *EnhancedGoroutinePool) processTask(worker *PoolWorker, task *Task) {
-=======
 // processTask processes a single task.
 
 func (pool *EnhancedGoroutinePool) processTask(worker *Worker, task *Task) {
 
->>>>>>> b3529b0b
 	start := time.Now()
 
 	task.StartedAt = start
@@ -1388,14 +1324,6 @@
 		AverageWaitTime: atomic.LoadInt64(&pool.metrics.AverageWaitTime),
 
 		AverageProcessTime: atomic.LoadInt64(&pool.metrics.AverageProcessTime),
-<<<<<<< HEAD
-		Throughput:         pool.metrics.Throughput,
-		CPUUtilization:     pool.metrics.CPUUtilization,
-		MemoryUsage:        atomic.LoadInt64(&pool.metrics.MemoryUsage),
-		GoroutineCount:     atomic.LoadInt64(&pool.metrics.GoroutineCount),
-		ScalingEvents:      atomic.LoadInt64(&pool.metrics.ScalingEvents),
-		PreemptionEvents:   atomic.LoadInt64(&pool.metrics.PreemptionEvents),
-=======
 
 		Throughput: pool.metrics.Throughput,
 
@@ -1409,7 +1337,6 @@
 
 		PreemptionEvents: atomic.LoadInt64(&pool.metrics.PreemptionEvents),
 
->>>>>>> b3529b0b
 		AffinityViolations: atomic.LoadInt64(&pool.metrics.AffinityViolations),
 	}
 
