--- conflicted
+++ resolved
@@ -129,27 +129,6 @@
 // PerformanceAnalysis contains analysis of performance data.
 
 type PerformanceAnalysis struct {
-<<<<<<< HEAD
-	AverageLatency  time.Duration
-	P50Latency      time.Duration
-	P95Latency      time.Duration
-	P99Latency      time.Duration
-	Throughput      float64
-	ErrorRate       float64
-	CPUUtilization  float64
-	MemoryUsage     float64
-	GoroutineCount  int
-	Bottlenecks     []LoadTestBottleneck
-	Recommendations []string
-}
-
-// LoadTestBottleneck represents a performance bottleneck
-type LoadTestBottleneck struct {
-	Component   string
-	Type        string // "CPU", "Memory", "I/O", "Lock Contention"
-	Severity    string // "Critical", "High", "Medium", "Low"
-	Impact      float64
-=======
 	AverageLatency time.Duration
 
 	P50Latency time.Duration
@@ -184,7 +163,6 @@
 
 	Impact float64
 
->>>>>>> b3529b0b
 	Description string
 
 	Solution string
@@ -912,13 +890,9 @@
 func (r *LoadTestRunner) analyzeResults(metrics *LoadTestMetrics) *PerformanceAnalysis {
 
 	analysis := &PerformanceAnalysis{
-<<<<<<< HEAD
-		Bottlenecks:     make([]LoadTestBottleneck, 0),
-=======
 
 		Bottlenecks: make([]Bottleneck, 0),
 
->>>>>>> b3529b0b
 		Recommendations: make([]string, 0),
 	}
 
@@ -977,13 +951,6 @@
 	// Identify bottlenecks.
 
 	if analysis.P99Latency > 30*time.Second {
-<<<<<<< HEAD
-		analysis.Bottlenecks = append(analysis.Bottlenecks, LoadTestBottleneck{
-			Component:   "Intent Processing",
-			Type:        "Latency",
-			Severity:    "Critical",
-			Impact:      float64(analysis.P99Latency.Seconds()),
-=======
 
 		analysis.Bottlenecks = append(analysis.Bottlenecks, Bottleneck{
 
@@ -995,7 +962,6 @@
 
 			Impact: float64(analysis.P99Latency.Seconds()),
 
->>>>>>> b3529b0b
 			Description: fmt.Sprintf("P99 latency exceeds 30s threshold: %.2fs", analysis.P99Latency.Seconds()),
 
 			Solution: "Enable response caching, optimize LLM queries, implement request batching",
@@ -1004,13 +970,6 @@
 	}
 
 	if analysis.ErrorRate > 5 {
-<<<<<<< HEAD
-		analysis.Bottlenecks = append(analysis.Bottlenecks, LoadTestBottleneck{
-			Component:   "System Reliability",
-			Type:        "Errors",
-			Severity:    "High",
-			Impact:      analysis.ErrorRate,
-=======
 
 		analysis.Bottlenecks = append(analysis.Bottlenecks, Bottleneck{
 
@@ -1022,7 +981,6 @@
 
 			Impact: analysis.ErrorRate,
 
->>>>>>> b3529b0b
 			Description: fmt.Sprintf("Error rate exceeds 5%% threshold: %.2f%%", analysis.ErrorRate),
 
 			Solution: "Implement circuit breakers, add retry logic with exponential backoff",
