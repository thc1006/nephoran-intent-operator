//go:build go1.24

package performance

import (
	"context"
	"encoding/json"
	"fmt"
	"os"
	"runtime"
	"runtime/debug"
	"sort"
	"sync"
	"time"

	"github.com/prometheus/client_golang/prometheus"
	"github.com/prometheus/client_golang/prometheus/push"
)

<<<<<<< HEAD
// ComprehensiveTestEnvironment provides testing infrastructure
type ComprehensiveTestEnvironment struct {
	initialized    bool
	dbConnections  map[string]any
	memoryPools    map[int][]any
	networkClients map[string]any
	controllers    map[string]any
	mu             sync.RWMutex
}

// Cleanup cleans up the test environment
func (te *ComprehensiveTestEnvironment) Cleanup() {
	te.mu.Lock()
	defer te.mu.Unlock()
	te.initialized = false
}

// TestEnvironment represents a simple test environment
type TestEnvironment struct {
	Cleanup func()
}

// ResourceMonitor monitors system resources during benchmarks
type ResourceMonitor struct {
	startTime time.Time
}

// Stop stops resource monitoring and returns usage statistics
func (rm *ResourceMonitor) Stop() *ResourceUsage {
	return &ResourceUsage{
		PeakMemoryMB:   0,
		AvgMemoryMB:    0,
		PeakCPUPercent: 0,
		AvgCPUPercent:  0,
		MaxGoroutines:  0,
		NetworkBytesIO: 0,
		DiskBytesIO:    0,
	}
}

// BenchmarkRunner provides a unified interface for running all Nephoran Intent Operator benchmarks
=======
// BenchmarkRunner provides a unified interface for running all Nephoran Intent Operator benchmarks.

>>>>>>> b3529b0b
type BenchmarkRunner struct {
	config *BenchmarkConfig

	results *BenchmarkResults

	prometheus *prometheus.Registry

	pusher *push.Pusher

	mu sync.RWMutex
}

// BenchmarkConfig holds configuration for benchmark execution.

type BenchmarkConfig struct {

	// Execution settings.

	Iterations int `json:"iterations"`

	Timeout time.Duration `json:"timeout"`

	Concurrency int `json:"concurrency"`

	// Component selection.

	EnabledSuites []string `json:"enabled_suites"`

	// Performance targets.

	Targets *PerformanceTargets `json:"targets"`

	// Output settings.

	OutputFormat string `json:"output_format"`

	OutputFile string `json:"output_file"`

	MetricsExport *MetricsConfig `json:"metrics_export"`

	// Go 1.24+ specific settings.

	EnablePprof bool `json:"enable_pprof"`

	PprofDir string `json:"pprof_dir"`

	EnableTrace bool `json:"enable_trace"`

	TraceFile string `json:"trace_file"`

	// Memory settings.

	GCPercent int `json:"gc_percent"`

	MaxHeapSize int64 `json:"max_heap_size_mb"`

	// Reporting.

	BaselineFile string `json:"baseline_file"`

	CompareResults bool `json:"compare_results"`
}

// PerformanceTargets defines expected performance characteristics.

type PerformanceTargets struct {

	// Latency targets (in milliseconds).

	LLMProcessingLatency float64 `json:"llm_processing_latency_ms"`

	RAGRetrievalLatency float64 `json:"rag_retrieval_latency_ms"`

	NephioDeploymentLatency float64 `json:"nephio_deployment_latency_ms"`

	JWTValidationLatency float64 `json:"jwt_validation_latency_us"`

	DatabaseOperationLatency float64 `json:"database_operation_latency_ms"`

	// Throughput targets.

	IntentProcessingThroughput float64 `json:"intent_processing_throughput_rps"`

	DatabaseOperationThroughput float64 `json:"database_operation_throughput_ops"`

	AuthenticationThroughput float64 `json:"authentication_throughput_auths"`

	// Resource targets.

	MaxMemoryUsage float64 `json:"max_memory_usage_legacy,omitempty"` // For backwards compatibility

	MaxMemoryUsageMB float64 `json:"max_memory_usage_mb"`

	MaxCPUUsage float64 `json:"max_cpu_usage_legacy,omitempty"` // For backwards compatibility

	MaxCPUUsagePercent float64 `json:"max_cpu_usage_percent"`

	MaxGoroutineCount int `json:"max_goroutine_count"`

	// Success rate targets.

	MinSuccessRatePercent float64 `json:"min_success_rate_percent"`

	MaxErrorRatePercent float64 `json:"max_error_rate_percent"`

	// Cache efficiency targets.

	MinCacheHitRatePercent float64 `json:"min_cache_hit_rate_percent"`
}

// MetricsConfig configures metrics export.

type MetricsConfig struct {
	PrometheusEnabled bool `json:"prometheus_enabled"`

	PrometheusURL string `json:"prometheus_url"`

	PushGatewayURL string `json:"push_gateway_url"`

	JobName string `json:"job_name"`

	InfluxDBEnabled bool `json:"influxdb_enabled"`

	InfluxDBURL string `json:"influxdb_url"`
}

// BenchmarkResults holds all benchmark execution results.

type BenchmarkResults struct {
	ExecutionInfo *ExecutionInfo `json:"execution_info"`

	SuiteResults map[string]*SuiteResult `json:"suite_results"`

	OverallSummary *OverallSummary `json:"overall_summary"`

	TargetAnalysis *TargetAnalysis `json:"target_analysis"`

	Baseline *BaselineComparison `json:"baseline_comparison,omitempty"`

	// Go 1.24+ runtime information.

	RuntimeInfo *RuntimeInfo `json:"runtime_info"`
}

// ExecutionInfo contains metadata about benchmark execution.

type ExecutionInfo struct {
	StartTime time.Time `json:"start_time"`

	EndTime time.Time `json:"end_time"`

	Duration time.Duration `json:"duration"`

	GoVersion string `json:"go_version"`

	OS string `json:"os"`

	Architecture string `json:"architecture"`

	CPUCount int `json:"cpu_count"`

	ConfigHash string `json:"config_hash"`
}

// SuiteResult contains results for a specific benchmark suite.

type SuiteResult struct {
	Name string `json:"name"`

	StartTime time.Time `json:"start_time"`

	EndTime time.Time `json:"end_time"`

	Duration time.Duration `json:"duration"`

	BenchmarkCount int `json:"benchmark_count"`

	SuccessCount int `json:"success_count"`

	FailureCount int `json:"failure_count"`

	Results map[string]*BenchResult `json:"results"`

	ResourceUsage *ResourceUsage `json:"resource_usage"`
}

// BenchResult contains individual benchmark results.

type BenchResult struct {
	Name string `json:"name"`

	Iterations int `json:"iterations"`

	Duration time.Duration `json:"duration"`

	NsPerOp int64 `json:"ns_per_op"`

	AllocsPerOp int64 `json:"allocs_per_op"`

	BytesPerOp int64 `json:"bytes_per_op"`

	CustomMetrics map[string]float64 `json:"custom_metrics"`

	Success bool `json:"success"`

	Error string `json:"error,omitempty"`

	// Go 1.24+ enhanced metrics.

	MemoryProfile *MemoryProfile `json:"memory_profile,omitempty"`

	CPUProfile *CPUProfile `json:"cpu_profile,omitempty"`
}

// MemoryProfile contains detailed memory usage information.

type MemoryProfile struct {
	HeapAlloc uint64 `json:"heap_alloc"`

	HeapSys uint64 `json:"heap_sys"`

	HeapInuse uint64 `json:"heap_inuse"`

	HeapReleased uint64 `json:"heap_released"`

	HeapObjects uint64 `json:"heap_objects"`

	StackInuse uint64 `json:"stack_inuse"`

	StackSys uint64 `json:"stack_sys"`

	MSpanInuse uint64 `json:"mspan_inuse"`

	MSpanSys uint64 `json:"mspan_sys"`

	MCacheInuse uint64 `json:"mcache_inuse"`

	MCacheSys uint64 `json:"mcache_sys"`

	GCCPUFraction float64 `json:"gc_cpu_fraction"`

	NumGC uint32 `json:"num_gc"`

	NumForcedGC uint32 `json:"num_forced_gc"`

	GCPauseTotal time.Duration `json:"gc_pause_total"`
}

// CPUProfile contains CPU usage information.

type CPUProfile struct {
	UserTime time.Duration `json:"user_time"`

	SystemTime time.Duration `json:"system_time"`

	IdleTime time.Duration `json:"idle_time"`

	CPUUsage float64 `json:"cpu_usage_percent"`
}

// ResourceUsage tracks resource consumption during benchmark.

type ResourceUsage struct {
	CPUUsage float64 `json:"cpu_usage_percent"` // Current CPU usage

	MemoryUsage float64 `json:"memory_usage_mb"` // Current memory usage

	Duration time.Duration `json:"duration"` // Duration of resource measurement

	PeakMemoryMB float64 `json:"peak_memory_mb"`

	AvgMemoryMB float64 `json:"avg_memory_mb"`

	PeakCPUPercent float64 `json:"peak_cpu_percent"`

	AvgCPUPercent float64 `json:"avg_cpu_percent"`

	MaxGoroutines int `json:"max_goroutines"`

	NetworkBytesIO int64 `json:"network_bytes_io"`

	DiskBytesIO int64 `json:"disk_bytes_io"`
}

// OverallSummary provides high-level summary of all benchmarks.

type OverallSummary struct {
	TotalBenchmarks int `json:"total_benchmarks"`

	TotalDuration time.Duration `json:"total_duration"`

	SuccessRate float64 `json:"success_rate_percent"`

	AvgLatency time.Duration `json:"avg_latency"`

	TotalAllocations int64 `json:"total_allocations"`

	TotalGCPauses int `json:"total_gc_pauses"`

	OverallThroughput float64 `json:"overall_throughput_ops"`

	PerformanceScore float64 `json:"performance_score"`
}

// TargetAnalysis compares results against performance targets.

type TargetAnalysis struct {
	MetTargets int `json:"met_targets"`

	TotalTargets int `json:"total_targets"`

	ComplianceRate float64 `json:"compliance_rate_percent"`

	TargetResults map[string]*TargetResult `json:"target_results"`

	Recommendations []string `json:"recommendations"`
}

// TargetResult contains analysis for a specific target.

type TargetResult struct {
	TargetName string `json:"target_name"`

	TargetValue float64 `json:"target_value"`

	ActualValue float64 `json:"actual_value"`

	Met bool `json:"met"`

	Deviation float64 `json:"deviation_percent"`

	Severity string `json:"severity"`
}

// BaselineComparison compares current results with baseline.

type BaselineComparison struct {
<<<<<<< HEAD
	BaselineFile       string                                `json:"baseline_file"`
	ComparisonResults  map[string]*BenchmarkComparisonResult `json:"comparison_results"`
	OverallImprovement float64                               `json:"overall_improvement_percent"`
	Regressions        []string                              `json:"regressions"`
	Improvements       []string                              `json:"improvements"`
}

// BenchmarkComparisonResult contains comparison data for a specific benchmark
type BenchmarkComparisonResult struct {
	BenchmarkName string  `json:"benchmark_name"`
=======
	BaselineFile string `json:"baseline_file"`

	ComparisonResults map[string]*ComparisonResult `json:"comparison_results"`

	OverallImprovement float64 `json:"overall_improvement_percent"`

	Regressions []string `json:"regressions"`

	Improvements []string `json:"improvements"`
}

// ComparisonResult contains comparison data for a specific benchmark.

type ComparisonResult struct {
	BenchmarkName string `json:"benchmark_name"`

>>>>>>> b3529b0b
	BaselineValue float64 `json:"baseline_value"`

	CurrentValue float64 `json:"current_value"`

	ChangePercent float64 `json:"change_percent"`

	Improvement float64 `json:"improvement"` // Added for compatibility

	Improved bool `json:"improved"`

	Significant bool `json:"significant"`
}

// RuntimeInfo contains Go runtime information.

type RuntimeInfo struct {
	GoVersion string `json:"go_version"`

	GOMAXPROCS int `json:"gomaxprocs"`

	NumCPU int `json:"num_cpu"`

	NumGoroutine int `json:"num_goroutine"`

	Compiler string `json:"compiler"`

	GOARCH string `json:"goarch"`

	GOOS string `json:"goos"`

	CGOEnabled bool `json:"cgo_enabled"`
}

// NewBenchmarkRunner creates a new benchmark runner with configuration.

func NewBenchmarkRunner(config *BenchmarkConfig) *BenchmarkRunner {

	runner := &BenchmarkRunner{

		config: config,

		results: &BenchmarkResults{

			SuiteResults: make(map[string]*SuiteResult),
		},

		prometheus: prometheus.NewRegistry(),
	}

	// Configure Prometheus pusher if enabled.

	if config.MetricsExport != nil && config.MetricsExport.PushGatewayURL != "" {

		runner.pusher = push.New(config.MetricsExport.PushGatewayURL, config.MetricsExport.JobName).
			Gatherer(runner.prometheus)

	}

	return runner

}

// RunAllBenchmarks executes all enabled benchmark suites.

func (br *BenchmarkRunner) RunAllBenchmarks(ctx context.Context) error {

	startTime := time.Now()

	// Configure Go runtime based on settings.

	br.configureRuntime()

	// Initialize results.

	br.results.ExecutionInfo = &ExecutionInfo{

		StartTime: startTime,

		GoVersion: runtime.Version(),

		OS: runtime.GOOS,

		Architecture: runtime.GOARCH,

		CPUCount: runtime.NumCPU(),

		ConfigHash: br.calculateConfigHash(),
	}

	br.results.RuntimeInfo = br.captureRuntimeInfo()

	// Load baseline if configured.

	if br.config.BaselineFile != "" {

		err := br.loadBaseline()

		if err != nil {

			fmt.Printf("Warning: Could not load baseline: %v\n", err)

		}

	}

	// Run each enabled suite.

	for _, suiteName := range br.config.EnabledSuites {

		fmt.Printf("Running benchmark suite: %s\n", suiteName)

		err := br.runBenchmarkSuite(ctx, suiteName)

		if err != nil {

			fmt.Printf("Suite %s failed: %v\n", suiteName, err)

			continue

		}

	}

	// Finalize results.

	br.results.ExecutionInfo.EndTime = time.Now()

	br.results.ExecutionInfo.Duration = br.results.ExecutionInfo.EndTime.Sub(startTime)

	// Generate summary and analysis.

	br.generateOverallSummary()

	br.analyzePerformanceTargets()

	// Export metrics if configured.

	if br.config.MetricsExport != nil {

		err := br.exportMetrics()

		if err != nil {

			fmt.Printf("Warning: Could not export metrics: %v\n", err)

		}

	}

	// Save results.

	return br.saveResults()

}

// configureRuntime configures Go runtime settings for benchmarks.

func (br *BenchmarkRunner) configureRuntime() {

	if br.config.GCPercent > 0 {

		debug.SetGCPercent(br.config.GCPercent)

	}

	if br.config.MaxHeapSize > 0 {

		debug.SetMemoryLimit(br.config.MaxHeapSize * 1024 * 1024)

	}

}

// runBenchmarkSuite executes a specific benchmark suite.

func (br *BenchmarkRunner) runBenchmarkSuite(ctx context.Context, suiteName string) error {

	suiteStart := time.Now()

	suiteResult := &SuiteResult{

		Name: suiteName,

		StartTime: suiteStart,

		Results: make(map[string]*BenchResult),

		ResourceUsage: &ResourceUsage{},
	}

	// Start resource monitoring.

	resourceMonitor := br.startResourceMonitoring(ctx)

	defer func() {

		resourceUsage := resourceMonitor.Stop()

		suiteResult.ResourceUsage = resourceUsage

	}()

<<<<<<< HEAD
	// Create testing environment
	testEnv := &ComprehensiveTestEnvironment{} // Placeholder for missing function
	defer testEnv.Cleanup()
=======
	// Create testing environment.

	testEnv := interface{}(nil) // setupComprehensiveTestEnvironment() // TODO: Fix undefined type

	// defer testEnv.Cleanup() // TODO: Fix undefined type.

	// Run benchmarks based on suite name.
>>>>>>> b3529b0b

	var err error

	switch suiteName {

	case "llm":

		err = br.runLLMBenchmarks(ctx, testEnv, suiteResult)

	case "rag":

		err = br.runRAGBenchmarks(ctx, testEnv, suiteResult)

	case "nephio":

		err = br.runNephioBenchmarks(ctx, testEnv, suiteResult)

	case "auth":

		err = br.runAuthBenchmarks(ctx, testEnv, suiteResult)

	case "database":

		err = br.runDatabaseBenchmarks(ctx, testEnv, suiteResult)

	case "concurrency":

		err = br.runConcurrencyBenchmarks(ctx, testEnv, suiteResult)

	case "memory":

		err = br.runMemoryBenchmarks(ctx, testEnv, suiteResult)

	case "integration":

		err = br.runIntegrationBenchmarks(ctx, testEnv, suiteResult)

	case "comprehensive":

		err = br.runComprehensiveBenchmarks(ctx, testEnv, suiteResult)

	default:

		return fmt.Errorf("unknown benchmark suite: %s", suiteName)

	}

	suiteResult.EndTime = time.Now()

	suiteResult.Duration = suiteResult.EndTime.Sub(suiteStart)

	suiteResult.BenchmarkCount = len(suiteResult.Results)

	// Count successes and failures.

	for _, result := range suiteResult.Results {

		if result.Success {

			suiteResult.SuccessCount++

		} else {

			suiteResult.FailureCount++

		}

	}

	br.mu.Lock()

	br.results.SuiteResults[suiteName] = suiteResult

	br.mu.Unlock()

	return err

}

// runLLMBenchmarks executes LLM-related benchmarks.

func (br *BenchmarkRunner) runLLMBenchmarks(ctx context.Context, testEnv interface{}, suiteResult *SuiteResult) error {

	// This would run the actual LLM benchmarks from the advanced_benchmarks_test.go.

	// For now, we'll simulate the execution.

	llmBenchmarks := []string{

		"SingleRequest", "ConcurrentRequests", "MemoryEfficiency",

		"CircuitBreakerBehavior", "CachePerformance", "WorkerPoolEfficiency",
	}

	for _, benchName := range llmBenchmarks {

		result := br.simulateBenchmarkExecution(benchName, "llm")

		suiteResult.Results[benchName] = result

	}

	return nil

}

// runRAGBenchmarks executes RAG-related benchmarks.

func (br *BenchmarkRunner) runRAGBenchmarks(ctx context.Context, testEnv interface{}, suiteResult *SuiteResult) error {

	ragBenchmarks := []string{

		"VectorRetrieval", "DocumentIngestion", "SemanticSearch",

		"ContextGeneration", "EmbeddingGeneration", "ConcurrentRetrieval",

		"MemoryUsageUnderLoad", "ChunkingEfficiency",
	}

	for _, benchName := range ragBenchmarks {

		result := br.simulateBenchmarkExecution(benchName, "rag")

		suiteResult.Results[benchName] = result

	}

	return nil

}

// runNephioBenchmarks executes Nephio-related benchmarks.

func (br *BenchmarkRunner) runNephioBenchmarks(ctx context.Context, testEnv interface{}, suiteResult *SuiteResult) error {

	nephioBenchmarks := []string{

		"PackageGeneration", "KRMFunctionExecution", "PorchIntegration",

		"GitOpsOperations", "MultiClusterDeployment", "ConfigSyncPerformance",

		"PolicyEnforcement", "ResourceManagement",
	}

	for _, benchName := range nephioBenchmarks {

		result := br.simulateBenchmarkExecution(benchName, "nephio")

		suiteResult.Results[benchName] = result

	}

	return nil

}

// runAuthBenchmarks executes authentication-related benchmarks.

func (br *BenchmarkRunner) runAuthBenchmarks(ctx context.Context, testEnv interface{}, suiteResult *SuiteResult) error {

	authBenchmarks := []string{

		"JWTValidation", "RBACAuthorization", "LDAPAuthentication",

		"OAuth2TokenExchange", "SessionManagement", "ConcurrentAuthentication",

		"TokenCaching", "PermissionMatrix",
	}

	for _, benchName := range authBenchmarks {

		result := br.simulateBenchmarkExecution(benchName, "auth")

		suiteResult.Results[benchName] = result

	}

	return nil

}

// runDatabaseBenchmarks executes database-related benchmarks.

func (br *BenchmarkRunner) runDatabaseBenchmarks(ctx context.Context, testEnv interface{}, suiteResult *SuiteResult) error {

	dbBenchmarks := []string{

		"SingleInsert", "BatchInsert", "ConcurrentInsert", "SingleRead",

		"ConcurrentRead", "ComplexQuery", "Transaction", "ConnectionPool",
	}

	for _, benchName := range dbBenchmarks {

		result := br.simulateBenchmarkExecution(benchName, "database")

		suiteResult.Results[benchName] = result

	}

	return nil

}

// runConcurrencyBenchmarks executes concurrency pattern benchmarks.

func (br *BenchmarkRunner) runConcurrencyBenchmarks(ctx context.Context, testEnv interface{}, suiteResult *SuiteResult) error {

	concurrencyBenchmarks := []string{

		"WorkerPool", "Pipeline", "FanOutFanIn", "ProducerConsumer",

		"SelectPattern", "ContextCancellation",
	}

	for _, benchName := range concurrencyBenchmarks {

		result := br.simulateBenchmarkExecution(benchName, "concurrency")

		suiteResult.Results[benchName] = result

	}

	return nil

}

// runMemoryBenchmarks executes memory allocation benchmarks.

func (br *BenchmarkRunner) runMemoryBenchmarks(ctx context.Context, testEnv interface{}, suiteResult *SuiteResult) error {

	memoryBenchmarks := []string{

		"SmallAllocs", "MediumAllocs", "LargeAllocs", "PooledSmall",

		"PooledMedium", "SliceGrowth", "MapOperations", "StringBuilding",
	}

	for _, benchName := range memoryBenchmarks {

		result := br.simulateBenchmarkExecution(benchName, "memory")

		result.MemoryProfile = &MemoryProfile{

			HeapAlloc: 1024 * 1024,

			HeapSys: 2048 * 1024,

			HeapObjects: 1000,

			NumGC: 5,

			GCPauseTotal: 5 * time.Millisecond,
		}

		suiteResult.Results[benchName] = result

	}

	return nil

}

// runIntegrationBenchmarks executes integration workflow benchmarks.

func (br *BenchmarkRunner) runIntegrationBenchmarks(ctx context.Context, testEnv interface{}, suiteResult *SuiteResult) error {

	integrationBenchmarks := []string{

		"SimpleDeployment", "ComplexOrchestration", "MultiClusterDeployment",

		"DisasterRecovery", "AutoScaling",
	}

	for _, benchName := range integrationBenchmarks {

		result := br.simulateBenchmarkExecution(benchName, "integration")

		suiteResult.Results[benchName] = result

	}

	return nil

}

// runComprehensiveBenchmarks executes comprehensive system benchmarks.

func (br *BenchmarkRunner) runComprehensiveBenchmarks(ctx context.Context, testEnv interface{}, suiteResult *SuiteResult) error {

	comprehensiveBenchmarks := []string{

		"DatabaseOperations", "ConcurrencyPatterns", "MemoryAllocations",

		"GarbageCollection", "IntegrationWorkflows", "ControllerPerformance",

		"NetworkIO", "SystemResourceUsage",
	}

	for _, benchName := range comprehensiveBenchmarks {

		result := br.simulateBenchmarkExecution(benchName, "comprehensive")

		suiteResult.Results[benchName] = result

	}

	return nil

}

// simulateBenchmarkExecution creates simulated benchmark results for demonstration.

func (br *BenchmarkRunner) simulateBenchmarkExecution(benchName, suite string) *BenchResult {

	// Simulate realistic benchmark results.

	baseLatency := int64(1000000) // 1ms in nanoseconds

	switch suite {

	case "llm":

		baseLatency *= 50 // 50ms for LLM operations

	case "rag":

		baseLatency *= 20 // 20ms for RAG operations

	case "nephio":

		baseLatency *= 100 // 100ms for Nephio operations

	case "auth":

		baseLatency *= 1 // 1ms for auth operations (JWT, etc.)

	case "database":

		baseLatency *= 5 // 5ms for database operations

	}

	// Add some variance.

	variance := int64(float64(baseLatency) * 0.2 * (float64(time.Now().UnixNano()%100)/100.0 - 0.5))

	actualLatency := baseLatency + variance

	result := &BenchResult{

		Name: benchName,

		Iterations: br.config.Iterations,

		Duration: time.Duration(actualLatency * int64(br.config.Iterations)),

		NsPerOp: actualLatency,

		AllocsPerOp: int64(1000 + time.Now().UnixNano()%5000),

		BytesPerOp: int64(512 + time.Now().UnixNano()%2048),

		CustomMetrics: map[string]float64{

			"throughput_rps": 1000000000.0 / float64(actualLatency),

			"success_rate_percent": 95.0 + float64(time.Now().UnixNano()%5),

			"cache_hit_rate_percent": 70.0 + float64(time.Now().UnixNano()%20),
		},

		Success: true,
	}

	return result

}

// generateOverallSummary creates a high-level summary of all results.

func (br *BenchmarkRunner) generateOverallSummary() {

	summary := &OverallSummary{}

	var totalDuration time.Duration

	var totalAllocations int64

	var totalBenchmarks int

	var successfulBenchmarks int

	for _, suite := range br.results.SuiteResults {

		totalDuration += suite.Duration

		totalBenchmarks += suite.BenchmarkCount

		successfulBenchmarks += suite.SuccessCount

		for _, result := range suite.Results {

			totalAllocations += result.AllocsPerOp * int64(result.Iterations)

		}

	}

	summary.TotalBenchmarks = totalBenchmarks

	summary.TotalDuration = totalDuration

	summary.SuccessRate = float64(successfulBenchmarks) / float64(totalBenchmarks) * 100

	summary.TotalAllocations = totalAllocations

	summary.OverallThroughput = float64(totalBenchmarks) / totalDuration.Seconds()

	// Calculate performance score (0-100).

	summary.PerformanceScore = br.calculatePerformanceScore()

	br.results.OverallSummary = summary

}

// analyzePerformanceTargets compares results against configured targets.

func (br *BenchmarkRunner) analyzePerformanceTargets() {

	if br.config.Targets == nil {

		return

	}

	analysis := &TargetAnalysis{

		TargetResults: make(map[string]*TargetResult),
	}

	targets := br.getPerformanceTargetChecks()

	for targetName, check := range targets {

		targetResult := check()

		analysis.TargetResults[targetName] = targetResult

		if targetResult.Met {

			analysis.MetTargets++

		}

	}

	analysis.TotalTargets = len(targets)

	analysis.ComplianceRate = float64(analysis.MetTargets) / float64(analysis.TotalTargets) * 100

	// Generate recommendations.

	analysis.Recommendations = br.generateRecommendations(analysis.TargetResults)

	br.results.TargetAnalysis = analysis

}

// getPerformanceTargetChecks returns a map of target check functions.

func (br *BenchmarkRunner) getPerformanceTargetChecks() map[string]func() *TargetResult {

	targets := make(map[string]func() *TargetResult)

	// Add target checks for each performance metric.

	targets["llm_processing_latency"] = func() *TargetResult {

		actual := br.getAverageLatency("llm")

		target := br.config.Targets.LLMProcessingLatency

		return &TargetResult{

			TargetName: "LLM Processing Latency",

			TargetValue: target,

			ActualValue: actual,

			Met: actual <= target,

			Deviation: ((actual - target) / target) * 100,

			Severity: br.calculateSeverity(actual, target, false),
		}

	}

	// Add more target checks...

	targets["success_rate"] = func() *TargetResult {

		actual := br.results.OverallSummary.SuccessRate

		target := br.config.Targets.MinSuccessRatePercent

		return &TargetResult{

			TargetName: "Success Rate",

			TargetValue: target,

			ActualValue: actual,

			Met: actual >= target,

			Deviation: ((actual - target) / target) * 100,

			Severity: br.calculateSeverity(actual, target, true),
		}

	}

	return targets

}

// exportMetrics exports benchmark results to configured monitoring systems.

func (br *BenchmarkRunner) exportMetrics() error {

	if br.config.MetricsExport.PrometheusEnabled && br.pusher != nil {

		// Create Prometheus metrics from results.

		for suiteName, suite := range br.results.SuiteResults {

			for benchName, result := range suite.Results {

				// Create latency metric.

				latencyGauge := prometheus.NewGaugeVec(

					prometheus.GaugeOpts{

						Name: "benchmark_latency_seconds",

						Help: "Benchmark latency in seconds",
					},

					[]string{"suite", "benchmark"},
				)

				latencyGauge.WithLabelValues(suiteName, benchName).Set(float64(result.NsPerOp) / 1e9)

				br.prometheus.MustRegister(latencyGauge)

				// Create throughput metric.

				throughputGauge := prometheus.NewGaugeVec(

					prometheus.GaugeOpts{

						Name: "benchmark_throughput_ops_per_sec",

						Help: "Benchmark throughput in operations per second",
					},

					[]string{"suite", "benchmark"},
				)

				throughput := 1e9 / float64(result.NsPerOp)

				throughputGauge.WithLabelValues(suiteName, benchName).Set(throughput)

				br.prometheus.MustRegister(throughputGauge)

				// Add custom metrics.

				for metricName, value := range result.CustomMetrics {

					customGauge := prometheus.NewGaugeVec(

						prometheus.GaugeOpts{

							Name: fmt.Sprintf("benchmark_%s", metricName),

							Help: fmt.Sprintf("Custom benchmark metric: %s", metricName),
						},

						[]string{"suite", "benchmark"},
					)

					customGauge.WithLabelValues(suiteName, benchName).Set(value)

					br.prometheus.MustRegister(customGauge)

				}

			}

		}

		// Push metrics to gateway.

		return br.pusher.Push()

	}

	return nil

}

// saveResults saves benchmark results to the configured output format.

func (br *BenchmarkRunner) saveResults() error {

	var data []byte

	var err error

	switch br.config.OutputFormat {

	case "json":

		data, err = json.MarshalIndent(br.results, "", "  ")

	case "yaml":

		// Would use yaml package if available.

		data, err = json.MarshalIndent(br.results, "", "  ")

	default:

		data, err = json.MarshalIndent(br.results, "", "  ")

	}

	if err != nil {

		return fmt.Errorf("failed to marshal results: %w", err)

	}

	if br.config.OutputFile == "" {

		br.config.OutputFile = "benchmark_results.json"

	}

	return os.WriteFile(br.config.OutputFile, data, 0o640)

}

// Helper methods.

func (br *BenchmarkRunner) calculateConfigHash() string {

	// Would calculate hash of config for reproducibility.

	return fmt.Sprintf("config_%d", time.Now().UnixNano()%1000000)

}

func (br *BenchmarkRunner) captureRuntimeInfo() *RuntimeInfo {

	return &RuntimeInfo{

		GoVersion: runtime.Version(),

		GOMAXPROCS: runtime.GOMAXPROCS(0),

		NumCPU: runtime.NumCPU(),

		NumGoroutine: runtime.NumGoroutine(),

		Compiler: runtime.Compiler,

		GOARCH: runtime.GOARCH,

		GOOS: runtime.GOOS,

		CGOEnabled: true, // Would check actual CGO status

	}

}

func (br *BenchmarkRunner) loadBaseline() error {

	// Would load baseline results from file for comparison.

	return nil

}

func (br *BenchmarkRunner) startResourceMonitoring(ctx context.Context) *ResourceMonitor {
<<<<<<< HEAD
	return &ResourceMonitor{
		startTime: time.Now(),
	}
=======

	monitorCtx, cancel := context.WithCancel(ctx)

	rm := &ResourceMonitor{

		startTime: time.Now(),

		ctx: monitorCtx,

		cancel: cancel,
	}

	// Start monitoring in background.

	go rm.monitor()

	return rm

>>>>>>> b3529b0b
}

func (br *BenchmarkRunner) calculatePerformanceScore() float64 {

	// Calculate overall performance score based on targets and results.

	if br.results.TargetAnalysis == nil {

		return 50.0 // Neutral score if no targets

	}

	return br.results.TargetAnalysis.ComplianceRate

}

func (br *BenchmarkRunner) getAverageLatency(suite string) float64 {

	suiteResult := br.results.SuiteResults[suite]

	if suiteResult == nil || len(suiteResult.Results) == 0 {

		return 0

	}

	var totalLatency float64

	for _, result := range suiteResult.Results {

		totalLatency += float64(result.NsPerOp) / 1e6 // Convert to milliseconds

	}

	return totalLatency / float64(len(suiteResult.Results))

}

func (br *BenchmarkRunner) calculateSeverity(actual, target float64, higherIsBetter bool) string {

	var deviation float64

	if higherIsBetter {

		deviation = (target - actual) / target * 100

	} else {

		deviation = (actual - target) / target * 100

	}

	switch {

	case deviation <= 5:

		return "low"

	case deviation <= 25:

		return "medium"

	default:

		return "high"

	}

}

func (br *BenchmarkRunner) generateRecommendations(targetResults map[string]*TargetResult) []string {

	var recommendations []string

	for _, result := range targetResults {

		if !result.Met {

			switch result.Severity {

			case "high":

				recommendations = append(recommendations,

					fmt.Sprintf("CRITICAL: %s is %.1f%% worse than target - immediate optimization required",

						result.TargetName, result.Deviation))

			case "medium":

				recommendations = append(recommendations,

					fmt.Sprintf("WARNING: %s is %.1f%% worse than target - optimization recommended",

						result.TargetName, result.Deviation))

			case "low":

				recommendations = append(recommendations,

					fmt.Sprintf("INFO: %s is slightly worse than target (%.1f%%) - monitor closely",

						result.TargetName, result.Deviation))

			}

		}

	}

	sort.Strings(recommendations)

	return recommendations

}

// GetDefaultConfig returns a default benchmark configuration.

func GetDefaultConfig() *BenchmarkConfig {

	return &BenchmarkConfig{

		Iterations: 1000,

		Timeout: time.Minute * 30,

		Concurrency: 10,

		EnabledSuites: []string{

			"llm", "rag", "nephio", "auth", "database",

			"concurrency", "memory", "integration", "comprehensive",
		},

		Targets: &PerformanceTargets{

			LLMProcessingLatency: 2000, // 2 seconds

			RAGRetrievalLatency: 200, // 200ms

			NephioDeploymentLatency: 5000, // 5 seconds

			JWTValidationLatency: 100, // 100 microseconds

			DatabaseOperationLatency: 10, // 10ms

			IntentProcessingThroughput: 10, // 10 req/sec

			DatabaseOperationThroughput: 1000, // 1000 ops/sec

			AuthenticationThroughput: 500, // 500 auths/sec

			MaxMemoryUsage: 2000, // 2GB

			MaxCPUUsage: 80, // 80%

			MaxGoroutineCount: 1000, // 1000 goroutines

			MinSuccessRatePercent: 95, // 95%

			MaxErrorRatePercent: 5, // 5%

			MinCacheHitRatePercent: 70, // 70%

		},

		OutputFormat: "json",

		OutputFile: "nephoran_benchmark_results.json",

		MetricsExport: &MetricsConfig{

			PrometheusEnabled: false,

			JobName: "nephoran-benchmarks",
		},

		EnablePprof: false,

		EnableTrace: false,

		GCPercent: 100,

		CompareResults: false,
	}

}

// ResourceMonitor tracks resource usage during benchmarks.

type ResourceMonitor struct {
	cpuUsage float64

	memoryUsage float64

	startTime time.Time

	ctx context.Context

	cancel context.CancelFunc
}

// Stop stops resource monitoring and returns usage data.

func (rm *ResourceMonitor) Stop() *ResourceUsage {

	if rm.cancel != nil {

		rm.cancel()

	}

	return &ResourceUsage{

		CPUUsage: rm.cpuUsage,

		MemoryUsage: rm.memoryUsage,

		Duration: time.Since(rm.startTime),
	}

}

// monitor runs resource monitoring in background.

func (rm *ResourceMonitor) monitor() {

	ticker := time.NewTicker(100 * time.Millisecond)

	defer ticker.Stop()

	for {

		select {

		case <-rm.ctx.Done():

			return

		case <-ticker.C:

			// Simple CPU and memory usage simulation.

			rm.cpuUsage = 25.0 + float64(time.Since(rm.startTime).Milliseconds()%50)

			rm.memoryUsage = 512.0 + float64(time.Since(rm.startTime).Seconds()*10)

		}

	}

}

// OptimizationKnowledgeBase stores learned optimization patterns and insights.

type OptimizationKnowledgeBase struct {
	Patterns map[string]OptimizationPattern `json:"patterns"`

	Metrics map[string]MetricHistory `json:"metrics"`

	Recommendations []string `json:"recommendations"`

	LastUpdated time.Time `json:"last_updated"`
}

// OptimizationPattern represents a learned performance optimization pattern.

type OptimizationPattern struct {
	Name string `json:"name"`

	Description string `json:"description"`

	Conditions []string `json:"conditions"`

	Actions []string `json:"actions"`

	SuccessRate float64 `json:"success_rate"`

	ImpactMetrics map[string]float64 `json:"impact_metrics"`
}

// MetricHistory stores historical metric data for trend analysis.

type MetricHistory struct {
	Values []float64 `json:"values"`

	Timestamps []time.Time `json:"timestamps"`

	Statistics Statistics `json:"statistics"`
}

// Statistics holds statistical analysis of metric data.

type Statistics struct {
	Mean float64 `json:"mean"`

	StdDev float64 `json:"std_dev"`

	Min float64 `json:"min"`

	Max float64 `json:"max"`

	Trend string `json:"trend"` // "improving", "degrading", "stable"

}

// TrainingConfig defines configuration for ML model training.

type TrainingConfig struct {
	Epochs int `json:"epochs"`

	BatchSize int `json:"batch_size"`

	LearningRate float64 `json:"learning_rate"`

	ValidationSplit float64 `json:"validation_split"`

	EarlyStopping bool `json:"early_stopping"`

	ModelPath string `json:"model_path"`
}

// MLBackend defines the machine learning backend type.

type MLBackend string

const (

	// MLBackendTensorFlow holds mlbackendtensorflow value.

	MLBackendTensorFlow MLBackend = "tensorflow"

	// MLBackendPyTorch holds mlbackendpytorch value.

	MLBackendPyTorch MLBackend = "pytorch"

	// MLBackendONNX holds mlbackendonnx value.

	MLBackendONNX MLBackend = "onnx"

	// MLBackendBuiltIn holds mlbackendbuiltin value.

	MLBackendBuiltIn MLBackend = "builtin"
)

// MLModel represents a trained machine learning model for performance optimization.

type MLModel struct {
	Backend MLBackend `json:"backend"`

	ModelPath string `json:"model_path"`

	Config TrainingConfig `json:"config"`

	TrainedAt time.Time `json:"trained_at"`

	Accuracy float64 `json:"accuracy"`

	Version string `json:"version"`
}

// trainModel trains a machine learning model for performance optimization.

func (br *BenchmarkRunner) trainModel(ctx context.Context, config TrainingConfig, knowledgeBase *OptimizationKnowledgeBase) (*MLModel, error) {

	// For now, this is a simplified implementation.

	// In a real implementation, this would interface with actual ML libraries.

	fmt.Printf("Training ML model with config: epochs=%d, batch_size=%d, learning_rate=%f\n",

		config.Epochs, config.BatchSize, config.LearningRate)

	// Simulate training duration based on epochs.

	trainingDuration := time.Duration(config.Epochs) * time.Millisecond * 100

	// Simulate training progress.

	for i := range config.Epochs {

		select {

		case <-ctx.Done():

			return nil, ctx.Err()

		default:

			time.Sleep(trainingDuration / time.Duration(config.Epochs))

			if i%10 == 0 {

				fmt.Printf("Training progress: epoch %d/%d\n", i+1, config.Epochs)

			}

		}

	}

	// Create trained model.

	model := &MLModel{

		Backend: MLBackendBuiltIn,

		ModelPath: config.ModelPath,

		Config: config,

		TrainedAt: time.Now(),

		Accuracy: 0.85 + (float64(config.Epochs)/1000)*0.1, // Simulate accuracy improvement

		Version: "1.0.0",
	}

	// Save model if path is provided.

	if config.ModelPath != "" {

		modelData, err := json.MarshalIndent(model, "", "  ")

		if err != nil {

			return nil, fmt.Errorf("failed to marshal model: %w", err)

		}

		err = os.WriteFile(config.ModelPath, modelData, 0o640)

		if err != nil {

			return nil, fmt.Errorf("failed to save model: %w", err)

		}

	}

	fmt.Printf("Model training completed. Accuracy: %.2f%%\n", model.Accuracy*100)

	return model, nil

}

// predictOptimizations uses the trained model to predict performance optimizations.

func (br *BenchmarkRunner) predictOptimizations(ctx context.Context, model *MLModel, currentMetrics map[string]float64) ([]OptimizationPattern, error) {

	if model == nil {

		return nil, fmt.Errorf("model cannot be nil")

	}

	fmt.Printf("Generating optimization predictions using model (accuracy: %.2f%%)\n", model.Accuracy*100)

	var patterns []OptimizationPattern

	// Analyze current metrics and suggest optimizations.

	if latency, ok := currentMetrics["average_latency_ms"]; ok && latency > 100 {

		patterns = append(patterns, OptimizationPattern{

			Name: "LatencyOptimization",

			Description: "Reduce response latency through caching and connection pooling",

			Conditions: []string{"average_latency_ms > 100"},

			Actions: []string{

				"Enable HTTP connection pooling",

				"Implement request caching",

				"Optimize database queries",
			},

			SuccessRate: 0.78,

			ImpactMetrics: map[string]float64{

				"latency_reduction_percent": 25.0,

				"throughput_increase_percent": 15.0,
			},
		})

	}

	if memUsage, ok := currentMetrics["memory_usage_mb"]; ok && memUsage > 1000 {

		patterns = append(patterns, OptimizationPattern{

			Name: "MemoryOptimization",

			Description: "Reduce memory usage through object pooling and garbage collection tuning",

			Conditions: []string{"memory_usage_mb > 1000"},

			Actions: []string{

				"Implement object pooling",

				"Tune garbage collection parameters",

				"Optimize data structures",
			},

			SuccessRate: 0.82,

			ImpactMetrics: map[string]float64{

				"memory_reduction_percent": 30.0,

				"gc_pause_reduction_percent": 40.0,
			},
		})

	}

	if cpuUsage, ok := currentMetrics["cpu_usage_percent"]; ok && cpuUsage > 80 {

		patterns = append(patterns, OptimizationPattern{

			Name: "CPUOptimization",

			Description: "Optimize CPU usage through concurrency and algorithm improvements",

			Conditions: []string{"cpu_usage_percent > 80"},

			Actions: []string{

				"Implement worker pools",

				"Optimize hot code paths",

				"Use more efficient algorithms",
			},

			SuccessRate: 0.75,

			ImpactMetrics: map[string]float64{

				"cpu_reduction_percent": 20.0,

				"throughput_increase_percent": 25.0,
			},
		})

	}

	// Add a general optimization pattern if no specific issues detected.

	if len(patterns) == 0 {

		patterns = append(patterns, OptimizationPattern{

			Name: "GeneralOptimization",

			Description: "General performance improvements for well-performing systems",

			Conditions: []string{"baseline_performance_acceptable"},

			Actions: []string{

				"Fine-tune configuration parameters",

				"Enable performance monitoring",

				"Regular performance profiling",
			},

			SuccessRate: 0.65,

			ImpactMetrics: map[string]float64{

				"overall_improvement_percent": 10.0,
			},
		})

	}

	fmt.Printf("Generated %d optimization patterns\n", len(patterns))

	return patterns, nil

}

// validatePredictions validates the effectiveness of applied optimizations.

func (br *BenchmarkRunner) validatePredictions(ctx context.Context, patterns []OptimizationPattern, beforeMetrics, afterMetrics map[string]float64) (*ValidationResult, error) {

	if len(patterns) == 0 {

		return nil, fmt.Errorf("no patterns to validate")

	}

	result := &ValidationResult{

		Timestamp: time.Now(),

		PatternsCount: len(patterns),

		ValidatedCount: 0,

		Improvements: make(map[string]float64),

		Regressions: make(map[string]float64),
	}

	fmt.Printf("Validating %d optimization patterns\n", len(patterns))

	// Compare before and after metrics.

	for metric, beforeValue := range beforeMetrics {

		if afterValue, exists := afterMetrics[metric]; exists {

			improvementPercent := ((beforeValue - afterValue) / beforeValue) * 100

			if improvementPercent > 5 { // Significant improvement threshold

				result.Improvements[metric] = improvementPercent

				fmt.Printf("✓ %s improved by %.2f%%\n", metric, improvementPercent)

			} else if improvementPercent < -5 { // Regression threshold

				result.Regressions[metric] = -improvementPercent

				fmt.Printf("✗ %s regressed by %.2f%%\n", metric, -improvementPercent)

			}

		}

	}

	// Count patterns that showed measurable improvement.

	for _, pattern := range patterns {

		hasImprovement := false

		for expectedMetric := range pattern.ImpactMetrics {

			if _, improved := result.Improvements[expectedMetric]; improved {

				hasImprovement = true

				break

			}

		}

		if hasImprovement {

			result.ValidatedCount++

		}

	}

	result.SuccessRate = float64(result.ValidatedCount) / float64(len(patterns)) * 100

	result.OverallImprovement = calculateOverallImprovement(result.Improvements, result.Regressions)

	fmt.Printf("Validation complete: %d/%d patterns validated (%.1f%% success rate)\n",

		result.ValidatedCount, len(patterns), result.SuccessRate)

	return result, nil

}

// ValidationResult contains the results of optimization validation.

type ValidationResult struct {
	Timestamp time.Time `json:"timestamp"`

	PatternsCount int `json:"patterns_count"`

	ValidatedCount int `json:"validated_count"`

	SuccessRate float64 `json:"success_rate_percent"`

	Improvements map[string]float64 `json:"improvements"`

	Regressions map[string]float64 `json:"regressions"`

	OverallImprovement float64 `json:"overall_improvement_percent"`
}

// calculateOverallImprovement calculates the weighted overall improvement score.

func calculateOverallImprovement(improvements, regressions map[string]float64) float64 {

	var totalImprovement, totalRegression float64

	// Weight improvements positively.

	for _, improvement := range improvements {

		totalImprovement += improvement

	}

	// Weight regressions negatively.

	for _, regression := range regressions {

		totalRegression += regression

	}

	// Calculate net improvement (improvements - regressions).

	return totalImprovement - totalRegression

}<|MERGE_RESOLUTION|>--- conflicted
+++ resolved
@@ -17,52 +17,8 @@
 	"github.com/prometheus/client_golang/prometheus/push"
 )
 
-<<<<<<< HEAD
-// ComprehensiveTestEnvironment provides testing infrastructure
-type ComprehensiveTestEnvironment struct {
-	initialized    bool
-	dbConnections  map[string]any
-	memoryPools    map[int][]any
-	networkClients map[string]any
-	controllers    map[string]any
-	mu             sync.RWMutex
-}
-
-// Cleanup cleans up the test environment
-func (te *ComprehensiveTestEnvironment) Cleanup() {
-	te.mu.Lock()
-	defer te.mu.Unlock()
-	te.initialized = false
-}
-
-// TestEnvironment represents a simple test environment
-type TestEnvironment struct {
-	Cleanup func()
-}
-
-// ResourceMonitor monitors system resources during benchmarks
-type ResourceMonitor struct {
-	startTime time.Time
-}
-
-// Stop stops resource monitoring and returns usage statistics
-func (rm *ResourceMonitor) Stop() *ResourceUsage {
-	return &ResourceUsage{
-		PeakMemoryMB:   0,
-		AvgMemoryMB:    0,
-		PeakCPUPercent: 0,
-		AvgCPUPercent:  0,
-		MaxGoroutines:  0,
-		NetworkBytesIO: 0,
-		DiskBytesIO:    0,
-	}
-}
-
-// BenchmarkRunner provides a unified interface for running all Nephoran Intent Operator benchmarks
-=======
 // BenchmarkRunner provides a unified interface for running all Nephoran Intent Operator benchmarks.
 
->>>>>>> b3529b0b
 type BenchmarkRunner struct {
 	config *BenchmarkConfig
 
@@ -400,18 +356,6 @@
 // BaselineComparison compares current results with baseline.
 
 type BaselineComparison struct {
-<<<<<<< HEAD
-	BaselineFile       string                                `json:"baseline_file"`
-	ComparisonResults  map[string]*BenchmarkComparisonResult `json:"comparison_results"`
-	OverallImprovement float64                               `json:"overall_improvement_percent"`
-	Regressions        []string                              `json:"regressions"`
-	Improvements       []string                              `json:"improvements"`
-}
-
-// BenchmarkComparisonResult contains comparison data for a specific benchmark
-type BenchmarkComparisonResult struct {
-	BenchmarkName string  `json:"benchmark_name"`
-=======
 	BaselineFile string `json:"baseline_file"`
 
 	ComparisonResults map[string]*ComparisonResult `json:"comparison_results"`
@@ -428,7 +372,6 @@
 type ComparisonResult struct {
 	BenchmarkName string `json:"benchmark_name"`
 
->>>>>>> b3529b0b
 	BaselineValue float64 `json:"baseline_value"`
 
 	CurrentValue float64 `json:"current_value"`
@@ -631,11 +574,6 @@
 
 	}()
 
-<<<<<<< HEAD
-	// Create testing environment
-	testEnv := &ComprehensiveTestEnvironment{} // Placeholder for missing function
-	defer testEnv.Cleanup()
-=======
 	// Create testing environment.
 
 	testEnv := interface{}(nil) // setupComprehensiveTestEnvironment() // TODO: Fix undefined type
@@ -643,7 +581,6 @@
 	// defer testEnv.Cleanup() // TODO: Fix undefined type.
 
 	// Run benchmarks based on suite name.
->>>>>>> b3529b0b
 
 	var err error
 
@@ -1345,17 +1282,12 @@
 }
 
 func (br *BenchmarkRunner) startResourceMonitoring(ctx context.Context) *ResourceMonitor {
-<<<<<<< HEAD
-	return &ResourceMonitor{
+
+	monitorCtx, cancel := context.WithCancel(ctx)
+
+	rm := &ResourceMonitor{
+
 		startTime: time.Now(),
-	}
-=======
-
-	monitorCtx, cancel := context.WithCancel(ctx)
-
-	rm := &ResourceMonitor{
-
-		startTime: time.Now(),
 
 		ctx: monitorCtx,
 
@@ -1368,7 +1300,6 @@
 
 	return rm
 
->>>>>>> b3529b0b
 }
 
 func (br *BenchmarkRunner) calculatePerformanceScore() float64 {
