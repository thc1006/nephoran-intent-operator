--- conflicted
+++ resolved
@@ -781,12 +781,9 @@
 	defer processor.bufferPool.PutBuffer(buffer)
 
 	buf := bytes.NewBuffer(buffer[:0])
-<<<<<<< HEAD
-=======
 
 	// Go's json.Encoder doesn't have Reset method, create new encoder.
 
->>>>>>> b3529b0b
 	encoder = json.NewEncoder(buf)
 
 	err := encoder.(*json.Encoder).Encode(obj)
@@ -935,12 +932,9 @@
 	defer processor.decoderPool.Put(decoder)
 
 	buf := bytes.NewReader(data)
-<<<<<<< HEAD
-=======
 
 	// Go's json.Decoder doesn't have Reset method, create new decoder.
 
->>>>>>> b3529b0b
 	decoder = json.NewDecoder(buf)
 
 	err := decoder.(*json.Decoder).Decode(target)
