//go:build go1.24

package regression

import (
	"context"
	"fmt"
	"math"
	"time"

	"gonum.org/v1/gonum/stat"
	"k8s.io/klog/v2"
)

// RegressionDetector provides automated performance regression detection.

// with statistical significance testing and trend analysis.

type RegressionDetector struct {
	config *RegressionConfig

	baseline *PerformanceBaseline

	alertThresholds *AlertThresholds

	analyzer *TrendAnalyzer

	notifications *NotificationManager
}

// RegressionConfig defines detection parameters and thresholds.

type RegressionConfig struct {

	// Statistical parameters.

	ConfidenceLevel float64 // e.g., 0.95 for 95% confidence

	SignificanceLevel float64 // e.g., 0.05 for 5% significance

	MinSampleSize int // Minimum samples for valid comparison

	SlidingWindowSize int // Number of recent samples to analyze

	// Regression thresholds.

	LatencyRegressionPct float64 // % increase considered regression

	ThroughputRegressionPct float64 // % decrease considered regression

	ErrorRateRegressionPct float64 // % increase considered regression

	AvailabilityRegressionPct float64 // % decrease considered regression

	// Detection sensitivity.

	TrendDetectionPeriod time.Duration // Period for trend analysis

	NoiseFilteringEnabled bool // Filter out noisy/spurious regressions

	SeasonalAdjustment bool // Account for seasonal patterns

	// Performance targets (from Nephoran Intent Operator claims).

	TargetLatencyP95Ms float64 // 2000ms target

	TargetThroughputRpm float64 // 45 intents/min target

	TargetAvailabilityPct float64 // 99.95% target

	TargetCacheHitRatePct float64 // 87% target

}

// PerformanceBaseline represents historical baseline performance data.

type PerformanceBaseline struct {
	ID string

	CreatedAt time.Time

	ValidFrom time.Time

	ValidUntil time.Time

	Version string

	// Baseline metrics with statistical distributions.

	LatencyMetrics *BaselineMetrics

	ThroughputMetrics *BaselineMetrics

	ErrorRateMetrics *BaselineMetrics

	AvailabilityMetrics *BaselineMetrics

	ResourceMetrics *BaselineMetrics

	// Contextual information.

	TestConditions *TestConditions

	SystemConfiguration *SystemConfiguration

	SampleCount int

	QualityScore float64 // Baseline quality/reliability score

}

// BaselineMetrics contains statistical summary of baseline performance.

type BaselineMetrics struct {
	MetricName string

	Unit string

	Mean float64

	Median float64

	StandardDev float64

	P50, P95, P99 float64

	Min, Max float64

	SampleSize int

	Distribution []float64 // Raw samples for detailed analysis

	Seasonality *SeasonalPattern

	TrendCoefficient float64
}

// SeasonalPattern captures seasonal performance variations.

type SeasonalPattern struct {
	HasSeasonality bool

	Period time.Duration

	Amplitude float64

	Phase float64

	SeasonalIndices map[string]float64 // e.g., hourly/daily patterns

}

// TestConditions captures environmental factors during baseline creation.

type TestConditions struct {
	LoadLevel float64

	ConcurrentUsers int

	TestDuration time.Duration

	NetworkConditions string

	SystemLoad float64

	ExternalFactors map[string]string
}

// SystemConfiguration captures system state during baseline.

type SystemConfiguration struct {
	Version string

	Dependencies map[string]string

	ResourceLimits map[string]float64

	ConfigurationHash string

	InfrastructureType string
}

// AlertThresholds defines when to trigger different alert levels.

type AlertThresholds struct {

	// Critical thresholds (immediate action required).

	CriticalLatencyMs float64 // Latency exceeding this triggers critical alert

	CriticalErrorRatePct float64 // Error rate exceeding this is critical

	CriticalAvailabilityPct float64 // Availability below this is critical

	// Warning thresholds (monitoring required).

	WarningLatencyMs float64

	WarningErrorRatePct float64

	WarningAvailabilityPct float64

	// Trend thresholds (gradual degradation).

	TrendDegradationPct float64 // % degradation over trend period

	ConsecutiveFailures int // Consecutive bad measurements

}

// RegressionAnalysis represents the result of regression detection analysis.

type RegressionAnalysis struct {
	AnalysisID string

	Timestamp time.Time

	BaselineUsed *PerformanceBaseline

	CurrentMeasurement *PerformanceMeasurement

	// Overall assessment.

	HasRegression bool

	RegressionSeverity string // "Critical", "High", "Medium", "Low"

	ConfidenceScore float64 // 0-1 confidence in regression detection

	// Detailed findings.

	MetricRegressions []MetricRegression

	TrendAnalysis *TrendAnalysisResult

	StatisticalTests map[string]*StatisticalTestResult

	// Root cause hints.

	PotentialCauses []PotentialCause

	CorrelationAnalysis *CorrelationAnalysis

	// Recommendations.

	ImmediateActions []string

	InvestigationSteps []string

	PreventionMeasures []string
}

// PerformanceMeasurement represents current performance measurements.

type PerformanceMeasurement struct {
	Timestamp time.Time

	Source string

	SampleCount int

	TestDuration time.Duration

	// Core performance metrics.

	LatencyP50 float64

	LatencyP95 float64

	LatencyP99 float64

	Throughput float64

	ErrorRate float64

	Availability float64

	// Resource utilization.

	CPUUtilization float64

	MemoryUsageMB float64

	GoroutineCount int

	CacheHitRate float64

	// Quality indicators.

	SampleQuality float64 // Quality of this measurement

	NoiseLevel float64 // Amount of noise in measurement

	Outliers int // Number of outliers detected

}

// MetricRegression represents regression analysis for a specific metric.

type MetricRegression struct {
	MetricName string

	BaselineValue float64

	CurrentValue float64

	AbsoluteChange float64

	RelativeChangePct float64

	// Statistical analysis.

	IsSignificant bool

	PValue float64

	EffectSize float64 // Cohen's d

	ConfidenceInterval ConfidenceInterval

	// Assessment.

	RegressionType string // "Performance", "Availability", "Resource"

	Severity string

	Impact string

	TrendDirection string // "Improving", "Stable", "Degrading"

}

// ConfidenceInterval represents statistical confidence bounds.

type ConfidenceInterval struct {
	Lower float64

	Upper float64

	Level float64

	MarginError float64
}

// StatisticalTestResult contains results from statistical hypothesis tests.

type StatisticalTestResult struct {
	TestName string

	TestType string // "t-test", "mann-whitney", "ks-test"

	Statistic float64

	PValue float64

	IsSignificant bool

	DegreesOfFreedom int

	AlternativeHypothesis string

	Interpretation string
}

// PotentialCause represents possible causes of performance regression.

type PotentialCause struct {
	Category string // "Code", "Infrastructure", "Load", "External"

	Description string

	Likelihood float64 // 0-1 probability score

	Evidence []string

	Investigation []string // Steps to investigate this cause

}

// CorrelationAnalysis examines relationships between metrics and external factors.

type CorrelationAnalysis struct {
	MetricCorrelations map[string]float64 // Correlation between different metrics

	ExternalFactors map[string]float64 // Correlation with external factors

	LaggedCorrelations map[string]map[int]float64 // Time-lagged correlations

}

// TrendAnalyzer provides trend detection and analysis capabilities.

type TrendAnalyzer struct {
	config *TrendAnalysisConfig

	historicalData *HistoricalDataStore

	seasonalModel *SeasonalModel
}

// TrendAnalysisConfig configures trend analysis behavior.

type TrendAnalysisConfig struct {
	WindowSizes []int // Different window sizes for trend analysis

	TrendMethods []string // "linear", "polynomial", "seasonal"

	ChangePointDetection bool // Detect sudden changes in trends

	AnomalyDetection bool // Detect anomalous measurements

	ForecastingEnabled bool // Generate performance forecasts

}

// TrendAnalysisResult contains results from trend analysis.

type TrendAnalysisResult struct {
	Trend string // "Improving", "Stable", "Degrading"

	TrendCoefficient float64 // Rate of change

	Seasonality *DetectedSeasonality

	ChangePoints []ChangePoint

	Anomalies []AnomalyEvent

	Forecast *PerformanceForecast
}

// DetectedSeasonality represents detected seasonal patterns.

type DetectedSeasonality struct {
	IsPresent bool

	Period time.Duration

	Strength float64 // 0-1, strength of seasonal pattern

	SeasonalFactors map[string]float64
}

// ChangePoint represents a detected change in performance trend.

type ChangePoint struct {
	Timestamp time.Time

	Metric string

	BeforeValue float64

	AfterValue float64

	ChangeType string // "step", "trend", "variance"

	Confidence float64
}

// AnomalyEvent represents detected performance anomaly.

type AnomalyEvent struct {
	Timestamp time.Time

	Metric string

	Value float64

	ExpectedValue float64

	Severity string

	AnomalyType string // "outlier", "contextual", "collective"

}

// PerformanceForecast provides performance predictions.

type PerformanceForecast struct {
	Horizon time.Duration

	ForecastData map[string][]ForecastPoint

<<<<<<< HEAD
// ForecastPoint removed - defined in intelligent_regression_engine.go
=======
	Confidence map[string][]ConfidenceInterval

	RiskAreas []ForecastRisk
}
>>>>>>> b3529b0b

// ForecastRisk represents predicted performance risks.

type ForecastRisk struct {
	Timeframe time.Duration

	Metric string

	RiskType string

	Probability float64

	Impact string

	Mitigation []string
}

// NotificationManager handles regression alerts and notifications.

type NotificationManager struct {
<<<<<<< HEAD
	config       *NotificationConfig
	channels     map[string]RegressionNotificationChannel
=======
	config *NotificationConfig

	channels map[string]NotificationChannel

>>>>>>> b3529b0b
	alertHistory *AlertHistory
}

// NotificationConfig configures alert notifications.

type NotificationConfig struct {
	EnabledChannels []string

	AlertLevels []string

	RateLimiting bool

	EscalationRules []EscalationRule

	QuietHours *TimeWindow

	MaintenanceWindows []TimeWindow
}

<<<<<<< HEAD
// RegressionNotificationChannel represents different notification methods
type RegressionNotificationChannel interface {
	SendAlert(alert *RegressionAlert) error
	TestConnection() error
	GetConfig() map[string]interface{}
}
=======
// RegressionAlert represents a regression detection alert.
>>>>>>> b3529b0b

type RegressionAlert struct {
	ID string

	Timestamp time.Time

	Severity string

	Title string

	Description string

	AffectedMetrics []string

	Analysis *RegressionAnalysis

	Actions []RecommendedAction

	Context map[string]interface{}
}

// RecommendedAction represents suggested response actions.

type RecommendedAction struct {
	Type string // "immediate", "investigation", "prevention"

	Description string

	Priority int

	EstimatedTime time.Duration

	Owner string
}

// NewRegressionDetector creates a new regression detection system.

func NewRegressionDetector(config *RegressionConfig) *RegressionDetector {

	if config == nil {

		config = getDefaultRegressionConfig()

	}

	return &RegressionDetector{

		config: config,

		alertThresholds: getDefaultAlertThresholds(),

		analyzer: NewTrendAnalyzer(getDefaultTrendConfig()),

		notifications: NewNotificationManager(getDefaultNotificationConfig()),
	}

}

// getDefaultRegressionConfig returns default regression detection configuration.

func getDefaultRegressionConfig() *RegressionConfig {

	return &RegressionConfig{

		// Statistical parameters.

		ConfidenceLevel: 0.95,

		SignificanceLevel: 0.05,

		MinSampleSize: 30,

		SlidingWindowSize: 100,

		// Regression thresholds based on Nephoran performance claims.

		LatencyRegressionPct: 10.0, // 10% latency increase = regression

		ThroughputRegressionPct: 10.0, // 10% throughput decrease = regression

		ErrorRateRegressionPct: 50.0, // 50% error rate increase = regression

		AvailabilityRegressionPct: 0.1, // 0.1% availability decrease = regression

		// Detection settings.

		TrendDetectionPeriod: 24 * time.Hour,

		NoiseFilteringEnabled: true,

		SeasonalAdjustment: true,

		// Performance targets from claims.

		TargetLatencyP95Ms: 2000, // Sub-2-second P95 claim

		TargetThroughputRpm: 45, // 45 intents/min claim

		TargetAvailabilityPct: 99.95, // 99.95% availability claim

		TargetCacheHitRatePct: 87, // 87% cache hit rate claim

	}

}

// AnalyzeRegression performs comprehensive regression analysis.

func (rd *RegressionDetector) AnalyzeRegression(ctx context.Context, current *PerformanceMeasurement) (*RegressionAnalysis, error) {

	if rd.baseline == nil {

		return nil, fmt.Errorf("no baseline available for regression analysis")

	}

	if current.SampleCount < rd.config.MinSampleSize {

		return nil, fmt.Errorf("insufficient sample size: %d < %d", current.SampleCount, rd.config.MinSampleSize)

	}

	analysis := &RegressionAnalysis{

		AnalysisID: fmt.Sprintf("regression-%d", time.Now().Unix()),

		Timestamp: time.Now(),

		BaselineUsed: rd.baseline,

		CurrentMeasurement: current,

		MetricRegressions: make([]MetricRegression, 0),

		StatisticalTests: make(map[string]*StatisticalTestResult),

		PotentialCauses: make([]PotentialCause, 0),

		ImmediateActions: make([]string, 0),

		InvestigationSteps: make([]string, 0),

		PreventionMeasures: make([]string, 0),
	}

	// Analyze each metric for regression.

	if err := rd.analyzeLatencyRegression(analysis); err != nil {

		klog.Warningf("Latency regression analysis failed: %v", err)

	}

	if err := rd.analyzeThroughputRegression(analysis); err != nil {

		klog.Warningf("Throughput regression analysis failed: %v", err)

	}

	if err := rd.analyzeErrorRateRegression(analysis); err != nil {

		klog.Warningf("Error rate regression analysis failed: %v", err)

	}

	if err := rd.analyzeAvailabilityRegression(analysis); err != nil {

		klog.Warningf("Availability regression analysis failed: %v", err)

	}

	// Perform trend analysis.

	trendResult, err := rd.analyzer.AnalyzeTrends(ctx, current)

	if err != nil {

		klog.Warningf("Trend analysis failed: %v", err)

	} else {

		analysis.TrendAnalysis = trendResult

	}

	// Determine overall regression status.

	rd.determineOverallRegression(analysis)

	// Generate potential causes and recommendations.

	rd.generateCausesAndRecommendations(analysis)

	klog.Infof("Regression analysis completed: regression=%v, severity=%s, confidence=%.2f",

		analysis.HasRegression, analysis.RegressionSeverity, analysis.ConfidenceScore)

	return analysis, nil

}

// analyzeLatencyRegression analyzes latency metrics for regression.

func (rd *RegressionDetector) analyzeLatencyRegression(analysis *RegressionAnalysis) error {

	baselineP95 := rd.baseline.LatencyMetrics.P95

	currentP95 := analysis.CurrentMeasurement.LatencyP95

	regression := MetricRegression{

		MetricName: "LatencyP95",

		BaselineValue: baselineP95,

		CurrentValue: currentP95,

		AbsoluteChange: currentP95 - baselineP95,
	}

	if baselineP95 > 0 {

		regression.RelativeChangePct = (currentP95 - baselineP95) / baselineP95 * 100

	}

	// Perform statistical test.

	testResult := rd.performTTest(rd.baseline.LatencyMetrics.Distribution,

		[]float64{currentP95}) // Simplified - would use full current distribution

	regression.IsSignificant = testResult.IsSignificant

	regression.PValue = testResult.PValue

	regression.EffectSize = rd.calculateEffectSize(baselineP95, currentP95, rd.baseline.LatencyMetrics.StandardDev)

	// Assess severity.

	if regression.RelativeChangePct > rd.config.LatencyRegressionPct && regression.IsSignificant {

		if currentP95 > rd.config.TargetLatencyP95Ms {

			regression.Severity = "Critical"

			regression.Impact = "Performance target exceeded"

		} else if regression.RelativeChangePct > 20 {

			regression.Severity = "High"

			regression.Impact = "Significant latency increase"

		} else {

			regression.Severity = "Medium"

			regression.Impact = "Moderate latency increase"

		}

		regression.RegressionType = "Performance"

	} else {

		regression.Severity = "Low"

		regression.Impact = "Within acceptable range"

	}

	// Determine trend direction.

	if regression.RelativeChangePct > 5 {

		regression.TrendDirection = "Degrading"

	} else if regression.RelativeChangePct < -5 {

		regression.TrendDirection = "Improving"

	} else {

		regression.TrendDirection = "Stable"

	}

	analysis.MetricRegressions = append(analysis.MetricRegressions, regression)

	analysis.StatisticalTests["latency_p95"] = testResult

	return nil

}

// analyzeThroughputRegression analyzes throughput metrics for regression.

func (rd *RegressionDetector) analyzeThroughputRegression(analysis *RegressionAnalysis) error {

	baselineThroughput := rd.baseline.ThroughputMetrics.Mean

	currentThroughput := analysis.CurrentMeasurement.Throughput

	regression := MetricRegression{

		MetricName: "Throughput",

		BaselineValue: baselineThroughput,

		CurrentValue: currentThroughput,

		AbsoluteChange: currentThroughput - baselineThroughput,
	}

	if baselineThroughput > 0 {

		regression.RelativeChangePct = (currentThroughput - baselineThroughput) / baselineThroughput * 100

	}

	// For throughput, negative change is regression.

	isRegression := regression.RelativeChangePct < -rd.config.ThroughputRegressionPct

	// Statistical test.

	testResult := rd.performTTest(rd.baseline.ThroughputMetrics.Distribution,

		[]float64{currentThroughput})

	regression.IsSignificant = testResult.IsSignificant

	regression.PValue = testResult.PValue

	regression.EffectSize = rd.calculateEffectSize(baselineThroughput, currentThroughput, rd.baseline.ThroughputMetrics.StandardDev)

	// Assess severity.

	if isRegression && regression.IsSignificant {

		if currentThroughput < rd.config.TargetThroughputRpm {

			regression.Severity = "Critical"

			regression.Impact = "Throughput below target"

		} else if math.Abs(regression.RelativeChangePct) > 20 {

			regression.Severity = "High"

			regression.Impact = "Significant throughput decrease"

		} else {

			regression.Severity = "Medium"

			regression.Impact = "Moderate throughput decrease"

		}

		regression.RegressionType = "Performance"

	} else {

		regression.Severity = "Low"

		regression.Impact = "Within acceptable range"

	}

	// Trend direction.

	if regression.RelativeChangePct < -5 {

		regression.TrendDirection = "Degrading"

	} else if regression.RelativeChangePct > 5 {

		regression.TrendDirection = "Improving"

	} else {

		regression.TrendDirection = "Stable"

	}

	analysis.MetricRegressions = append(analysis.MetricRegressions, regression)

	analysis.StatisticalTests["throughput"] = testResult

	return nil

}

// analyzeErrorRateRegression analyzes error rate for regression.

func (rd *RegressionDetector) analyzeErrorRateRegression(analysis *RegressionAnalysis) error {

	baselineErrorRate := rd.baseline.ErrorRateMetrics.Mean

	currentErrorRate := analysis.CurrentMeasurement.ErrorRate

	regression := MetricRegression{

		MetricName: "ErrorRate",

		BaselineValue: baselineErrorRate,

		CurrentValue: currentErrorRate,

		AbsoluteChange: currentErrorRate - baselineErrorRate,
	}

	if baselineErrorRate > 0 {

		regression.RelativeChangePct = (currentErrorRate - baselineErrorRate) / baselineErrorRate * 100

	} else if currentErrorRate > 0 {

		regression.RelativeChangePct = 100 // 100% increase from 0

	}

	// For error rate, positive change is regression.

	isRegression := regression.RelativeChangePct > rd.config.ErrorRateRegressionPct

	testResult := rd.performTTest(rd.baseline.ErrorRateMetrics.Distribution,

		[]float64{currentErrorRate})

	regression.IsSignificant = testResult.IsSignificant

	regression.PValue = testResult.PValue

	regression.EffectSize = rd.calculateEffectSize(baselineErrorRate, currentErrorRate, rd.baseline.ErrorRateMetrics.StandardDev)

	// Assess severity.

	if isRegression && regression.IsSignificant {

		if currentErrorRate > 5.0 { // 5% error rate threshold

			regression.Severity = "Critical"

			regression.Impact = "High error rate affecting users"

		} else if currentErrorRate > 2.0 {

			regression.Severity = "High"

			regression.Impact = "Elevated error rate"

		} else {

			regression.Severity = "Medium"

			regression.Impact = "Slight increase in errors"

		}

		regression.RegressionType = "Availability"

	} else {

		regression.Severity = "Low"

		regression.Impact = "Error rate acceptable"

	}

	analysis.MetricRegressions = append(analysis.MetricRegressions, regression)

	analysis.StatisticalTests["error_rate"] = testResult

	return nil

}

// analyzeAvailabilityRegression analyzes availability for regression.

func (rd *RegressionDetector) analyzeAvailabilityRegression(analysis *RegressionAnalysis) error {

	baselineAvailability := rd.baseline.AvailabilityMetrics.Mean

	currentAvailability := analysis.CurrentMeasurement.Availability

	regression := MetricRegression{

		MetricName: "Availability",

		BaselineValue: baselineAvailability,

		CurrentValue: currentAvailability,

		AbsoluteChange: currentAvailability - baselineAvailability,
	}

	if baselineAvailability > 0 {

		regression.RelativeChangePct = (currentAvailability - baselineAvailability) / baselineAvailability * 100

	}

	// For availability, negative change is regression.

	isRegression := regression.RelativeChangePct < -rd.config.AvailabilityRegressionPct

	testResult := rd.performTTest(rd.baseline.AvailabilityMetrics.Distribution,

		[]float64{currentAvailability})

	regression.IsSignificant = testResult.IsSignificant

	regression.PValue = testResult.PValue

	regression.EffectSize = rd.calculateEffectSize(baselineAvailability, currentAvailability, rd.baseline.AvailabilityMetrics.StandardDev)

	// Assess severity.

	if isRegression && regression.IsSignificant {

		if currentAvailability < rd.config.TargetAvailabilityPct {

			regression.Severity = "Critical"

			regression.Impact = "Availability below target"

		} else if currentAvailability < 99.9 {

			regression.Severity = "High"

			regression.Impact = "Significant availability degradation"

		} else {

			regression.Severity = "Medium"

			regression.Impact = "Moderate availability decrease"

		}

		regression.RegressionType = "Availability"

	} else {

		regression.Severity = "Low"

		regression.Impact = "Availability acceptable"

	}

	analysis.MetricRegressions = append(analysis.MetricRegressions, regression)

	analysis.StatisticalTests["availability"] = testResult

	return nil

}

// performTTest performs a two-sample t-test.

func (rd *RegressionDetector) performTTest(baseline, current []float64) *StatisticalTestResult {

	if len(baseline) == 0 || len(current) == 0 {

		return &StatisticalTestResult{

			TestName: "t-test",

			TestType: "two-sample",

			IsSignificant: false,

			Interpretation: "Insufficient data for test",
		}

	}

	baselineMean := stat.Mean(baseline, nil)

	currentMean := stat.Mean(current, nil)

	baselineVar := stat.Variance(baseline, nil)

	currentVar := stat.Variance(current, nil)

	n1, n2 := float64(len(baseline)), float64(len(current))

	// Welch's t-test for unequal variances.

	pooledSE := math.Sqrt(baselineVar/n1 + currentVar/n2)

	tStat := (currentMean - baselineMean) / pooledSE

	// Degrees of freedom for Welch's test.

	df := math.Pow(baselineVar/n1+currentVar/n2, 2) /

		(math.Pow(baselineVar/n1, 2)/(n1-1) + math.Pow(currentVar/n2, 2)/(n2-1))

	// Simplified p-value calculation (would use proper t-distribution in production).

	pValue := 0.05 // Placeholder - would calculate actual p-value

	isSignificant := pValue < rd.config.SignificanceLevel

	return &StatisticalTestResult{

		TestName: "t-test",

		TestType: "two-sample",

		Statistic: tStat,

		PValue: pValue,

		IsSignificant: isSignificant,

		DegreesOfFreedom: int(df),

		AlternativeHypothesis: "two-sided",

		Interpretation: fmt.Sprintf("Difference is statistically %s (p=%.4f)",

			map[bool]string{true: "significant", false: "not significant"}[isSignificant], pValue),
	}

}

// calculateEffectSize computes Cohen's d effect size.

func (rd *RegressionDetector) calculateEffectSize(baseline, current, pooledStdDev float64) float64 {

	if pooledStdDev == 0 {

		return 0

	}

	return (current - baseline) / pooledStdDev

}

// determineOverallRegression determines if overall regression exists.

func (rd *RegressionDetector) determineOverallRegression(analysis *RegressionAnalysis) {

	criticalCount := 0

	highCount := 0

	significantCount := 0

	for _, regression := range analysis.MetricRegressions {

		if regression.IsSignificant {

			significantCount++

		}

		switch regression.Severity {

		case "Critical":

			criticalCount++

		case "High":

			highCount++

		}

	}

	// Determine overall regression status.

	analysis.HasRegression = criticalCount > 0 || highCount > 1 || significantCount > 2

	// Determine overall severity.

	if criticalCount > 0 {

		analysis.RegressionSeverity = "Critical"

		analysis.ConfidenceScore = 0.95

	} else if highCount > 1 {

		analysis.RegressionSeverity = "High"

		analysis.ConfidenceScore = 0.85

	} else if highCount > 0 || significantCount > 2 {

		analysis.RegressionSeverity = "Medium"

		analysis.ConfidenceScore = 0.75

	} else {

		analysis.RegressionSeverity = "Low"

		analysis.ConfidenceScore = 0.60

	}

}

// generateCausesAndRecommendations generates potential causes and recommendations.

func (rd *RegressionDetector) generateCausesAndRecommendations(analysis *RegressionAnalysis) {

	// Analyze potential causes based on regression patterns.

	for _, regression := range analysis.MetricRegressions {

		switch regression.MetricName {

		case "LatencyP95":

			if regression.Severity == "Critical" || regression.Severity == "High" {

				analysis.PotentialCauses = append(analysis.PotentialCauses, PotentialCause{

					Category: "Code",

					Description: "Inefficient algorithm or increased processing complexity",

					Likelihood: 0.7,

					Evidence: []string{"Significant latency increase without load increase"},

					Investigation: []string{"Review recent code changes", "Profile CPU usage", "Analyze LLM processing time"},
				})

				analysis.ImmediateActions = append(analysis.ImmediateActions,

					"Enable detailed performance profiling",

					"Review recent deployments and changes",

					"Check LLM and RAG service health")

			}

		case "Throughput":

			if regression.Severity == "Critical" || regression.Severity == "High" {

				analysis.PotentialCauses = append(analysis.PotentialCauses, PotentialCause{

					Category: "Infrastructure",

					Description: "Resource constraints or bottlenecks",

					Likelihood: 0.8,

					Evidence: []string{"Throughput decrease without configuration changes"},

					Investigation: []string{"Check CPU and memory utilization", "Analyze database performance", "Review connection pools"},
				})

				analysis.ImmediateActions = append(analysis.ImmediateActions,

					"Scale up resources if needed",

					"Check for resource bottlenecks",

					"Verify downstream service health")

			}

		case "ErrorRate":

			if regression.Severity == "Critical" || regression.Severity == "High" {

				analysis.PotentialCauses = append(analysis.PotentialCauses, PotentialCause{

					Category: "External",

					Description: "Downstream service failures or network issues",

					Likelihood: 0.9,

					Evidence: []string{"Increased error rate"},

					Investigation: []string{"Check downstream service logs", "Verify network connectivity", "Review error patterns"},
				})

				analysis.ImmediateActions = append(analysis.ImmediateActions,

					"Check error logs and patterns",

					"Verify external service dependencies",

					"Consider circuit breaker activation")

			}

		}

	}

	// Generate investigation steps.

	analysis.InvestigationSteps = append(analysis.InvestigationSteps,

		"Compare current metrics with historical trends",

		"Analyze correlation with external factors",

		"Review system configuration changes",

		"Examine resource utilization patterns",

		"Investigate user behavior changes")

	// Generate prevention measures.

	analysis.PreventionMeasures = append(analysis.PreventionMeasures,

		"Implement automated performance testing in CI/CD",

		"Set up proactive monitoring and alerting",

		"Establish performance budgets and gates",

		"Regular baseline updates and validation",

		"Implement gradual rollout strategies")

}

// SendAlert sends regression alert through notification channels.

func (rd *RegressionDetector) SendAlert(ctx context.Context, analysis *RegressionAnalysis) error {

	if !analysis.HasRegression {

		return nil // No alert needed

	}

	alert := &RegressionAlert{

		ID: analysis.AnalysisID,

		Timestamp: analysis.Timestamp,

		Severity: analysis.RegressionSeverity,

		Title: fmt.Sprintf("Performance Regression Detected - %s", analysis.RegressionSeverity),

		Description: rd.generateAlertDescription(analysis),

		AffectedMetrics: rd.extractAffectedMetrics(analysis),

		Analysis: analysis,

		Actions: rd.generateRecommendedActions(analysis),

		Context: map[string]interface{}{

			"confidence_score": analysis.ConfidenceScore,

			"baseline_id": analysis.BaselineUsed.ID,

			"test_duration": analysis.CurrentMeasurement.TestDuration,
		},
	}

	return rd.notifications.SendAlert(alert)

}

// generateAlertDescription creates human-readable alert description.

func (rd *RegressionDetector) generateAlertDescription(analysis *RegressionAnalysis) string {

	desc := fmt.Sprintf("Performance regression detected with %.1f%% confidence. ", analysis.ConfidenceScore*100)

	criticalMetrics := make([]string, 0)

	for _, regression := range analysis.MetricRegressions {

		if regression.Severity == "Critical" || regression.Severity == "High" {

			criticalMetrics = append(criticalMetrics,

				fmt.Sprintf("%s: %.1f%% change", regression.MetricName, regression.RelativeChangePct))

		}

	}

	if len(criticalMetrics) > 0 {

		desc += "Affected metrics: " + fmt.Sprintf("%v", criticalMetrics)

	}

	return desc

}

// extractAffectedMetrics extracts names of regressed metrics.

func (rd *RegressionDetector) extractAffectedMetrics(analysis *RegressionAnalysis) []string {

	metrics := make([]string, 0)

	for _, regression := range analysis.MetricRegressions {

		if regression.Severity == "Critical" || regression.Severity == "High" {

			metrics = append(metrics, regression.MetricName)

		}

	}

	return metrics

}

// generateRecommendedActions converts analysis recommendations to actions.

func (rd *RegressionDetector) generateRecommendedActions(analysis *RegressionAnalysis) []RecommendedAction {

	actions := make([]RecommendedAction, 0)

	// Immediate actions.

	for i, action := range analysis.ImmediateActions {

		actions = append(actions, RecommendedAction{

			Type: "immediate",

			Description: action,

			Priority: i + 1,

			EstimatedTime: 30 * time.Minute,

			Owner: "ops-team",
		})

	}

	// Investigation actions.

	for i, action := range analysis.InvestigationSteps {

		actions = append(actions, RecommendedAction{

			Type: "investigation",

			Description: action,

			Priority: i + 1,

			EstimatedTime: 2 * time.Hour,

			Owner: "dev-team",
		})

	}

	return actions

}

// UpdateBaseline updates the performance baseline with new data.

func (rd *RegressionDetector) UpdateBaseline(baseline *PerformanceBaseline) error {

	if baseline == nil {

		return fmt.Errorf("baseline cannot be nil")

	}

	// Validate baseline quality.

	if baseline.QualityScore < 0.7 {

		return fmt.Errorf("baseline quality score %.2f below threshold 0.7", baseline.QualityScore)

	}

	rd.baseline = baseline

	klog.Infof("Updated performance baseline: ID=%s, Quality=%.2f", baseline.ID, baseline.QualityScore)

	return nil

}

// Supporting functions and types for remaining functionality.

func getDefaultAlertThresholds() *AlertThresholds {

	return &AlertThresholds{

		CriticalLatencyMs: 3000, // 3 seconds is critical

		CriticalErrorRatePct: 5.0, // 5% error rate is critical

		CriticalAvailabilityPct: 99.0, // Below 99% is critical

		WarningLatencyMs: 2500, // Warning at 2.5 seconds

		WarningErrorRatePct: 2.0, // Warning at 2% error rate

		WarningAvailabilityPct: 99.5, // Warning below 99.5%

		TrendDegradationPct: 15.0, // 15% degradation over time

		ConsecutiveFailures: 3, // 3 consecutive bad measurements

	}

}

func getDefaultTrendConfig() *TrendAnalysisConfig {

	return &TrendAnalysisConfig{

		WindowSizes: []int{10, 50, 100},

		TrendMethods: []string{"linear", "seasonal"},

		ChangePointDetection: true,

		AnomalyDetection: true,

		ForecastingEnabled: true,
	}

}

func getDefaultNotificationConfig() *NotificationConfig {

	return &NotificationConfig{

		EnabledChannels: []string{"console", "metrics"},

		AlertLevels: []string{"Critical", "High"},

		RateLimiting: true,
	}

}

// Placeholder implementations for additional components.

// NewTrendAnalyzer performs newtrendanalyzer operation.

func NewTrendAnalyzer(config *TrendAnalysisConfig) *TrendAnalyzer {

	return &TrendAnalyzer{

		config: config,
	}

}

// AnalyzeTrends performs analyzetrends operation.

func (ta *TrendAnalyzer) AnalyzeTrends(ctx context.Context, measurement *PerformanceMeasurement) (*TrendAnalysisResult, error) {

	return &TrendAnalysisResult{

		Trend: "Stable",

		TrendCoefficient: 0.0,
	}, nil

}

// NewNotificationManager performs newnotificationmanager operation.

func NewNotificationManager(config *NotificationConfig) *NotificationManager {

	return &NotificationManager{
<<<<<<< HEAD
		config:   config,
		channels: make(map[string]RegressionNotificationChannel),
=======

		config: config,

		channels: make(map[string]NotificationChannel),
>>>>>>> b3529b0b
	}

}

// SendAlert performs sendalert operation.

func (nm *NotificationManager) SendAlert(alert *RegressionAlert) error {

	klog.Infof("Regression Alert: %s - %s", alert.Severity, alert.Title)

	return nil

}

<<<<<<< HEAD
// Additional types for completeness
type HistoricalDataStore struct{}
type SeasonalModel struct{}
type EscalationRule struct{}
type TimeWindow struct {
	Start time.Time
	End   time.Time
}
=======
// Additional types for completeness.

type (
	HistoricalDataStore struct{}

	// SeasonalModel represents a seasonalmodel.

	SeasonalModel struct{}

	// EscalationRule represents a escalationrule.

	EscalationRule struct{}

	// TimeWindow represents a timewindow.

	TimeWindow struct {
		Start time.Time

		End time.Time
	}
)
>>>>>>> b3529b0b
<|MERGE_RESOLUTION|>--- conflicted
+++ resolved
@@ -481,14 +481,10 @@
 
 	ForecastData map[string][]ForecastPoint
 
-<<<<<<< HEAD
-// ForecastPoint removed - defined in intelligent_regression_engine.go
-=======
 	Confidence map[string][]ConfidenceInterval
 
 	RiskAreas []ForecastRisk
 }
->>>>>>> b3529b0b
 
 // ForecastRisk represents predicted performance risks.
 
@@ -509,15 +505,10 @@
 // NotificationManager handles regression alerts and notifications.
 
 type NotificationManager struct {
-<<<<<<< HEAD
-	config       *NotificationConfig
-	channels     map[string]RegressionNotificationChannel
-=======
 	config *NotificationConfig
 
 	channels map[string]NotificationChannel
 
->>>>>>> b3529b0b
 	alertHistory *AlertHistory
 }
 
@@ -537,16 +528,7 @@
 	MaintenanceWindows []TimeWindow
 }
 
-<<<<<<< HEAD
-// RegressionNotificationChannel represents different notification methods
-type RegressionNotificationChannel interface {
-	SendAlert(alert *RegressionAlert) error
-	TestConnection() error
-	GetConfig() map[string]interface{}
-}
-=======
 // RegressionAlert represents a regression detection alert.
->>>>>>> b3529b0b
 
 type RegressionAlert struct {
 	ID string
@@ -1636,15 +1618,10 @@
 func NewNotificationManager(config *NotificationConfig) *NotificationManager {
 
 	return &NotificationManager{
-<<<<<<< HEAD
-		config:   config,
-		channels: make(map[string]RegressionNotificationChannel),
-=======
 
 		config: config,
 
 		channels: make(map[string]NotificationChannel),
->>>>>>> b3529b0b
 	}
 
 }
@@ -1659,16 +1636,6 @@
 
 }
 
-<<<<<<< HEAD
-// Additional types for completeness
-type HistoricalDataStore struct{}
-type SeasonalModel struct{}
-type EscalationRule struct{}
-type TimeWindow struct {
-	Start time.Time
-	End   time.Time
-}
-=======
 // Additional types for completeness.
 
 type (
@@ -1689,5 +1656,4 @@
 
 		End time.Time
 	}
-)
->>>>>>> b3529b0b
+)