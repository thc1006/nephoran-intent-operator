//go:build go1.24

package regression

import (
	"fmt"
	"math"
	"sort"
	"time"

	"gonum.org/v1/gonum/stat"
	"k8s.io/klog/v2"
)

<<<<<<< HEAD
// median calculates the median of a float64 slice
func median(values []float64) float64 {
	if len(values) == 0 {
		return 0
	}

	sorted := make([]float64, len(values))
	copy(sorted, values)
	sort.Float64s(sorted)

	n := len(sorted)
	if n%2 == 0 {
		return (sorted[n/2-1] + sorted[n/2]) / 2
	}
	return sorted[n/2]
}

// CUSUMDetector implements Cumulative Sum (CUSUM) algorithm for change point detection
// CUSUM is particularly effective for detecting small persistent changes in time series
=======
// CUSUMDetector implements Cumulative Sum (CUSUM) algorithm for change point detection.

// CUSUM is particularly effective for detecting small persistent changes in time series.

>>>>>>> b3529b0b
type CUSUMDetector struct {

	// Algorithm parameters.

	threshold float64 // Decision threshold (h)

	driftFactor float64 // Drift parameter (k)

	referenceValue float64 // Reference value (μ0)

	// State variables for online detection.

	upperCUSUM float64 // Upper CUSUM statistic (S+)

	lowerCUSUM float64 // Lower CUSUM statistic (S-)

	// Configuration.

	config *CUSUMConfig

	// Detection history.

	detectedChanges []*CUSUMChangePoint

	lastDetection time.Time
}

// CUSUMConfig configures the CUSUM detector.

type CUSUMConfig struct {

	// Detection sensitivity.

	ThresholdMultiplier float64 `json:"thresholdMultiplier"` // Multiplier for automatic threshold calculation

	DriftSensitivity float64 `json:"driftSensitivity"` // Sensitivity to drift (0-1)

	MinDetectionInterval time.Duration `json:"minDetectionInterval"` // Minimum time between detections

	// Statistical parameters.

	UseRobustStatistics bool `json:"useRobustStatistics"` // Use median/MAD instead of mean/std

	AdaptiveThreshold bool `json:"adaptiveThreshold"` // Adapt threshold based on historical data

	SeasonalAdjustment bool `json:"seasonalAdjustment"` // Account for seasonal patterns

	// Performance optimization.

	MaxHistorySize int `json:"maxHistorySize"` // Maximum number of historical points to keep

	BatchProcessing bool `json:"batchProcessing"` // Process data in batches vs. online

	// Validation.

	ValidationWindowSize int `json:"validationWindowSize"` // Size of window for validating change points

	FalsePositiveReduction bool `json:"falsePositiveReduction"` // Enable false positive reduction techniques

}

// CUSUMChangePoint represents a detected change point with CUSUM-specific information.

type CUSUMChangePoint struct {
	*ChangePoint // Embed base change point

	// CUSUM-specific properties.

	UpperCUSUM float64 `json:"upperCUSUM"` // Upper CUSUM value at detection

	LowerCUSUM float64 `json:"lowerCUSUM"` // Lower CUSUM value at detection

	Direction string `json:"direction"` // "increase" or "decrease"

	Magnitude float64 `json:"magnitude"` // Magnitude of the change

	DetectionDelay int `json:"detectionDelay"` // Number of points after actual change

	// Statistical significance.

	PValue float64 `json:"pValue"` // Statistical significance

	ConfidenceInterval *ConfidenceInterval `json:"confidenceInterval"` // Confidence interval for change magnitude

	// Context information.

	PreChangeStatistics *DescriptiveStatistics `json:"preChangeStatistics"` // Statistics before change

	PostChangeStatistics *DescriptiveStatistics `json:"postChangeStatistics"` // Statistics after change

	// Validation results.

	Validated bool `json:"validated"` // Whether change point has been validated

	ValidationScore float64 `json:"validationScore"` // Validation confidence score

}

// DescriptiveStatistics provides statistical summary.

type DescriptiveStatistics struct {
	Mean float64 `json:"mean"`

	Median float64 `json:"median"`

	StdDev float64 `json:"stdDev"`

	MAD float64 `json:"mad"` // Median Absolute Deviation

	Min float64 `json:"min"`

	Max float64 `json:"max"`

	Count int `json:"count"`

	Quartiles [3]float64 `json:"quartiles"` // Q1, Q2 (median), Q3

}

// NewCUSUMDetector creates a new CUSUM change point detector.

func NewCUSUMDetector(threshold, driftFactor, referenceValue float64, config *CUSUMConfig) *CUSUMDetector {

	if config == nil {

		config = getDefaultCUSUMConfig()

	}

	return &CUSUMDetector{

		threshold: threshold,

		driftFactor: driftFactor,

		referenceValue: referenceValue,

		config: config,

		detectedChanges: make([]*CUSUMChangePoint, 0),

		upperCUSUM: 0.0,

		lowerCUSUM: 0.0,
	}

}

// DetectChangePoints implements the ChangePointAlgorithm interface.

func (cd *CUSUMDetector) DetectChangePoints(data []float64, timestamps []time.Time) ([]*ChangePoint, error) {

	if len(data) == 0 {

		return nil, fmt.Errorf("empty data provided")

	}

	if len(data) != len(timestamps) {

		return nil, fmt.Errorf("data and timestamps length mismatch: %d vs %d", len(data), len(timestamps))

	}

	// Initialize detector if needed.

	if err := cd.initializeFromData(data); err != nil {

		return nil, fmt.Errorf("failed to initialize detector: %w", err)

	}

	var changePoints []*ChangePoint

	if cd.config.BatchProcessing {

		cusumChangePoints, err := cd.detectChangePointsBatch(data, timestamps)

		if err != nil {

			return nil, err

		}

		// Convert CUSUM change points to generic change points.

		for _, cp := range cusumChangePoints {

			changePoints = append(changePoints, cp.ChangePoint)

		}

	} else {

		cusumChangePoints, err := cd.detectChangePointsOnline(data, timestamps)

		if err != nil {

			return nil, err

		}

		// Convert CUSUM change points to generic change points.

		for _, cp := range cusumChangePoints {

			changePoints = append(changePoints, cp.ChangePoint)

		}

	}

	// Apply false positive reduction if enabled.

	if cd.config.FalsePositiveReduction {

		changePoints = cd.reduceFalsePositives(changePoints, data, timestamps)

	}

	klog.V(2).Infof("CUSUM detector found %d change points", len(changePoints))

	return changePoints, nil

}

// initializeFromData automatically initializes detector parameters from data.

func (cd *CUSUMDetector) initializeFromData(data []float64) error {

	if cd.referenceValue == 0 {

		if cd.config.UseRobustStatistics {
<<<<<<< HEAD
			cd.referenceValue = median(data)
=======

			cd.referenceValue = stat.Quantile(0.5, stat.Empirical, data, nil)

>>>>>>> b3529b0b
		} else {

			cd.referenceValue = stat.Mean(data, nil)

		}

	}

	if cd.threshold == 0 {

		var stdDev float64

		if cd.config.UseRobustStatistics {
<<<<<<< HEAD
			// Use Median Absolute Deviation (MAD)
			medianVal := median(data)
=======

			// Use Median Absolute Deviation (MAD).

			median := stat.Quantile(0.5, stat.Empirical, data, nil)

>>>>>>> b3529b0b
			deviations := make([]float64, len(data))

			for i, v := range data {
<<<<<<< HEAD
				deviations[i] = math.Abs(v - medianVal)
			}
			mad := median(deviations)
=======

				deviations[i] = math.Abs(v - median)

			}

			mad := stat.Quantile(0.5, stat.Empirical, deviations, nil)

>>>>>>> b3529b0b
			stdDev = mad * 1.4826 // Convert MAD to approximate standard deviation

		} else {

			stdDev = stat.StdDev(data, nil)

		}

		cd.threshold = cd.config.ThresholdMultiplier * stdDev

	}

	if cd.driftFactor == 0 {

		// Set drift factor as fraction of standard deviation.

		var stdDev float64

		if cd.config.UseRobustStatistics {
<<<<<<< HEAD
			medianVal := median(data)
=======

			median := stat.Quantile(0.5, stat.Empirical, data, nil)

>>>>>>> b3529b0b
			deviations := make([]float64, len(data))

			for i, v := range data {
<<<<<<< HEAD
				deviations[i] = math.Abs(v - medianVal)
			}
			mad := median(deviations)
=======

				deviations[i] = math.Abs(v - median)

			}

			mad := stat.Quantile(0.5, stat.Empirical, deviations, nil)

>>>>>>> b3529b0b
			stdDev = mad * 1.4826

		} else {

			stdDev = stat.StdDev(data, nil)

		}

		cd.driftFactor = cd.config.DriftSensitivity * stdDev

	}

	klog.V(3).Infof("CUSUM initialized: threshold=%.4f, drift=%.4f, reference=%.4f",

		cd.threshold, cd.driftFactor, cd.referenceValue)

	return nil

}

// detectChangePointsBatch performs batch CUSUM analysis.

func (cd *CUSUMDetector) detectChangePointsBatch(data []float64, timestamps []time.Time) ([]*CUSUMChangePoint, error) {

	n := len(data)

	upperCUSUM := make([]float64, n)

	lowerCUSUM := make([]float64, n)

	var changePoints []*CUSUMChangePoint

	// Calculate CUSUM statistics for all points.

	for i := range n {

		deviation := data[i] - cd.referenceValue

		if i == 0 {

			upperCUSUM[i] = math.Max(0, deviation-cd.driftFactor)

			lowerCUSUM[i] = math.Min(0, deviation+cd.driftFactor)

		} else {

			upperCUSUM[i] = math.Max(0, upperCUSUM[i-1]+deviation-cd.driftFactor)

			lowerCUSUM[i] = math.Min(0, lowerCUSUM[i-1]+deviation+cd.driftFactor)

		}

		// Check for change point detection.

		var changePoint *CUSUMChangePoint

		if upperCUSUM[i] > cd.threshold {

			changePoint = cd.createChangePoint(i, "increase", upperCUSUM[i], 0, data, timestamps)

		} else if math.Abs(lowerCUSUM[i]) > cd.threshold {

			changePoint = cd.createChangePoint(i, "decrease", 0, lowerCUSUM[i], data, timestamps)

		}

		if changePoint != nil {

			// Validate change point if validation is enabled.

			if cd.config.ValidationWindowSize > 0 {

				cd.validateChangePoint(changePoint, data, timestamps, i)

			}

			changePoints = append(changePoints, changePoint)

			// Reset CUSUM statistics after detection.

			cd.resetCUSUMStatistics(upperCUSUM, lowerCUSUM, i)

		}

	}

	return changePoints, nil

}

// detectChangePointsOnline performs online CUSUM analysis.

func (cd *CUSUMDetector) detectChangePointsOnline(data []float64, timestamps []time.Time) ([]*CUSUMChangePoint, error) {

	var changePoints []*CUSUMChangePoint

	for i, value := range data {

		deviation := value - cd.referenceValue

		// Update CUSUM statistics.

		cd.upperCUSUM = math.Max(0, cd.upperCUSUM+deviation-cd.driftFactor)

		cd.lowerCUSUM = math.Min(0, cd.lowerCUSUM+deviation+cd.driftFactor)

		// Check for change point detection.

		var changePoint *CUSUMChangePoint

		if cd.upperCUSUM > cd.threshold {

			changePoint = cd.createChangePoint(i, "increase", cd.upperCUSUM, cd.lowerCUSUM, data, timestamps)

		} else if math.Abs(cd.lowerCUSUM) > cd.threshold {

			changePoint = cd.createChangePoint(i, "decrease", cd.upperCUSUM, cd.lowerCUSUM, data, timestamps)

		}

		if changePoint != nil {

			// Check minimum detection interval.

			if cd.config.MinDetectionInterval > 0 {

				if time.Since(cd.lastDetection) < cd.config.MinDetectionInterval {

					continue // Skip this detection

				}

			}

			// Validate change point if validation is enabled.

			if cd.config.ValidationWindowSize > 0 {

				cd.validateChangePoint(changePoint, data, timestamps, i)

			}

			changePoints = append(changePoints, changePoint)

			cd.detectedChanges = append(cd.detectedChanges, changePoint)

			cd.lastDetection = timestamps[i]

			// Reset CUSUM statistics.

			cd.upperCUSUM = 0

			cd.lowerCUSUM = 0

		}

	}

	return changePoints, nil

}

// createChangePoint creates a CUSUM change point with detailed information.

func (cd *CUSUMDetector) createChangePoint(index int, direction string, upperCUSUM, lowerCUSUM float64, data []float64, timestamps []time.Time) *CUSUMChangePoint {

	// Calculate change magnitude.

	var magnitude float64

	if direction == "increase" {

		magnitude = upperCUSUM

	} else {

		magnitude = math.Abs(lowerCUSUM)

	}

	// Calculate before and after values.

	windowSize := 10 // Fixed window size for before/after comparison

	var beforeValue, afterValue float64

	if index >= windowSize {

		beforeData := data[index-windowSize : index]

		beforeValue = stat.Mean(beforeData, nil)

	} else {

		beforeValue = cd.referenceValue

	}

	if index+windowSize < len(data) {

		afterData := data[index : index+windowSize]

		afterValue = stat.Mean(afterData, nil)

	} else {

		afterValue = data[index]

	}

	// Calculate confidence based on CUSUM value and threshold.

	confidence := math.Min(magnitude/cd.threshold, 1.0) * 0.9 // Cap at 0.9

	// Create base change point.

	baseChangePoint := &ChangePoint{

		Timestamp: timestamps[index],

		Metric: "cusum_detection",

		BeforeValue: beforeValue,

		AfterValue: afterValue,

		ChangeType: "step",

		Confidence: confidence,
	}

	// Create CUSUM-specific change point.

	cusumChangePoint := &CUSUMChangePoint{

		ChangePoint: baseChangePoint,

		UpperCUSUM: upperCUSUM,

		LowerCUSUM: lowerCUSUM,

		Direction: direction,

		Magnitude: magnitude,
	}

	// Calculate pre and post-change statistics.

	cusumChangePoint.PreChangeStatistics = cd.calculateStatistics(data, 0, index)

	cusumChangePoint.PostChangeStatistics = cd.calculateStatistics(data, index, len(data))

	// Calculate p-value (simplified implementation).

	cusumChangePoint.PValue = cd.calculatePValue(magnitude)

	return cusumChangePoint

}

// validateChangePoint validates a detected change point using statistical tests.

func (cd *CUSUMDetector) validateChangePoint(cp *CUSUMChangePoint, data []float64, timestamps []time.Time, index int) {

	windowSize := cd.config.ValidationWindowSize

	// Ensure we have enough data for validation.

	if index < windowSize || index+windowSize >= len(data) {

		cp.Validated = false

		cp.ValidationScore = 0.0

		return

	}

	beforeData := data[index-windowSize : index]

	afterData := data[index : index+windowSize]

	// Perform Welch's t-test.

	beforeMean := stat.Mean(beforeData, nil)

	afterMean := stat.Mean(afterData, nil)

	beforeVar := stat.Variance(beforeData, nil)

	afterVar := stat.Variance(afterData, nil)

	n1, n2 := float64(len(beforeData)), float64(len(afterData))

	// Calculate t-statistic.

	pooledSE := math.Sqrt(beforeVar/n1 + afterVar/n2)

	if pooledSE == 0 {

		cp.Validated = false

		cp.ValidationScore = 0.0

		return

	}

	tStat := math.Abs(afterMean-beforeMean) / pooledSE

<<<<<<< HEAD
	// Degrees of freedom (Welch's formula)
	_ = math.Pow(beforeVar/n1+afterVar/n2, 2) /
		(math.Pow(beforeVar/n1, 2)/(n1-1) + math.Pow(afterVar/n2, 2)/(n2-1))

	// Simplified p-value calculation using normal approximation
	pValue := 2.0 * (1.0 - math.Abs(tStat)/(math.Abs(tStat)+1.0))
=======
	// Degrees of freedom (Welch's formula) - calculated but not used in current implementation.

	_ = math.Pow(beforeVar/n1+afterVar/n2, 2) /

		(math.Pow(beforeVar/n1, 2)/(n1-1) + math.Pow(afterVar/n2, 2)/(n2-1))

	// Simplified p-value calculation (would use proper t-distribution in production).

	// For now, use z-approximation.

	// Simplified p-value calculation using normal approximation.

	// In production, use proper t-distribution.

	pValue := 2 * (1 - normalCDF(tStat))

	// Validation criteria.
>>>>>>> b3529b0b

	significanceLevel := 0.05

	effectSizeThreshold := 0.5

	effectSize := math.Abs(afterMean-beforeMean) / math.Sqrt((beforeVar+afterVar)/2)

	cp.Validated = pValue < significanceLevel && effectSize > effectSizeThreshold

	cp.ValidationScore = (1 - pValue) * (effectSize / (effectSize + 1)) // Combined score

	klog.V(3).Infof("Change point validation: validated=%t, score=%.4f, p-value=%.4f, effect-size=%.4f",

		cp.Validated, cp.ValidationScore, pValue, effectSize)

}

// calculateStatistics computes descriptive statistics for a data slice.

func (cd *CUSUMDetector) calculateStatistics(data []float64, start, end int) *DescriptiveStatistics {

	if start >= end || start < 0 || end > len(data) {

		return &DescriptiveStatistics{}

	}

	slice := data[start:end]

	if len(slice) == 0 {

		return &DescriptiveStatistics{}

	}

	// Sort for percentile calculations.

	sorted := make([]float64, len(slice))

	copy(sorted, slice)

	sort.Float64s(sorted)

	stats := &DescriptiveStatistics{
<<<<<<< HEAD
		Mean:   stat.Mean(slice, nil),
		Median: median(slice),
=======

		Mean: stat.Mean(slice, nil),

		Median: stat.Quantile(0.5, stat.Empirical, sorted, nil),

>>>>>>> b3529b0b
		StdDev: stat.StdDev(slice, nil),

		Min: sorted[0],

		Max: sorted[len(sorted)-1],

		Count: len(slice),
	}

	// Calculate quartiles.

	q1Index := int(float64(len(sorted)) * 0.25)

	q3Index := int(float64(len(sorted)) * 0.75)

	if q1Index < len(sorted) {

		stats.Quartiles[0] = sorted[q1Index]

	}

	stats.Quartiles[1] = stats.Median

	if q3Index < len(sorted) {

		stats.Quartiles[2] = sorted[q3Index]

	}

	// Calculate MAD (Median Absolute Deviation).

	deviations := make([]float64, len(slice))

	for i, v := range slice {

		deviations[i] = math.Abs(v - stats.Median)

	}
<<<<<<< HEAD
	stats.MAD = median(deviations)
=======

	sort.Float64s(deviations)

	stats.MAD = stat.Quantile(0.5, stat.Empirical, deviations, nil)
>>>>>>> b3529b0b

	return stats

}

// calculatePValue calculates statistical significance of a change point.

func (cd *CUSUMDetector) calculatePValue(magnitude float64) float64 {

	// Simplified p-value calculation based on magnitude relative to threshold.

	// In practice, this would use proper statistical distributions.

	ratio := magnitude / cd.threshold

	if ratio < 1.0 {

		return 0.5 // Not significant

	}

	// Exponential decay from 0.05 to 0.001 as magnitude increases.

	pValue := 0.05 * math.Exp(-0.5*(ratio-1))

	return math.Max(pValue, 0.001)

}

// resetCUSUMStatistics resets CUSUM statistics after change point detection (batch mode).

func (cd *CUSUMDetector) resetCUSUMStatistics(upperCUSUM, lowerCUSUM []float64, fromIndex int) {

	for i := fromIndex; i < len(upperCUSUM); i++ {

		upperCUSUM[i] = 0

		lowerCUSUM[i] = 0

	}

}

// reduceFalsePositives applies techniques to reduce false positive detections.

func (cd *CUSUMDetector) reduceFalsePositives(changePoints []*ChangePoint, data []float64, timestamps []time.Time) []*ChangePoint {

	if len(changePoints) <= 1 {

		return changePoints

	}

	filtered := make([]*ChangePoint, 0)

	for i, cp := range changePoints {

		// Skip changes that are too close to each other.

		if i > 0 {

			prevCP := changePoints[i-1]

			timeDiff := cp.Timestamp.Sub(prevCP.Timestamp)

			if timeDiff < cd.config.MinDetectionInterval {

				continue

			}

		}

		// Skip changes with low confidence.

		if cp.Confidence < 0.5 {

			continue

		}

		// Skip changes with small magnitude relative to noise.

		changeMagnitude := math.Abs(cp.AfterValue - cp.BeforeValue)

		if changeMagnitude < cd.driftFactor {

			continue

		}

		filtered = append(filtered, cp)

	}

	klog.V(3).Infof("False positive reduction: %d -> %d change points", len(changePoints), len(filtered))

	return filtered

}

// GetName returns the algorithm name.

func (cd *CUSUMDetector) GetName() string {

	return "CUSUM"

}

// GetParameters returns current algorithm parameters.

func (cd *CUSUMDetector) GetParameters() map[string]interface{} {

	return map[string]interface{}{

		"threshold": cd.threshold,

		"drift_factor": cd.driftFactor,

		"reference_value": cd.referenceValue,

		"upper_cusum": cd.upperCUSUM,

		"lower_cusum": cd.lowerCUSUM,
	}

}

// UpdateParameters updates algorithm parameters.

func (cd *CUSUMDetector) UpdateParameters(params map[string]interface{}) error {

	if threshold, ok := params["threshold"].(float64); ok {

		cd.threshold = threshold

	}

	if driftFactor, ok := params["drift_factor"].(float64); ok {

		cd.driftFactor = driftFactor

	}

	if referenceValue, ok := params["reference_value"].(float64); ok {

		cd.referenceValue = referenceValue

	}

	return nil

}

// AdaptThreshold adapts the detection threshold based on recent data.

func (cd *CUSUMDetector) AdaptThreshold(recentData []float64) {

	if !cd.config.AdaptiveThreshold || len(recentData) < 10 {

		return

	}

	var stdDev float64

	if cd.config.UseRobustStatistics {
<<<<<<< HEAD
		medianValue := median(recentData)
=======

		median := stat.Quantile(0.5, stat.Empirical, recentData, nil)

>>>>>>> b3529b0b
		deviations := make([]float64, len(recentData))

		for i, v := range recentData {
<<<<<<< HEAD
			deviations[i] = math.Abs(v - medianValue)
		}
		mad := median(deviations)
=======

			deviations[i] = math.Abs(v - median)

		}

		sort.Float64s(deviations)

		mad := stat.Quantile(0.5, stat.Empirical, deviations, nil)

>>>>>>> b3529b0b
		stdDev = mad * 1.4826

	} else {

		stdDev = stat.StdDev(recentData, nil)

	}

	newThreshold := cd.config.ThresholdMultiplier * stdDev

	// Smooth threshold adaptation.

	alpha := 0.1 // Learning rate

	cd.threshold = alpha*newThreshold + (1-alpha)*cd.threshold

	klog.V(3).Infof("CUSUM threshold adapted: %.4f -> %.4f", cd.threshold, newThreshold)

}

// GetDetectionHistory returns the history of detected change points.

func (cd *CUSUMDetector) GetDetectionHistory() []*CUSUMChangePoint {

	return cd.detectedChanges

}

// Reset resets the detector state.

func (cd *CUSUMDetector) Reset() {

	cd.upperCUSUM = 0

	cd.lowerCUSUM = 0

	cd.detectedChanges = make([]*CUSUMChangePoint, 0)

	cd.lastDetection = time.Time{}

}

// GetDetectionStatistics returns statistics about detection performance.

func (cd *CUSUMDetector) GetDetectionStatistics() map[string]interface{} {

	totalDetections := len(cd.detectedChanges)

	validatedDetections := 0

	for _, cp := range cd.detectedChanges {

		if cp.Validated {

			validatedDetections++

		}

	}

	var validationRate float64

	if totalDetections > 0 {

		validationRate = float64(validatedDetections) / float64(totalDetections)

	}

	return map[string]interface{}{

		"total_detections": totalDetections,

		"validated_detections": validatedDetections,

		"validation_rate": validationRate,

		"current_threshold": cd.threshold,

		"current_upper_cusum": cd.upperCUSUM,

		"current_lower_cusum": cd.lowerCUSUM,
	}

}

// normalCDF approximates the cumulative distribution function of standard normal distribution.

func normalCDF(x float64) float64 {

	// Using approximation: https://en.wikipedia.org/wiki/Normal_distribution#Numerical_approximations.

	const (
		a1 = 0.254829592

		a2 = -0.284496736

		a3 = 1.421413741

		a4 = -1.453152027

		a5 = 1.061405429

		p = 0.3275911
	)

	sign := 1.0

	if x < 0 {

		sign = -1.0

	}

	x = math.Abs(x) / math.Sqrt(2.0)

	t := 1.0 / (1.0 + p*x)

	t2 := t * t

	t3 := t2 * t

	t4 := t3 * t

	t5 := t4 * t

	y := 1.0 - (((((a5*t5+a4)*t4+a3)*t3+a2)*t2+a1)*t)*math.Exp(-x*x)

	return 0.5 * (1.0 + sign*y)

}

// getDefaultCUSUMConfig returns default configuration for CUSUM detector.

func getDefaultCUSUMConfig() *CUSUMConfig {

	return &CUSUMConfig{

		ThresholdMultiplier: 4.0, // 4 standard deviations

		DriftSensitivity: 0.5, // 50% of standard deviation

		MinDetectionInterval: 5 * time.Minute, // 5 minutes between detections

		UseRobustStatistics: true, // Use median and MAD

		AdaptiveThreshold: true, // Adapt threshold dynamically

		SeasonalAdjustment: false, // No seasonal adjustment by default

		MaxHistorySize: 1000, // Keep last 1000 points

		BatchProcessing: false, // Use online processing

		ValidationWindowSize: 20, // 20 points for validation

		FalsePositiveReduction: true, // Enable false positive reduction

	}

}<|MERGE_RESOLUTION|>--- conflicted
+++ resolved
@@ -12,32 +12,10 @@
 	"k8s.io/klog/v2"
 )
 
-<<<<<<< HEAD
-// median calculates the median of a float64 slice
-func median(values []float64) float64 {
-	if len(values) == 0 {
-		return 0
-	}
-
-	sorted := make([]float64, len(values))
-	copy(sorted, values)
-	sort.Float64s(sorted)
-
-	n := len(sorted)
-	if n%2 == 0 {
-		return (sorted[n/2-1] + sorted[n/2]) / 2
-	}
-	return sorted[n/2]
-}
-
-// CUSUMDetector implements Cumulative Sum (CUSUM) algorithm for change point detection
-// CUSUM is particularly effective for detecting small persistent changes in time series
-=======
 // CUSUMDetector implements Cumulative Sum (CUSUM) algorithm for change point detection.
 
 // CUSUM is particularly effective for detecting small persistent changes in time series.
 
->>>>>>> b3529b0b
 type CUSUMDetector struct {
 
 	// Algorithm parameters.
@@ -271,13 +249,9 @@
 	if cd.referenceValue == 0 {
 
 		if cd.config.UseRobustStatistics {
-<<<<<<< HEAD
-			cd.referenceValue = median(data)
-=======
 
 			cd.referenceValue = stat.Quantile(0.5, stat.Empirical, data, nil)
 
->>>>>>> b3529b0b
 		} else {
 
 			cd.referenceValue = stat.Mean(data, nil)
@@ -291,24 +265,46 @@
 		var stdDev float64
 
 		if cd.config.UseRobustStatistics {
-<<<<<<< HEAD
-			// Use Median Absolute Deviation (MAD)
-			medianVal := median(data)
-=======
 
 			// Use Median Absolute Deviation (MAD).
 
 			median := stat.Quantile(0.5, stat.Empirical, data, nil)
 
->>>>>>> b3529b0b
 			deviations := make([]float64, len(data))
 
 			for i, v := range data {
-<<<<<<< HEAD
-				deviations[i] = math.Abs(v - medianVal)
+
+				deviations[i] = math.Abs(v - median)
+
 			}
-			mad := median(deviations)
-=======
+
+			mad := stat.Quantile(0.5, stat.Empirical, deviations, nil)
+
+			stdDev = mad * 1.4826 // Convert MAD to approximate standard deviation
+
+		} else {
+
+			stdDev = stat.StdDev(data, nil)
+
+		}
+
+		cd.threshold = cd.config.ThresholdMultiplier * stdDev
+
+	}
+
+	if cd.driftFactor == 0 {
+
+		// Set drift factor as fraction of standard deviation.
+
+		var stdDev float64
+
+		if cd.config.UseRobustStatistics {
+
+			median := stat.Quantile(0.5, stat.Empirical, data, nil)
+
+			deviations := make([]float64, len(data))
+
+			for i, v := range data {
 
 				deviations[i] = math.Abs(v - median)
 
@@ -316,8 +312,7 @@
 
 			mad := stat.Quantile(0.5, stat.Empirical, deviations, nil)
 
->>>>>>> b3529b0b
-			stdDev = mad * 1.4826 // Convert MAD to approximate standard deviation
+			stdDev = mad * 1.4826
 
 		} else {
 
@@ -325,658 +320,589 @@
 
 		}
 
-		cd.threshold = cd.config.ThresholdMultiplier * stdDev
-
-	}
-
-	if cd.driftFactor == 0 {
-
-		// Set drift factor as fraction of standard deviation.
-
-		var stdDev float64
-
-		if cd.config.UseRobustStatistics {
-<<<<<<< HEAD
-			medianVal := median(data)
-=======
-
-			median := stat.Quantile(0.5, stat.Empirical, data, nil)
-
->>>>>>> b3529b0b
-			deviations := make([]float64, len(data))
-
-			for i, v := range data {
-<<<<<<< HEAD
-				deviations[i] = math.Abs(v - medianVal)
+		cd.driftFactor = cd.config.DriftSensitivity * stdDev
+
+	}
+
+	klog.V(3).Infof("CUSUM initialized: threshold=%.4f, drift=%.4f, reference=%.4f",
+
+		cd.threshold, cd.driftFactor, cd.referenceValue)
+
+	return nil
+
+}
+
+// detectChangePointsBatch performs batch CUSUM analysis.
+
+func (cd *CUSUMDetector) detectChangePointsBatch(data []float64, timestamps []time.Time) ([]*CUSUMChangePoint, error) {
+
+	n := len(data)
+
+	upperCUSUM := make([]float64, n)
+
+	lowerCUSUM := make([]float64, n)
+
+	var changePoints []*CUSUMChangePoint
+
+	// Calculate CUSUM statistics for all points.
+
+	for i := range n {
+
+		deviation := data[i] - cd.referenceValue
+
+		if i == 0 {
+
+			upperCUSUM[i] = math.Max(0, deviation-cd.driftFactor)
+
+			lowerCUSUM[i] = math.Min(0, deviation+cd.driftFactor)
+
+		} else {
+
+			upperCUSUM[i] = math.Max(0, upperCUSUM[i-1]+deviation-cd.driftFactor)
+
+			lowerCUSUM[i] = math.Min(0, lowerCUSUM[i-1]+deviation+cd.driftFactor)
+
+		}
+
+		// Check for change point detection.
+
+		var changePoint *CUSUMChangePoint
+
+		if upperCUSUM[i] > cd.threshold {
+
+			changePoint = cd.createChangePoint(i, "increase", upperCUSUM[i], 0, data, timestamps)
+
+		} else if math.Abs(lowerCUSUM[i]) > cd.threshold {
+
+			changePoint = cd.createChangePoint(i, "decrease", 0, lowerCUSUM[i], data, timestamps)
+
+		}
+
+		if changePoint != nil {
+
+			// Validate change point if validation is enabled.
+
+			if cd.config.ValidationWindowSize > 0 {
+
+				cd.validateChangePoint(changePoint, data, timestamps, i)
+
 			}
-			mad := median(deviations)
-=======
-
-				deviations[i] = math.Abs(v - median)
+
+			changePoints = append(changePoints, changePoint)
+
+			// Reset CUSUM statistics after detection.
+
+			cd.resetCUSUMStatistics(upperCUSUM, lowerCUSUM, i)
+
+		}
+
+	}
+
+	return changePoints, nil
+
+}
+
+// detectChangePointsOnline performs online CUSUM analysis.
+
+func (cd *CUSUMDetector) detectChangePointsOnline(data []float64, timestamps []time.Time) ([]*CUSUMChangePoint, error) {
+
+	var changePoints []*CUSUMChangePoint
+
+	for i, value := range data {
+
+		deviation := value - cd.referenceValue
+
+		// Update CUSUM statistics.
+
+		cd.upperCUSUM = math.Max(0, cd.upperCUSUM+deviation-cd.driftFactor)
+
+		cd.lowerCUSUM = math.Min(0, cd.lowerCUSUM+deviation+cd.driftFactor)
+
+		// Check for change point detection.
+
+		var changePoint *CUSUMChangePoint
+
+		if cd.upperCUSUM > cd.threshold {
+
+			changePoint = cd.createChangePoint(i, "increase", cd.upperCUSUM, cd.lowerCUSUM, data, timestamps)
+
+		} else if math.Abs(cd.lowerCUSUM) > cd.threshold {
+
+			changePoint = cd.createChangePoint(i, "decrease", cd.upperCUSUM, cd.lowerCUSUM, data, timestamps)
+
+		}
+
+		if changePoint != nil {
+
+			// Check minimum detection interval.
+
+			if cd.config.MinDetectionInterval > 0 {
+
+				if time.Since(cd.lastDetection) < cd.config.MinDetectionInterval {
+
+					continue // Skip this detection
+
+				}
 
 			}
 
-			mad := stat.Quantile(0.5, stat.Empirical, deviations, nil)
-
->>>>>>> b3529b0b
-			stdDev = mad * 1.4826
-
-		} else {
-
-			stdDev = stat.StdDev(data, nil)
-
-		}
-
-		cd.driftFactor = cd.config.DriftSensitivity * stdDev
-
-	}
-
-	klog.V(3).Infof("CUSUM initialized: threshold=%.4f, drift=%.4f, reference=%.4f",
-
-		cd.threshold, cd.driftFactor, cd.referenceValue)
+			// Validate change point if validation is enabled.
+
+			if cd.config.ValidationWindowSize > 0 {
+
+				cd.validateChangePoint(changePoint, data, timestamps, i)
+
+			}
+
+			changePoints = append(changePoints, changePoint)
+
+			cd.detectedChanges = append(cd.detectedChanges, changePoint)
+
+			cd.lastDetection = timestamps[i]
+
+			// Reset CUSUM statistics.
+
+			cd.upperCUSUM = 0
+
+			cd.lowerCUSUM = 0
+
+		}
+
+	}
+
+	return changePoints, nil
+
+}
+
+// createChangePoint creates a CUSUM change point with detailed information.
+
+func (cd *CUSUMDetector) createChangePoint(index int, direction string, upperCUSUM, lowerCUSUM float64, data []float64, timestamps []time.Time) *CUSUMChangePoint {
+
+	// Calculate change magnitude.
+
+	var magnitude float64
+
+	if direction == "increase" {
+
+		magnitude = upperCUSUM
+
+	} else {
+
+		magnitude = math.Abs(lowerCUSUM)
+
+	}
+
+	// Calculate before and after values.
+
+	windowSize := 10 // Fixed window size for before/after comparison
+
+	var beforeValue, afterValue float64
+
+	if index >= windowSize {
+
+		beforeData := data[index-windowSize : index]
+
+		beforeValue = stat.Mean(beforeData, nil)
+
+	} else {
+
+		beforeValue = cd.referenceValue
+
+	}
+
+	if index+windowSize < len(data) {
+
+		afterData := data[index : index+windowSize]
+
+		afterValue = stat.Mean(afterData, nil)
+
+	} else {
+
+		afterValue = data[index]
+
+	}
+
+	// Calculate confidence based on CUSUM value and threshold.
+
+	confidence := math.Min(magnitude/cd.threshold, 1.0) * 0.9 // Cap at 0.9
+
+	// Create base change point.
+
+	baseChangePoint := &ChangePoint{
+
+		Timestamp: timestamps[index],
+
+		Metric: "cusum_detection",
+
+		BeforeValue: beforeValue,
+
+		AfterValue: afterValue,
+
+		ChangeType: "step",
+
+		Confidence: confidence,
+	}
+
+	// Create CUSUM-specific change point.
+
+	cusumChangePoint := &CUSUMChangePoint{
+
+		ChangePoint: baseChangePoint,
+
+		UpperCUSUM: upperCUSUM,
+
+		LowerCUSUM: lowerCUSUM,
+
+		Direction: direction,
+
+		Magnitude: magnitude,
+	}
+
+	// Calculate pre and post-change statistics.
+
+	cusumChangePoint.PreChangeStatistics = cd.calculateStatistics(data, 0, index)
+
+	cusumChangePoint.PostChangeStatistics = cd.calculateStatistics(data, index, len(data))
+
+	// Calculate p-value (simplified implementation).
+
+	cusumChangePoint.PValue = cd.calculatePValue(magnitude)
+
+	return cusumChangePoint
+
+}
+
+// validateChangePoint validates a detected change point using statistical tests.
+
+func (cd *CUSUMDetector) validateChangePoint(cp *CUSUMChangePoint, data []float64, timestamps []time.Time, index int) {
+
+	windowSize := cd.config.ValidationWindowSize
+
+	// Ensure we have enough data for validation.
+
+	if index < windowSize || index+windowSize >= len(data) {
+
+		cp.Validated = false
+
+		cp.ValidationScore = 0.0
+
+		return
+
+	}
+
+	beforeData := data[index-windowSize : index]
+
+	afterData := data[index : index+windowSize]
+
+	// Perform Welch's t-test.
+
+	beforeMean := stat.Mean(beforeData, nil)
+
+	afterMean := stat.Mean(afterData, nil)
+
+	beforeVar := stat.Variance(beforeData, nil)
+
+	afterVar := stat.Variance(afterData, nil)
+
+	n1, n2 := float64(len(beforeData)), float64(len(afterData))
+
+	// Calculate t-statistic.
+
+	pooledSE := math.Sqrt(beforeVar/n1 + afterVar/n2)
+
+	if pooledSE == 0 {
+
+		cp.Validated = false
+
+		cp.ValidationScore = 0.0
+
+		return
+
+	}
+
+	tStat := math.Abs(afterMean-beforeMean) / pooledSE
+
+	// Degrees of freedom (Welch's formula) - calculated but not used in current implementation.
+
+	_ = math.Pow(beforeVar/n1+afterVar/n2, 2) /
+
+		(math.Pow(beforeVar/n1, 2)/(n1-1) + math.Pow(afterVar/n2, 2)/(n2-1))
+
+	// Simplified p-value calculation (would use proper t-distribution in production).
+
+	// For now, use z-approximation.
+
+	// Simplified p-value calculation using normal approximation.
+
+	// In production, use proper t-distribution.
+
+	pValue := 2 * (1 - normalCDF(tStat))
+
+	// Validation criteria.
+
+	significanceLevel := 0.05
+
+	effectSizeThreshold := 0.5
+
+	effectSize := math.Abs(afterMean-beforeMean) / math.Sqrt((beforeVar+afterVar)/2)
+
+	cp.Validated = pValue < significanceLevel && effectSize > effectSizeThreshold
+
+	cp.ValidationScore = (1 - pValue) * (effectSize / (effectSize + 1)) // Combined score
+
+	klog.V(3).Infof("Change point validation: validated=%t, score=%.4f, p-value=%.4f, effect-size=%.4f",
+
+		cp.Validated, cp.ValidationScore, pValue, effectSize)
+
+}
+
+// calculateStatistics computes descriptive statistics for a data slice.
+
+func (cd *CUSUMDetector) calculateStatistics(data []float64, start, end int) *DescriptiveStatistics {
+
+	if start >= end || start < 0 || end > len(data) {
+
+		return &DescriptiveStatistics{}
+
+	}
+
+	slice := data[start:end]
+
+	if len(slice) == 0 {
+
+		return &DescriptiveStatistics{}
+
+	}
+
+	// Sort for percentile calculations.
+
+	sorted := make([]float64, len(slice))
+
+	copy(sorted, slice)
+
+	sort.Float64s(sorted)
+
+	stats := &DescriptiveStatistics{
+
+		Mean: stat.Mean(slice, nil),
+
+		Median: stat.Quantile(0.5, stat.Empirical, sorted, nil),
+
+		StdDev: stat.StdDev(slice, nil),
+
+		Min: sorted[0],
+
+		Max: sorted[len(sorted)-1],
+
+		Count: len(slice),
+	}
+
+	// Calculate quartiles.
+
+	q1Index := int(float64(len(sorted)) * 0.25)
+
+	q3Index := int(float64(len(sorted)) * 0.75)
+
+	if q1Index < len(sorted) {
+
+		stats.Quartiles[0] = sorted[q1Index]
+
+	}
+
+	stats.Quartiles[1] = stats.Median
+
+	if q3Index < len(sorted) {
+
+		stats.Quartiles[2] = sorted[q3Index]
+
+	}
+
+	// Calculate MAD (Median Absolute Deviation).
+
+	deviations := make([]float64, len(slice))
+
+	for i, v := range slice {
+
+		deviations[i] = math.Abs(v - stats.Median)
+
+	}
+
+	sort.Float64s(deviations)
+
+	stats.MAD = stat.Quantile(0.5, stat.Empirical, deviations, nil)
+
+	return stats
+
+}
+
+// calculatePValue calculates statistical significance of a change point.
+
+func (cd *CUSUMDetector) calculatePValue(magnitude float64) float64 {
+
+	// Simplified p-value calculation based on magnitude relative to threshold.
+
+	// In practice, this would use proper statistical distributions.
+
+	ratio := magnitude / cd.threshold
+
+	if ratio < 1.0 {
+
+		return 0.5 // Not significant
+
+	}
+
+	// Exponential decay from 0.05 to 0.001 as magnitude increases.
+
+	pValue := 0.05 * math.Exp(-0.5*(ratio-1))
+
+	return math.Max(pValue, 0.001)
+
+}
+
+// resetCUSUMStatistics resets CUSUM statistics after change point detection (batch mode).
+
+func (cd *CUSUMDetector) resetCUSUMStatistics(upperCUSUM, lowerCUSUM []float64, fromIndex int) {
+
+	for i := fromIndex; i < len(upperCUSUM); i++ {
+
+		upperCUSUM[i] = 0
+
+		lowerCUSUM[i] = 0
+
+	}
+
+}
+
+// reduceFalsePositives applies techniques to reduce false positive detections.
+
+func (cd *CUSUMDetector) reduceFalsePositives(changePoints []*ChangePoint, data []float64, timestamps []time.Time) []*ChangePoint {
+
+	if len(changePoints) <= 1 {
+
+		return changePoints
+
+	}
+
+	filtered := make([]*ChangePoint, 0)
+
+	for i, cp := range changePoints {
+
+		// Skip changes that are too close to each other.
+
+		if i > 0 {
+
+			prevCP := changePoints[i-1]
+
+			timeDiff := cp.Timestamp.Sub(prevCP.Timestamp)
+
+			if timeDiff < cd.config.MinDetectionInterval {
+
+				continue
+
+			}
+
+		}
+
+		// Skip changes with low confidence.
+
+		if cp.Confidence < 0.5 {
+
+			continue
+
+		}
+
+		// Skip changes with small magnitude relative to noise.
+
+		changeMagnitude := math.Abs(cp.AfterValue - cp.BeforeValue)
+
+		if changeMagnitude < cd.driftFactor {
+
+			continue
+
+		}
+
+		filtered = append(filtered, cp)
+
+	}
+
+	klog.V(3).Infof("False positive reduction: %d -> %d change points", len(changePoints), len(filtered))
+
+	return filtered
+
+}
+
+// GetName returns the algorithm name.
+
+func (cd *CUSUMDetector) GetName() string {
+
+	return "CUSUM"
+
+}
+
+// GetParameters returns current algorithm parameters.
+
+func (cd *CUSUMDetector) GetParameters() map[string]interface{} {
+
+	return map[string]interface{}{
+
+		"threshold": cd.threshold,
+
+		"drift_factor": cd.driftFactor,
+
+		"reference_value": cd.referenceValue,
+
+		"upper_cusum": cd.upperCUSUM,
+
+		"lower_cusum": cd.lowerCUSUM,
+	}
+
+}
+
+// UpdateParameters updates algorithm parameters.
+
+func (cd *CUSUMDetector) UpdateParameters(params map[string]interface{}) error {
+
+	if threshold, ok := params["threshold"].(float64); ok {
+
+		cd.threshold = threshold
+
+	}
+
+	if driftFactor, ok := params["drift_factor"].(float64); ok {
+
+		cd.driftFactor = driftFactor
+
+	}
+
+	if referenceValue, ok := params["reference_value"].(float64); ok {
+
+		cd.referenceValue = referenceValue
+
+	}
 
 	return nil
 
 }
 
-// detectChangePointsBatch performs batch CUSUM analysis.
-
-func (cd *CUSUMDetector) detectChangePointsBatch(data []float64, timestamps []time.Time) ([]*CUSUMChangePoint, error) {
-
-	n := len(data)
-
-	upperCUSUM := make([]float64, n)
-
-	lowerCUSUM := make([]float64, n)
-
-	var changePoints []*CUSUMChangePoint
-
-	// Calculate CUSUM statistics for all points.
-
-	for i := range n {
-
-		deviation := data[i] - cd.referenceValue
-
-		if i == 0 {
-
-			upperCUSUM[i] = math.Max(0, deviation-cd.driftFactor)
-
-			lowerCUSUM[i] = math.Min(0, deviation+cd.driftFactor)
-
-		} else {
-
-			upperCUSUM[i] = math.Max(0, upperCUSUM[i-1]+deviation-cd.driftFactor)
-
-			lowerCUSUM[i] = math.Min(0, lowerCUSUM[i-1]+deviation+cd.driftFactor)
-
-		}
-
-		// Check for change point detection.
-
-		var changePoint *CUSUMChangePoint
-
-		if upperCUSUM[i] > cd.threshold {
-
-			changePoint = cd.createChangePoint(i, "increase", upperCUSUM[i], 0, data, timestamps)
-
-		} else if math.Abs(lowerCUSUM[i]) > cd.threshold {
-
-			changePoint = cd.createChangePoint(i, "decrease", 0, lowerCUSUM[i], data, timestamps)
-
-		}
-
-		if changePoint != nil {
-
-			// Validate change point if validation is enabled.
-
-			if cd.config.ValidationWindowSize > 0 {
-
-				cd.validateChangePoint(changePoint, data, timestamps, i)
-
-			}
-
-			changePoints = append(changePoints, changePoint)
-
-			// Reset CUSUM statistics after detection.
-
-			cd.resetCUSUMStatistics(upperCUSUM, lowerCUSUM, i)
-
-		}
-
-	}
-
-	return changePoints, nil
-
-}
-
-// detectChangePointsOnline performs online CUSUM analysis.
-
-func (cd *CUSUMDetector) detectChangePointsOnline(data []float64, timestamps []time.Time) ([]*CUSUMChangePoint, error) {
-
-	var changePoints []*CUSUMChangePoint
-
-	for i, value := range data {
-
-		deviation := value - cd.referenceValue
-
-		// Update CUSUM statistics.
-
-		cd.upperCUSUM = math.Max(0, cd.upperCUSUM+deviation-cd.driftFactor)
-
-		cd.lowerCUSUM = math.Min(0, cd.lowerCUSUM+deviation+cd.driftFactor)
-
-		// Check for change point detection.
-
-		var changePoint *CUSUMChangePoint
-
-		if cd.upperCUSUM > cd.threshold {
-
-			changePoint = cd.createChangePoint(i, "increase", cd.upperCUSUM, cd.lowerCUSUM, data, timestamps)
-
-		} else if math.Abs(cd.lowerCUSUM) > cd.threshold {
-
-			changePoint = cd.createChangePoint(i, "decrease", cd.upperCUSUM, cd.lowerCUSUM, data, timestamps)
-
-		}
-
-		if changePoint != nil {
-
-			// Check minimum detection interval.
-
-			if cd.config.MinDetectionInterval > 0 {
-
-				if time.Since(cd.lastDetection) < cd.config.MinDetectionInterval {
-
-					continue // Skip this detection
-
-				}
-
-			}
-
-			// Validate change point if validation is enabled.
-
-			if cd.config.ValidationWindowSize > 0 {
-
-				cd.validateChangePoint(changePoint, data, timestamps, i)
-
-			}
-
-			changePoints = append(changePoints, changePoint)
-
-			cd.detectedChanges = append(cd.detectedChanges, changePoint)
-
-			cd.lastDetection = timestamps[i]
-
-			// Reset CUSUM statistics.
-
-			cd.upperCUSUM = 0
-
-			cd.lowerCUSUM = 0
-
-		}
-
-	}
-
-	return changePoints, nil
-
-}
-
-// createChangePoint creates a CUSUM change point with detailed information.
-
-func (cd *CUSUMDetector) createChangePoint(index int, direction string, upperCUSUM, lowerCUSUM float64, data []float64, timestamps []time.Time) *CUSUMChangePoint {
-
-	// Calculate change magnitude.
-
-	var magnitude float64
-
-	if direction == "increase" {
-
-		magnitude = upperCUSUM
-
-	} else {
-
-		magnitude = math.Abs(lowerCUSUM)
-
-	}
-
-	// Calculate before and after values.
-
-	windowSize := 10 // Fixed window size for before/after comparison
-
-	var beforeValue, afterValue float64
-
-	if index >= windowSize {
-
-		beforeData := data[index-windowSize : index]
-
-		beforeValue = stat.Mean(beforeData, nil)
-
-	} else {
-
-		beforeValue = cd.referenceValue
-
-	}
-
-	if index+windowSize < len(data) {
-
-		afterData := data[index : index+windowSize]
-
-		afterValue = stat.Mean(afterData, nil)
-
-	} else {
-
-		afterValue = data[index]
-
-	}
-
-	// Calculate confidence based on CUSUM value and threshold.
-
-	confidence := math.Min(magnitude/cd.threshold, 1.0) * 0.9 // Cap at 0.9
-
-	// Create base change point.
-
-	baseChangePoint := &ChangePoint{
-
-		Timestamp: timestamps[index],
-
-		Metric: "cusum_detection",
-
-		BeforeValue: beforeValue,
-
-		AfterValue: afterValue,
-
-		ChangeType: "step",
-
-		Confidence: confidence,
-	}
-
-	// Create CUSUM-specific change point.
-
-	cusumChangePoint := &CUSUMChangePoint{
-
-		ChangePoint: baseChangePoint,
-
-		UpperCUSUM: upperCUSUM,
-
-		LowerCUSUM: lowerCUSUM,
-
-		Direction: direction,
-
-		Magnitude: magnitude,
-	}
-
-	// Calculate pre and post-change statistics.
-
-	cusumChangePoint.PreChangeStatistics = cd.calculateStatistics(data, 0, index)
-
-	cusumChangePoint.PostChangeStatistics = cd.calculateStatistics(data, index, len(data))
-
-	// Calculate p-value (simplified implementation).
-
-	cusumChangePoint.PValue = cd.calculatePValue(magnitude)
-
-	return cusumChangePoint
-
-}
-
-// validateChangePoint validates a detected change point using statistical tests.
-
-func (cd *CUSUMDetector) validateChangePoint(cp *CUSUMChangePoint, data []float64, timestamps []time.Time, index int) {
-
-	windowSize := cd.config.ValidationWindowSize
-
-	// Ensure we have enough data for validation.
-
-	if index < windowSize || index+windowSize >= len(data) {
-
-		cp.Validated = false
-
-		cp.ValidationScore = 0.0
+// AdaptThreshold adapts the detection threshold based on recent data.
+
+func (cd *CUSUMDetector) AdaptThreshold(recentData []float64) {
+
+	if !cd.config.AdaptiveThreshold || len(recentData) < 10 {
 
 		return
 
 	}
 
-	beforeData := data[index-windowSize : index]
-
-	afterData := data[index : index+windowSize]
-
-	// Perform Welch's t-test.
-
-	beforeMean := stat.Mean(beforeData, nil)
-
-	afterMean := stat.Mean(afterData, nil)
-
-	beforeVar := stat.Variance(beforeData, nil)
-
-	afterVar := stat.Variance(afterData, nil)
-
-	n1, n2 := float64(len(beforeData)), float64(len(afterData))
-
-	// Calculate t-statistic.
-
-	pooledSE := math.Sqrt(beforeVar/n1 + afterVar/n2)
-
-	if pooledSE == 0 {
-
-		cp.Validated = false
-
-		cp.ValidationScore = 0.0
-
-		return
-
-	}
-
-	tStat := math.Abs(afterMean-beforeMean) / pooledSE
-
-<<<<<<< HEAD
-	// Degrees of freedom (Welch's formula)
-	_ = math.Pow(beforeVar/n1+afterVar/n2, 2) /
-		(math.Pow(beforeVar/n1, 2)/(n1-1) + math.Pow(afterVar/n2, 2)/(n2-1))
-
-	// Simplified p-value calculation using normal approximation
-	pValue := 2.0 * (1.0 - math.Abs(tStat)/(math.Abs(tStat)+1.0))
-=======
-	// Degrees of freedom (Welch's formula) - calculated but not used in current implementation.
-
-	_ = math.Pow(beforeVar/n1+afterVar/n2, 2) /
-
-		(math.Pow(beforeVar/n1, 2)/(n1-1) + math.Pow(afterVar/n2, 2)/(n2-1))
-
-	// Simplified p-value calculation (would use proper t-distribution in production).
-
-	// For now, use z-approximation.
-
-	// Simplified p-value calculation using normal approximation.
-
-	// In production, use proper t-distribution.
-
-	pValue := 2 * (1 - normalCDF(tStat))
-
-	// Validation criteria.
->>>>>>> b3529b0b
-
-	significanceLevel := 0.05
-
-	effectSizeThreshold := 0.5
-
-	effectSize := math.Abs(afterMean-beforeMean) / math.Sqrt((beforeVar+afterVar)/2)
-
-	cp.Validated = pValue < significanceLevel && effectSize > effectSizeThreshold
-
-	cp.ValidationScore = (1 - pValue) * (effectSize / (effectSize + 1)) // Combined score
-
-	klog.V(3).Infof("Change point validation: validated=%t, score=%.4f, p-value=%.4f, effect-size=%.4f",
-
-		cp.Validated, cp.ValidationScore, pValue, effectSize)
-
-}
-
-// calculateStatistics computes descriptive statistics for a data slice.
-
-func (cd *CUSUMDetector) calculateStatistics(data []float64, start, end int) *DescriptiveStatistics {
-
-	if start >= end || start < 0 || end > len(data) {
-
-		return &DescriptiveStatistics{}
-
-	}
-
-	slice := data[start:end]
-
-	if len(slice) == 0 {
-
-		return &DescriptiveStatistics{}
-
-	}
-
-	// Sort for percentile calculations.
-
-	sorted := make([]float64, len(slice))
-
-	copy(sorted, slice)
-
-	sort.Float64s(sorted)
-
-	stats := &DescriptiveStatistics{
-<<<<<<< HEAD
-		Mean:   stat.Mean(slice, nil),
-		Median: median(slice),
-=======
-
-		Mean: stat.Mean(slice, nil),
-
-		Median: stat.Quantile(0.5, stat.Empirical, sorted, nil),
-
->>>>>>> b3529b0b
-		StdDev: stat.StdDev(slice, nil),
-
-		Min: sorted[0],
-
-		Max: sorted[len(sorted)-1],
-
-		Count: len(slice),
-	}
-
-	// Calculate quartiles.
-
-	q1Index := int(float64(len(sorted)) * 0.25)
-
-	q3Index := int(float64(len(sorted)) * 0.75)
-
-	if q1Index < len(sorted) {
-
-		stats.Quartiles[0] = sorted[q1Index]
-
-	}
-
-	stats.Quartiles[1] = stats.Median
-
-	if q3Index < len(sorted) {
-
-		stats.Quartiles[2] = sorted[q3Index]
-
-	}
-
-	// Calculate MAD (Median Absolute Deviation).
-
-	deviations := make([]float64, len(slice))
-
-	for i, v := range slice {
-
-		deviations[i] = math.Abs(v - stats.Median)
-
-	}
-<<<<<<< HEAD
-	stats.MAD = median(deviations)
-=======
-
-	sort.Float64s(deviations)
-
-	stats.MAD = stat.Quantile(0.5, stat.Empirical, deviations, nil)
->>>>>>> b3529b0b
-
-	return stats
-
-}
-
-// calculatePValue calculates statistical significance of a change point.
-
-func (cd *CUSUMDetector) calculatePValue(magnitude float64) float64 {
-
-	// Simplified p-value calculation based on magnitude relative to threshold.
-
-	// In practice, this would use proper statistical distributions.
-
-	ratio := magnitude / cd.threshold
-
-	if ratio < 1.0 {
-
-		return 0.5 // Not significant
-
-	}
-
-	// Exponential decay from 0.05 to 0.001 as magnitude increases.
-
-	pValue := 0.05 * math.Exp(-0.5*(ratio-1))
-
-	return math.Max(pValue, 0.001)
-
-}
-
-// resetCUSUMStatistics resets CUSUM statistics after change point detection (batch mode).
-
-func (cd *CUSUMDetector) resetCUSUMStatistics(upperCUSUM, lowerCUSUM []float64, fromIndex int) {
-
-	for i := fromIndex; i < len(upperCUSUM); i++ {
-
-		upperCUSUM[i] = 0
-
-		lowerCUSUM[i] = 0
-
-	}
-
-}
-
-// reduceFalsePositives applies techniques to reduce false positive detections.
-
-func (cd *CUSUMDetector) reduceFalsePositives(changePoints []*ChangePoint, data []float64, timestamps []time.Time) []*ChangePoint {
-
-	if len(changePoints) <= 1 {
-
-		return changePoints
-
-	}
-
-	filtered := make([]*ChangePoint, 0)
-
-	for i, cp := range changePoints {
-
-		// Skip changes that are too close to each other.
-
-		if i > 0 {
-
-			prevCP := changePoints[i-1]
-
-			timeDiff := cp.Timestamp.Sub(prevCP.Timestamp)
-
-			if timeDiff < cd.config.MinDetectionInterval {
-
-				continue
-
-			}
-
-		}
-
-		// Skip changes with low confidence.
-
-		if cp.Confidence < 0.5 {
-
-			continue
-
-		}
-
-		// Skip changes with small magnitude relative to noise.
-
-		changeMagnitude := math.Abs(cp.AfterValue - cp.BeforeValue)
-
-		if changeMagnitude < cd.driftFactor {
-
-			continue
-
-		}
-
-		filtered = append(filtered, cp)
-
-	}
-
-	klog.V(3).Infof("False positive reduction: %d -> %d change points", len(changePoints), len(filtered))
-
-	return filtered
-
-}
-
-// GetName returns the algorithm name.
-
-func (cd *CUSUMDetector) GetName() string {
-
-	return "CUSUM"
-
-}
-
-// GetParameters returns current algorithm parameters.
-
-func (cd *CUSUMDetector) GetParameters() map[string]interface{} {
-
-	return map[string]interface{}{
-
-		"threshold": cd.threshold,
-
-		"drift_factor": cd.driftFactor,
-
-		"reference_value": cd.referenceValue,
-
-		"upper_cusum": cd.upperCUSUM,
-
-		"lower_cusum": cd.lowerCUSUM,
-	}
-
-}
-
-// UpdateParameters updates algorithm parameters.
-
-func (cd *CUSUMDetector) UpdateParameters(params map[string]interface{}) error {
-
-	if threshold, ok := params["threshold"].(float64); ok {
-
-		cd.threshold = threshold
-
-	}
-
-	if driftFactor, ok := params["drift_factor"].(float64); ok {
-
-		cd.driftFactor = driftFactor
-
-	}
-
-	if referenceValue, ok := params["reference_value"].(float64); ok {
-
-		cd.referenceValue = referenceValue
-
-	}
-
-	return nil
-
-}
-
-// AdaptThreshold adapts the detection threshold based on recent data.
-
-func (cd *CUSUMDetector) AdaptThreshold(recentData []float64) {
-
-	if !cd.config.AdaptiveThreshold || len(recentData) < 10 {
-
-		return
-
-	}
-
 	var stdDev float64
 
 	if cd.config.UseRobustStatistics {
-<<<<<<< HEAD
-		medianValue := median(recentData)
-=======
 
 		median := stat.Quantile(0.5, stat.Empirical, recentData, nil)
 
->>>>>>> b3529b0b
 		deviations := make([]float64, len(recentData))
 
 		for i, v := range recentData {
-<<<<<<< HEAD
-			deviations[i] = math.Abs(v - medianValue)
-		}
-		mad := median(deviations)
-=======
 
 			deviations[i] = math.Abs(v - median)
 
@@ -986,7 +912,6 @@
 
 		mad := stat.Quantile(0.5, stat.Empirical, deviations, nil)
 
->>>>>>> b3529b0b
 		stdDev = mad * 1.4826
 
 	} else {
