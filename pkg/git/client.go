package git

import (
	"context"
	"fmt"
	"io/fs"
	"log/slog"
	"net/http"
	"os"
	"path/filepath"
	"runtime"
	"strconv"
	"strings"
	"sync"
	"time"

	"github.com/go-git/go-git/v5"
	"github.com/go-git/go-git/v5/plumbing"
	"github.com/go-git/go-git/v5/plumbing/object"
	"github.com/go-git/go-git/v5/plumbing/transport/ssh"
	"github.com/prometheus/client_golang/prometheus"
	"github.com/thc1006/nephoran-intent-operator/pkg/logging"
)

var (

	// Metrics registration guard.

	metricsOnce sync.Once

	// Git push in-flight gauge metric.

	gitPushInFlightGauge prometheus.Gauge
)

// InitMetrics initializes the git client metrics.

// This should be called once, typically from the main application.

func InitMetrics(registerer prometheus.Registerer) {

	metricsOnce.Do(func() {

		gitPushInFlightGauge = prometheus.NewGauge(prometheus.GaugeOpts{

			Name: "nephoran_git_push_in_flight",

			Help: "Number of git push operations currently in flight",
		})

		if registerer != nil {

			registerer.MustRegister(gitPushInFlightGauge)

		}

	})

}

// CommitInfo represents information about a Git commit.

type CommitInfo struct {
	Hash string

	Message string

	Author string

	Email string

	Timestamp time.Time
}

// StatusInfo represents the status of a file in the Git repository.

type StatusInfo struct {
	Path string

	Status string // Modified, Added, Deleted, Untracked, etc.

	Staging string // Status in staging area

	Worktree string // Status in working tree

}

// PullRequestOptions contains options for creating a pull request.

type PullRequestOptions struct {
	Title string

	Description string

	SourceBranch string

	TargetBranch string

	Labels []string

	Assignees []string
}

// PullRequestInfo represents information about a pull request.

type PullRequestInfo struct {
	ID int

	Number int

	Title string

	Description string

	State string // open, closed, merged

	SourceBranch string

	TargetBranch string

	Author string

	URL string

	CreatedAt time.Time

	UpdatedAt time.Time
}

// TagInfo represents information about a Git tag.

type TagInfo struct {
	Name string

	Hash string

	Message string

	Author string

	Email string

	Timestamp time.Time
}

// RemoteInfo represents information about a Git remote.

type RemoteInfo struct {
	Name string

	URL string

	Type string // fetch, push

}

// LogOptions contains options for getting Git log.

type LogOptions struct {
	Limit int

	Since *time.Time

	Until *time.Time

	Author string

	Grep string

	OneLine bool

	Graph bool

	Path string
}

// DiffOptions contains options for Git diff operations.

type DiffOptions struct {
	Cached bool

	NameOnly bool

	Stat bool

	Source string

	Target string

	Path string
}

// ResetOptions contains options for Git reset operations.

type ResetOptions struct {
	Mode string // soft, mixed, hard

	Target string // commit hash, branch, tag

}

// StatusInfo holds git repository status information
type StatusInfo struct {
	Clean         bool              `json:"clean"`
	Modified      []string          `json:"modified"`
	Added         []string          `json:"added"`
	Deleted       []string          `json:"deleted"`
	Untracked     []string          `json:"untracked"`
	CurrentBranch string            `json:"current_branch"`
	Details       map[string]string `json:"details"`
}

// CommitInfo holds information about a git commit
type CommitInfo struct {
	Hash      string    `json:"hash"`
	Message   string    `json:"message"`
	Author    string    `json:"author"`
	Email     string    `json:"email"`
	Timestamp time.Time `json:"timestamp"`
}

// PullRequestOptions holds options for creating a pull request
type PullRequestOptions struct {
	Title        string `json:"title"`
	Description  string `json:"description"`
	SourceBranch string `json:"source_branch"`
	TargetBranch string `json:"target_branch"`
	Assignees    []string `json:"assignees,omitempty"`
	Reviewers    []string `json:"reviewers,omitempty"`
	Labels       []string `json:"labels,omitempty"`
}

// PullRequestInfo holds information about a created pull request
type PullRequestInfo struct {
	Number    int    `json:"number"`
	URL       string `json:"url"`
	Title     string `json:"title"`
	State     string `json:"state"`
	CreatedAt time.Time `json:"created_at"`
}

// ClientInterface defines the interface for a Git client.

type ClientInterface interface {
	// File and commit operations
	CommitFiles(ctx context.Context, files map[string]string, message string) (string, error)
	CommitAndPush(files map[string]string, message string) (string, error)

	CommitAndPushChanges(message string) error
<<<<<<< HEAD
	
	// Branch operations
	CreateBranch(ctx context.Context, branchName, baseBranch string) error
	SwitchBranch(ctx context.Context, branchName string) error
	GetCurrentBranch(ctx context.Context) (string, error)
	ListBranches(ctx context.Context) ([]string, error)
	
	// File operations
	GetFileContent(ctx context.Context, filePath string) (string, error)
	DeleteFile(ctx context.Context, filePath, message string) (string, error)
	
	// Repository operations
	InitRepo() error
	Push(ctx context.Context, branch string) error
	Pull(ctx context.Context, branch string) error
	GetStatus(ctx context.Context) (*StatusInfo, error)
	GetCommitHistory(ctx context.Context, limit int) ([]CommitInfo, error)
	
	// Directory operations
	RemoveDirectory(path string, commitMessage string) error
	RemoveAndPush(path string, commitMessage string) (string, error)
	
	// Pull request operations
	CreatePullRequest(ctx context.Context, options *PullRequestOptions) (*PullRequestInfo, error)
}

// Config holds configuration for creating a Git client.
type Config struct {
	RepoURL             string
	Branch              string
	Token               string // Token loaded from file or environment
	TokenPath           string // Optional path to token file
	RepoPath            string
	HTTPClient          *http.Client // Optional HTTP client for API calls
	Timeout             time.Duration // Timeout for operations
	ConcurrentPushLimit int // Maximum concurrent git operations (default 4 if <= 0)
}

// ClientConfig holds configuration for creating a Git client (for backward compatibility).
=======

	InitRepo() error

	RemoveDirectory(path string, commitMessage string) error

	// New methods.

	CommitFiles(files []string, msg string) error

	CreateBranch(name string) error

	SwitchBranch(name string) error

	GetCurrentBranch() (string, error)

	ListBranches() ([]string, error)

	GetFileContent(path string) ([]byte, error)
}

// ClientConfig holds configuration for creating a Git client.

>>>>>>> b3529b0b
type ClientConfig struct {
	RepoURL string

	Branch string

	Token string // Token loaded from file or environment

	TokenPath string // Optional path to token file

	RepoPath string

	Logger *slog.Logger

	ConcurrentPushLimit int // Maximum concurrent git operations (default 4 if <= 0)

}

// Client implements the Git client.

type Client struct {
	RepoURL string

	Branch string

	SSHKey string

	RepoPath string

	logger *slog.Logger

	pushSem chan struct{} // Semaphore for concurrent git operations (buffered channel with capacity 4)

	// Test hooks - only used during testing, unexported.

	// These are nil in production and only set during tests.

	beforePushHook func()

	afterPushHook func()
}

// NewGitClientConfig creates a new client configuration with token loading support.

// If tokenPath is provided, it reads the token from the file.

// If file reading fails or tokenPath is empty, it falls back to the provided token.

func NewGitClientConfig(repoURL, branch, token, tokenPath string) (*ClientConfig, error) {

	config := &ClientConfig{

		RepoURL: repoURL,

		Branch: branch,

		RepoPath: "/tmp/deployment-repo",

		Logger: slog.Default().With("component", "git-client"),

		ConcurrentPushLimit: 4, // Default value

	}

	// Override from environment variable if set.

	if val := os.Getenv("GIT_CONCURRENT_PUSH_LIMIT"); val != "" {

		if limit, err := strconv.Atoi(val); err == nil && limit > 0 {

			config.ConcurrentPushLimit = limit

			config.Logger.Debug("Using custom concurrent push limit from env", "limit", limit)

		} else {

			config.Logger.Debug("Invalid GIT_CONCURRENT_PUSH_LIMIT, using default", "value", val, "default", 4)

		}

	}

	// Try to read token from file first.

	if tokenPath != "" {

		tokenData, err := os.ReadFile(tokenPath)

		if err == nil {

			config.Token = strings.TrimSpace(string(tokenData))

			config.TokenPath = tokenPath

			return config, nil

		}

		// Log warning but continue with fallback.

		config.Logger.Warn("Failed to read token from file, falling back to environment variable",

			"path", tokenPath,

			"error", err)

	}

	// Fallback to provided token (from environment variable).

	if token != "" {

		config.Token = token

		return config, nil

	}

	return nil, fmt.Errorf("no git token available: neither file at %s nor environment variable", tokenPath)

}

// NewClientFromConfig creates a new Git client from configuration.

func NewClientFromConfig(config *ClientConfig) *Client {

	if config.Logger == nil {

		config.Logger = slog.Default().With("component", "git-client")

	}

	// Use configured limit or default to 4.

	limit := config.ConcurrentPushLimit

	if limit <= 0 {

		limit = 4

	}

	return &Client{

		RepoURL: config.RepoURL,

		Branch: config.Branch,

		SSHKey: config.Token,

		RepoPath: config.RepoPath,

		logger: config.Logger,

		pushSem: make(chan struct{}, limit), // Initialize semaphore with configurable capacity

	}

}

// NewClient creates a new Git client.

func NewClient(repoURL, branch, sshKey string) *Client {

	// Create a default logger if none provided.

	logger := slog.Default().With("component", "git-client")

	// Read concurrent push limit from environment or use default.

	limit := 4

	if val := os.Getenv("GIT_CONCURRENT_PUSH_LIMIT"); val != "" {

		if l, err := strconv.Atoi(val); err == nil && l > 0 {

			limit = l

			logger.Debug("Using custom concurrent push limit from env", "limit", limit)

		}

	}

	return &Client{

		RepoURL: repoURL,

		Branch: branch,

		SSHKey: sshKey,

		RepoPath: "/tmp/deployment-repo",

		logger: logger,

		pushSem: make(chan struct{}, limit), // Initialize semaphore with configurable capacity

	}

}

// NewClientWithLogger creates a new Git client with a specific logger.

func NewClientWithLogger(repoURL, branch, sshKey string, logger *slog.Logger) *Client {

	if logger == nil {

		logger = slog.Default()

	}

	logger = logger.With("component", "git-client")

	// Read concurrent push limit from environment or use default.

	limit := 4

	if val := os.Getenv("GIT_CONCURRENT_PUSH_LIMIT"); val != "" {

		if l, err := strconv.Atoi(val); err == nil && l > 0 {

			limit = l

			logger.Debug("Using custom concurrent push limit from env", "limit", limit)

		}

	}

	return &Client{

		RepoURL: repoURL,

		Branch: branch,

		SSHKey: sshKey,

		RepoPath: "/tmp/deployment-repo",

		logger: logger,

		pushSem: make(chan struct{}, limit), // Initialize semaphore with configurable capacity

	}

}

// acquireSemaphore acquires the semaphore for git operations with debug logging.

func (c *Client) acquireSemaphore(operation string) {

	// Handle case where client was not created with constructor (tests).

	if c.pushSem == nil {

		c.pushSem = make(chan struct{}, 4)

	}

	if c.logger == nil {

		c.logger = slog.Default().With("component", "git-client")

	}

	// Try to acquire immediately first.

	select {

	case c.pushSem <- struct{}{}:

		// Successfully acquired immediately.

		inFlight := len(c.pushSem)

		c.logger.Debug("git push: acquired semaphore",

			"operation", operation,

			"in_flight", inFlight,

			"limit", cap(c.pushSem),

			"acquired_immediately", true,

			"goroutine", runtime.NumGoroutine())

		// Update metrics if available.

		if gitPushInFlightGauge != nil {

			gitPushInFlightGauge.Set(float64(inFlight))

		}

		return

	default:

		// Would block, log that we're waiting.

		c.logger.Debug("git push: waiting on semaphore",

			"operation", operation,

			"in_flight", len(c.pushSem),

			"limit", cap(c.pushSem),

			"goroutine", runtime.NumGoroutine())

	}

	// Now block and wait for acquisition.

	c.pushSem <- struct{}{}

	inFlight := len(c.pushSem)

	c.logger.Debug("git push: acquired semaphore",

		"operation", operation,

		"in_flight", inFlight,

		"limit", cap(c.pushSem),

		"acquired_immediately", false,

		"goroutine", runtime.NumGoroutine())

	// Update metrics if available.

	if gitPushInFlightGauge != nil {

		gitPushInFlightGauge.Set(float64(inFlight))

	}

}

// releaseSemaphore releases the semaphore for git operations with debug logging.

func (c *Client) releaseSemaphore(operation string) {

	// Handle case where client was not created with constructor (tests).

	if c.pushSem == nil || c.logger == nil {

		return // No semaphore to release, nothing to do

	}

	defer func() {

		if r := recover(); r != nil {

			c.logger.Error("Panic during semaphore release",

				"operation", operation,

				"panic", r,

				"goroutine", runtime.NumGoroutine())

			panic(r) // Re-panic after logging

		}

	}()

	select {

	case <-c.pushSem:

		inFlight := len(c.pushSem)

		c.logger.Debug("git push: released semaphore",

			"operation", operation,

			"in_flight", inFlight,

			"limit", cap(c.pushSem),

			"goroutine", runtime.NumGoroutine())

		// Update metrics if available.

		if gitPushInFlightGauge != nil {

			gitPushInFlightGauge.Set(float64(inFlight))

		}

	default:

		c.logger.Warn("git push: attempted to release semaphore when none held",

			"operation", operation,

			"in_flight", len(c.pushSem),

			"limit", cap(c.pushSem),

			"goroutine", runtime.NumGoroutine())

	}

}

// InitRepo clones the repository if it doesn't exist locally.

func (c *Client) InitRepo() error {

	c.acquireSemaphore("InitRepo")

	defer c.releaseSemaphore("InitRepo")

	if _, err := os.Stat(c.RepoPath); os.IsNotExist(err) {

		_, err := git.PlainClone(c.RepoPath, false, &git.CloneOptions{

			URL: c.RepoURL,

			Progress: os.Stdout,
		})

		if err != nil && err != git.ErrRepositoryAlreadyExists {

			return fmt.Errorf("failed to clone repo: %w", err)

		}

	}

	return nil

}

// CommitAndPush writes files, commits them, and pushes to the remote repository.

// Returns the commit hash of the created commit.

func (c *Client) CommitAndPush(files map[string]string, message string) (string, error) {

	c.acquireSemaphore("CommitAndPush")

	defer c.releaseSemaphore("CommitAndPush")

	// Test hook - before push operations.

	if c.beforePushHook != nil {

		c.beforePushHook()

	}

	// Test hook - cleanup after push.

	if c.afterPushHook != nil {

		defer c.afterPushHook()

	}

	r, err := git.PlainOpen(c.RepoPath)

	if err != nil {

		return "", fmt.Errorf("failed to open repo: %w", err)

	}

	w, err := r.Worktree()

	if err != nil {

		return "", fmt.Errorf("failed to get worktree: %w", err)

	}

	for path, content := range files {

		fullPath := filepath.Join(c.RepoPath, path)

		if err := os.MkdirAll(filepath.Dir(fullPath), 0o755); err != nil {

			c.logger.Error("Failed to create directory",

				"directory", filepath.Dir(fullPath),

				"file_path", path,

				"error", err,

				"operation", "CommitAndPush")

			return "", fmt.Errorf("failed to create directory for %s: %w", path, err)

		}

		if err := os.WriteFile(fullPath, []byte(content), 0o640); err != nil {

			c.logger.Error("Failed to write file",

				"filename", fullPath,

				"relative_path", path,

				"error", err,

				"operation", "CommitAndPush")

			return "", fmt.Errorf("failed to write file %s: %w", path, err)

		}

		c.logger.Debug("Successfully wrote file",

			"filename", fullPath,

			"relative_path", path,

			"size_bytes", len(content),

			"operation", "CommitAndPush")

		if _, err := w.Add(path); err != nil {

			return "", fmt.Errorf("failed to add file %s: %w", path, err)

		}

	}

	commit, err := w.Commit(message, &git.CommitOptions{

		Author: &object.Signature{

			Name: "Nephio Bridge",

			Email: "nephio-bridge@example.com",

			When: time.Now(),
		},
	})

	if err != nil {

		return "", fmt.Errorf("failed to commit: %w", err)

	}

	commitObj, err := r.CommitObject(commit)

	if err != nil {

		return "", fmt.Errorf("failed to get commit object: %w", err)

	}

	auth, err := ssh.NewPublicKeys("git", []byte(c.SSHKey), "")

	if err != nil {

		return "", fmt.Errorf("failed to create ssh auth: %w", err)

	}

	err = r.Push(&git.PushOptions{

		RemoteName: "origin",

		Auth: auth,
	})

	if err != nil {

		return "", fmt.Errorf("failed to push: %w", err)

	}

	return commitObj.Hash.String(), nil

}

// CommitAndPushChanges commits and pushes any changes without specifying files.

func (c *Client) CommitAndPushChanges(message string) error {

	c.acquireSemaphore("CommitAndPushChanges")

	defer c.releaseSemaphore("CommitAndPushChanges")

	// Test hook - before push operations.

	if c.beforePushHook != nil {

		c.beforePushHook()

	}

	// Test hook - cleanup after push.

	if c.afterPushHook != nil {

		defer c.afterPushHook()

	}

	r, err := git.PlainOpen(c.RepoPath)

	if err != nil {

		return fmt.Errorf("failed to open repo: %w", err)

	}

	w, err := r.Worktree()

	if err != nil {

		return fmt.Errorf("failed to get worktree: %w", err)

	}

	// Get status and stage only tracked files, skip untracked and .git files.

	status, err := w.Status()

	if err != nil {

		return fmt.Errorf("failed to get worktree status: %w", err)

	}

	for file := range status {

		// Skip files/directories starting with .git.

		if strings.HasPrefix(file, ".git") {

			continue

		}

		// Stage only tracked files (modified, deleted, renamed).

		fileStatus := status[file]

		if fileStatus.Staging != git.Untracked && fileStatus.Worktree != git.Untracked {

			if _, err := w.Add(file); err != nil {

				return fmt.Errorf("failed to add file %s: %w", file, err)

			}

		}

	}

	_, err = w.Commit(message, &git.CommitOptions{

		Author: &object.Signature{

			Name: "Nephio Bridge",

			Email: "nephio-bridge@example.com",

			When: time.Now(),
		},
	})

	if err != nil {

		return fmt.Errorf("failed to commit: %w", err)

	}

	auth, err := ssh.NewPublicKeys("git", []byte(c.SSHKey), "")

	if err != nil {

		return fmt.Errorf("failed to create ssh auth: %w", err)

	}

	err = r.Push(&git.PushOptions{

		RemoteName: "origin",

		Auth: auth,
	})

	if err != nil {

		return fmt.Errorf("failed to push: %w", err)

	}

	return nil

}

// RemoveDirectory removes a directory from the repository and commits the change.

func (c *Client) RemoveDirectory(path string, commitMessage string) error {

	c.acquireSemaphore("RemoveDirectory")

	defer c.releaseSemaphore("RemoveDirectory")

	// Test hook - before push operations.

	if c.beforePushHook != nil {

		c.beforePushHook()

	}

	// Test hook - cleanup after push.

	if c.afterPushHook != nil {

		defer c.afterPushHook()

	}

	r, err := git.PlainOpen(c.RepoPath)

	if err != nil {

		return fmt.Errorf("failed to open repo: %w", err)

	}

	w, err := r.Worktree()

	if err != nil {

		return fmt.Errorf("failed to get worktree: %w", err)

	}

	// Check if directory exists before attempting removal.

	fullPath := filepath.Join(c.RepoPath, path)

	if _, err := os.Stat(fullPath); os.IsNotExist(err) {

		// Directory doesn't exist, nothing to remove - this is not an error.

		return nil

	}

	// Remove directory from filesystem.

	if err := os.RemoveAll(fullPath); err != nil {

		return fmt.Errorf("failed to remove directory %s: %w", fullPath, err)

	}

	// Get status to find all files that were deleted.

	status, err := w.Status()

	if err != nil {

		return fmt.Errorf("failed to get worktree status: %w", err)

	}

	// Stage all deletions within the removed directory.

	filesStaged := 0

	for file := range status {

		fileStatus := status[file]

		// Stage files that are deleted and within the target path.

		if fileStatus.Worktree == git.Deleted && strings.HasPrefix(file, path) {

			if _, err := w.Add(file); err != nil {

				return fmt.Errorf("failed to stage deletion of %s: %w", file, err)

			}

			filesStaged++

		}

	}

	// If no files were staged for deletion, the directory was already empty or didn't contain tracked files.

	if filesStaged == 0 {

		// No changes to commit, which is fine.

		return nil

	}

	// Commit the changes.

	_, err = w.Commit(commitMessage, &git.CommitOptions{

		Author: &object.Signature{

			Name: "Nephio Bridge",

			Email: "nephio-bridge@example.com",

			When: time.Now(),
		},
	})

	if err != nil {

		return fmt.Errorf("failed to commit directory removal: %w", err)

	}

	// Push the changes.

	auth, err := ssh.NewPublicKeys("git", []byte(c.SSHKey), "")

	if err != nil {

		return fmt.Errorf("failed to create ssh auth: %w", err)

	}

	err = r.Push(&git.PushOptions{

		RemoteName: "origin",

		Auth: auth,
	})

	if err != nil {

		return fmt.Errorf("failed to push directory removal: %w", err)

	}

	return nil

}

// CommitFiles commits specified files with a message without pushing.

func (c *Client) CommitFiles(files []string, msg string) error {

	c.acquireSemaphore("CommitFiles")

	defer c.releaseSemaphore("CommitFiles")

	r, err := git.PlainOpen(c.RepoPath)

	if err != nil {

		return fmt.Errorf("failed to open repo: %w", err)

	}

	w, err := r.Worktree()

	if err != nil {

		return fmt.Errorf("failed to get worktree: %w", err)

	}

	// Stage specified files.

	for _, file := range files {

		if _, err := w.Add(file); err != nil {

			return fmt.Errorf("failed to add file %s: %w", file, err)

		}

	}

	// Commit the changes.

	_, err = w.Commit(msg, &git.CommitOptions{

		Author: &object.Signature{

			Name: "Nephio Bridge",

			Email: "nephio-bridge@example.com",

			When: time.Now(),
		},
	})

	if err != nil {

		return fmt.Errorf("failed to commit: %w", err)

	}

	return nil
<<<<<<< HEAD
}

// RemoveAndPush removes a directory from the repository and commits and pushes the change
// Returns the commit hash of the created commit.
func (c *Client) RemoveAndPush(path string, commitMessage string) (string, error) {
	c.acquireSemaphore("RemoveAndPush")
	defer c.releaseSemaphore("RemoveAndPush")

	// Test hook - before push operations
	if c.beforePushHook != nil {
		c.beforePushHook()
	}
	// Test hook - cleanup after push
	if c.afterPushHook != nil {
		defer c.afterPushHook()
	}

	r, err := git.PlainOpen(c.RepoPath)
	if err != nil {
		return "", fmt.Errorf("failed to open repo: %w", err)
	}

	w, err := r.Worktree()
	if err != nil {
		return "", fmt.Errorf("failed to get worktree: %w", err)
	}

	// Check if directory exists before attempting removal
	fullPath := filepath.Join(c.RepoPath, path)
	if _, err := os.Stat(fullPath); os.IsNotExist(err) {
		// Directory doesn't exist, nothing to remove - this is not an error
		return "", nil
	}

	// Remove directory from filesystem
	if err := os.RemoveAll(fullPath); err != nil {
		return "", fmt.Errorf("failed to remove directory %s: %w", fullPath, err)
	}

	// Get status to find all files that were deleted
	status, err := w.Status()
	if err != nil {
		return "", fmt.Errorf("failed to get worktree status: %w", err)
	}

	// Stage all deletions within the removed directory
	filesStaged := 0
	for file := range status {
		fileStatus := status[file]
		// Stage files that are deleted and within the target path
		if fileStatus.Worktree == git.Deleted && strings.HasPrefix(file, path) {
			if _, err := w.Add(file); err != nil {
				return "", fmt.Errorf("failed to stage deletion of %s: %w", file, err)
			}
			filesStaged++
		}
	}

	// If no files were staged for deletion, the directory was already empty or didn't contain tracked files
	if filesStaged == 0 {
		// No changes to commit, which is fine
		return "", nil
	}

	// Commit the changes
	commit, err := w.Commit(commitMessage, &git.CommitOptions{
		Author: &object.Signature{
			Name:  "Nephio Bridge",
			Email: "nephio-bridge@example.com",
			When:  time.Now(),
		},
	})
	if err != nil {
		return "", fmt.Errorf("failed to commit directory removal: %w", err)
	}

	// Get commit object for hash
	commitObj, err := r.CommitObject(commit)
	if err != nil {
		return "", fmt.Errorf("failed to get commit object: %w", err)
	}

	// Push the changes
	auth, err := ssh.NewPublicKeys("git", []byte(c.SshKey), "")
	if err != nil {
		return "", fmt.Errorf("failed to create ssh auth: %w", err)
	}

	err = r.Push(&git.PushOptions{
		RemoteName: "origin",
		Auth:       auth,
	})
	if err != nil {
		return "", fmt.Errorf("failed to push directory removal: %w", err)
	}

	return commitObj.Hash.String(), nil
}

// NewGitClient creates a new Git client instance with the provided configuration
// This function provides backward compatibility for existing code
func NewGitClient(config *ClientConfig) *Client {
	if config == nil {
		return &Client{
			logger:  slog.Default().With("component", "git-client"),
			pushSem: make(chan struct{}, 4),
		}
	}
	return NewClientFromConfig(config)
}

// NewClientWithConfig creates a new Git client from configuration
func NewClientWithConfig(config *Config, logger *logging.StructuredLogger) (ClientInterface, error) {
	if config == nil {
		return nil, fmt.Errorf("config is required")
	}

	if logger == nil {
		logger = logging.NewStructuredLogger(logging.DefaultConfig("git-client", "1.0.0", "production"))
	}

	// Use configured limit or default to 4
	limit := config.ConcurrentPushLimit
	if limit <= 0 {
		limit = 4
	}

	return &Client{
		RepoURL:  config.RepoURL,
		Branch:   config.Branch,
		SshKey:   config.Token,
		RepoPath: config.RepoPath,
		logger:   logger.Logger, // Extract the underlying slog.Logger
		pushSem:  make(chan struct{}, limit),
	}, nil
}

// CommitFiles commits files to the repository (implements ClientInterface)
func (c *Client) CommitFiles(ctx context.Context, files map[string]string, message string) (string, error) {
	return c.CommitAndPush(files, message)
}

// CreateBranch creates a new branch (stub implementation)
func (c *Client) CreateBranch(ctx context.Context, branchName, baseBranch string) error {
	return fmt.Errorf("CreateBranch not implemented in basic git client")
}

// SwitchBranch switches to a branch (stub implementation) 
func (c *Client) SwitchBranch(ctx context.Context, branchName string) error {
	return fmt.Errorf("SwitchBranch not implemented in basic git client")
}

// GetCurrentBranch gets current branch (stub implementation)
func (c *Client) GetCurrentBranch(ctx context.Context) (string, error) {
	return c.Branch, nil
}

// ListBranches lists branches (stub implementation)
func (c *Client) ListBranches(ctx context.Context) ([]string, error) {
	return []string{c.Branch}, nil
}

// GetFileContent gets file content (stub implementation)
func (c *Client) GetFileContent(ctx context.Context, filePath string) (string, error) {
	return "", fmt.Errorf("GetFileContent not implemented in basic git client")
}

// DeleteFile deletes a file (stub implementation)
func (c *Client) DeleteFile(ctx context.Context, filePath, message string) (string, error) {
	return "", fmt.Errorf("DeleteFile not implemented in basic git client")
}

// Push pushes to remote (stub implementation)
func (c *Client) Push(ctx context.Context, branch string) error {
	return fmt.Errorf("Push not implemented in basic git client")
}

// Pull pulls from remote (stub implementation)
func (c *Client) Pull(ctx context.Context, branch string) error {
	return fmt.Errorf("Pull not implemented in basic git client")
}

// GetStatus gets repository status (stub implementation)
func (c *Client) GetStatus(ctx context.Context) (*StatusInfo, error) {
	return &StatusInfo{
		Clean:         true,
		CurrentBranch: c.Branch,
	}, nil
}

// GetCommitHistory gets commit history (stub implementation)
func (c *Client) GetCommitHistory(ctx context.Context, limit int) ([]CommitInfo, error) {
	return []CommitInfo{}, nil
}

// CreatePullRequest creates a pull request (stub implementation)
func (c *Client) CreatePullRequest(ctx context.Context, options *PullRequestOptions) (*PullRequestInfo, error) {
	return nil, fmt.Errorf("CreatePullRequest not implemented in basic git client")
=======

}

// CreateBranch creates a new branch from the current HEAD.

func (c *Client) CreateBranch(name string) error {

	c.acquireSemaphore("CreateBranch")

	defer c.releaseSemaphore("CreateBranch")

	r, err := git.PlainOpen(c.RepoPath)

	if err != nil {

		return fmt.Errorf("failed to open repo: %w", err)

	}

	// Get HEAD reference.

	headRef, err := r.Head()

	if err != nil {

		return fmt.Errorf("failed to get HEAD: %w", err)

	}

	// Create new branch reference.

	branchRef := plumbing.NewBranchReferenceName(name)

	ref := plumbing.NewHashReference(branchRef, headRef.Hash())

	err = r.Storer.SetReference(ref)

	if err != nil {

		return fmt.Errorf("failed to create branch %s: %w", name, err)

	}

	return nil

}

// SwitchBranch switches to the specified branch.

func (c *Client) SwitchBranch(name string) error {

	c.acquireSemaphore("SwitchBranch")

	defer c.releaseSemaphore("SwitchBranch")

	r, err := git.PlainOpen(c.RepoPath)

	if err != nil {

		return fmt.Errorf("failed to open repo: %w", err)

	}

	w, err := r.Worktree()

	if err != nil {

		return fmt.Errorf("failed to get worktree: %w", err)

	}

	// Checkout the branch.

	err = w.Checkout(&git.CheckoutOptions{

		Branch: plumbing.NewBranchReferenceName(name),
	})

	if err != nil {

		return fmt.Errorf("failed to switch to branch %s: %w", name, err)

	}

	// Update the client's branch field.

	c.Branch = name

	return nil

}

// GetCurrentBranch returns the name of the current branch.

func (c *Client) GetCurrentBranch() (string, error) {

	c.acquireSemaphore("GetCurrentBranch")

	defer c.releaseSemaphore("GetCurrentBranch")

	r, err := git.PlainOpen(c.RepoPath)

	if err != nil {

		return "", fmt.Errorf("failed to open repo: %w", err)

	}

	headRef, err := r.Head()

	if err != nil {

		return "", fmt.Errorf("failed to get HEAD: %w", err)

	}

	// Extract branch name from reference.

	if headRef.Name().IsBranch() {

		return headRef.Name().Short(), nil

	}

	// If we're in detached HEAD state, return the hash.

	return headRef.Hash().String()[:7], nil

}

// ListBranches returns a list of all local branches.

func (c *Client) ListBranches() ([]string, error) {

	c.acquireSemaphore("ListBranches")

	defer c.releaseSemaphore("ListBranches")

	r, err := git.PlainOpen(c.RepoPath)

	if err != nil {

		return nil, fmt.Errorf("failed to open repo: %w", err)

	}

	refs, err := r.References()

	if err != nil {

		return nil, fmt.Errorf("failed to get references: %w", err)

	}

	var branches []string

	err = refs.ForEach(func(ref *plumbing.Reference) error {

		if ref.Name().IsBranch() {

			branches = append(branches, ref.Name().Short())

		}

		return nil

	})

	if err != nil {

		return nil, fmt.Errorf("failed to iterate references: %w", err)

	}

	return branches, nil

}

// GetFileContent reads and returns the content of a file from the repository.

func (c *Client) GetFileContent(path string) ([]byte, error) {

	c.acquireSemaphore("GetFileContent")

	defer c.releaseSemaphore("GetFileContent")

	fullPath := filepath.Join(c.RepoPath, path)

	// Check if file exists.

	if _, err := os.Stat(fullPath); err != nil {

		if os.IsNotExist(err) {

			return nil, &fs.PathError{

				Op: "open",

				Path: path,

				Err: fs.ErrNotExist,
			}

		}

		return nil, fmt.Errorf("failed to stat file %s: %w", path, err)

	}

	content, err := os.ReadFile(fullPath)

	if err != nil {

		return nil, fmt.Errorf("failed to read file %s: %w", path, err)

	}

	return content, nil

}

// DeleteBranch deletes a branch.

func (c *Client) DeleteBranch(name string) error {

	return fmt.Errorf("DeleteBranch not implemented: would delete branch %s", name)

}

// MergeBranch merges sourceBranch into targetBranch.

func (c *Client) MergeBranch(sourceBranch, targetBranch string) error {

	return fmt.Errorf("MergeBranch not implemented: would merge %s into %s", sourceBranch, targetBranch)

}

// RebaseBranch rebases sourceBranch onto targetBranch.

func (c *Client) RebaseBranch(sourceBranch, targetBranch string) error {

	return fmt.Errorf("RebaseBranch not implemented: would rebase %s onto %s", sourceBranch, targetBranch)

}

// CherryPick cherry-picks a commit.

func (c *Client) CherryPick(commitHash string) error {

	return fmt.Errorf("CherryPick not implemented: would cherry-pick %s", commitHash)

}

// Reset resets the repository state.

func (c *Client) Reset(options ResetOptions) error {

	return fmt.Errorf("Reset not implemented: would reset to %s with mode %s", options.Target, options.Mode)

}

// Clean removes untracked files.

func (c *Client) Clean(force bool) error {

	return fmt.Errorf("Clean not implemented: would clean with force=%t", force)

}

// GetCommitHistory returns commit history based on options.

func (c *Client) GetCommitHistory(options LogOptions) ([]CommitInfo, error) {

	return nil, fmt.Errorf("GetCommitHistory not implemented")

}

// CreateTag creates a new tag.

func (c *Client) CreateTag(name, message string) error {

	return fmt.Errorf("CreateTag not implemented: would create tag %s with message %s", name, message)

}

// ListTags returns all tags.

func (c *Client) ListTags() ([]TagInfo, error) {

	return nil, fmt.Errorf("ListTags not implemented")

}

// GetTagInfo returns information about a specific tag.

func (c *Client) GetTagInfo(name string) (TagInfo, error) {

	return TagInfo{}, fmt.Errorf("GetTagInfo not implemented for tag %s", name)

}

// CreatePullRequest creates a new pull request.

func (c *Client) CreatePullRequest(options PullRequestOptions) (PullRequestInfo, error) {

	return PullRequestInfo{}, fmt.Errorf("CreatePullRequest not implemented")

}

// GetPullRequestStatus returns the status of a pull request.

func (c *Client) GetPullRequestStatus(id int) (string, error) {

	return "", fmt.Errorf("GetPullRequestStatus not implemented for PR %d", id)

}

// ApprovePullRequest approves a pull request.

func (c *Client) ApprovePullRequest(id int) error {

	return fmt.Errorf("ApprovePullRequest not implemented for PR %d", id)

}

// MergePullRequest merges a pull request.

func (c *Client) MergePullRequest(id int) error {

	return fmt.Errorf("MergePullRequest not implemented for PR %d", id)

}

// GetDiff returns diff based on options.

func (c *Client) GetDiff(options DiffOptions) (string, error) {

	return "", fmt.Errorf("GetDiff not implemented")

}

// GetStatus returns the status of the working directory.

func (c *Client) GetStatus() ([]StatusInfo, error) {

	return nil, fmt.Errorf("GetStatus not implemented")

}

// Add stages a file for commit.

func (c *Client) Add(path string) error {

	return fmt.Errorf("Add not implemented: would stage %s", path)

}

// Remove removes a file from the index.

func (c *Client) Remove(path string) error {

	return fmt.Errorf("Remove not implemented: would remove %s", path)

}

// Move renames/moves a file.

func (c *Client) Move(oldPath, newPath string) error {

	return fmt.Errorf("Move not implemented: would move %s to %s", oldPath, newPath)

}

// Restore restores a file.

func (c *Client) Restore(path string) error {

	return fmt.Errorf("Restore not implemented: would restore %s", path)

}

// ApplyPatch applies a patch to the repository.

func (c *Client) ApplyPatch(patch string) error {

	return fmt.Errorf("ApplyPatch not implemented")

}

// CreatePatch creates a patch based on options.

func (c *Client) CreatePatch(options DiffOptions) (string, error) {

	return "", fmt.Errorf("CreatePatch not implemented")

}

// GetRemotes returns all remotes.

func (c *Client) GetRemotes() ([]RemoteInfo, error) {

	return nil, fmt.Errorf("GetRemotes not implemented")

}

// AddRemote adds a new remote.

func (c *Client) AddRemote(name, url string) error {

	return fmt.Errorf("AddRemote not implemented: would add remote %s with URL %s", name, url)

}

// RemoveRemote removes a remote.

func (c *Client) RemoveRemote(name string) error {

	return fmt.Errorf("RemoveRemote not implemented: would remove remote %s", name)

}

// Fetch fetches changes from a remote.

func (c *Client) Fetch(remote string) error {

	return fmt.Errorf("Fetch not implemented: would fetch from %s", remote)

}

// Pull pulls changes from a remote.

func (c *Client) Pull(remote string) error {

	return fmt.Errorf("Pull not implemented: would pull from %s", remote)

}

// Push pushes changes to a remote.

func (c *Client) Push(remote string) error {

	return fmt.Errorf("Push not implemented: would push to %s", remote)

}

// GetLog returns commit log based on options.

func (c *Client) GetLog(options LogOptions) ([]CommitInfo, error) {

	return nil, fmt.Errorf("GetLog not implemented")

>>>>>>> b3529b0b
}<|MERGE_RESOLUTION|>--- conflicted
+++ resolved
@@ -1,11 +1,9 @@
 package git
 
 import (
-	"context"
 	"fmt"
 	"io/fs"
 	"log/slog"
-	"net/http"
 	"os"
 	"path/filepath"
 	"runtime"
@@ -19,7 +17,6 @@
 	"github.com/go-git/go-git/v5/plumbing/object"
 	"github.com/go-git/go-git/v5/plumbing/transport/ssh"
 	"github.com/prometheus/client_golang/prometheus"
-	"github.com/thc1006/nephoran-intent-operator/pkg/logging"
 )
 
 var (
@@ -199,99 +196,16 @@
 
 }
 
-// StatusInfo holds git repository status information
-type StatusInfo struct {
-	Clean         bool              `json:"clean"`
-	Modified      []string          `json:"modified"`
-	Added         []string          `json:"added"`
-	Deleted       []string          `json:"deleted"`
-	Untracked     []string          `json:"untracked"`
-	CurrentBranch string            `json:"current_branch"`
-	Details       map[string]string `json:"details"`
-}
-
-// CommitInfo holds information about a git commit
-type CommitInfo struct {
-	Hash      string    `json:"hash"`
-	Message   string    `json:"message"`
-	Author    string    `json:"author"`
-	Email     string    `json:"email"`
-	Timestamp time.Time `json:"timestamp"`
-}
-
-// PullRequestOptions holds options for creating a pull request
-type PullRequestOptions struct {
-	Title        string `json:"title"`
-	Description  string `json:"description"`
-	SourceBranch string `json:"source_branch"`
-	TargetBranch string `json:"target_branch"`
-	Assignees    []string `json:"assignees,omitempty"`
-	Reviewers    []string `json:"reviewers,omitempty"`
-	Labels       []string `json:"labels,omitempty"`
-}
-
-// PullRequestInfo holds information about a created pull request
-type PullRequestInfo struct {
-	Number    int    `json:"number"`
-	URL       string `json:"url"`
-	Title     string `json:"title"`
-	State     string `json:"state"`
-	CreatedAt time.Time `json:"created_at"`
-}
-
 // ClientInterface defines the interface for a Git client.
 
 type ClientInterface interface {
-	// File and commit operations
-	CommitFiles(ctx context.Context, files map[string]string, message string) (string, error)
 	CommitAndPush(files map[string]string, message string) (string, error)
 
 	CommitAndPushChanges(message string) error
-<<<<<<< HEAD
-	
-	// Branch operations
-	CreateBranch(ctx context.Context, branchName, baseBranch string) error
-	SwitchBranch(ctx context.Context, branchName string) error
-	GetCurrentBranch(ctx context.Context) (string, error)
-	ListBranches(ctx context.Context) ([]string, error)
-	
-	// File operations
-	GetFileContent(ctx context.Context, filePath string) (string, error)
-	DeleteFile(ctx context.Context, filePath, message string) (string, error)
-	
-	// Repository operations
+
 	InitRepo() error
-	Push(ctx context.Context, branch string) error
-	Pull(ctx context.Context, branch string) error
-	GetStatus(ctx context.Context) (*StatusInfo, error)
-	GetCommitHistory(ctx context.Context, limit int) ([]CommitInfo, error)
-	
-	// Directory operations
+
 	RemoveDirectory(path string, commitMessage string) error
-	RemoveAndPush(path string, commitMessage string) (string, error)
-	
-	// Pull request operations
-	CreatePullRequest(ctx context.Context, options *PullRequestOptions) (*PullRequestInfo, error)
-}
-
-// Config holds configuration for creating a Git client.
-type Config struct {
-	RepoURL             string
-	Branch              string
-	Token               string // Token loaded from file or environment
-	TokenPath           string // Optional path to token file
-	RepoPath            string
-	HTTPClient          *http.Client // Optional HTTP client for API calls
-	Timeout             time.Duration // Timeout for operations
-	ConcurrentPushLimit int // Maximum concurrent git operations (default 4 if <= 0)
-}
-
-// ClientConfig holds configuration for creating a Git client (for backward compatibility).
-=======
-
-	InitRepo() error
-
-	RemoveDirectory(path string, commitMessage string) error
 
 	// New methods.
 
@@ -310,7 +224,6 @@
 
 // ClientConfig holds configuration for creating a Git client.
 
->>>>>>> b3529b0b
 type ClientConfig struct {
 	RepoURL string
 
@@ -1225,206 +1138,6 @@
 	}
 
 	return nil
-<<<<<<< HEAD
-}
-
-// RemoveAndPush removes a directory from the repository and commits and pushes the change
-// Returns the commit hash of the created commit.
-func (c *Client) RemoveAndPush(path string, commitMessage string) (string, error) {
-	c.acquireSemaphore("RemoveAndPush")
-	defer c.releaseSemaphore("RemoveAndPush")
-
-	// Test hook - before push operations
-	if c.beforePushHook != nil {
-		c.beforePushHook()
-	}
-	// Test hook - cleanup after push
-	if c.afterPushHook != nil {
-		defer c.afterPushHook()
-	}
-
-	r, err := git.PlainOpen(c.RepoPath)
-	if err != nil {
-		return "", fmt.Errorf("failed to open repo: %w", err)
-	}
-
-	w, err := r.Worktree()
-	if err != nil {
-		return "", fmt.Errorf("failed to get worktree: %w", err)
-	}
-
-	// Check if directory exists before attempting removal
-	fullPath := filepath.Join(c.RepoPath, path)
-	if _, err := os.Stat(fullPath); os.IsNotExist(err) {
-		// Directory doesn't exist, nothing to remove - this is not an error
-		return "", nil
-	}
-
-	// Remove directory from filesystem
-	if err := os.RemoveAll(fullPath); err != nil {
-		return "", fmt.Errorf("failed to remove directory %s: %w", fullPath, err)
-	}
-
-	// Get status to find all files that were deleted
-	status, err := w.Status()
-	if err != nil {
-		return "", fmt.Errorf("failed to get worktree status: %w", err)
-	}
-
-	// Stage all deletions within the removed directory
-	filesStaged := 0
-	for file := range status {
-		fileStatus := status[file]
-		// Stage files that are deleted and within the target path
-		if fileStatus.Worktree == git.Deleted && strings.HasPrefix(file, path) {
-			if _, err := w.Add(file); err != nil {
-				return "", fmt.Errorf("failed to stage deletion of %s: %w", file, err)
-			}
-			filesStaged++
-		}
-	}
-
-	// If no files were staged for deletion, the directory was already empty or didn't contain tracked files
-	if filesStaged == 0 {
-		// No changes to commit, which is fine
-		return "", nil
-	}
-
-	// Commit the changes
-	commit, err := w.Commit(commitMessage, &git.CommitOptions{
-		Author: &object.Signature{
-			Name:  "Nephio Bridge",
-			Email: "nephio-bridge@example.com",
-			When:  time.Now(),
-		},
-	})
-	if err != nil {
-		return "", fmt.Errorf("failed to commit directory removal: %w", err)
-	}
-
-	// Get commit object for hash
-	commitObj, err := r.CommitObject(commit)
-	if err != nil {
-		return "", fmt.Errorf("failed to get commit object: %w", err)
-	}
-
-	// Push the changes
-	auth, err := ssh.NewPublicKeys("git", []byte(c.SshKey), "")
-	if err != nil {
-		return "", fmt.Errorf("failed to create ssh auth: %w", err)
-	}
-
-	err = r.Push(&git.PushOptions{
-		RemoteName: "origin",
-		Auth:       auth,
-	})
-	if err != nil {
-		return "", fmt.Errorf("failed to push directory removal: %w", err)
-	}
-
-	return commitObj.Hash.String(), nil
-}
-
-// NewGitClient creates a new Git client instance with the provided configuration
-// This function provides backward compatibility for existing code
-func NewGitClient(config *ClientConfig) *Client {
-	if config == nil {
-		return &Client{
-			logger:  slog.Default().With("component", "git-client"),
-			pushSem: make(chan struct{}, 4),
-		}
-	}
-	return NewClientFromConfig(config)
-}
-
-// NewClientWithConfig creates a new Git client from configuration
-func NewClientWithConfig(config *Config, logger *logging.StructuredLogger) (ClientInterface, error) {
-	if config == nil {
-		return nil, fmt.Errorf("config is required")
-	}
-
-	if logger == nil {
-		logger = logging.NewStructuredLogger(logging.DefaultConfig("git-client", "1.0.0", "production"))
-	}
-
-	// Use configured limit or default to 4
-	limit := config.ConcurrentPushLimit
-	if limit <= 0 {
-		limit = 4
-	}
-
-	return &Client{
-		RepoURL:  config.RepoURL,
-		Branch:   config.Branch,
-		SshKey:   config.Token,
-		RepoPath: config.RepoPath,
-		logger:   logger.Logger, // Extract the underlying slog.Logger
-		pushSem:  make(chan struct{}, limit),
-	}, nil
-}
-
-// CommitFiles commits files to the repository (implements ClientInterface)
-func (c *Client) CommitFiles(ctx context.Context, files map[string]string, message string) (string, error) {
-	return c.CommitAndPush(files, message)
-}
-
-// CreateBranch creates a new branch (stub implementation)
-func (c *Client) CreateBranch(ctx context.Context, branchName, baseBranch string) error {
-	return fmt.Errorf("CreateBranch not implemented in basic git client")
-}
-
-// SwitchBranch switches to a branch (stub implementation) 
-func (c *Client) SwitchBranch(ctx context.Context, branchName string) error {
-	return fmt.Errorf("SwitchBranch not implemented in basic git client")
-}
-
-// GetCurrentBranch gets current branch (stub implementation)
-func (c *Client) GetCurrentBranch(ctx context.Context) (string, error) {
-	return c.Branch, nil
-}
-
-// ListBranches lists branches (stub implementation)
-func (c *Client) ListBranches(ctx context.Context) ([]string, error) {
-	return []string{c.Branch}, nil
-}
-
-// GetFileContent gets file content (stub implementation)
-func (c *Client) GetFileContent(ctx context.Context, filePath string) (string, error) {
-	return "", fmt.Errorf("GetFileContent not implemented in basic git client")
-}
-
-// DeleteFile deletes a file (stub implementation)
-func (c *Client) DeleteFile(ctx context.Context, filePath, message string) (string, error) {
-	return "", fmt.Errorf("DeleteFile not implemented in basic git client")
-}
-
-// Push pushes to remote (stub implementation)
-func (c *Client) Push(ctx context.Context, branch string) error {
-	return fmt.Errorf("Push not implemented in basic git client")
-}
-
-// Pull pulls from remote (stub implementation)
-func (c *Client) Pull(ctx context.Context, branch string) error {
-	return fmt.Errorf("Pull not implemented in basic git client")
-}
-
-// GetStatus gets repository status (stub implementation)
-func (c *Client) GetStatus(ctx context.Context) (*StatusInfo, error) {
-	return &StatusInfo{
-		Clean:         true,
-		CurrentBranch: c.Branch,
-	}, nil
-}
-
-// GetCommitHistory gets commit history (stub implementation)
-func (c *Client) GetCommitHistory(ctx context.Context, limit int) ([]CommitInfo, error) {
-	return []CommitInfo{}, nil
-}
-
-// CreatePullRequest creates a pull request (stub implementation)
-func (c *Client) CreatePullRequest(ctx context.Context, options *PullRequestOptions) (*PullRequestInfo, error) {
-	return nil, fmt.Errorf("CreatePullRequest not implemented in basic git client")
-=======
 
 }
 
@@ -1876,5 +1589,4 @@
 
 	return nil, fmt.Errorf("GetLog not implemented")
 
->>>>>>> b3529b0b
 }