package porch

// PorchError represents an error from the Porch API.

type PorchError struct {
	Code int `json:"code"`

	Message string `json:"message"`

	Details string `json:"details,omitempty"`
}

// Error performs error operation.

func (e *PorchError) Error() string {

	if e.Details != "" {

		return e.Message + ": " + e.Details

	}

	return e.Message

}

// PackageSpec represents the specification of a package.

type PackageSpec struct {
	Repository string `json:"repository"`

	Package string `json:"package"`

	Workspace string `json:"workspace"`

	Resources map[string]interface{} `json:"resources,omitempty"`
}

// PackageStatus represents the status of a package.

type PackageStatus struct {
	Phase string `json:"phase"`

	Message string `json:"message,omitempty"`

	Conditions []Condition `json:"conditions,omitempty"`
}

// Condition represents a condition in the package status.

type Condition struct {
	Type string `json:"type"`

	Status string `json:"status"`

	LastTransitionTime string `json:"lastTransitionTime,omitempty"`
<<<<<<< HEAD
	Reason             string `json:"reason,omitempty"`
	Message            string `json:"message,omitempty"`
}

// LifecycleManagerConfig holds configuration for lifecycle management
type LifecycleManagerConfig struct {
	MaxConcurrentPackages  int           `json:"maxConcurrentPackages"`
	EnableAutoCleanup      bool          `json:"enableAutoCleanup"`
	EventQueueSize         int           `json:"eventQueueSize"`
	EventWorkers           int           `json:"eventWorkers"`
	LockCleanupInterval    string        `json:"lockCleanupInterval"`
	DefaultLockTimeout     string        `json:"defaultLockTimeout"`
	EnableMetrics          bool          `json:"enableMetrics"`
}

// LifecycleManager manages package lifecycle operations
type LifecycleManager interface {
	Start() error
	Stop() error
	Close() error
	CreateRollbackPoint(packageSpec *PackageSpec) (*RollbackPoint, error)
	Rollback(point *RollbackPoint) error
	GetManagerHealth() *HealthStatus
}

// RollbackPoint represents a point in time for rollback operations
type RollbackPoint struct {
	ID        string `json:"id"`
	Timestamp string `json:"timestamp"`
	Package   string `json:"package"`
	Revision  string `json:"revision"`
}

// TransitionOptions holds options for package transitions
type TransitionOptions struct {
	Force       bool   `json:"force"`
	DryRun      bool   `json:"dryRun"`
	Timeout     string `json:"timeout"`
	Annotations map[string]string `json:"annotations"`
}

// TransitionResult represents the result of a package transition
type TransitionResult struct {
	Success   bool   `json:"success"`
	Message   string `json:"message"`
	NewPhase  string `json:"newPhase"`
	Timestamp string `json:"timestamp"`
}

// HealthStatus represents the health status of a component
type HealthStatus struct {
	Status    string `json:"status"`
	Message   string `json:"message"`
	Timestamp string `json:"timestamp"`
}

// PorchClient is an alias for the Porch client
type PorchClient = *Client

// defaultLifecycleManager provides a default implementation
type defaultLifecycleManager struct {
	client PorchClient
	config *LifecycleManagerConfig
}

// NewLifecycleManager creates a new lifecycle manager
func NewLifecycleManager(client PorchClient, config *LifecycleManagerConfig) (LifecycleManager, error) {
	return &defaultLifecycleManager{
		client: client,
		config: config,
	}, nil
}

// Start starts the lifecycle manager
func (m *defaultLifecycleManager) Start() error {
	return nil
}

// Stop stops the lifecycle manager
func (m *defaultLifecycleManager) Stop() error {
	return nil
}

// Close closes the lifecycle manager
func (m *defaultLifecycleManager) Close() error {
	return nil
}

// CreateRollbackPoint creates a rollback point
func (m *defaultLifecycleManager) CreateRollbackPoint(packageSpec *PackageSpec) (*RollbackPoint, error) {
	return &RollbackPoint{
		ID:        "rollback-1",
		Timestamp: "2025-08-29T00:00:00Z",
		Package:   packageSpec.Package,
		Revision:  "v1.0.0",
	}, nil
}

// Rollback performs a rollback
func (m *defaultLifecycleManager) Rollback(point *RollbackPoint) error {
	return nil
}

// GetManagerHealth returns the manager health
func (m *defaultLifecycleManager) GetManagerHealth() *HealthStatus {
	return &HealthStatus{
		Status:    "healthy",
		Message:   "Lifecycle manager is running",
		Timestamp: "2025-08-29T00:00:00Z",
	}
=======

	Reason string `json:"reason,omitempty"`

	Message string `json:"message,omitempty"`
>>>>>>> b3529b0b
}<|MERGE_RESOLUTION|>--- conflicted
+++ resolved
@@ -54,121 +54,8 @@
 	Status string `json:"status"`
 
 	LastTransitionTime string `json:"lastTransitionTime,omitempty"`
-<<<<<<< HEAD
-	Reason             string `json:"reason,omitempty"`
-	Message            string `json:"message,omitempty"`
-}
-
-// LifecycleManagerConfig holds configuration for lifecycle management
-type LifecycleManagerConfig struct {
-	MaxConcurrentPackages  int           `json:"maxConcurrentPackages"`
-	EnableAutoCleanup      bool          `json:"enableAutoCleanup"`
-	EventQueueSize         int           `json:"eventQueueSize"`
-	EventWorkers           int           `json:"eventWorkers"`
-	LockCleanupInterval    string        `json:"lockCleanupInterval"`
-	DefaultLockTimeout     string        `json:"defaultLockTimeout"`
-	EnableMetrics          bool          `json:"enableMetrics"`
-}
-
-// LifecycleManager manages package lifecycle operations
-type LifecycleManager interface {
-	Start() error
-	Stop() error
-	Close() error
-	CreateRollbackPoint(packageSpec *PackageSpec) (*RollbackPoint, error)
-	Rollback(point *RollbackPoint) error
-	GetManagerHealth() *HealthStatus
-}
-
-// RollbackPoint represents a point in time for rollback operations
-type RollbackPoint struct {
-	ID        string `json:"id"`
-	Timestamp string `json:"timestamp"`
-	Package   string `json:"package"`
-	Revision  string `json:"revision"`
-}
-
-// TransitionOptions holds options for package transitions
-type TransitionOptions struct {
-	Force       bool   `json:"force"`
-	DryRun      bool   `json:"dryRun"`
-	Timeout     string `json:"timeout"`
-	Annotations map[string]string `json:"annotations"`
-}
-
-// TransitionResult represents the result of a package transition
-type TransitionResult struct {
-	Success   bool   `json:"success"`
-	Message   string `json:"message"`
-	NewPhase  string `json:"newPhase"`
-	Timestamp string `json:"timestamp"`
-}
-
-// HealthStatus represents the health status of a component
-type HealthStatus struct {
-	Status    string `json:"status"`
-	Message   string `json:"message"`
-	Timestamp string `json:"timestamp"`
-}
-
-// PorchClient is an alias for the Porch client
-type PorchClient = *Client
-
-// defaultLifecycleManager provides a default implementation
-type defaultLifecycleManager struct {
-	client PorchClient
-	config *LifecycleManagerConfig
-}
-
-// NewLifecycleManager creates a new lifecycle manager
-func NewLifecycleManager(client PorchClient, config *LifecycleManagerConfig) (LifecycleManager, error) {
-	return &defaultLifecycleManager{
-		client: client,
-		config: config,
-	}, nil
-}
-
-// Start starts the lifecycle manager
-func (m *defaultLifecycleManager) Start() error {
-	return nil
-}
-
-// Stop stops the lifecycle manager
-func (m *defaultLifecycleManager) Stop() error {
-	return nil
-}
-
-// Close closes the lifecycle manager
-func (m *defaultLifecycleManager) Close() error {
-	return nil
-}
-
-// CreateRollbackPoint creates a rollback point
-func (m *defaultLifecycleManager) CreateRollbackPoint(packageSpec *PackageSpec) (*RollbackPoint, error) {
-	return &RollbackPoint{
-		ID:        "rollback-1",
-		Timestamp: "2025-08-29T00:00:00Z",
-		Package:   packageSpec.Package,
-		Revision:  "v1.0.0",
-	}, nil
-}
-
-// Rollback performs a rollback
-func (m *defaultLifecycleManager) Rollback(point *RollbackPoint) error {
-	return nil
-}
-
-// GetManagerHealth returns the manager health
-func (m *defaultLifecycleManager) GetManagerHealth() *HealthStatus {
-	return &HealthStatus{
-		Status:    "healthy",
-		Message:   "Lifecycle manager is running",
-		Timestamp: "2025-08-29T00:00:00Z",
-	}
-=======
 
 	Reason string `json:"reason,omitempty"`
 
 	Message string `json:"message,omitempty"`
->>>>>>> b3529b0b
 }