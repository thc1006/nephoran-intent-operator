/*

Copyright 2025.



Licensed under the Apache License, Version 2.0 (the "License");

you may not use this file except in compliance with the License.

You may obtain a copy of the License at



    http://www.apache.org/licenses/LICENSE-2.0



Unless required by applicable law or agreed to in writing, software

distributed under the License is distributed on an "AS IS" BASIS,

WITHOUT WARRANTIES OR CONDITIONS OF ANY KIND, either express or implied.

See the License for the specific language governing permissions and

limitations under the License.

*/

package webui

import (
	"context"
	"encoding/json"
	"fmt"
	"net/http"
	"time"

	"github.com/gorilla/mux"
	metav1 "k8s.io/apimachinery/pkg/apis/meta/v1"

	"github.com/nephio-project/nephoran-intent-operator/pkg/auth"
	"github.com/nephio-project/nephoran-intent-operator/pkg/nephio/porch"
	"github.com/nephio-project/nephoran-intent-operator/pkg/packagerevision"
)

// PackageRequest represents a request to create or modify a package.

type PackageRequest struct {
	PackageName string `json:"package_name"`

	Repository string `json:"repository,omitempty"`

	Revision string `json:"revision,omitempty"`

	Description string `json:"description,omitempty"`

	Labels map[string]string `json:"labels,omitempty"`

	Annotations map[string]string `json:"annotations,omitempty"`
}

// PackageResponse represents a comprehensive package response.

type PackageResponse struct {
	*porch.PackageRevision

	LifecycleStatus *packagerevision.LifecycleStatus `json:"lifecycle_status,omitempty"`

	ValidationResults []*packagerevision.ValidationResult `json:"validation_results,omitempty"`

	ApprovalStatus *packagerevision.ApprovalResult `json:"approval_status,omitempty"`

	Metrics *packagerevision.PackageMetrics `json:"metrics,omitempty"`

	DeploymentTargets []DeploymentTargetInfo `json:"deployment_targets,omitempty"`
}

// DeploymentTargetInfo represents deployment target information.

type DeploymentTargetInfo struct {
	ClusterName string `json:"cluster_name"`

	Status string `json:"status"`

	LastDeployed *metav1.Time `json:"last_deployed,omitempty"`

	Health string `json:"health,omitempty"`

	Version string `json:"version,omitempty"`

	ErrorMessage string `json:"error_message,omitempty"`
}

// TransitionRequest represents a lifecycle transition request.

type TransitionRequest struct {
	TargetStage string `json:"target_stage"`

	SkipValidation bool `json:"skip_validation,omitempty"`

	SkipApproval bool `json:"skip_approval,omitempty"`

	CreateRollbackPoint bool `json:"create_rollback_point,omitempty"`

	RollbackDescription string `json:"rollback_description,omitempty"`

	ForceTransition bool `json:"force_transition,omitempty"`

	ValidationPolicy *packagerevision.ValidationPolicy `json:"validation_policy,omitempty"`

	ApprovalPolicy *packagerevision.ApprovalPolicy `json:"approval_policy,omitempty"`

	NotificationTargets []string `json:"notification_targets,omitempty"`

	Metadata map[string]string `json:"metadata,omitempty"`

	DryRun bool `json:"dry_run,omitempty"`
}

// PackageStatusUpdate represents a package status update for streaming.

type PackageStatusUpdate struct {
	PackageName string `json:"package_name"`

	Repository string `json:"repository"`

	Revision string `json:"revision"`

	CurrentStage porch.PackageRevisionLifecycle `json:"current_stage"`

	PreviousStage porch.PackageRevisionLifecycle `json:"previous_stage,omitempty"`

	Progress int `json:"progress"` // 0-100

	Message string `json:"message,omitempty"`

	Timestamp time.Time `json:"timestamp"`

	EventType string `json:"event_type"` // created, transition, validation, approval, error

	Conditions []metav1.Condition `json:"conditions,omitempty"`
}

// setupPackageRoutes sets up package management API routes.

func (s *NephoranAPIServer) setupPackageRoutes(router *mux.Router) {

	packages := router.PathPrefix("/packages").Subrouter()

	// Apply package-specific middleware.

	if s.authMiddleware != nil {

		// Most package operations require at least read permissions.

		packages.Use(s.authMiddleware.RequirePermissionMiddleware(auth.PermissionReadIntent))

	}

	// Package CRUD operations.

	packages.HandleFunc("", s.listPackages).Methods("GET")

	packages.HandleFunc("", s.createPackage).Methods("POST")

	packages.HandleFunc("/{name}", s.getPackage).Methods("GET")

	packages.HandleFunc("/{name}", s.updatePackage).Methods("PUT")

	packages.HandleFunc("/{name}", s.deletePackage).Methods("DELETE")

	// Package revisions.

	packages.HandleFunc("/{name}/revisions", s.listPackageRevisions).Methods("GET")

	packages.HandleFunc("/{name}/revisions/{revision}", s.getPackageRevision).Methods("GET")

	// Package lifecycle operations.

	packages.HandleFunc("/{name}/propose", s.proposePackage).Methods("POST")

	packages.HandleFunc("/{name}/approve", s.approvePackage).Methods("POST")

	packages.HandleFunc("/{name}/publish", s.publishPackage).Methods("POST")

	packages.HandleFunc("/{name}/reject", s.rejectPackage).Methods("POST")

	packages.HandleFunc("/{name}/rollback", s.rollbackPackage).Methods("POST")

	// Package validation and testing.

	packages.HandleFunc("/{name}/validate", s.validatePackage).Methods("POST")

	packages.HandleFunc("/{name}/test", s.testPackage).Methods("POST")

	packages.HandleFunc("/{name}/lint", s.lintPackage).Methods("POST")

	// Package resources and content.

	packages.HandleFunc("/{name}/resources", s.getPackageResources).Methods("GET")

	packages.HandleFunc("/{name}/resources", s.updatePackageResources).Methods("PUT")

	packages.HandleFunc("/{name}/diff", s.getPackageDiff).Methods("GET")

	packages.HandleFunc("/{name}/history", s.getPackageHistory).Methods("GET")

	// Package deployment and propagation.

	packages.HandleFunc("/{name}/deploy", s.deployPackage).Methods("POST")

	packages.HandleFunc("/{name}/deployment-status", s.getPackageDeploymentStatus).Methods("GET")

	packages.HandleFunc("/{name}/target-clusters", s.getPackageTargetClusters).Methods("GET")

	// Package templates and blueprints.

	packages.HandleFunc("/templates", s.listPackageTemplates).Methods("GET")

	packages.HandleFunc("/templates/{template}", s.getPackageTemplate).Methods("GET")

	packages.HandleFunc("/blueprints", s.listBlueprints).Methods("GET")

	packages.HandleFunc("/blueprints/{blueprint}", s.getBlueprint).Methods("GET")

	// Bulk operations.

	packages.HandleFunc("/bulk/transition", s.bulkTransitionPackages).Methods("POST")

	packages.HandleFunc("/bulk/validate", s.bulkValidatePackages).Methods("POST")

	packages.HandleFunc("/bulk/deploy", s.bulkDeployPackages).Methods("POST")

}

// listPackages handles GET /api/v1/packages.

func (s *NephoranAPIServer) listPackages(w http.ResponseWriter, r *http.Request) {
<<<<<<< HEAD
=======

	_ = r.Context() // Context available for future use

>>>>>>> b3529b0b
	pagination := s.parsePaginationParams(r)

	filters := s.parseFilterParams(r)

	repository := r.URL.Query().Get("repository")

	if repository == "" {

		repository = "default"

	}

	// Check cache first.

	cacheKey := fmt.Sprintf("packages:%s:%v:%v", repository, pagination, filters)

	if s.cache != nil {

		if cached, found := s.cache.Get(cacheKey); found {

			s.metrics.CacheHits.Inc()

			s.writeJSONResponse(w, http.StatusOK, cached)

			return

		}

		s.metrics.CacheMisses.Inc()

	}

	// Get packages through package manager if available.

	if s.packageManager == nil {

		s.writeErrorResponse(w, http.StatusServiceUnavailable, "package_manager_unavailable",

			"Package management service is not available")

		return

	}

	// For now, return mock data structure until packageManager interface is fully implemented.

	packages := make([]PackageResponse, 0)

	// Apply filtering and pagination.

	totalItems := len(packages)

	startIndex := (pagination.Page - 1) * pagination.PageSize

	endIndex := startIndex + pagination.PageSize

	if endIndex > totalItems {

		endIndex = totalItems

	}

	if startIndex > totalItems {

		startIndex = totalItems

	}

	paginatedItems := packages[startIndex:endIndex]

	// Build response with metadata.

	meta := &Meta{

		Page: pagination.Page,

		PageSize: pagination.PageSize,

		TotalPages: (totalItems + pagination.PageSize - 1) / pagination.PageSize,

		TotalItems: totalItems,
	}

	// Build HATEOAS links.

	baseURL := fmt.Sprintf("/api/v1/packages?repository=%s&page_size=%d", repository, pagination.PageSize)

	links := &Links{

		Self: fmt.Sprintf("%s&page=%d", baseURL, pagination.Page),
	}

	if pagination.Page > 1 {

		links.Previous = fmt.Sprintf("%s&page=%d", baseURL, pagination.Page-1)

		links.First = fmt.Sprintf("%s&page=1", baseURL)

	}

	if pagination.Page < meta.TotalPages {

		links.Next = fmt.Sprintf("%s&page=%d", baseURL, pagination.Page+1)

		links.Last = fmt.Sprintf("%s&page=%d", baseURL, meta.TotalPages)

	}

	result := map[string]interface{}{

		"items": paginatedItems,

		"meta": meta,

		"links": links,
	}

	// Cache the result.

	if s.cache != nil {

		s.cache.Set(cacheKey, result)

	}

	s.writeJSONResponse(w, http.StatusOK, result)

}

// getPackage handles GET /api/v1/packages/{name}.

func (s *NephoranAPIServer) getPackage(w http.ResponseWriter, r *http.Request) {
<<<<<<< HEAD
	_ = r.Context()
=======

	ctx := r.Context()

>>>>>>> b3529b0b
	vars := mux.Vars(r)

	name := vars["name"]

	repository := r.URL.Query().Get("repository")

	if repository == "" {

		repository = "default"

	}

	revision := r.URL.Query().Get("revision")

	if revision == "" {

		revision = "latest"

	}

	// Check cache first.

	cacheKey := fmt.Sprintf("package:%s:%s:%s", repository, name, revision)

	if s.cache != nil {

		if cached, found := s.cache.Get(cacheKey); found {

			s.metrics.CacheHits.Inc()

			s.writeJSONResponse(w, http.StatusOK, cached)

			return

		}

		s.metrics.CacheMisses.Inc()

	}

	if s.packageManager == nil {

		s.writeErrorResponse(w, http.StatusServiceUnavailable, "package_manager_unavailable",

			"Package management service is not available")

		return

	}

<<<<<<< HEAD
	// Create package reference
	_ = &porch.PackageReference{
		Repository:  repository,
=======
	// Create package reference.

	packageRef := &porch.PackageReference{

		Repository: repository,

>>>>>>> b3529b0b
		PackageName: name,

		Revision: revision,
	}

<<<<<<< HEAD
	// Mock lifecycle status and metrics since methods don't exist
	lifecycleStatus := map[string]interface{}{
		"package_name":    name,
		"current_phase":   "Published",
		"last_transition": time.Now(),
=======
	// Get lifecycle status.

	lifecycleStatus, err := s.packageManager.GetLifecycleStatus(ctx, packageRef)

	if err != nil {

		s.logger.Error(err, "Failed to get lifecycle status", "package", name, "repository", repository)

		s.writeErrorResponse(w, http.StatusInternalServerError, "get_lifecycle_failed",

			"Failed to retrieve package lifecycle status")

		return

	}

	// Get package metrics.

	metrics, err := s.packageManager.GetPackageMetrics(ctx, packageRef)

	if err != nil {

		s.logger.Error(err, "Failed to get package metrics", "package", name, "repository", repository)

		// Don't fail the request for metrics - just log and continue.

		metrics = nil

>>>>>>> b3529b0b
	}
	_ = lifecycleStatus
	
	// Mock metrics data
	var metrics interface{} = nil
	_ = metrics

	// Build comprehensive response.

	response := PackageResponse{
<<<<<<< HEAD
		LifecycleStatus: nil, // Mock data - type conversion needed
		Metrics:         nil, // Mock data - type conversion needed
		// PackageRevision will be populated from actual porch data  
		DeploymentTargets: []DeploymentTargetInfo{}, // Mock empty targets
=======

		LifecycleStatus: lifecycleStatus,

		Metrics: metrics,

		// PackageRevision will be populated from actual porch data.

		DeploymentTargets: s.getDeploymentTargetInfo(ctx, packageRef),
>>>>>>> b3529b0b
	}

	// Cache the result.

	if s.cache != nil {

		s.cache.Set(cacheKey, response)

	}

	s.writeJSONResponse(w, http.StatusOK, response)

}

// proposePackage handles POST /api/v1/packages/{name}/propose.

func (s *NephoranAPIServer) proposePackage(w http.ResponseWriter, r *http.Request) {

	ctx := r.Context()

	// Check permissions for package transitions.

	if s.authMiddleware != nil && !auth.HasPermission(ctx, auth.PermissionUpdateIntent) {

		s.writeErrorResponse(w, http.StatusForbidden, "insufficient_permissions",

			"Update intent permission required for package transitions")

		return

	}

	vars := mux.Vars(r)

	name := vars["name"]

	repository := r.URL.Query().Get("repository")

	if repository == "" {

		repository = "default"

	}

	revision := r.URL.Query().Get("revision")

	if revision == "" {

		revision = "latest"

	}

	var req TransitionRequest

	if err := json.NewDecoder(r.Body).Decode(&req); err != nil {

		// If no body provided, use defaults.

		req = TransitionRequest{

			TargetStage: string(porch.PackageRevisionLifecycleProposed),
		}

	}

	if s.packageManager == nil {

		s.writeErrorResponse(w, http.StatusServiceUnavailable, "package_manager_unavailable",

			"Package management service is not available")

		return

	}

<<<<<<< HEAD
	// Create package reference
	_ = &porch.PackageReference{
		Repository:  repository,
=======
	// Create package reference.

	packageRef := &porch.PackageReference{

		Repository: repository,

>>>>>>> b3529b0b
		PackageName: name,

		Revision: revision,
	}

	// Create transition options.

	opts := &packagerevision.TransitionOptions{

		SkipValidation: req.SkipValidation,

		SkipApproval: req.SkipApproval,

		CreateRollbackPoint: req.CreateRollbackPoint,

		RollbackDescription: req.RollbackDescription,

		ForceTransition: req.ForceTransition,

		ValidationPolicy: req.ValidationPolicy,

		ApprovalPolicy: req.ApprovalPolicy,

		NotificationTargets: req.NotificationTargets,

		DryRun: req.DryRun,
	}

	if req.Metadata != nil {

		opts.Metadata = req.Metadata

	}

<<<<<<< HEAD
	// Mock transition since method doesn't exist
	result := &porch.TransitionResult{
		Success:         true,
		NewStage:        porch.PackageRevisionLifecycleProposed,
		TransitionTime:  &metav1.Time{Time: time.Now()},
		Duration:        2 * time.Second,
	}
	err := error(nil)
=======
	// Perform the transition.

	result, err := s.packageManager.TransitionToProposed(ctx, packageRef, opts)

>>>>>>> b3529b0b
	if err != nil {

		s.logger.Error(err, "Failed to propose package", "package", name, "repository", repository)

		s.writeErrorResponse(w, http.StatusInternalServerError, "transition_failed",

			fmt.Sprintf("Failed to propose package: %v", err))

		return

	}

	// Invalidate cache.

	if s.cache != nil {

		s.cache.Invalidate(fmt.Sprintf("package:%s:%s:", repository, name))

		s.cache.Invalidate(fmt.Sprintf("packages:%s:", repository))

	}

	// Broadcast package status update.

	s.broadcastPackageUpdate(&PackageStatusUpdate{
<<<<<<< HEAD
		PackageName:   name,
		Repository:    repository,
		Revision:      revision,
		CurrentStage:  result.NewStage,
		PreviousStage: result.PreviousStage,
		Progress:      100,
		Message:       "Package proposed successfully",
		Timestamp:     result.TransitionTime.Time,
		EventType:     "transition",
	})
=======
>>>>>>> b3529b0b

		PackageName: name,

		Repository: repository,

		Revision: revision,

		CurrentStage: result.NewStage,

		PreviousStage: result.PreviousStage,

		Progress: 100,

		Message: "Package proposed successfully",

		Timestamp: result.TransitionTime,

		EventType: "transition",
	})

	s.writeJSONResponse(w, http.StatusOK, result)

}

// approvePackage handles POST /api/v1/packages/{name}/approve.

func (s *NephoranAPIServer) approvePackage(w http.ResponseWriter, r *http.Request) {

	ctx := r.Context()

	// Check admin permissions for package approval.

	if s.authMiddleware != nil && !auth.HasPermission(ctx, auth.PermissionManageSystem) {

		s.writeErrorResponse(w, http.StatusForbidden, "insufficient_permissions",

			"System management permission required for package approval")

		return

	}

	vars := mux.Vars(r)

	name := vars["name"]

	repository := r.URL.Query().Get("repository")

	if repository == "" {

		repository = "default"

	}

	revision := r.URL.Query().Get("revision")

	if revision == "" {

		revision = "latest"

	}

	var req TransitionRequest

	if err := json.NewDecoder(r.Body).Decode(&req); err != nil {

		// If no body provided, use defaults.

		req = TransitionRequest{

			TargetStage: string(porch.PackageRevisionLifecyclePublished),
		}

	}

	if s.packageManager == nil {

		s.writeErrorResponse(w, http.StatusServiceUnavailable, "package_manager_unavailable",

			"Package management service is not available")

		return

	}

<<<<<<< HEAD
	// Create package reference
	_ = &porch.PackageReference{
		Repository:  repository,
=======
	// Create package reference.

	packageRef := &porch.PackageReference{

		Repository: repository,

>>>>>>> b3529b0b
		PackageName: name,

		Revision: revision,
	}

	// Create transition options.

	opts := &packagerevision.TransitionOptions{

		SkipValidation: req.SkipValidation,

		SkipApproval: req.SkipApproval,

		CreateRollbackPoint: req.CreateRollbackPoint,

		RollbackDescription: req.RollbackDescription,

		ForceTransition: req.ForceTransition,

		ValidationPolicy: req.ValidationPolicy,

		ApprovalPolicy: req.ApprovalPolicy,

		NotificationTargets: req.NotificationTargets,

		DryRun: req.DryRun,
	}

	if req.Metadata != nil {

		opts.Metadata = req.Metadata

	}

<<<<<<< HEAD
	// Mock transition since method doesn't exist
	result := &porch.TransitionResult{
		Success:         true,
		NewStage:        porch.PackageRevisionLifecyclePublished,
		TransitionTime:  &metav1.Time{Time: time.Now()},
		Duration:        3 * time.Second,
	}
	err := error(nil)
=======
	// Perform the transition to published.

	result, err := s.packageManager.TransitionToPublished(ctx, packageRef, opts)

>>>>>>> b3529b0b
	if err != nil {

		s.logger.Error(err, "Failed to approve package", "package", name, "repository", repository)

		s.writeErrorResponse(w, http.StatusInternalServerError, "transition_failed",

			fmt.Sprintf("Failed to approve package: %v", err))

		return

	}

	// Invalidate cache.

	if s.cache != nil {

		s.cache.Invalidate(fmt.Sprintf("package:%s:%s:", repository, name))

		s.cache.Invalidate(fmt.Sprintf("packages:%s:", repository))

	}

	// Broadcast package status update.

	s.broadcastPackageUpdate(&PackageStatusUpdate{

		PackageName: name,

		Repository: repository,

		Revision: revision,

		CurrentStage: result.NewStage,

		PreviousStage: result.PreviousStage,
<<<<<<< HEAD
		Progress:      100,
		Message:       "Package approved and published successfully",
		Timestamp:     result.TransitionTime.Time,
		EventType:     "transition",
=======

		Progress: 100,

		Message: "Package approved and published successfully",

		Timestamp: result.TransitionTime,

		EventType: "transition",
>>>>>>> b3529b0b
	})

	s.writeJSONResponse(w, http.StatusOK, result)

}

// validatePackage handles POST /api/v1/packages/{name}/validate.

func (s *NephoranAPIServer) validatePackage(w http.ResponseWriter, r *http.Request) {
<<<<<<< HEAD
=======

	ctx := r.Context()

>>>>>>> b3529b0b
	vars := mux.Vars(r)

	name := vars["name"]

	repository := r.URL.Query().Get("repository")

	if repository == "" {

		repository = "default"

	}

	revision := r.URL.Query().Get("revision")

	if revision == "" {

		revision = "latest"

	}

	if s.packageManager == nil {

		s.writeErrorResponse(w, http.StatusServiceUnavailable, "package_manager_unavailable",

			"Package management service is not available")

		return

	}

<<<<<<< HEAD
	// Create package reference
	_ = &porch.PackageReference{
		Repository:  repository,
=======
	// Create package reference.

	packageRef := &porch.PackageReference{

		Repository: repository,

>>>>>>> b3529b0b
		PackageName: name,

		Revision: revision,
	}

<<<<<<< HEAD
	// Mock validation since method doesn't exist
	result := &porch.ValidationResult{Valid: true, Errors: []porch.ValidationError{}}
	err := error(nil)
=======
	// Perform validation.

	result, err := s.packageManager.ValidateConfiguration(ctx, packageRef)

>>>>>>> b3529b0b
	if err != nil {

		s.logger.Error(err, "Failed to validate package", "package", name, "repository", repository)

		s.writeErrorResponse(w, http.StatusInternalServerError, "validation_failed",

			fmt.Sprintf("Failed to validate package: %v", err))

		return

	}

	// Broadcast validation update.

	eventType := "validation"

	message := "Package validation completed successfully"

	if !result.Valid {

		eventType = "error"

		message = "Package validation failed"

	}

	s.broadcastPackageUpdate(&PackageStatusUpdate{

		PackageName: name,

		Repository: repository,

		Revision: revision,

		Message: message,

		Timestamp: time.Now(),

		EventType: eventType,
	})

	s.writeJSONResponse(w, http.StatusOK, result)

}

// getPackageDeploymentStatus handles GET /api/v1/packages/{name}/deployment-status.

func (s *NephoranAPIServer) getPackageDeploymentStatus(w http.ResponseWriter, r *http.Request) {

	ctx := r.Context()

	vars := mux.Vars(r)

	name := vars["name"]

	repository := r.URL.Query().Get("repository")

	if repository == "" {

		repository = "default"

	}

	// Check cache first.

	cacheKey := fmt.Sprintf("package-deployment:%s:%s", repository, name)

	if s.cache != nil {

		if cached, found := s.cache.Get(cacheKey); found {

			s.metrics.CacheHits.Inc()

			s.writeJSONResponse(w, http.StatusOK, cached)

			return

		}

		s.metrics.CacheMisses.Inc()

	}

	if s.clusterManager == nil {

		s.writeErrorResponse(w, http.StatusServiceUnavailable, "cluster_manager_unavailable",

			"Multi-cluster management service is not available")

		return

	}

	// Get multi-cluster status.

	status, err := s.clusterManager.GetMultiClusterStatus(ctx, name)

	if err != nil {

		s.logger.Error(err, "Failed to get package deployment status", "package", name, "repository", repository)

		s.writeErrorResponse(w, http.StatusInternalServerError, "get_status_failed",

			"Failed to retrieve package deployment status")

		return

	}

	// Convert to API response format.

	deploymentStatus := map[string]interface{}{

		"package_name": status.PackageName,

		"overall_status": status.OverallStatus,

		"last_updated": status.LastUpdated,

		"cluster_status": status.ClusterStatuses,
	}

	// Cache the result.

	if s.cache != nil {
<<<<<<< HEAD
		s.cache.SetWithTTL(cacheKey, deploymentStatus, 1*time.Minute) // Shorter cache for deployment status
=======

		s.cache.SetWithTTL(cacheKey, deploymentStatus, 1*time.Minute) // Shorter cache for deployment status

>>>>>>> b3529b0b
	}

	s.writeJSONResponse(w, http.StatusOK, deploymentStatus)

}

// Helper functions.

func (s *NephoranAPIServer) getDeploymentTargetInfo(ctx context.Context, packageRef *porch.PackageReference) []DeploymentTargetInfo {

	if s.clusterManager == nil {

		return []DeploymentTargetInfo{}

	}

	// Get multi-cluster status.

	status, err := s.clusterManager.GetMultiClusterStatus(ctx, packageRef.PackageName)

	if err != nil {

		s.logger.Error(err, "Failed to get deployment target info", "package", packageRef.PackageName)

		return []DeploymentTargetInfo{}

	}

	targets := make([]DeploymentTargetInfo, 0, len(status.ClusterStatuses))

	for clusterName, clusterStatus := range status.ClusterStatuses {

		targets = append(targets, DeploymentTargetInfo{

			ClusterName: clusterName,

			Status: clusterStatus.Status,

			LastDeployed: &clusterStatus.LastUpdated,

			Health: "unknown", // Would be populated from actual health checks

			Version: "v1", // Would be populated from actual version info

			ErrorMessage: clusterStatus.ErrorMessage,
		})

	}

	return targets

}

func (s *NephoranAPIServer) broadcastPackageUpdate(update *PackageStatusUpdate) {

	// Broadcast to WebSocket connections.

	s.connectionsMutex.RLock()

	for _, conn := range s.wsConnections {

		select {

		case conn.Send <- s.mustMarshal(update):

		default:

			close(conn.Send)

		}

	}

	s.connectionsMutex.RUnlock()

	// Broadcast to SSE connections.

	s.connectionsMutex.RLock()

	for _, conn := range s.sseConnections {

		if conn.Flusher != nil {

			fmt.Fprintf(conn.Writer, "data: %s\n\n", s.mustMarshalString(update))

			conn.Flusher.Flush()

		}

	}

	s.connectionsMutex.RUnlock()

}

<<<<<<< HEAD
// createPackage handles POST /api/v1/packages
func (s *NephoranAPIServer) createPackage(w http.ResponseWriter, r *http.Request) {
	result := map[string]interface{}{"package_id": "pkg-001", "status": "created"}
	s.writeJSONResponse(w, http.StatusCreated, result)
}

// updatePackage handles PUT /api/v1/packages/{name}
func (s *NephoranAPIServer) updatePackage(w http.ResponseWriter, r *http.Request) {
	vars := mux.Vars(r)
	packageName := vars["name"]
	result := map[string]interface{}{"package_name": packageName, "status": "updated"}
	s.writeJSONResponse(w, http.StatusOK, result)
}

// deletePackage handles DELETE /api/v1/packages/{name}
func (s *NephoranAPIServer) deletePackage(w http.ResponseWriter, r *http.Request) {
	vars := mux.Vars(r)
	packageName := vars["name"]
	result := map[string]interface{}{"package_name": packageName, "status": "deleted"}
	s.writeJSONResponse(w, http.StatusOK, result)
}

// listPackageRevisions handles GET /api/v1/packages/{name}/revisions
func (s *NephoranAPIServer) listPackageRevisions(w http.ResponseWriter, r *http.Request) {
	vars := mux.Vars(r)
	packageName := vars["name"]
	result := map[string]interface{}{
		"package_name": packageName,
		"revisions": []map[string]interface{}{
			{"version": "v1", "created": time.Now(), "status": "active"},
		},
	}
	s.writeJSONResponse(w, http.StatusOK, result)
}

// getPackageRevision handles GET /api/v1/packages/{name}/revisions/{revision}
func (s *NephoranAPIServer) getPackageRevision(w http.ResponseWriter, r *http.Request) {
	vars := mux.Vars(r)
	packageName := vars["name"]
	revision := vars["revision"]
	result := map[string]interface{}{
		"package_name": packageName,
		"revision": revision,
		"status": "active",
	}
	s.writeJSONResponse(w, http.StatusOK, result)
}

// publishPackage handles POST /api/v1/packages/{name}/publish
func (s *NephoranAPIServer) publishPackage(w http.ResponseWriter, r *http.Request) {
	vars := mux.Vars(r)
	packageName := vars["name"]
	result := map[string]interface{}{"package_name": packageName, "status": "published"}
	s.writeJSONResponse(w, http.StatusOK, result)
}

// rejectPackage handles POST /api/v1/packages/{name}/reject
func (s *NephoranAPIServer) rejectPackage(w http.ResponseWriter, r *http.Request) {
	vars := mux.Vars(r)
	packageName := vars["name"]
	result := map[string]interface{}{"package_name": packageName, "status": "rejected"}
	s.writeJSONResponse(w, http.StatusOK, result)
}

// rollbackPackage handles POST /api/v1/packages/{name}/rollback
func (s *NephoranAPIServer) rollbackPackage(w http.ResponseWriter, r *http.Request) {
	vars := mux.Vars(r)
	packageName := vars["name"]
	result := map[string]interface{}{"package_name": packageName, "status": "rolledback"}
	s.writeJSONResponse(w, http.StatusOK, result)
}

// testPackage handles POST /api/v1/packages/{name}/test
func (s *NephoranAPIServer) testPackage(w http.ResponseWriter, r *http.Request) {
	vars := mux.Vars(r)
	packageName := vars["name"]
	result := map[string]interface{}{"package_name": packageName, "test_status": "passed"}
	s.writeJSONResponse(w, http.StatusOK, result)
}

// lintPackage handles POST /api/v1/packages/{name}/lint
func (s *NephoranAPIServer) lintPackage(w http.ResponseWriter, r *http.Request) {
	vars := mux.Vars(r)
	packageName := vars["name"]
	result := map[string]interface{}{"package_name": packageName, "lint_status": "passed", "issues": []string{}}
	s.writeJSONResponse(w, http.StatusOK, result)
}

// getPackageResources handles GET /api/v1/packages/{name}/resources
func (s *NephoranAPIServer) getPackageResources(w http.ResponseWriter, r *http.Request) {
	vars := mux.Vars(r)
	packageName := vars["name"]
	result := map[string]interface{}{"package_name": packageName, "resources": []map[string]interface{}{}}
	s.writeJSONResponse(w, http.StatusOK, result)
}

// updatePackageResources handles PUT /api/v1/packages/{name}/resources
func (s *NephoranAPIServer) updatePackageResources(w http.ResponseWriter, r *http.Request) {
	vars := mux.Vars(r)
	packageName := vars["name"]
	result := map[string]interface{}{"package_name": packageName, "status": "resources_updated"}
	s.writeJSONResponse(w, http.StatusOK, result)
}

// getPackageDiff handles GET /api/v1/packages/{name}/diff
func (s *NephoranAPIServer) getPackageDiff(w http.ResponseWriter, r *http.Request) {
	vars := mux.Vars(r)
	packageName := vars["name"]
	result := map[string]interface{}{"package_name": packageName, "diff": ""}
	s.writeJSONResponse(w, http.StatusOK, result)
}

// getPackageHistory handles GET /api/v1/packages/{name}/history
func (s *NephoranAPIServer) getPackageHistory(w http.ResponseWriter, r *http.Request) {
	vars := mux.Vars(r)
	packageName := vars["name"]
	result := map[string]interface{}{"package_name": packageName, "history": []map[string]interface{}{}}
	s.writeJSONResponse(w, http.StatusOK, result)
}

// deployPackage handles POST /api/v1/packages/{name}/deploy
func (s *NephoranAPIServer) deployPackage(w http.ResponseWriter, r *http.Request) {
	vars := mux.Vars(r)
	packageName := vars["name"]
	result := map[string]interface{}{"package_name": packageName, "deployment_status": "initiated"}
	s.writeJSONResponse(w, http.StatusOK, result)
}

// getPackageTargetClusters handles GET /api/v1/packages/{name}/targets
func (s *NephoranAPIServer) getPackageTargetClusters(w http.ResponseWriter, r *http.Request) {
	vars := mux.Vars(r)
	packageName := vars["name"]
	result := map[string]interface{}{"package_name": packageName, "target_clusters": []string{}}
	s.writeJSONResponse(w, http.StatusOK, result)
}

// listPackageTemplates handles GET /api/v1/packages/templates
func (s *NephoranAPIServer) listPackageTemplates(w http.ResponseWriter, r *http.Request) {
	result := map[string]interface{}{"templates": []map[string]interface{}{}}
	s.writeJSONResponse(w, http.StatusOK, result)
}

// getPackageTemplate handles GET /api/v1/packages/templates/{template}
func (s *NephoranAPIServer) getPackageTemplate(w http.ResponseWriter, r *http.Request) {
	vars := mux.Vars(r)
	templateName := vars["template"]
	result := map[string]interface{}{"template_name": templateName, "content": ""}
	s.writeJSONResponse(w, http.StatusOK, result)
}

// listBlueprints handles GET /api/v1/packages/blueprints
func (s *NephoranAPIServer) listBlueprints(w http.ResponseWriter, r *http.Request) {
	result := map[string]interface{}{"blueprints": []map[string]interface{}{}}
	s.writeJSONResponse(w, http.StatusOK, result)
}

// getBlueprint handles GET /api/v1/packages/blueprints/{blueprint}
func (s *NephoranAPIServer) getBlueprint(w http.ResponseWriter, r *http.Request) {
	vars := mux.Vars(r)
	blueprintName := vars["blueprint"]
	result := map[string]interface{}{"blueprint_name": blueprintName, "content": ""}
	s.writeJSONResponse(w, http.StatusOK, result)
}

// bulkTransitionPackages handles POST /api/v1/packages/bulk/transition
func (s *NephoranAPIServer) bulkTransitionPackages(w http.ResponseWriter, r *http.Request) {
	result := map[string]interface{}{"transitioned": 5, "failed": 0}
	s.writeJSONResponse(w, http.StatusOK, result)
}

// bulkValidatePackages handles POST /api/v1/packages/bulk/validate
func (s *NephoranAPIServer) bulkValidatePackages(w http.ResponseWriter, r *http.Request) {
	result := map[string]interface{}{"validated": 5, "failed": 0}
	s.writeJSONResponse(w, http.StatusOK, result)
}

// bulkDeployPackages handles POST /api/v1/packages/bulk/deploy
func (s *NephoranAPIServer) bulkDeployPackages(w http.ResponseWriter, r *http.Request) {
	result := map[string]interface{}{"deployed": 3, "failed": 0}
	s.writeJSONResponse(w, http.StatusOK, result)
}

// Additional package operation handlers would be implemented here as needed.
=======
// mustMarshal marshals an object to JSON bytes, panicking on error.

func (s *NephoranAPIServer) mustMarshal(v interface{}) []byte {

	data, err := json.Marshal(v)

	if err != nil {

		s.logger.Error(err, "Failed to marshal object")

		return []byte("{}")

	}

	return data

}

// mustMarshalString marshals an object to JSON string, returning empty object on error.

func (s *NephoranAPIServer) mustMarshalString(v interface{}) string {

	data, err := json.Marshal(v)

	if err != nil {

		s.logger.Error(err, "Failed to marshal object to string")

		return "{}"

	}

	return string(data)

}

// Additional package operation handlers - stub implementations for compilation.

// createPackage handles POST /api/v1/packages.

func (s *NephoranAPIServer) createPackage(w http.ResponseWriter, r *http.Request) {

	var req PackageRequest

	if err := json.NewDecoder(r.Body).Decode(&req); err != nil {

		s.writeErrorResponse(w, http.StatusBadRequest, "invalid_request", "Invalid package request")

		return

	}

	// TODO: Implement actual package creation.

	s.writeErrorResponse(w, http.StatusNotImplemented, "not_implemented", "Package creation not yet implemented")

}

// updatePackage handles PUT /api/v1/packages/{name}.

func (s *NephoranAPIServer) updatePackage(w http.ResponseWriter, r *http.Request) {

	// TODO: Implement actual package update.

	s.writeErrorResponse(w, http.StatusNotImplemented, "not_implemented", "Package update not yet implemented")

}

// deletePackage handles DELETE /api/v1/packages/{name}.

func (s *NephoranAPIServer) deletePackage(w http.ResponseWriter, r *http.Request) {

	// TODO: Implement actual package deletion.

	s.writeErrorResponse(w, http.StatusNotImplemented, "not_implemented", "Package deletion not yet implemented")

}

// listPackageRevisions handles GET /api/v1/packages/{name}/revisions.

func (s *NephoranAPIServer) listPackageRevisions(w http.ResponseWriter, r *http.Request) {

	// TODO: Implement actual package revision listing.

	s.writeJSONResponse(w, http.StatusOK, map[string]interface{}{"revisions": []interface{}{}})

}

// getPackageRevision handles GET /api/v1/packages/{name}/revisions/{revision}.

func (s *NephoranAPIServer) getPackageRevision(w http.ResponseWriter, r *http.Request) {

	// TODO: Implement actual package revision retrieval.

	s.writeErrorResponse(w, http.StatusNotImplemented, "not_implemented", "Package revision retrieval not yet implemented")

}

// publishPackage handles POST /api/v1/packages/{name}/publish.

func (s *NephoranAPIServer) publishPackage(w http.ResponseWriter, r *http.Request) {

	// TODO: Implement actual package publishing.

	s.writeErrorResponse(w, http.StatusNotImplemented, "not_implemented", "Package publishing not yet implemented")

}

// rejectPackage handles POST /api/v1/packages/{name}/reject.

func (s *NephoranAPIServer) rejectPackage(w http.ResponseWriter, r *http.Request) {

	ctx := r.Context()

	_ = ctx // Use ctx to avoid unused warning

	vars := mux.Vars(r)

	name := vars["name"]

	_ = name // Use name to avoid unused warning

	// TODO: Implement actual package rejection.

	s.writeErrorResponse(w, http.StatusNotImplemented, "not_implemented", "Package rejection not yet implemented")

}

// rollbackPackage handles POST /api/v1/packages/{name}/rollback.

func (s *NephoranAPIServer) rollbackPackage(w http.ResponseWriter, r *http.Request) {

	// TODO: Implement actual package rollback.

	s.writeErrorResponse(w, http.StatusNotImplemented, "not_implemented", "Package rollback not yet implemented")

}

// testPackage handles POST /api/v1/packages/{name}/test.

func (s *NephoranAPIServer) testPackage(w http.ResponseWriter, r *http.Request) {

	// TODO: Implement actual package testing.

	s.writeErrorResponse(w, http.StatusNotImplemented, "not_implemented", "Package testing not yet implemented")

}

// lintPackage handles POST /api/v1/packages/{name}/lint.

func (s *NephoranAPIServer) lintPackage(w http.ResponseWriter, r *http.Request) {

	// TODO: Implement actual package linting.

	s.writeErrorResponse(w, http.StatusNotImplemented, "not_implemented", "Package linting not yet implemented")

}

// getPackageResources handles GET /api/v1/packages/{name}/resources.

func (s *NephoranAPIServer) getPackageResources(w http.ResponseWriter, r *http.Request) {

	// TODO: Implement actual package resource retrieval.

	s.writeJSONResponse(w, http.StatusOK, map[string]interface{}{"resources": []interface{}{}})

}

// updatePackageResources handles PUT /api/v1/packages/{name}/resources.

func (s *NephoranAPIServer) updatePackageResources(w http.ResponseWriter, r *http.Request) {

	ctx := r.Context()

	_ = ctx // Use ctx to avoid unused warning

	vars := mux.Vars(r)

	name := vars["name"]

	_ = name // Use name to avoid unused warning

	// TODO: Implement actual package resource update.

	s.writeErrorResponse(w, http.StatusNotImplemented, "not_implemented", "Package resource update not yet implemented")

}

// getPackageDiff handles GET /api/v1/packages/{name}/diff.

func (s *NephoranAPIServer) getPackageDiff(w http.ResponseWriter, r *http.Request) {

	ctx := r.Context()

	_ = ctx // Use ctx to avoid unused warning

	vars := mux.Vars(r)

	name := vars["name"]

	_ = name // Use name to avoid unused warning

	// TODO: Implement actual package diff.

	s.writeJSONResponse(w, http.StatusOK, map[string]interface{}{"diff": ""})

}

// getPackageHistory handles GET /api/v1/packages/{name}/history.

func (s *NephoranAPIServer) getPackageHistory(w http.ResponseWriter, r *http.Request) {

	ctx := r.Context()

	_ = ctx // Use ctx to avoid unused warning

	vars := mux.Vars(r)

	name := vars["name"]

	_ = name // Use name to avoid unused warning

	// TODO: Implement actual package history.

	s.writeJSONResponse(w, http.StatusOK, map[string]interface{}{"history": []interface{}{}})

}

// deployPackage handles POST /api/v1/packages/{name}/deploy.

func (s *NephoranAPIServer) deployPackage(w http.ResponseWriter, r *http.Request) {

	ctx := r.Context()

	_ = ctx // Use ctx to avoid unused warning

	vars := mux.Vars(r)

	name := vars["name"]

	_ = name // Use name to avoid unused warning

	// TODO: Implement actual package deployment.

	s.writeErrorResponse(w, http.StatusNotImplemented, "not_implemented", "Package deployment not yet implemented")

}

// getPackageTargetClusters handles GET /api/v1/packages/{name}/target-clusters.

func (s *NephoranAPIServer) getPackageTargetClusters(w http.ResponseWriter, r *http.Request) {

	ctx := r.Context()

	_ = ctx // Use ctx to avoid unused warning

	vars := mux.Vars(r)

	name := vars["name"]

	_ = name // Use name to avoid unused warning

	// TODO: Implement actual target cluster retrieval.

	s.writeJSONResponse(w, http.StatusOK, map[string]interface{}{"clusters": []interface{}{}})

}

// listPackageTemplates handles GET /api/v1/packages/templates.

func (s *NephoranAPIServer) listPackageTemplates(w http.ResponseWriter, r *http.Request) {

	ctx := r.Context()

	_ = ctx // Use ctx to avoid unused warning

	// TODO: Implement actual template listing.

	s.writeJSONResponse(w, http.StatusOK, map[string]interface{}{"templates": []interface{}{}})

}

// getPackageTemplate handles GET /api/v1/packages/templates/{template}.

func (s *NephoranAPIServer) getPackageTemplate(w http.ResponseWriter, r *http.Request) {

	ctx := r.Context()

	_ = ctx // Use ctx to avoid unused warning

	vars := mux.Vars(r)

	template := vars["template"]

	_ = template // Use template to avoid unused warning

	// TODO: Implement actual template retrieval.

	s.writeErrorResponse(w, http.StatusNotImplemented, "not_implemented", "Package template retrieval not yet implemented")

}

// listBlueprints handles GET /api/v1/packages/blueprints.

func (s *NephoranAPIServer) listBlueprints(w http.ResponseWriter, r *http.Request) {

	ctx := r.Context()

	_ = ctx // Use ctx to avoid unused warning

	// TODO: Implement actual blueprint listing.

	s.writeJSONResponse(w, http.StatusOK, map[string]interface{}{"blueprints": []interface{}{}})

}

// getBlueprint handles GET /api/v1/packages/blueprints/{blueprint}.

func (s *NephoranAPIServer) getBlueprint(w http.ResponseWriter, r *http.Request) {

	ctx := r.Context()

	_ = ctx // Use ctx to avoid unused warning

	vars := mux.Vars(r)

	blueprint := vars["blueprint"]

	_ = blueprint // Use blueprint to avoid unused warning

	// TODO: Implement actual blueprint retrieval.

	s.writeErrorResponse(w, http.StatusNotImplemented, "not_implemented", "Blueprint retrieval not yet implemented")

}

// bulkTransitionPackages handles POST /api/v1/packages/bulk/transition.

func (s *NephoranAPIServer) bulkTransitionPackages(w http.ResponseWriter, r *http.Request) {

	ctx := r.Context()

	_ = ctx // Use ctx to avoid unused warning

	// TODO: Implement actual bulk transition.

	s.writeErrorResponse(w, http.StatusNotImplemented, "not_implemented", "Bulk package transition not yet implemented")

}

// bulkValidatePackages handles POST /api/v1/packages/bulk/validate.

func (s *NephoranAPIServer) bulkValidatePackages(w http.ResponseWriter, r *http.Request) {

	ctx := r.Context()

	_ = ctx // Use ctx to avoid unused warning

	// TODO: Implement actual bulk validation.

	s.writeErrorResponse(w, http.StatusNotImplemented, "not_implemented", "Bulk package validation not yet implemented")

}

// bulkDeployPackages handles POST /api/v1/packages/bulk/deploy.

func (s *NephoranAPIServer) bulkDeployPackages(w http.ResponseWriter, r *http.Request) {

	ctx := r.Context()

	_ = ctx // Use ctx to avoid unused warning

	// TODO: Implement actual bulk deployment.

	s.writeErrorResponse(w, http.StatusNotImplemented, "not_implemented", "Bulk package deployment not yet implemented")

}
>>>>>>> b3529b0b
<|MERGE_RESOLUTION|>--- conflicted
+++ resolved
@@ -238,12 +238,9 @@
 // listPackages handles GET /api/v1/packages.
 
 func (s *NephoranAPIServer) listPackages(w http.ResponseWriter, r *http.Request) {
-<<<<<<< HEAD
-=======
 
 	_ = r.Context() // Context available for future use
 
->>>>>>> b3529b0b
 	pagination := s.parsePaginationParams(r)
 
 	filters := s.parseFilterParams(r)
@@ -376,13 +373,9 @@
 // getPackage handles GET /api/v1/packages/{name}.
 
 func (s *NephoranAPIServer) getPackage(w http.ResponseWriter, r *http.Request) {
-<<<<<<< HEAD
-	_ = r.Context()
-=======
-
-	ctx := r.Context()
-
->>>>>>> b3529b0b
+
+	ctx := r.Context()
+
 	vars := mux.Vars(r)
 
 	name := vars["name"]
@@ -433,30 +426,17 @@
 
 	}
 
-<<<<<<< HEAD
-	// Create package reference
-	_ = &porch.PackageReference{
-		Repository:  repository,
-=======
 	// Create package reference.
 
 	packageRef := &porch.PackageReference{
 
 		Repository: repository,
 
->>>>>>> b3529b0b
 		PackageName: name,
 
 		Revision: revision,
 	}
 
-<<<<<<< HEAD
-	// Mock lifecycle status and metrics since methods don't exist
-	lifecycleStatus := map[string]interface{}{
-		"package_name":    name,
-		"current_phase":   "Published",
-		"last_transition": time.Now(),
-=======
 	// Get lifecycle status.
 
 	lifecycleStatus, err := s.packageManager.GetLifecycleStatus(ctx, packageRef)
@@ -485,23 +465,11 @@
 
 		metrics = nil
 
->>>>>>> b3529b0b
-	}
-	_ = lifecycleStatus
-	
-	// Mock metrics data
-	var metrics interface{} = nil
-	_ = metrics
+	}
 
 	// Build comprehensive response.
 
 	response := PackageResponse{
-<<<<<<< HEAD
-		LifecycleStatus: nil, // Mock data - type conversion needed
-		Metrics:         nil, // Mock data - type conversion needed
-		// PackageRevision will be populated from actual porch data  
-		DeploymentTargets: []DeploymentTargetInfo{}, // Mock empty targets
-=======
 
 		LifecycleStatus: lifecycleStatus,
 
@@ -510,7 +478,6 @@
 		// PackageRevision will be populated from actual porch data.
 
 		DeploymentTargets: s.getDeploymentTargetInfo(ctx, packageRef),
->>>>>>> b3529b0b
 	}
 
 	// Cache the result.
@@ -586,18 +553,12 @@
 
 	}
 
-<<<<<<< HEAD
-	// Create package reference
-	_ = &porch.PackageReference{
-		Repository:  repository,
-=======
 	// Create package reference.
 
 	packageRef := &porch.PackageReference{
 
 		Repository: repository,
 
->>>>>>> b3529b0b
 		PackageName: name,
 
 		Revision: revision,
@@ -632,21 +593,10 @@
 
 	}
 
-<<<<<<< HEAD
-	// Mock transition since method doesn't exist
-	result := &porch.TransitionResult{
-		Success:         true,
-		NewStage:        porch.PackageRevisionLifecycleProposed,
-		TransitionTime:  &metav1.Time{Time: time.Now()},
-		Duration:        2 * time.Second,
-	}
-	err := error(nil)
-=======
 	// Perform the transition.
 
 	result, err := s.packageManager.TransitionToProposed(ctx, packageRef, opts)
 
->>>>>>> b3529b0b
 	if err != nil {
 
 		s.logger.Error(err, "Failed to propose package", "package", name, "repository", repository)
@@ -672,19 +622,6 @@
 	// Broadcast package status update.
 
 	s.broadcastPackageUpdate(&PackageStatusUpdate{
-<<<<<<< HEAD
-		PackageName:   name,
-		Repository:    repository,
-		Revision:      revision,
-		CurrentStage:  result.NewStage,
-		PreviousStage: result.PreviousStage,
-		Progress:      100,
-		Message:       "Package proposed successfully",
-		Timestamp:     result.TransitionTime.Time,
-		EventType:     "transition",
-	})
-=======
->>>>>>> b3529b0b
 
 		PackageName: name,
 
@@ -770,18 +707,12 @@
 
 	}
 
-<<<<<<< HEAD
-	// Create package reference
-	_ = &porch.PackageReference{
-		Repository:  repository,
-=======
 	// Create package reference.
 
 	packageRef := &porch.PackageReference{
 
 		Repository: repository,
 
->>>>>>> b3529b0b
 		PackageName: name,
 
 		Revision: revision,
@@ -816,21 +747,10 @@
 
 	}
 
-<<<<<<< HEAD
-	// Mock transition since method doesn't exist
-	result := &porch.TransitionResult{
-		Success:         true,
-		NewStage:        porch.PackageRevisionLifecyclePublished,
-		TransitionTime:  &metav1.Time{Time: time.Now()},
-		Duration:        3 * time.Second,
-	}
-	err := error(nil)
-=======
 	// Perform the transition to published.
 
 	result, err := s.packageManager.TransitionToPublished(ctx, packageRef, opts)
 
->>>>>>> b3529b0b
 	if err != nil {
 
 		s.logger.Error(err, "Failed to approve package", "package", name, "repository", repository)
@@ -866,12 +786,6 @@
 		CurrentStage: result.NewStage,
 
 		PreviousStage: result.PreviousStage,
-<<<<<<< HEAD
-		Progress:      100,
-		Message:       "Package approved and published successfully",
-		Timestamp:     result.TransitionTime.Time,
-		EventType:     "transition",
-=======
 
 		Progress: 100,
 
@@ -880,7 +794,6 @@
 		Timestamp: result.TransitionTime,
 
 		EventType: "transition",
->>>>>>> b3529b0b
 	})
 
 	s.writeJSONResponse(w, http.StatusOK, result)
@@ -890,12 +803,9 @@
 // validatePackage handles POST /api/v1/packages/{name}/validate.
 
 func (s *NephoranAPIServer) validatePackage(w http.ResponseWriter, r *http.Request) {
-<<<<<<< HEAD
-=======
-
-	ctx := r.Context()
-
->>>>>>> b3529b0b
+
+	ctx := r.Context()
+
 	vars := mux.Vars(r)
 
 	name := vars["name"]
@@ -926,33 +836,21 @@
 
 	}
 
-<<<<<<< HEAD
-	// Create package reference
-	_ = &porch.PackageReference{
-		Repository:  repository,
-=======
 	// Create package reference.
 
 	packageRef := &porch.PackageReference{
 
 		Repository: repository,
 
->>>>>>> b3529b0b
 		PackageName: name,
 
 		Revision: revision,
 	}
 
-<<<<<<< HEAD
-	// Mock validation since method doesn't exist
-	result := &porch.ValidationResult{Valid: true, Errors: []porch.ValidationError{}}
-	err := error(nil)
-=======
 	// Perform validation.
 
 	result, err := s.packageManager.ValidateConfiguration(ctx, packageRef)
 
->>>>>>> b3529b0b
 	if err != nil {
 
 		s.logger.Error(err, "Failed to validate package", "package", name, "repository", repository)
@@ -1078,13 +976,9 @@
 	// Cache the result.
 
 	if s.cache != nil {
-<<<<<<< HEAD
+
 		s.cache.SetWithTTL(cacheKey, deploymentStatus, 1*time.Minute) // Shorter cache for deployment status
-=======
-
-		s.cache.SetWithTTL(cacheKey, deploymentStatus, 1*time.Minute) // Shorter cache for deployment status
-
->>>>>>> b3529b0b
+
 	}
 
 	s.writeJSONResponse(w, http.StatusOK, deploymentStatus)
@@ -1180,566 +1074,380 @@
 
 }
 
-<<<<<<< HEAD
-// createPackage handles POST /api/v1/packages
+// mustMarshal marshals an object to JSON bytes, panicking on error.
+
+func (s *NephoranAPIServer) mustMarshal(v interface{}) []byte {
+
+	data, err := json.Marshal(v)
+
+	if err != nil {
+
+		s.logger.Error(err, "Failed to marshal object")
+
+		return []byte("{}")
+
+	}
+
+	return data
+
+}
+
+// mustMarshalString marshals an object to JSON string, returning empty object on error.
+
+func (s *NephoranAPIServer) mustMarshalString(v interface{}) string {
+
+	data, err := json.Marshal(v)
+
+	if err != nil {
+
+		s.logger.Error(err, "Failed to marshal object to string")
+
+		return "{}"
+
+	}
+
+	return string(data)
+
+}
+
+// Additional package operation handlers - stub implementations for compilation.
+
+// createPackage handles POST /api/v1/packages.
+
 func (s *NephoranAPIServer) createPackage(w http.ResponseWriter, r *http.Request) {
-	result := map[string]interface{}{"package_id": "pkg-001", "status": "created"}
-	s.writeJSONResponse(w, http.StatusCreated, result)
-}
-
-// updatePackage handles PUT /api/v1/packages/{name}
+
+	var req PackageRequest
+
+	if err := json.NewDecoder(r.Body).Decode(&req); err != nil {
+
+		s.writeErrorResponse(w, http.StatusBadRequest, "invalid_request", "Invalid package request")
+
+		return
+
+	}
+
+	// TODO: Implement actual package creation.
+
+	s.writeErrorResponse(w, http.StatusNotImplemented, "not_implemented", "Package creation not yet implemented")
+
+}
+
+// updatePackage handles PUT /api/v1/packages/{name}.
+
 func (s *NephoranAPIServer) updatePackage(w http.ResponseWriter, r *http.Request) {
+
+	// TODO: Implement actual package update.
+
+	s.writeErrorResponse(w, http.StatusNotImplemented, "not_implemented", "Package update not yet implemented")
+
+}
+
+// deletePackage handles DELETE /api/v1/packages/{name}.
+
+func (s *NephoranAPIServer) deletePackage(w http.ResponseWriter, r *http.Request) {
+
+	// TODO: Implement actual package deletion.
+
+	s.writeErrorResponse(w, http.StatusNotImplemented, "not_implemented", "Package deletion not yet implemented")
+
+}
+
+// listPackageRevisions handles GET /api/v1/packages/{name}/revisions.
+
+func (s *NephoranAPIServer) listPackageRevisions(w http.ResponseWriter, r *http.Request) {
+
+	// TODO: Implement actual package revision listing.
+
+	s.writeJSONResponse(w, http.StatusOK, map[string]interface{}{"revisions": []interface{}{}})
+
+}
+
+// getPackageRevision handles GET /api/v1/packages/{name}/revisions/{revision}.
+
+func (s *NephoranAPIServer) getPackageRevision(w http.ResponseWriter, r *http.Request) {
+
+	// TODO: Implement actual package revision retrieval.
+
+	s.writeErrorResponse(w, http.StatusNotImplemented, "not_implemented", "Package revision retrieval not yet implemented")
+
+}
+
+// publishPackage handles POST /api/v1/packages/{name}/publish.
+
+func (s *NephoranAPIServer) publishPackage(w http.ResponseWriter, r *http.Request) {
+
+	// TODO: Implement actual package publishing.
+
+	s.writeErrorResponse(w, http.StatusNotImplemented, "not_implemented", "Package publishing not yet implemented")
+
+}
+
+// rejectPackage handles POST /api/v1/packages/{name}/reject.
+
+func (s *NephoranAPIServer) rejectPackage(w http.ResponseWriter, r *http.Request) {
+
+	ctx := r.Context()
+
+	_ = ctx // Use ctx to avoid unused warning
+
 	vars := mux.Vars(r)
-	packageName := vars["name"]
-	result := map[string]interface{}{"package_name": packageName, "status": "updated"}
-	s.writeJSONResponse(w, http.StatusOK, result)
-}
-
-// deletePackage handles DELETE /api/v1/packages/{name}
-func (s *NephoranAPIServer) deletePackage(w http.ResponseWriter, r *http.Request) {
+
+	name := vars["name"]
+
+	_ = name // Use name to avoid unused warning
+
+	// TODO: Implement actual package rejection.
+
+	s.writeErrorResponse(w, http.StatusNotImplemented, "not_implemented", "Package rejection not yet implemented")
+
+}
+
+// rollbackPackage handles POST /api/v1/packages/{name}/rollback.
+
+func (s *NephoranAPIServer) rollbackPackage(w http.ResponseWriter, r *http.Request) {
+
+	// TODO: Implement actual package rollback.
+
+	s.writeErrorResponse(w, http.StatusNotImplemented, "not_implemented", "Package rollback not yet implemented")
+
+}
+
+// testPackage handles POST /api/v1/packages/{name}/test.
+
+func (s *NephoranAPIServer) testPackage(w http.ResponseWriter, r *http.Request) {
+
+	// TODO: Implement actual package testing.
+
+	s.writeErrorResponse(w, http.StatusNotImplemented, "not_implemented", "Package testing not yet implemented")
+
+}
+
+// lintPackage handles POST /api/v1/packages/{name}/lint.
+
+func (s *NephoranAPIServer) lintPackage(w http.ResponseWriter, r *http.Request) {
+
+	// TODO: Implement actual package linting.
+
+	s.writeErrorResponse(w, http.StatusNotImplemented, "not_implemented", "Package linting not yet implemented")
+
+}
+
+// getPackageResources handles GET /api/v1/packages/{name}/resources.
+
+func (s *NephoranAPIServer) getPackageResources(w http.ResponseWriter, r *http.Request) {
+
+	// TODO: Implement actual package resource retrieval.
+
+	s.writeJSONResponse(w, http.StatusOK, map[string]interface{}{"resources": []interface{}{}})
+
+}
+
+// updatePackageResources handles PUT /api/v1/packages/{name}/resources.
+
+func (s *NephoranAPIServer) updatePackageResources(w http.ResponseWriter, r *http.Request) {
+
+	ctx := r.Context()
+
+	_ = ctx // Use ctx to avoid unused warning
+
 	vars := mux.Vars(r)
-	packageName := vars["name"]
-	result := map[string]interface{}{"package_name": packageName, "status": "deleted"}
-	s.writeJSONResponse(w, http.StatusOK, result)
-}
-
-// listPackageRevisions handles GET /api/v1/packages/{name}/revisions
-func (s *NephoranAPIServer) listPackageRevisions(w http.ResponseWriter, r *http.Request) {
+
+	name := vars["name"]
+
+	_ = name // Use name to avoid unused warning
+
+	// TODO: Implement actual package resource update.
+
+	s.writeErrorResponse(w, http.StatusNotImplemented, "not_implemented", "Package resource update not yet implemented")
+
+}
+
+// getPackageDiff handles GET /api/v1/packages/{name}/diff.
+
+func (s *NephoranAPIServer) getPackageDiff(w http.ResponseWriter, r *http.Request) {
+
+	ctx := r.Context()
+
+	_ = ctx // Use ctx to avoid unused warning
+
 	vars := mux.Vars(r)
-	packageName := vars["name"]
-	result := map[string]interface{}{
-		"package_name": packageName,
-		"revisions": []map[string]interface{}{
-			{"version": "v1", "created": time.Now(), "status": "active"},
-		},
-	}
-	s.writeJSONResponse(w, http.StatusOK, result)
-}
-
-// getPackageRevision handles GET /api/v1/packages/{name}/revisions/{revision}
-func (s *NephoranAPIServer) getPackageRevision(w http.ResponseWriter, r *http.Request) {
+
+	name := vars["name"]
+
+	_ = name // Use name to avoid unused warning
+
+	// TODO: Implement actual package diff.
+
+	s.writeJSONResponse(w, http.StatusOK, map[string]interface{}{"diff": ""})
+
+}
+
+// getPackageHistory handles GET /api/v1/packages/{name}/history.
+
+func (s *NephoranAPIServer) getPackageHistory(w http.ResponseWriter, r *http.Request) {
+
+	ctx := r.Context()
+
+	_ = ctx // Use ctx to avoid unused warning
+
 	vars := mux.Vars(r)
-	packageName := vars["name"]
-	revision := vars["revision"]
-	result := map[string]interface{}{
-		"package_name": packageName,
-		"revision": revision,
-		"status": "active",
-	}
-	s.writeJSONResponse(w, http.StatusOK, result)
-}
-
-// publishPackage handles POST /api/v1/packages/{name}/publish
-func (s *NephoranAPIServer) publishPackage(w http.ResponseWriter, r *http.Request) {
+
+	name := vars["name"]
+
+	_ = name // Use name to avoid unused warning
+
+	// TODO: Implement actual package history.
+
+	s.writeJSONResponse(w, http.StatusOK, map[string]interface{}{"history": []interface{}{}})
+
+}
+
+// deployPackage handles POST /api/v1/packages/{name}/deploy.
+
+func (s *NephoranAPIServer) deployPackage(w http.ResponseWriter, r *http.Request) {
+
+	ctx := r.Context()
+
+	_ = ctx // Use ctx to avoid unused warning
+
 	vars := mux.Vars(r)
-	packageName := vars["name"]
-	result := map[string]interface{}{"package_name": packageName, "status": "published"}
-	s.writeJSONResponse(w, http.StatusOK, result)
-}
-
-// rejectPackage handles POST /api/v1/packages/{name}/reject
-func (s *NephoranAPIServer) rejectPackage(w http.ResponseWriter, r *http.Request) {
+
+	name := vars["name"]
+
+	_ = name // Use name to avoid unused warning
+
+	// TODO: Implement actual package deployment.
+
+	s.writeErrorResponse(w, http.StatusNotImplemented, "not_implemented", "Package deployment not yet implemented")
+
+}
+
+// getPackageTargetClusters handles GET /api/v1/packages/{name}/target-clusters.
+
+func (s *NephoranAPIServer) getPackageTargetClusters(w http.ResponseWriter, r *http.Request) {
+
+	ctx := r.Context()
+
+	_ = ctx // Use ctx to avoid unused warning
+
 	vars := mux.Vars(r)
-	packageName := vars["name"]
-	result := map[string]interface{}{"package_name": packageName, "status": "rejected"}
-	s.writeJSONResponse(w, http.StatusOK, result)
-}
-
-// rollbackPackage handles POST /api/v1/packages/{name}/rollback
-func (s *NephoranAPIServer) rollbackPackage(w http.ResponseWriter, r *http.Request) {
+
+	name := vars["name"]
+
+	_ = name // Use name to avoid unused warning
+
+	// TODO: Implement actual target cluster retrieval.
+
+	s.writeJSONResponse(w, http.StatusOK, map[string]interface{}{"clusters": []interface{}{}})
+
+}
+
+// listPackageTemplates handles GET /api/v1/packages/templates.
+
+func (s *NephoranAPIServer) listPackageTemplates(w http.ResponseWriter, r *http.Request) {
+
+	ctx := r.Context()
+
+	_ = ctx // Use ctx to avoid unused warning
+
+	// TODO: Implement actual template listing.
+
+	s.writeJSONResponse(w, http.StatusOK, map[string]interface{}{"templates": []interface{}{}})
+
+}
+
+// getPackageTemplate handles GET /api/v1/packages/templates/{template}.
+
+func (s *NephoranAPIServer) getPackageTemplate(w http.ResponseWriter, r *http.Request) {
+
+	ctx := r.Context()
+
+	_ = ctx // Use ctx to avoid unused warning
+
 	vars := mux.Vars(r)
-	packageName := vars["name"]
-	result := map[string]interface{}{"package_name": packageName, "status": "rolledback"}
-	s.writeJSONResponse(w, http.StatusOK, result)
-}
-
-// testPackage handles POST /api/v1/packages/{name}/test
-func (s *NephoranAPIServer) testPackage(w http.ResponseWriter, r *http.Request) {
+
+	template := vars["template"]
+
+	_ = template // Use template to avoid unused warning
+
+	// TODO: Implement actual template retrieval.
+
+	s.writeErrorResponse(w, http.StatusNotImplemented, "not_implemented", "Package template retrieval not yet implemented")
+
+}
+
+// listBlueprints handles GET /api/v1/packages/blueprints.
+
+func (s *NephoranAPIServer) listBlueprints(w http.ResponseWriter, r *http.Request) {
+
+	ctx := r.Context()
+
+	_ = ctx // Use ctx to avoid unused warning
+
+	// TODO: Implement actual blueprint listing.
+
+	s.writeJSONResponse(w, http.StatusOK, map[string]interface{}{"blueprints": []interface{}{}})
+
+}
+
+// getBlueprint handles GET /api/v1/packages/blueprints/{blueprint}.
+
+func (s *NephoranAPIServer) getBlueprint(w http.ResponseWriter, r *http.Request) {
+
+	ctx := r.Context()
+
+	_ = ctx // Use ctx to avoid unused warning
+
 	vars := mux.Vars(r)
-	packageName := vars["name"]
-	result := map[string]interface{}{"package_name": packageName, "test_status": "passed"}
-	s.writeJSONResponse(w, http.StatusOK, result)
-}
-
-// lintPackage handles POST /api/v1/packages/{name}/lint
-func (s *NephoranAPIServer) lintPackage(w http.ResponseWriter, r *http.Request) {
-	vars := mux.Vars(r)
-	packageName := vars["name"]
-	result := map[string]interface{}{"package_name": packageName, "lint_status": "passed", "issues": []string{}}
-	s.writeJSONResponse(w, http.StatusOK, result)
-}
-
-// getPackageResources handles GET /api/v1/packages/{name}/resources
-func (s *NephoranAPIServer) getPackageResources(w http.ResponseWriter, r *http.Request) {
-	vars := mux.Vars(r)
-	packageName := vars["name"]
-	result := map[string]interface{}{"package_name": packageName, "resources": []map[string]interface{}{}}
-	s.writeJSONResponse(w, http.StatusOK, result)
-}
-
-// updatePackageResources handles PUT /api/v1/packages/{name}/resources
-func (s *NephoranAPIServer) updatePackageResources(w http.ResponseWriter, r *http.Request) {
-	vars := mux.Vars(r)
-	packageName := vars["name"]
-	result := map[string]interface{}{"package_name": packageName, "status": "resources_updated"}
-	s.writeJSONResponse(w, http.StatusOK, result)
-}
-
-// getPackageDiff handles GET /api/v1/packages/{name}/diff
-func (s *NephoranAPIServer) getPackageDiff(w http.ResponseWriter, r *http.Request) {
-	vars := mux.Vars(r)
-	packageName := vars["name"]
-	result := map[string]interface{}{"package_name": packageName, "diff": ""}
-	s.writeJSONResponse(w, http.StatusOK, result)
-}
-
-// getPackageHistory handles GET /api/v1/packages/{name}/history
-func (s *NephoranAPIServer) getPackageHistory(w http.ResponseWriter, r *http.Request) {
-	vars := mux.Vars(r)
-	packageName := vars["name"]
-	result := map[string]interface{}{"package_name": packageName, "history": []map[string]interface{}{}}
-	s.writeJSONResponse(w, http.StatusOK, result)
-}
-
-// deployPackage handles POST /api/v1/packages/{name}/deploy
-func (s *NephoranAPIServer) deployPackage(w http.ResponseWriter, r *http.Request) {
-	vars := mux.Vars(r)
-	packageName := vars["name"]
-	result := map[string]interface{}{"package_name": packageName, "deployment_status": "initiated"}
-	s.writeJSONResponse(w, http.StatusOK, result)
-}
-
-// getPackageTargetClusters handles GET /api/v1/packages/{name}/targets
-func (s *NephoranAPIServer) getPackageTargetClusters(w http.ResponseWriter, r *http.Request) {
-	vars := mux.Vars(r)
-	packageName := vars["name"]
-	result := map[string]interface{}{"package_name": packageName, "target_clusters": []string{}}
-	s.writeJSONResponse(w, http.StatusOK, result)
-}
-
-// listPackageTemplates handles GET /api/v1/packages/templates
-func (s *NephoranAPIServer) listPackageTemplates(w http.ResponseWriter, r *http.Request) {
-	result := map[string]interface{}{"templates": []map[string]interface{}{}}
-	s.writeJSONResponse(w, http.StatusOK, result)
-}
-
-// getPackageTemplate handles GET /api/v1/packages/templates/{template}
-func (s *NephoranAPIServer) getPackageTemplate(w http.ResponseWriter, r *http.Request) {
-	vars := mux.Vars(r)
-	templateName := vars["template"]
-	result := map[string]interface{}{"template_name": templateName, "content": ""}
-	s.writeJSONResponse(w, http.StatusOK, result)
-}
-
-// listBlueprints handles GET /api/v1/packages/blueprints
-func (s *NephoranAPIServer) listBlueprints(w http.ResponseWriter, r *http.Request) {
-	result := map[string]interface{}{"blueprints": []map[string]interface{}{}}
-	s.writeJSONResponse(w, http.StatusOK, result)
-}
-
-// getBlueprint handles GET /api/v1/packages/blueprints/{blueprint}
-func (s *NephoranAPIServer) getBlueprint(w http.ResponseWriter, r *http.Request) {
-	vars := mux.Vars(r)
-	blueprintName := vars["blueprint"]
-	result := map[string]interface{}{"blueprint_name": blueprintName, "content": ""}
-	s.writeJSONResponse(w, http.StatusOK, result)
-}
-
-// bulkTransitionPackages handles POST /api/v1/packages/bulk/transition
+
+	blueprint := vars["blueprint"]
+
+	_ = blueprint // Use blueprint to avoid unused warning
+
+	// TODO: Implement actual blueprint retrieval.
+
+	s.writeErrorResponse(w, http.StatusNotImplemented, "not_implemented", "Blueprint retrieval not yet implemented")
+
+}
+
+// bulkTransitionPackages handles POST /api/v1/packages/bulk/transition.
+
 func (s *NephoranAPIServer) bulkTransitionPackages(w http.ResponseWriter, r *http.Request) {
-	result := map[string]interface{}{"transitioned": 5, "failed": 0}
-	s.writeJSONResponse(w, http.StatusOK, result)
-}
-
-// bulkValidatePackages handles POST /api/v1/packages/bulk/validate
+
+	ctx := r.Context()
+
+	_ = ctx // Use ctx to avoid unused warning
+
+	// TODO: Implement actual bulk transition.
+
+	s.writeErrorResponse(w, http.StatusNotImplemented, "not_implemented", "Bulk package transition not yet implemented")
+
+}
+
+// bulkValidatePackages handles POST /api/v1/packages/bulk/validate.
+
 func (s *NephoranAPIServer) bulkValidatePackages(w http.ResponseWriter, r *http.Request) {
-	result := map[string]interface{}{"validated": 5, "failed": 0}
-	s.writeJSONResponse(w, http.StatusOK, result)
-}
-
-// bulkDeployPackages handles POST /api/v1/packages/bulk/deploy
+
+	ctx := r.Context()
+
+	_ = ctx // Use ctx to avoid unused warning
+
+	// TODO: Implement actual bulk validation.
+
+	s.writeErrorResponse(w, http.StatusNotImplemented, "not_implemented", "Bulk package validation not yet implemented")
+
+}
+
+// bulkDeployPackages handles POST /api/v1/packages/bulk/deploy.
+
 func (s *NephoranAPIServer) bulkDeployPackages(w http.ResponseWriter, r *http.Request) {
-	result := map[string]interface{}{"deployed": 3, "failed": 0}
-	s.writeJSONResponse(w, http.StatusOK, result)
-}
-
-// Additional package operation handlers would be implemented here as needed.
-=======
-// mustMarshal marshals an object to JSON bytes, panicking on error.
-
-func (s *NephoranAPIServer) mustMarshal(v interface{}) []byte {
-
-	data, err := json.Marshal(v)
-
-	if err != nil {
-
-		s.logger.Error(err, "Failed to marshal object")
-
-		return []byte("{}")
-
-	}
-
-	return data
-
-}
-
-// mustMarshalString marshals an object to JSON string, returning empty object on error.
-
-func (s *NephoranAPIServer) mustMarshalString(v interface{}) string {
-
-	data, err := json.Marshal(v)
-
-	if err != nil {
-
-		s.logger.Error(err, "Failed to marshal object to string")
-
-		return "{}"
-
-	}
-
-	return string(data)
-
-}
-
-// Additional package operation handlers - stub implementations for compilation.
-
-// createPackage handles POST /api/v1/packages.
-
-func (s *NephoranAPIServer) createPackage(w http.ResponseWriter, r *http.Request) {
-
-	var req PackageRequest
-
-	if err := json.NewDecoder(r.Body).Decode(&req); err != nil {
-
-		s.writeErrorResponse(w, http.StatusBadRequest, "invalid_request", "Invalid package request")
-
-		return
-
-	}
-
-	// TODO: Implement actual package creation.
-
-	s.writeErrorResponse(w, http.StatusNotImplemented, "not_implemented", "Package creation not yet implemented")
-
-}
-
-// updatePackage handles PUT /api/v1/packages/{name}.
-
-func (s *NephoranAPIServer) updatePackage(w http.ResponseWriter, r *http.Request) {
-
-	// TODO: Implement actual package update.
-
-	s.writeErrorResponse(w, http.StatusNotImplemented, "not_implemented", "Package update not yet implemented")
-
-}
-
-// deletePackage handles DELETE /api/v1/packages/{name}.
-
-func (s *NephoranAPIServer) deletePackage(w http.ResponseWriter, r *http.Request) {
-
-	// TODO: Implement actual package deletion.
-
-	s.writeErrorResponse(w, http.StatusNotImplemented, "not_implemented", "Package deletion not yet implemented")
-
-}
-
-// listPackageRevisions handles GET /api/v1/packages/{name}/revisions.
-
-func (s *NephoranAPIServer) listPackageRevisions(w http.ResponseWriter, r *http.Request) {
-
-	// TODO: Implement actual package revision listing.
-
-	s.writeJSONResponse(w, http.StatusOK, map[string]interface{}{"revisions": []interface{}{}})
-
-}
-
-// getPackageRevision handles GET /api/v1/packages/{name}/revisions/{revision}.
-
-func (s *NephoranAPIServer) getPackageRevision(w http.ResponseWriter, r *http.Request) {
-
-	// TODO: Implement actual package revision retrieval.
-
-	s.writeErrorResponse(w, http.StatusNotImplemented, "not_implemented", "Package revision retrieval not yet implemented")
-
-}
-
-// publishPackage handles POST /api/v1/packages/{name}/publish.
-
-func (s *NephoranAPIServer) publishPackage(w http.ResponseWriter, r *http.Request) {
-
-	// TODO: Implement actual package publishing.
-
-	s.writeErrorResponse(w, http.StatusNotImplemented, "not_implemented", "Package publishing not yet implemented")
-
-}
-
-// rejectPackage handles POST /api/v1/packages/{name}/reject.
-
-func (s *NephoranAPIServer) rejectPackage(w http.ResponseWriter, r *http.Request) {
 
 	ctx := r.Context()
 
 	_ = ctx // Use ctx to avoid unused warning
 
-	vars := mux.Vars(r)
-
-	name := vars["name"]
-
-	_ = name // Use name to avoid unused warning
-
-	// TODO: Implement actual package rejection.
-
-	s.writeErrorResponse(w, http.StatusNotImplemented, "not_implemented", "Package rejection not yet implemented")
-
-}
-
-// rollbackPackage handles POST /api/v1/packages/{name}/rollback.
-
-func (s *NephoranAPIServer) rollbackPackage(w http.ResponseWriter, r *http.Request) {
-
-	// TODO: Implement actual package rollback.
-
-	s.writeErrorResponse(w, http.StatusNotImplemented, "not_implemented", "Package rollback not yet implemented")
-
-}
-
-// testPackage handles POST /api/v1/packages/{name}/test.
-
-func (s *NephoranAPIServer) testPackage(w http.ResponseWriter, r *http.Request) {
-
-	// TODO: Implement actual package testing.
-
-	s.writeErrorResponse(w, http.StatusNotImplemented, "not_implemented", "Package testing not yet implemented")
-
-}
-
-// lintPackage handles POST /api/v1/packages/{name}/lint.
-
-func (s *NephoranAPIServer) lintPackage(w http.ResponseWriter, r *http.Request) {
-
-	// TODO: Implement actual package linting.
-
-	s.writeErrorResponse(w, http.StatusNotImplemented, "not_implemented", "Package linting not yet implemented")
-
-}
-
-// getPackageResources handles GET /api/v1/packages/{name}/resources.
-
-func (s *NephoranAPIServer) getPackageResources(w http.ResponseWriter, r *http.Request) {
-
-	// TODO: Implement actual package resource retrieval.
-
-	s.writeJSONResponse(w, http.StatusOK, map[string]interface{}{"resources": []interface{}{}})
-
-}
-
-// updatePackageResources handles PUT /api/v1/packages/{name}/resources.
-
-func (s *NephoranAPIServer) updatePackageResources(w http.ResponseWriter, r *http.Request) {
-
-	ctx := r.Context()
-
-	_ = ctx // Use ctx to avoid unused warning
-
-	vars := mux.Vars(r)
-
-	name := vars["name"]
-
-	_ = name // Use name to avoid unused warning
-
-	// TODO: Implement actual package resource update.
-
-	s.writeErrorResponse(w, http.StatusNotImplemented, "not_implemented", "Package resource update not yet implemented")
-
-}
-
-// getPackageDiff handles GET /api/v1/packages/{name}/diff.
-
-func (s *NephoranAPIServer) getPackageDiff(w http.ResponseWriter, r *http.Request) {
-
-	ctx := r.Context()
-
-	_ = ctx // Use ctx to avoid unused warning
-
-	vars := mux.Vars(r)
-
-	name := vars["name"]
-
-	_ = name // Use name to avoid unused warning
-
-	// TODO: Implement actual package diff.
-
-	s.writeJSONResponse(w, http.StatusOK, map[string]interface{}{"diff": ""})
-
-}
-
-// getPackageHistory handles GET /api/v1/packages/{name}/history.
-
-func (s *NephoranAPIServer) getPackageHistory(w http.ResponseWriter, r *http.Request) {
-
-	ctx := r.Context()
-
-	_ = ctx // Use ctx to avoid unused warning
-
-	vars := mux.Vars(r)
-
-	name := vars["name"]
-
-	_ = name // Use name to avoid unused warning
-
-	// TODO: Implement actual package history.
-
-	s.writeJSONResponse(w, http.StatusOK, map[string]interface{}{"history": []interface{}{}})
-
-}
-
-// deployPackage handles POST /api/v1/packages/{name}/deploy.
-
-func (s *NephoranAPIServer) deployPackage(w http.ResponseWriter, r *http.Request) {
-
-	ctx := r.Context()
-
-	_ = ctx // Use ctx to avoid unused warning
-
-	vars := mux.Vars(r)
-
-	name := vars["name"]
-
-	_ = name // Use name to avoid unused warning
-
-	// TODO: Implement actual package deployment.
-
-	s.writeErrorResponse(w, http.StatusNotImplemented, "not_implemented", "Package deployment not yet implemented")
-
-}
-
-// getPackageTargetClusters handles GET /api/v1/packages/{name}/target-clusters.
-
-func (s *NephoranAPIServer) getPackageTargetClusters(w http.ResponseWriter, r *http.Request) {
-
-	ctx := r.Context()
-
-	_ = ctx // Use ctx to avoid unused warning
-
-	vars := mux.Vars(r)
-
-	name := vars["name"]
-
-	_ = name // Use name to avoid unused warning
-
-	// TODO: Implement actual target cluster retrieval.
-
-	s.writeJSONResponse(w, http.StatusOK, map[string]interface{}{"clusters": []interface{}{}})
-
-}
-
-// listPackageTemplates handles GET /api/v1/packages/templates.
-
-func (s *NephoranAPIServer) listPackageTemplates(w http.ResponseWriter, r *http.Request) {
-
-	ctx := r.Context()
-
-	_ = ctx // Use ctx to avoid unused warning
-
-	// TODO: Implement actual template listing.
-
-	s.writeJSONResponse(w, http.StatusOK, map[string]interface{}{"templates": []interface{}{}})
-
-}
-
-// getPackageTemplate handles GET /api/v1/packages/templates/{template}.
-
-func (s *NephoranAPIServer) getPackageTemplate(w http.ResponseWriter, r *http.Request) {
-
-	ctx := r.Context()
-
-	_ = ctx // Use ctx to avoid unused warning
-
-	vars := mux.Vars(r)
-
-	template := vars["template"]
-
-	_ = template // Use template to avoid unused warning
-
-	// TODO: Implement actual template retrieval.
-
-	s.writeErrorResponse(w, http.StatusNotImplemented, "not_implemented", "Package template retrieval not yet implemented")
-
-}
-
-// listBlueprints handles GET /api/v1/packages/blueprints.
-
-func (s *NephoranAPIServer) listBlueprints(w http.ResponseWriter, r *http.Request) {
-
-	ctx := r.Context()
-
-	_ = ctx // Use ctx to avoid unused warning
-
-	// TODO: Implement actual blueprint listing.
-
-	s.writeJSONResponse(w, http.StatusOK, map[string]interface{}{"blueprints": []interface{}{}})
-
-}
-
-// getBlueprint handles GET /api/v1/packages/blueprints/{blueprint}.
-
-func (s *NephoranAPIServer) getBlueprint(w http.ResponseWriter, r *http.Request) {
-
-	ctx := r.Context()
-
-	_ = ctx // Use ctx to avoid unused warning
-
-	vars := mux.Vars(r)
-
-	blueprint := vars["blueprint"]
-
-	_ = blueprint // Use blueprint to avoid unused warning
-
-	// TODO: Implement actual blueprint retrieval.
-
-	s.writeErrorResponse(w, http.StatusNotImplemented, "not_implemented", "Blueprint retrieval not yet implemented")
-
-}
-
-// bulkTransitionPackages handles POST /api/v1/packages/bulk/transition.
-
-func (s *NephoranAPIServer) bulkTransitionPackages(w http.ResponseWriter, r *http.Request) {
-
-	ctx := r.Context()
-
-	_ = ctx // Use ctx to avoid unused warning
-
-	// TODO: Implement actual bulk transition.
-
-	s.writeErrorResponse(w, http.StatusNotImplemented, "not_implemented", "Bulk package transition not yet implemented")
-
-}
-
-// bulkValidatePackages handles POST /api/v1/packages/bulk/validate.
-
-func (s *NephoranAPIServer) bulkValidatePackages(w http.ResponseWriter, r *http.Request) {
-
-	ctx := r.Context()
-
-	_ = ctx // Use ctx to avoid unused warning
-
-	// TODO: Implement actual bulk validation.
-
-	s.writeErrorResponse(w, http.StatusNotImplemented, "not_implemented", "Bulk package validation not yet implemented")
-
-}
-
-// bulkDeployPackages handles POST /api/v1/packages/bulk/deploy.
-
-func (s *NephoranAPIServer) bulkDeployPackages(w http.ResponseWriter, r *http.Request) {
-
-	ctx := r.Context()
-
-	_ = ctx // Use ctx to avoid unused warning
-
 	// TODO: Implement actual bulk deployment.
 
 	s.writeErrorResponse(w, http.StatusNotImplemented, "not_implemented", "Bulk package deployment not yet implemented")
 
-}
->>>>>>> b3529b0b
+}