/*

Copyright 2025.



Licensed under the Apache License, Version 2.0 (the "License");

you may not use this file except in compliance with the License.

You may obtain a copy of the License at



    http://www.apache.org/licenses/LICENSE-2.0



Unless required by applicable law or agreed to in writing, software

distributed under the License is distributed on an "AS IS" BASIS,

WITHOUT WARRANTIES OR CONDITIONS OF ANY KIND, either express or implied.

See the License for the specific language governing permissions and

limitations under the License.

*/

// Package webui provides comprehensive Web UI integration for the Nephoran Intent Operator.
package webui

import (
	"context"
	"encoding/json"
	"fmt"
	"log/slog"
	"net/http"
<<<<<<< HEAD
	"os"
=======
>>>>>>> b3529b0b
	"strings"
	"sync"
	"time"

	"github.com/go-logr/logr"
	"github.com/gorilla/mux"
	"github.com/gorilla/websocket"
	"github.com/prometheus/client_golang/prometheus"
	"github.com/rs/cors"
	"k8s.io/client-go/kubernetes"
	"sigs.k8s.io/controller-runtime/pkg/log"

<<<<<<< HEAD
	"github.com/thc1006/nephoran-intent-operator/pkg/auth"
	"github.com/thc1006/nephoran-intent-operator/pkg/config"
	"github.com/thc1006/nephoran-intent-operator/pkg/controllers"
	"github.com/thc1006/nephoran-intent-operator/pkg/multicluster"
	"github.com/thc1006/nephoran-intent-operator/pkg/packagerevision"
	"github.com/thc1006/nephoran-intent-operator/pkg/services"
)

// Mock token store implementation for auth components
type mockTokenStore struct {
	tokens map[string]*auth.TokenInfo
}

func (m *mockTokenStore) StoreToken(ctx context.Context, tokenID string, token *auth.TokenInfo) error {
	m.tokens[tokenID] = token
	return nil
}

func (m *mockTokenStore) GetToken(ctx context.Context, tokenID string) (*auth.TokenInfo, error) {
	if token, exists := m.tokens[tokenID]; exists {
		return token, nil
	}
	return nil, fmt.Errorf("token not found")
}

func (m *mockTokenStore) UpdateToken(ctx context.Context, tokenID string, token *auth.TokenInfo) error {
	m.tokens[tokenID] = token
	return nil
}

func (m *mockTokenStore) DeleteToken(ctx context.Context, tokenID string) error {
	delete(m.tokens, tokenID)
	return nil
}

func (m *mockTokenStore) ListUserTokens(ctx context.Context, userID string) ([]*auth.TokenInfo, error) {
	var tokens []*auth.TokenInfo
	for _, token := range m.tokens {
		if token.UserID == userID {
			tokens = append(tokens, token)
		}
	}
	return tokens, nil
}

func (m *mockTokenStore) CleanupExpired(ctx context.Context) error {
	now := time.Now()
	for id, token := range m.tokens {
		if now.After(token.ExpiresAt) {
			delete(m.tokens, id)
		}
	}
	return nil
}

func (m *mockTokenStore) ApplyDataRetention(ctx context.Context, retentionDays int) error {
	cutoff := time.Now().AddDate(0, 0, -retentionDays)
	for id, token := range m.tokens {
		if token.IssuedAt.Before(cutoff) {
			delete(m.tokens, id)
		}
	}
	return nil
}

func (m *mockTokenStore) DeleteUserData(ctx context.Context, userID string) error {
	for id, token := range m.tokens {
		if token.UserID == userID {
			delete(m.tokens, id)
		}
	}
	return nil
}

func (m *mockTokenStore) ExportUserData(ctx context.Context, userID string) (map[string]interface{}, error) {
	// Mock implementation - return basic user data export
	return map[string]interface{}{
		"user_id": userID,
		"tokens":  []string{}, // Empty for mock
	}, nil
}

// Mock token blacklist implementation for auth components
type mockTokenBlacklist struct {
	blacklisted map[string]time.Time
}

func (m *mockTokenBlacklist) BlacklistToken(ctx context.Context, tokenID string, expiresAt time.Time) error {
	m.blacklisted[tokenID] = expiresAt
	return nil
}

func (m *mockTokenBlacklist) IsTokenBlacklisted(ctx context.Context, tokenID string) (bool, error) {
	_, exists := m.blacklisted[tokenID]
	return exists, nil
}

func (m *mockTokenBlacklist) CleanupExpired(ctx context.Context) error {
	now := time.Now()
	for id, expiresAt := range m.blacklisted {
		if now.After(expiresAt) {
			delete(m.blacklisted, id)
		}
	}
	return nil
}

func (m *mockTokenBlacklist) BlacklistUserTokens(ctx context.Context, userID string, reason string) error {
	// Mock implementation - in real scenario would find all user tokens and blacklist them
	return nil
}

func (m *mockTokenBlacklist) GetBlacklistAuditTrail(ctx context.Context, tokenID string) ([]auth.AuditEvent, error) {
	// Mock implementation - return empty audit trail
	return []auth.AuditEvent{}, nil
}

// NephoranAPIServer provides comprehensive Web UI integration for the Nephoran Intent Operator
type NephoranAPIServer struct {
	// Core dependencies
	intentManager  *controllers.IntentManager
	packageManager *packagerevision.PackageRevisionManager
	clusterManager multicluster.ClusterPropagationManager
	llmProcessor   *services.LLMProcessor
	kubeClient     kubernetes.Interface

	// Authentication and authorization
=======
	"github.com/nephio-project/nephoran-intent-operator/pkg/auth"
	"github.com/nephio-project/nephoran-intent-operator/pkg/config"
	"github.com/nephio-project/nephoran-intent-operator/pkg/controllers"
	"github.com/nephio-project/nephoran-intent-operator/pkg/multicluster"
	"github.com/nephio-project/nephoran-intent-operator/pkg/packagerevision"
	"github.com/nephio-project/nephoran-intent-operator/pkg/services"
)

// NephoranAPIServer provides comprehensive Web UI integration for the Nephoran Intent Operator.

type NephoranAPIServer struct {

	// Core dependencies.

	intentReconciler *controllers.NetworkIntentReconciler

	packageManager packagerevision.PackageRevisionManager

	clusterManager multicluster.ClusterPropagationManager

	llmProcessor *services.LLMProcessorService

	kubeClient kubernetes.Interface

	// Authentication and authorization.

>>>>>>> b3529b0b
	authMiddleware *auth.AuthMiddleware

	sessionManager *auth.SessionManager

	rbacManager *auth.RBACManager

	// Configuration and metrics.

	config *ServerConfig

	metrics *ServerMetrics

	logger logr.Logger

	// HTTP server and routing.

	server *http.Server

	router *mux.Router

	upgrader websocket.Upgrader

	// WebSocket and SSE connection management.

	wsConnections map[string]*WebSocketConnection

	sseConnections map[string]*SSEConnection

	connectionsMutex sync.RWMutex

	// Caching and performance.

	cache *Cache

	rateLimiter *RateLimiter

	// Background workers.

	shutdown chan struct{}

	wg sync.WaitGroup
}

// ServerConfig holds API server configuration.

type ServerConfig struct {

	// Server settings.

	Address string `json:"address"`

	Port int `json:"port"`

	ReadTimeout time.Duration `json:"read_timeout"`

	WriteTimeout time.Duration `json:"write_timeout"`

	IdleTimeout time.Duration `json:"idle_timeout"`

	ShutdownTimeout time.Duration `json:"shutdown_timeout"`

	// TLS settings.

	TLSEnabled bool `json:"tls_enabled"`

	TLSCertFile string `json:"tls_cert_file"`

	TLSKeyFile string `json:"tls_key_file"`

	// CORS settings.

	EnableCORS bool `json:"enable_cors"`

	AllowedOrigins []string `json:"allowed_origins"`

	AllowedMethods []string `json:"allowed_methods"`

	AllowedHeaders []string `json:"allowed_headers"`

	AllowCredentials bool `json:"allow_credentials"`

	// Rate limiting.

	EnableRateLimit bool `json:"enable_rate_limit"`

	RequestsPerMin int `json:"requests_per_min"`

	BurstSize int `json:"burst_size"`

	RateLimitWindow time.Duration `json:"rate_limit_window"`

	// Caching.

	EnableCaching bool `json:"enable_caching"`

	CacheSize int `json:"cache_size"`

	CacheTTL time.Duration `json:"cache_ttl"`

	// WebSocket and SSE.

	MaxWSConnections int `json:"max_ws_connections"`

	WSTimeout time.Duration `json:"ws_timeout"`

	SSETimeout time.Duration `json:"sse_timeout"`

	PingInterval time.Duration `json:"ping_interval"`

	// Pagination.

	DefaultPageSize int `json:"default_page_size"`

	MaxPageSize int `json:"max_page_size"`

	// Feature flags.

	EnableMetrics bool `json:"enable_metrics"`

	EnableProfiling bool `json:"enable_profiling"`

	EnableHealthCheck bool `json:"enable_health_check"`

	// Authentication configuration.

	AuthConfigFile string `json:"auth_config_file"`
}

// ServerMetrics contains Prometheus metrics for the API server.

type ServerMetrics struct {
	RequestsTotal *prometheus.CounterVec

	RequestDuration *prometheus.HistogramVec

	WSConnectionsActive prometheus.Gauge

	SSEConnectionsActive prometheus.Gauge

	CacheHits prometheus.Counter

	CacheMisses prometheus.Counter

	RateLimitExceeded prometheus.Counter
}

// WebSocketConnection represents an active WebSocket connection.

type WebSocketConnection struct {
	ID string

	UserID string

	Connection *websocket.Conn

	Send chan []byte

	Filters map[string]interface{}

	LastSeen time.Time
}

// SSEConnection represents an active Server-Sent Events connection.

type SSEConnection struct {
	ID string

	UserID string

	Writer http.ResponseWriter

	Flusher http.Flusher

	Filters map[string]interface{}

	LastSeen time.Time
}

// APIResponse represents a standard API response format.

type APIResponse struct {
	Success bool `json:"success"`

	Data interface{} `json:"data,omitempty"`

	Error *APIError `json:"error,omitempty"`

	Meta *Meta `json:"meta,omitempty"`

	Links *Links `json:"links,omitempty"`

	Timestamp time.Time `json:"timestamp"`
}

// APIError represents an API error response.

type APIError struct {
	Code string `json:"code"`

	Message string `json:"message"`

	Details interface{} `json:"details,omitempty"`

	RequestID string `json:"request_id,omitempty"`
}

// Meta contains response metadata for pagination and filtering.

type Meta struct {
	Page int `json:"page"`

	PageSize int `json:"page_size"`

	TotalPages int `json:"total_pages"`

	TotalItems int `json:"total_items"`
}

// Links contains HATEOAS navigation links.

type Links struct {
	Self string `json:"self"`

	First string `json:"first,omitempty"`

	Last string `json:"last,omitempty"`

	Previous string `json:"previous,omitempty"`

	Next string `json:"next,omitempty"`
}

// PaginationParams represents pagination parameters.

type PaginationParams struct {
	Page int `json:"page"`

	PageSize int `json:"page_size"`

	Sort string `json:"sort"`

	Order string `json:"order"`
}

// FilterParams represents filtering parameters.

type FilterParams struct {
	Status string `json:"status,omitempty"`

	Type string `json:"type,omitempty"`

	Priority string `json:"priority,omitempty"`

	Component string `json:"component,omitempty"`

	Cluster string `json:"cluster,omitempty"`

	Labels map[string]string `json:"labels,omitempty"`

	Since *time.Time `json:"since,omitempty"`

	Until *time.Time `json:"until,omitempty"`
}

// NewNephoranAPIServer creates a new API server instance.

func NewNephoranAPIServer(
<<<<<<< HEAD
	intentManager *controllers.IntentManager,
	packageManager *packagerevision.PackageRevisionManager,
	clusterManager multicluster.ClusterPropagationManager,
	llmProcessor *services.LLMProcessor,
=======

	intentReconciler *controllers.NetworkIntentReconciler,

	packageManager packagerevision.PackageRevisionManager,

	clusterManager multicluster.ClusterPropagationManager,

	llmProcessor *services.LLMProcessorService,

>>>>>>> b3529b0b
	kubeClient kubernetes.Interface,

	config *ServerConfig,

) (*NephoranAPIServer, error) {

	if config == nil {

		config = getDefaultServerConfig()

	}

	logger := log.Log.WithName("nephoran-api-server")

	// Initialize metrics.

	metrics := initServerMetrics()

	prometheus.MustRegister(

		metrics.RequestsTotal,

		metrics.RequestDuration,

		metrics.WSConnectionsActive,

		metrics.SSEConnectionsActive,

		metrics.CacheHits,

		metrics.CacheMisses,

		metrics.RateLimitExceeded,
	)

	// Initialize cache if enabled.

	var cache *Cache

	if config.EnableCaching {

		cache = NewCache(config.CacheSize, config.CacheTTL)

	}

	// Initialize rate limiter if enabled.

	var rateLimiter *RateLimiter

	if config.EnableRateLimit {

		rateLimiter = NewRateLimiter(config.RequestsPerMin, config.BurstSize, config.RateLimitWindow)

	}

	server := &NephoranAPIServer{

		intentReconciler: intentReconciler,

		packageManager: packageManager,

		clusterManager: clusterManager,

		llmProcessor: llmProcessor,

		kubeClient: kubeClient,

		config: config,

		metrics: metrics,

		logger: logger,

		wsConnections: make(map[string]*WebSocketConnection),

		sseConnections: make(map[string]*SSEConnection),

		cache: cache,

		rateLimiter: rateLimiter,

		shutdown: make(chan struct{}),

		upgrader: websocket.Upgrader{

			CheckOrigin: func(r *http.Request) bool {

				return true // Configure based on CORS settings

			},

			ReadBufferSize: 1024,

			WriteBufferSize: 1024,
		},
	}

	// Initialize authentication middleware.

	if err := server.initializeAuth(); err != nil {

		return nil, fmt.Errorf("failed to initialize authentication: %w", err)

	}

	// Setup router and routes.

	server.setupRouter()

	// Create HTTP server.

	server.server = &http.Server{

		Addr: fmt.Sprintf("%s:%d", config.Address, config.Port),

		Handler: server.router,

		ReadTimeout: config.ReadTimeout,

		WriteTimeout: config.WriteTimeout,

		IdleTimeout: config.IdleTimeout,
	}

	// Start background workers.

	server.startBackgroundWorkers()

	logger.Info("Nephoran API Server initialized",

		"address", config.Address,

		"port", config.Port,

		"tls_enabled", config.TLSEnabled,

		"cors_enabled", config.EnableCORS,

		"rate_limit_enabled", config.EnableRateLimit,

		"caching_enabled", config.EnableCaching)

	return server, nil

}

// initializeAuth sets up authentication and authorization middleware.

func (s *NephoranAPIServer) initializeAuth() error {

	authConfig, err := auth.LoadAuthConfig(context.Background(), s.config.AuthConfigFile)

	if err != nil {

		return fmt.Errorf("failed to load auth config: %w", err)

	}

	if !authConfig.Enabled {

		s.logger.Info("Authentication disabled")

		return nil

	}

	// Initialize session manager.

	// Note: NewSessionManager requires config, jwtManager, rbacManager, logger - will be set after managers are created.

	// s.sessionManager = auth.NewSessionManager(authConfig, s.logger.WithName("session-manager")).

	// Initialize RBAC manager.

	// Create RBACManagerConfig from RBACConfig.

	rbacManagerConfig := &auth.RBACManagerConfig{

		CacheTTL: 15 * time.Minute,

		EnableHierarchy: true,

		DefaultDenyAll: true,

		PolicyEvaluation: "deny-overrides",

		MaxPolicyDepth: 10,

		EnableAuditLogging: true,
	}

<<<<<<< HEAD
	// Convert logr.Logger to slog.Logger for auth components
	slogLogger := slog.Default() // Use default slog logger

	// Initialize JWT manager with minimal config
	jwtConfig := &auth.JWTConfig{
		Issuer:               "nephoran-webui",
		SigningKey:           authConfig.JWTSecretKey,
		KeyRotationPeriod:    24 * time.Hour,
		DefaultTTL:           authConfig.TokenTTL,
		RefreshTTL:           authConfig.RefreshTTL,
		RequireSecureCookies: true,
		CookieDomain:         "",
		CookiePath:           "/",
	}
	
	// Create token store and blacklist (mock implementations for now)
	tokenStore := &mockTokenStore{tokens: make(map[string]*auth.TokenInfo)}
	tokenBlacklist := &mockTokenBlacklist{blacklisted: make(map[string]time.Time)}
	
	jwtManager, err := auth.NewJWTManager(jwtConfig, tokenStore, tokenBlacklist, slogLogger)
=======
	s.rbacManager = auth.NewRBACManager(rbacManagerConfig, nil)

	// Initialize JWT manager.

	// Note: NewJWTManager requires config, tokenStore, blacklist, logger.

	jwtManager, err := auth.NewJWTManager(context.Background(), &auth.JWTConfig{

		Issuer: "nephoran",

		DefaultTTL: 24 * time.Hour,

		RefreshTTL: 7 * 24 * time.Hour,
	}, nil, nil, nil)

>>>>>>> b3529b0b
	if err != nil {

		return fmt.Errorf("failed to create JWT manager: %w", err)

	}

<<<<<<< HEAD
	// Initialize RBAC manager with basic config
	rbacConfig := &auth.RBACManagerConfig{
		CacheTTL:           5 * time.Minute,
		EnableHierarchy:    true,
		DefaultDenyAll:     false,
		PolicyEvaluation:   "first-applicable",
		MaxPolicyDepth:     10,
		EnableAuditLogging: false,
	}
	s.rbacManager = auth.NewRBACManager(rbacConfig, slogLogger)

	// Initialize session manager with basic config
	sessionConfig := &auth.SessionConfig{
		SessionTimeout:   1 * time.Hour,
		RefreshThreshold: 15 * time.Minute,
		CleanupPeriod:    10 * time.Minute,
		MaxSessions:      1000,
		SecureCookies:    true,
		SameSiteCookies:  "lax",
		CookieDomain:     "",
		CookiePath:       "/",
		CookieName:       "nephoran-session",
	}
	s.sessionManager = auth.NewSessionManager(sessionConfig, jwtManager, s.rbacManager, slogLogger)

	// Initialize auth middleware
=======
	// Initialize auth middleware.

>>>>>>> b3529b0b
	middlewareConfig := &auth.MiddlewareConfig{

		SkipAuth: []string{

			"/health", "/metrics", "/openapi", "/docs",

			"/auth/login", "/auth/callback", "/auth/providers",
		},

		EnableCORS: s.config.EnableCORS,

		AllowedOrigins: s.config.AllowedOrigins,

		AllowedMethods: s.config.AllowedMethods,

		AllowedHeaders: s.config.AllowedHeaders,

		AllowCredentials: s.config.AllowCredentials,
	}

	s.authMiddleware = auth.NewAuthMiddleware(s.sessionManager, jwtManager, s.rbacManager, middlewareConfig)

	s.logger.Info("Authentication initialized successfully")

	return nil

}

// setupRouter configures the HTTP router with all endpoints.

func (s *NephoranAPIServer) setupRouter() {

	s.router = mux.NewRouter().StrictSlash(true)

	// Apply middleware.

	s.router.Use(s.loggingMiddleware)

	s.router.Use(s.metricsMiddleware)

	if s.rateLimiter != nil {

		s.router.Use(s.rateLimitMiddleware)

	}

	if s.authMiddleware != nil {

		s.router.Use(s.authMiddleware.AuthenticateMiddleware)

		s.router.Use(s.authMiddleware.RequestLoggingMiddleware)

	}

	// Setup API versioned routes.

	v1 := s.router.PathPrefix("/api/v1").Subrouter()

	// Intent Management APIs.

	s.setupIntentRoutes(v1)

	// Package Management APIs.

	s.setupPackageRoutes(v1)

	// Multi-Cluster APIs.

	s.setupClusterRoutes(v1)

	// Real-time APIs.

	s.setupRealtimeRoutes(v1)

	// Dashboard APIs.

	s.setupDashboardRoutes(v1)

	// System APIs.

	s.setupSystemRoutes(s.router)

	// Setup CORS if enabled.

	if s.config.EnableCORS {

		c := cors.New(cors.Options{

			AllowedOrigins: s.config.AllowedOrigins,

			AllowedMethods: s.config.AllowedMethods,

			AllowedHeaders: s.config.AllowedHeaders,

			AllowCredentials: s.config.AllowCredentials,
		})

		s.router = c.Handler(s.router).(*mux.Router)

	}

}

// Start starts the API server.

func (s *NephoranAPIServer) Start(ctx context.Context) error {

	s.logger.Info("Starting Nephoran API Server", "address", s.server.Addr)

	// Start server.

	go func() {

		var err error

		if s.config.TLSEnabled {

			err = s.server.ListenAndServeTLS(s.config.TLSCertFile, s.config.TLSKeyFile)

		} else {

			err = s.server.ListenAndServe()

		}

		if err != nil && err != http.ErrServerClosed {

			s.logger.Error(err, "API server failed to start")

		}

	}()

	// Wait for shutdown signal.

	<-ctx.Done()

	return s.Shutdown()

}

// Shutdown gracefully shuts down the API server.

func (s *NephoranAPIServer) Shutdown() error {

	s.logger.Info("Shutting down Nephoran API Server")

	// Signal background workers to stop.

	close(s.shutdown)

	// Wait for background workers to finish.

	s.wg.Wait()

	// Close WebSocket connections.

	s.connectionsMutex.Lock()

	for id, conn := range s.wsConnections {

		if err := conn.Connection.Close(); err != nil {

			s.logger.Error(err, "Failed to close WebSocket connection",

				"connection_id", id)

		}

		delete(s.wsConnections, id)

	}

	s.connectionsMutex.Unlock()

	// Shutdown HTTP server.

	ctx, cancel := context.WithTimeout(context.Background(), s.config.ShutdownTimeout)

	defer cancel()

	if err := s.server.Shutdown(ctx); err != nil {

		s.logger.Error(err, "Error during server shutdown")

		return err

	}

	s.logger.Info("Nephoran API Server shutdown complete")

	return nil

}

// Middleware functions.

func (s *NephoranAPIServer) loggingMiddleware(next http.Handler) http.Handler {
<<<<<<< HEAD
	// Use os.Stdout for logging since logr.Logger.Info doesn't implement io.Writer
	return handlers.LoggingHandler(os.Stdout, next)
=======

	// handlers.LoggingHandler expects io.Writer, but we have logr.Logger.

	// Use a simple logging wrapper instead.

	return http.HandlerFunc(func(w http.ResponseWriter, r *http.Request) {

		start := time.Now()

		next.ServeHTTP(w, r)

		s.logger.Info("HTTP request processed",

			"method", r.Method,

			"path", r.URL.Path,

			"duration", time.Since(start))

	})

>>>>>>> b3529b0b
}

func (s *NephoranAPIServer) metricsMiddleware(next http.Handler) http.Handler {

	return http.HandlerFunc(func(w http.ResponseWriter, r *http.Request) {

		start := time.Now()

		// Wrap response writer to capture status code.

		wrapper := &responseWrapper{ResponseWriter: w, statusCode: http.StatusOK}

		next.ServeHTTP(wrapper, r)

		duration := time.Since(start)

		s.metrics.RequestsTotal.WithLabelValues(

			r.Method,

			r.URL.Path,

			fmt.Sprintf("%d", wrapper.statusCode),
		).Inc()

		s.metrics.RequestDuration.WithLabelValues(

			r.Method,

			r.URL.Path,
		).Observe(duration.Seconds())
<<<<<<< HEAD
	})
}

=======

	})

}
>>>>>>> b3529b0b

// Background workers.

func (s *NephoranAPIServer) startBackgroundWorkers() {

	// Connection cleanup worker.

	s.wg.Add(1)

	go s.connectionCleanupWorker()

	// Metrics collection worker.

	s.wg.Add(1)

	go s.metricsWorker()

}

func (s *NephoranAPIServer) connectionCleanupWorker() {

	defer s.wg.Done()

	ticker := time.NewTicker(30 * time.Second)

	defer ticker.Stop()

	for {

		select {

		case <-s.shutdown:

			return

		case <-ticker.C:

			s.cleanupStaleConnections()

		}

	}

}

func (s *NephoranAPIServer) metricsWorker() {

	defer s.wg.Done()

	ticker := time.NewTicker(10 * time.Second)

	defer ticker.Stop()

	for {

		select {

		case <-s.shutdown:

			return

		case <-ticker.C:

			s.updateConnectionMetrics()

		}

	}

}

func (s *NephoranAPIServer) cleanupStaleConnections() {

	threshold := time.Now().Add(-s.config.WSTimeout)

	s.connectionsMutex.Lock()

	defer s.connectionsMutex.Unlock()

	// Cleanup WebSocket connections.

	for id, conn := range s.wsConnections {

		if conn.LastSeen.Before(threshold) {

			conn.Connection.Close()

			delete(s.wsConnections, id)

		}

	}

	// Cleanup SSE connections.

	for id, conn := range s.sseConnections {

		if conn.LastSeen.Before(threshold) {

			delete(s.sseConnections, id)

		}

	}

}

func (s *NephoranAPIServer) updateConnectionMetrics() {

	s.connectionsMutex.RLock()

	wsCount := len(s.wsConnections)

	sseCount := len(s.sseConnections)

	s.connectionsMutex.RUnlock()

	s.metrics.WSConnectionsActive.Set(float64(wsCount))

	s.metrics.SSEConnectionsActive.Set(float64(sseCount))

}

// Utility functions.

func (s *NephoranAPIServer) writeJSONResponse(w http.ResponseWriter, status int, data interface{}) {

	response := &APIResponse{

		Success: status >= 200 && status < 300,

		Data: data,

		Timestamp: time.Now(),
	}

	w.Header().Set("Content-Type", "application/json")

	w.WriteHeader(status)

	json.NewEncoder(w).Encode(response)

}

func (s *NephoranAPIServer) writeErrorResponse(w http.ResponseWriter, status int, code, message string) {

	response := &APIResponse{

		Success: false,

		Error: &APIError{

			Code: code,

			Message: message,
		},

		Timestamp: time.Now(),
	}

	w.Header().Set("Content-Type", "application/json")

	w.WriteHeader(status)

	json.NewEncoder(w).Encode(response)

}

func (s *NephoranAPIServer) parsePaginationParams(r *http.Request) PaginationParams {

	params := PaginationParams{

		Page: 1,

		PageSize: s.config.DefaultPageSize,

		Sort: "created_at",

		Order: "desc",
	}

	if page := r.URL.Query().Get("page"); page != "" {

		fmt.Sscanf(page, "%d", &params.Page)

	}

	if pageSize := r.URL.Query().Get("page_size"); pageSize != "" {

		fmt.Sscanf(pageSize, "%d", &params.PageSize)

		if params.PageSize > s.config.MaxPageSize {

			params.PageSize = s.config.MaxPageSize

		}

	}

	if sort := r.URL.Query().Get("sort"); sort != "" {

		params.Sort = sort

	}

	if order := r.URL.Query().Get("order"); order != "" {

		params.Order = order

	}

	return params

}

func (s *NephoranAPIServer) parseFilterParams(r *http.Request) FilterParams {

	params := FilterParams{

		Labels: make(map[string]string),
	}

	if status := r.URL.Query().Get("status"); status != "" {

		params.Status = status

	}

	if intentType := r.URL.Query().Get("type"); intentType != "" {

		params.Type = intentType

	}

	if priority := r.URL.Query().Get("priority"); priority != "" {

		params.Priority = priority

	}

	if component := r.URL.Query().Get("component"); component != "" {

		params.Component = component

	}

	if cluster := r.URL.Query().Get("cluster"); cluster != "" {

		params.Cluster = cluster

	}

	// Parse label filters (format: label.key=value).

	for key, values := range r.URL.Query() {

		if strings.HasPrefix(key, "label.") {

			labelKey := strings.TrimPrefix(key, "label.")

			if len(values) > 0 {

				params.Labels[labelKey] = values[0]

			}

		}

	}

	return params

}

// Default configuration.

func getDefaultServerConfig() *ServerConfig {

	return &ServerConfig{

		Address: "0.0.0.0",

		Port: 8080,

		ReadTimeout: 30 * time.Second,

		WriteTimeout: 30 * time.Second,

		IdleTimeout: 120 * time.Second,

		ShutdownTimeout: 30 * time.Second,

		TLSEnabled: false,

		EnableCORS: true,

		AllowedOrigins: []string{"*"},

		AllowedMethods: []string{"GET", "POST", "PUT", "DELETE", "OPTIONS"},

		AllowedHeaders: []string{"Authorization", "Content-Type", "X-Requested-With", "X-Session-ID"},

		AllowCredentials: true,

		EnableRateLimit: true,

		RequestsPerMin: 1000,

		BurstSize: 100,

		RateLimitWindow: time.Minute,

		EnableCaching: true,

		CacheSize: 1000,

		CacheTTL: 5 * time.Minute,

		MaxWSConnections: 100,

		WSTimeout: 5 * time.Minute,

		SSETimeout: 5 * time.Minute,

		PingInterval: 30 * time.Second,

		DefaultPageSize: 20,

		MaxPageSize: 100,

		EnableMetrics: true,

		EnableProfiling: false,

		EnableHealthCheck: true,

		AuthConfigFile: config.GetEnvOrDefault("AUTH_CONFIG_FILE", ""),
	}

}

// Initialize server metrics.

func initServerMetrics() *ServerMetrics {

	return &ServerMetrics{

		RequestsTotal: prometheus.NewCounterVec(

			prometheus.CounterOpts{

				Name: "nephoran_api_requests_total",

				Help: "Total number of API requests",
			},

			[]string{"method", "path", "status"},
		),

		RequestDuration: prometheus.NewHistogramVec(

			prometheus.HistogramOpts{

				Name: "nephoran_api_request_duration_seconds",

				Help: "Duration of API requests",
			},

			[]string{"method", "path"},
		),

		WSConnectionsActive: prometheus.NewGauge(

			prometheus.GaugeOpts{

				Name: "nephoran_api_websocket_connections_active",

				Help: "Number of active WebSocket connections",
			},
		),

		SSEConnectionsActive: prometheus.NewGauge(

			prometheus.GaugeOpts{

				Name: "nephoran_api_sse_connections_active",

				Help: "Number of active SSE connections",
			},
		),

		CacheHits: prometheus.NewCounter(

			prometheus.CounterOpts{

				Name: "nephoran_api_cache_hits_total",

				Help: "Total number of cache hits",
			},
		),

		CacheMisses: prometheus.NewCounter(

			prometheus.CounterOpts{

				Name: "nephoran_api_cache_misses_total",

				Help: "Total number of cache misses",
			},
		),

		RateLimitExceeded: prometheus.NewCounter(

			prometheus.CounterOpts{

				Name: "nephoran_api_rate_limit_exceeded_total",

				Help: "Total number of rate limit exceeded errors",
			},
		),
	}

}

// responseWrapper captures response status code for metrics.

type responseWrapper struct {
	http.ResponseWriter

	statusCode int
}

// WriteHeader performs writeheader operation.

func (rw *responseWrapper) WriteHeader(code int) {

	rw.statusCode = code

	rw.ResponseWriter.WriteHeader(code)

}

// getClientIP extracts client IP from request.

func getClientIP(r *http.Request) string {

	xff := r.Header.Get("X-Forwarded-For")

	if xff != "" {

		ips := strings.Split(xff, ",")

		return strings.TrimSpace(ips[0])

	}

	xri := r.Header.Get("X-Real-IP")

	if xri != "" {

		return xri

	}

	return r.RemoteAddr

}<|MERGE_RESOLUTION|>--- conflicted
+++ resolved
@@ -35,12 +35,7 @@
 	"context"
 	"encoding/json"
 	"fmt"
-	"log/slog"
 	"net/http"
-<<<<<<< HEAD
-	"os"
-=======
->>>>>>> b3529b0b
 	"strings"
 	"sync"
 	"time"
@@ -53,135 +48,6 @@
 	"k8s.io/client-go/kubernetes"
 	"sigs.k8s.io/controller-runtime/pkg/log"
 
-<<<<<<< HEAD
-	"github.com/thc1006/nephoran-intent-operator/pkg/auth"
-	"github.com/thc1006/nephoran-intent-operator/pkg/config"
-	"github.com/thc1006/nephoran-intent-operator/pkg/controllers"
-	"github.com/thc1006/nephoran-intent-operator/pkg/multicluster"
-	"github.com/thc1006/nephoran-intent-operator/pkg/packagerevision"
-	"github.com/thc1006/nephoran-intent-operator/pkg/services"
-)
-
-// Mock token store implementation for auth components
-type mockTokenStore struct {
-	tokens map[string]*auth.TokenInfo
-}
-
-func (m *mockTokenStore) StoreToken(ctx context.Context, tokenID string, token *auth.TokenInfo) error {
-	m.tokens[tokenID] = token
-	return nil
-}
-
-func (m *mockTokenStore) GetToken(ctx context.Context, tokenID string) (*auth.TokenInfo, error) {
-	if token, exists := m.tokens[tokenID]; exists {
-		return token, nil
-	}
-	return nil, fmt.Errorf("token not found")
-}
-
-func (m *mockTokenStore) UpdateToken(ctx context.Context, tokenID string, token *auth.TokenInfo) error {
-	m.tokens[tokenID] = token
-	return nil
-}
-
-func (m *mockTokenStore) DeleteToken(ctx context.Context, tokenID string) error {
-	delete(m.tokens, tokenID)
-	return nil
-}
-
-func (m *mockTokenStore) ListUserTokens(ctx context.Context, userID string) ([]*auth.TokenInfo, error) {
-	var tokens []*auth.TokenInfo
-	for _, token := range m.tokens {
-		if token.UserID == userID {
-			tokens = append(tokens, token)
-		}
-	}
-	return tokens, nil
-}
-
-func (m *mockTokenStore) CleanupExpired(ctx context.Context) error {
-	now := time.Now()
-	for id, token := range m.tokens {
-		if now.After(token.ExpiresAt) {
-			delete(m.tokens, id)
-		}
-	}
-	return nil
-}
-
-func (m *mockTokenStore) ApplyDataRetention(ctx context.Context, retentionDays int) error {
-	cutoff := time.Now().AddDate(0, 0, -retentionDays)
-	for id, token := range m.tokens {
-		if token.IssuedAt.Before(cutoff) {
-			delete(m.tokens, id)
-		}
-	}
-	return nil
-}
-
-func (m *mockTokenStore) DeleteUserData(ctx context.Context, userID string) error {
-	for id, token := range m.tokens {
-		if token.UserID == userID {
-			delete(m.tokens, id)
-		}
-	}
-	return nil
-}
-
-func (m *mockTokenStore) ExportUserData(ctx context.Context, userID string) (map[string]interface{}, error) {
-	// Mock implementation - return basic user data export
-	return map[string]interface{}{
-		"user_id": userID,
-		"tokens":  []string{}, // Empty for mock
-	}, nil
-}
-
-// Mock token blacklist implementation for auth components
-type mockTokenBlacklist struct {
-	blacklisted map[string]time.Time
-}
-
-func (m *mockTokenBlacklist) BlacklistToken(ctx context.Context, tokenID string, expiresAt time.Time) error {
-	m.blacklisted[tokenID] = expiresAt
-	return nil
-}
-
-func (m *mockTokenBlacklist) IsTokenBlacklisted(ctx context.Context, tokenID string) (bool, error) {
-	_, exists := m.blacklisted[tokenID]
-	return exists, nil
-}
-
-func (m *mockTokenBlacklist) CleanupExpired(ctx context.Context) error {
-	now := time.Now()
-	for id, expiresAt := range m.blacklisted {
-		if now.After(expiresAt) {
-			delete(m.blacklisted, id)
-		}
-	}
-	return nil
-}
-
-func (m *mockTokenBlacklist) BlacklistUserTokens(ctx context.Context, userID string, reason string) error {
-	// Mock implementation - in real scenario would find all user tokens and blacklist them
-	return nil
-}
-
-func (m *mockTokenBlacklist) GetBlacklistAuditTrail(ctx context.Context, tokenID string) ([]auth.AuditEvent, error) {
-	// Mock implementation - return empty audit trail
-	return []auth.AuditEvent{}, nil
-}
-
-// NephoranAPIServer provides comprehensive Web UI integration for the Nephoran Intent Operator
-type NephoranAPIServer struct {
-	// Core dependencies
-	intentManager  *controllers.IntentManager
-	packageManager *packagerevision.PackageRevisionManager
-	clusterManager multicluster.ClusterPropagationManager
-	llmProcessor   *services.LLMProcessor
-	kubeClient     kubernetes.Interface
-
-	// Authentication and authorization
-=======
 	"github.com/nephio-project/nephoran-intent-operator/pkg/auth"
 	"github.com/nephio-project/nephoran-intent-operator/pkg/config"
 	"github.com/nephio-project/nephoran-intent-operator/pkg/controllers"
@@ -208,7 +74,6 @@
 
 	// Authentication and authorization.
 
->>>>>>> b3529b0b
 	authMiddleware *auth.AuthMiddleware
 
 	sessionManager *auth.SessionManager
@@ -476,22 +341,15 @@
 // NewNephoranAPIServer creates a new API server instance.
 
 func NewNephoranAPIServer(
-<<<<<<< HEAD
-	intentManager *controllers.IntentManager,
-	packageManager *packagerevision.PackageRevisionManager,
+
+	intentReconciler *controllers.NetworkIntentReconciler,
+
+	packageManager packagerevision.PackageRevisionManager,
+
 	clusterManager multicluster.ClusterPropagationManager,
-	llmProcessor *services.LLMProcessor,
-=======
-
-	intentReconciler *controllers.NetworkIntentReconciler,
-
-	packageManager packagerevision.PackageRevisionManager,
-
-	clusterManager multicluster.ClusterPropagationManager,
 
 	llmProcessor *services.LLMProcessorService,
 
->>>>>>> b3529b0b
 	kubeClient kubernetes.Interface,
 
 	config *ServerConfig,
@@ -683,28 +541,6 @@
 		EnableAuditLogging: true,
 	}
 
-<<<<<<< HEAD
-	// Convert logr.Logger to slog.Logger for auth components
-	slogLogger := slog.Default() // Use default slog logger
-
-	// Initialize JWT manager with minimal config
-	jwtConfig := &auth.JWTConfig{
-		Issuer:               "nephoran-webui",
-		SigningKey:           authConfig.JWTSecretKey,
-		KeyRotationPeriod:    24 * time.Hour,
-		DefaultTTL:           authConfig.TokenTTL,
-		RefreshTTL:           authConfig.RefreshTTL,
-		RequireSecureCookies: true,
-		CookieDomain:         "",
-		CookiePath:           "/",
-	}
-	
-	// Create token store and blacklist (mock implementations for now)
-	tokenStore := &mockTokenStore{tokens: make(map[string]*auth.TokenInfo)}
-	tokenBlacklist := &mockTokenBlacklist{blacklisted: make(map[string]time.Time)}
-	
-	jwtManager, err := auth.NewJWTManager(jwtConfig, tokenStore, tokenBlacklist, slogLogger)
-=======
 	s.rbacManager = auth.NewRBACManager(rbacManagerConfig, nil)
 
 	// Initialize JWT manager.
@@ -720,44 +556,14 @@
 		RefreshTTL: 7 * 24 * time.Hour,
 	}, nil, nil, nil)
 
->>>>>>> b3529b0b
 	if err != nil {
 
 		return fmt.Errorf("failed to create JWT manager: %w", err)
 
 	}
 
-<<<<<<< HEAD
-	// Initialize RBAC manager with basic config
-	rbacConfig := &auth.RBACManagerConfig{
-		CacheTTL:           5 * time.Minute,
-		EnableHierarchy:    true,
-		DefaultDenyAll:     false,
-		PolicyEvaluation:   "first-applicable",
-		MaxPolicyDepth:     10,
-		EnableAuditLogging: false,
-	}
-	s.rbacManager = auth.NewRBACManager(rbacConfig, slogLogger)
-
-	// Initialize session manager with basic config
-	sessionConfig := &auth.SessionConfig{
-		SessionTimeout:   1 * time.Hour,
-		RefreshThreshold: 15 * time.Minute,
-		CleanupPeriod:    10 * time.Minute,
-		MaxSessions:      1000,
-		SecureCookies:    true,
-		SameSiteCookies:  "lax",
-		CookieDomain:     "",
-		CookiePath:       "/",
-		CookieName:       "nephoran-session",
-	}
-	s.sessionManager = auth.NewSessionManager(sessionConfig, jwtManager, s.rbacManager, slogLogger)
-
-	// Initialize auth middleware
-=======
 	// Initialize auth middleware.
 
->>>>>>> b3529b0b
 	middlewareConfig := &auth.MiddlewareConfig{
 
 		SkipAuth: []string{
@@ -956,10 +762,6 @@
 // Middleware functions.
 
 func (s *NephoranAPIServer) loggingMiddleware(next http.Handler) http.Handler {
-<<<<<<< HEAD
-	// Use os.Stdout for logging since logr.Logger.Info doesn't implement io.Writer
-	return handlers.LoggingHandler(os.Stdout, next)
-=======
 
 	// handlers.LoggingHandler expects io.Writer, but we have logr.Logger.
 
@@ -981,7 +783,6 @@
 
 	})
 
->>>>>>> b3529b0b
 }
 
 func (s *NephoranAPIServer) metricsMiddleware(next http.Handler) http.Handler {
@@ -1013,16 +814,10 @@
 
 			r.URL.Path,
 		).Observe(duration.Seconds())
-<<<<<<< HEAD
+
 	})
-}
-
-=======
-
-	})
-
-}
->>>>>>> b3529b0b
+
+}
 
 // Background workers.
 
