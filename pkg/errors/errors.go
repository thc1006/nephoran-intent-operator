// Package errors provides structured error handling and classification for the Nephoran Intent Operator.

package errors

import (
	"context"
	"errors"
	"fmt"
	"log/slog"
	"os"
	"runtime"
	"sync"
	"time"
)

// ErrorType represents different categories of errors.

type ErrorType string

const (

	// Validation errors.

	ErrorTypeValidation ErrorType = "validation"

	// ErrorTypeRequired holds errortyperequired value.

	ErrorTypeRequired ErrorType = "required"

	// ErrorTypeInvalid holds errortypeinvalid value.

	ErrorTypeInvalid ErrorType = "invalid"

	// ErrorTypeFormat holds errortypeformat value.

	ErrorTypeFormat ErrorType = "format"

	// ErrorTypeRange holds errortyperange value.

	ErrorTypeRange ErrorType = "range"

	// Infrastructure errors.

	ErrorTypeNetwork ErrorType = "network"

	// ErrorTypeDatabase holds errortypedatabase value.

	ErrorTypeDatabase ErrorType = "database"

	// ErrorTypeExternal holds errortypeexternal value.

	ErrorTypeExternal ErrorType = "external"

	// ErrorTypeTimeout holds errortypetimeout value.

	ErrorTypeTimeout ErrorType = "timeout"

	// ErrorTypeRateLimit holds errortyperatelimit value.

	ErrorTypeRateLimit ErrorType = "rate_limit"

	// ErrorTypeQuota holds errortypequota value.

	ErrorTypeQuota ErrorType = "quota"

	// Authentication/Authorization errors.

	ErrorTypeAuth ErrorType = "authentication"

	// ErrorTypeUnauthorized holds errortypeunauthorized value.

	ErrorTypeUnauthorized ErrorType = "unauthorized"

	// ErrorTypeForbidden holds errortypeforbidden value.

	ErrorTypeForbidden ErrorType = "forbidden"

	// ErrorTypeExpired holds errortypeexpired value.

	ErrorTypeExpired ErrorType = "expired"

	// Business logic errors.

	ErrorTypeBusiness ErrorType = "business"

	// ErrorTypeConflict holds errortypeconflict value.

	ErrorTypeConflict ErrorType = "conflict"

	// ErrorTypeNotFound holds errortypenotfound value.

	ErrorTypeNotFound ErrorType = "not_found"

	// ErrorTypeDuplicate holds errortypeduplicate value.

	ErrorTypeDuplicate ErrorType = "duplicate"

	// ErrorTypePrecondition holds errortypeprecondition value.

	ErrorTypePrecondition ErrorType = "precondition"

	// System errors.

	ErrorTypeInternal ErrorType = "internal"

	// ErrorTypeConfig holds errortypeconfig value.

	ErrorTypeConfig ErrorType = "configuration"

	// ErrorTypeResource holds errortyperesource value.

	ErrorTypeResource ErrorType = "resource"

	// ErrorTypeDisk holds errortypedisk value.

	ErrorTypeDisk ErrorType = "disk"

	// ErrorTypeMemory holds errortypememory value.

	ErrorTypeMemory ErrorType = "memory"

	// ErrorTypeCPU holds errortypecpu value.

	ErrorTypeCPU ErrorType = "cpu"

	// O-RAN specific errors.

	ErrorTypeORANA1 ErrorType = "oran_a1"

	// ErrorTypeORANO1 holds errortypeorano1 value.

	ErrorTypeORANO1 ErrorType = "oran_o1"

	// ErrorTypeORANO2 holds errortypeorano2 value.

	ErrorTypeORANO2 ErrorType = "oran_o2"

	// ErrorTypeORANE2 holds errortypeorane2 value.

	ErrorTypeORANE2 ErrorType = "oran_e2"

	// ErrorTypeRIC holds errortyperic value.

	ErrorTypeRIC ErrorType = "ric"

	// ErrorTypeNetworkSlice holds errortypenetworkslice value.

	ErrorTypeNetworkSlice ErrorType = "network_slice"

	// Kubernetes specific errors.

	ErrorTypeK8sResource ErrorType = "k8s_resource"

	// ErrorTypeK8sAPI holds errortypek8sapi value.

	ErrorTypeK8sAPI ErrorType = "k8s_api"

	// ErrorTypeK8sOperator holds errortypek8soperator value.

	ErrorTypeK8sOperator ErrorType = "k8s_operator"

	// ErrorTypeK8sController holds errortypek8scontroller value.

	ErrorTypeK8sController ErrorType = "k8s_controller"

	// LLM/AI specific errors.

	ErrorTypeLLM ErrorType = "llm"

	// ErrorTypeRAG holds errortyperag value.

	ErrorTypeRAG ErrorType = "rag"

	// ErrorTypeEmbedding holds errortypeembedding value.

	ErrorTypeEmbedding ErrorType = "embedding"

	// ErrorTypeVector holds errortypevector value.

	ErrorTypeVector ErrorType = "vector"
)

// ServiceError represents a standardized error with context.

type ServiceError struct {
	mu sync.RWMutex // Mutex for thread safety

	Type ErrorType `json:"type"`

	Code string `json:"code"`

	Message string `json:"message"`

	Details string `json:"details,omitempty"`

	Service string `json:"service"`

	Operation string `json:"operation"`

	Component string `json:"component,omitempty"`

	Timestamp time.Time `json:"timestamp"`

	RequestID string `json:"request_id,omitempty"`

	UserID string `json:"user_id,omitempty"`

	CorrelationID string `json:"correlation_id,omitempty"`

	SessionID string `json:"session_id,omitempty"`

	// Error classification.

	Category ErrorCategory `json:"category"`

	Severity ErrorSeverity `json:"severity"`

	Impact ErrorImpact `json:"impact"`

	Retryable bool `json:"retryable"`

	Temporary bool `json:"temporary"`

	// Error context.

	Cause error `json:"-"`

	CauseChain []*ServiceError `json:"cause_chain,omitempty"`

	StackTrace []StackFrame `json:"stack_trace,omitempty"`

	Metadata map[string]interface{} `json:"metadata,omitempty"`

	Tags []string `json:"tags,omitempty"`

	// Recovery information.

	RetryCount int `json:"retry_count,omitempty"`

	RetryAfter time.Duration `json:"retry_after,omitempty"`

	CircuitBreaker string `json:"circuit_breaker,omitempty"`

	// Performance information.

	Latency time.Duration `json:"latency,omitempty"`

	Resources map[string]string `json:"resources,omitempty"`

	// HTTP information.

	HTTPStatus int `json:"http_status,omitempty"`

	HTTPMethod string `json:"http_method,omitempty"`

	HTTPPath string `json:"http_path,omitempty"`

	RemoteAddr string `json:"remote_addr,omitempty"`

	UserAgent string `json:"user_agent,omitempty"`

	// System information.

	Hostname string `json:"hostname,omitempty"`

	PID int `json:"pid,omitempty"`

	GoroutineID string `json:"goroutine_id,omitempty"`

	DebugInfo map[string]interface{} `json:"debug_info,omitempty"`
}

// Error implements the error interface.

func (e *ServiceError) Error() string {

	if e.Details != "" {

		return fmt.Sprintf("[%s:%s] %s: %s", e.Service, e.Operation, e.Message, e.Details)

	}

	return fmt.Sprintf("[%s:%s] %s", e.Service, e.Operation, e.Message)

}

// Unwrap implements the error unwrapping interface.

func (e *ServiceError) Unwrap() error {

	return e.Cause

}

// Is implements error comparison.

func (e *ServiceError) Is(target error) bool {

	if target == nil {

		return false

	}

	if se, ok := target.(*ServiceError); ok {

		return e.Type == se.Type && e.Code == se.Code

	}

	return errors.Is(e.Cause, target)

}

// ErrorBuilder helps build standardized errors.

type ErrorBuilder struct {
	service string

	operation string

	logger *slog.Logger
}

// NewErrorBuilder creates a new error builder for a service.

func NewErrorBuilder(service, operation string, logger *slog.Logger) *ErrorBuilder {

	return &ErrorBuilder{

		service: service,

		operation: operation,

		logger: logger,
	}

}

// ValidationError creates a validation error.

func (eb *ErrorBuilder) ValidationError(ctx context.Context, code, message string) *ServiceError {

	return eb.newError(ctx, ErrorTypeValidation, code, message, 400, true)

}

// RequiredFieldError creates a required field error.

func (eb *ErrorBuilder) RequiredFieldError(ctx context.Context, field string) *ServiceError {

	return eb.newError(ctx, ErrorTypeRequired, "required_field",

		fmt.Sprintf("Required field '%s' is missing", field), 400, false)

}

// InvalidFieldError creates an invalid field error.

func (eb *ErrorBuilder) InvalidFieldError(ctx context.Context, field, reason string) *ServiceError {

	return eb.newError(ctx, ErrorTypeInvalid, "invalid_field",

		fmt.Sprintf("Field '%s' is invalid: %s", field, reason), 400, false)

}

// NetworkError creates a network-related error.

func (eb *ErrorBuilder) NetworkError(ctx context.Context, code, message string, cause error) *ServiceError {

	err := eb.newError(ctx, ErrorTypeNetwork, code, message, 502, true)

	err.Cause = cause

	return err

}

// TimeoutError creates a timeout error.

func (eb *ErrorBuilder) TimeoutError(ctx context.Context, operation string, timeout time.Duration) *ServiceError {

	return eb.newError(ctx, ErrorTypeTimeout, "operation_timeout",

		fmt.Sprintf("Operation '%s' timed out after %v", operation, timeout), 504, true)

}

// NotFoundError creates a not found error.

func (eb *ErrorBuilder) NotFoundError(ctx context.Context, resource, id string) *ServiceError {

	return eb.newError(ctx, ErrorTypeNotFound, "resource_not_found",

		fmt.Sprintf("%s with ID '%s' not found", resource, id), 404, false)

}

// InternalError creates an internal error.

func (eb *ErrorBuilder) InternalError(ctx context.Context, message string, cause error) *ServiceError {

	err := eb.newError(ctx, ErrorTypeInternal, "internal_error", message, 500, false)

	err.Cause = cause

	err.StackTrace = getStackTrace(3)

	return err

}

// ConfigError creates a configuration error.

func (eb *ErrorBuilder) ConfigError(ctx context.Context, setting, reason string) *ServiceError {

	return eb.newError(ctx, ErrorTypeConfig, "configuration_error",

		fmt.Sprintf("Configuration error for '%s': %s", setting, reason), 500, false)

}

// ExternalServiceError creates an external service error.

func (eb *ErrorBuilder) ExternalServiceError(ctx context.Context, service string, cause error) *ServiceError {

	err := eb.newError(ctx, ErrorTypeExternal, "external_service_error",

		fmt.Sprintf("External service '%s' failed", service), 502, true)

	err.Cause = cause

	return err

}

// ContextCancelledError creates a context cancellation error.

func (eb *ErrorBuilder) ContextCancelledError(ctx context.Context) *ServiceError {

	var message string

	if ctx.Err() == context.DeadlineExceeded {

		message = "Operation cancelled due to timeout"

	} else {

		message = "Operation cancelled by client"

	}

	err := eb.newError(ctx, ErrorTypeTimeout, "context_cancelled", message, 499, false)

	err.Cause = ctx.Err()

	return err

}

// WrapError wraps an external error with service context.

func (eb *ErrorBuilder) WrapError(ctx context.Context, cause error, message string) *ServiceError {

	errorType := categorizeError(cause)

	httpStatus := getHTTPStatusForErrorType(errorType)

	retryable := isRetryableError(errorType, cause)

	err := eb.newError(ctx, errorType, "wrapped_error", message, httpStatus, retryable)

	err.Cause = cause

	if errorType == ErrorTypeInternal {

		err.StackTrace = getStackTrace(3)

	}

	return err

}

// newError creates a new ServiceError with common fields populated.

func (eb *ErrorBuilder) newError(ctx context.Context, errType ErrorType, code, message string, httpStatus int, retryable bool) *ServiceError {

	err := &ServiceError{

		Type: errType,

		Code: code,

		Message: message,

		Service: eb.service,

		Operation: eb.operation,

		Timestamp: time.Now(),

		HTTPStatus: httpStatus,

		Retryable: retryable,

		Metadata: make(map[string]interface{}),
	}

	// Log the error.

	if eb.logger != nil {

		logLevel := slog.LevelError

		if retryable || errType == ErrorTypeValidation {

			logLevel = slog.LevelWarn

		}

		eb.logger.Log(context.Background(), logLevel, "Service error created",

			"error_type", errType,

			"error_code", code,

			"message", message,

			"service", eb.service,

			"operation", eb.operation,

			"retryable", retryable,
		)

	}

	return err

}

// Helper functions.

// categorizeError attempts to categorize an unknown error.

func categorizeError(err error) ErrorType {

	if err == nil {

		return ErrorTypeInternal

	}

	switch {

	case errors.Is(err, context.DeadlineExceeded):

		return ErrorTypeTimeout

	case errors.Is(err, context.Canceled):

		return ErrorTypeTimeout

	default:

		return ErrorTypeInternal

	}

}

// getHTTPStatusForErrorType returns appropriate HTTP status for error type.

func getHTTPStatusForErrorType(errType ErrorType) int {

	switch errType {

	case ErrorTypeValidation, ErrorTypeRequired, ErrorTypeInvalid:

		return 400

	case ErrorTypeAuth:

		return 401

	case ErrorTypeUnauthorized:

		return 401

	case ErrorTypeForbidden:

		return 403

	case ErrorTypeNotFound:

		return 404

	case ErrorTypeConflict:

		return 409

	case ErrorTypeTimeout:

		return 504

	case ErrorTypeNetwork, ErrorTypeExternal:

		return 502

	default:

		return 500

	}

}

// isRetryableError determines if an error type is generally retryable.

func isRetryableError(errType ErrorType, cause error) bool {

	switch errType {

	case ErrorTypeNetwork, ErrorTypeExternal, ErrorTypeTimeout:

		return true

	case ErrorTypeDatabase:

		// Some database errors are retryable (connection issues).

		return true

	case ErrorTypeResource:

		// Resource exhaustion might be temporary.

		return true

	default:

		return false

	}

}

// getStackTrace captures the current stack trace.

func getStackTrace(skip int) []StackFrame {

	var stack []StackFrame

	for i := skip; i < skip+10; i++ {

		pc, file, line, ok := runtime.Caller(i)

		if !ok {

			break

		}

		fn := runtime.FuncForPC(pc)

		funcName := getSafeFunctionName(fn)

		if funcName == "" {

			funcName = "<unknown>"

		}

		// Extract package name from function name.

		packageName := extractPackageName(funcName)

		stack = append(stack, StackFrame{

			File: file,

			Line: line,

			Function: funcName,

			Package: packageName,
		})

	}

	return stack

}

// GetStackTraceStrings returns the stack trace as a slice of strings for backward compatibility.

func (e *ServiceError) GetStackTraceStrings() []string {

	if e.StackTrace == nil {

		return nil

	}

	result := make([]string, len(e.StackTrace))

	for i, frame := range e.StackTrace {

		result[i] = frame.String()

	}

	return result

}

// WithRequestID adds a request ID to the error.

func (e *ServiceError) WithRequestID(requestID string) *ServiceError {

	e.RequestID = requestID

	return e

}

// WithUserID adds a user ID to the error.

func (e *ServiceError) WithUserID(userID string) *ServiceError {

	e.UserID = userID

	return e

}

// WithMetadata adds metadata to the error.

func (e *ServiceError) WithMetadata(key string, value interface{}) *ServiceError {

	if e.Metadata == nil {

		e.Metadata = make(map[string]interface{})

	}

	e.Metadata[key] = value

	return e

}

// WithDetails adds additional details to the error.

func (e *ServiceError) WithDetails(details string) *ServiceError {

	e.Details = details

	return e

}

// ToLogAttributes converts the error to structured log attributes.

func (e *ServiceError) ToLogAttributes() []slog.Attr {

	attrs := []slog.Attr{

		slog.String("error_type", string(e.Type)),

		slog.String("error_code", e.Code),

		slog.String("service", e.Service),

		slog.String("operation", e.Operation),

		slog.Bool("retryable", e.Retryable),
	}

	if e.RequestID != "" {

		attrs = append(attrs, slog.String("request_id", e.RequestID))

	}

	if e.UserID != "" {

		attrs = append(attrs, slog.String("user_id", e.UserID))

	}

	if e.Cause != nil {

		attrs = append(attrs, slog.String("cause", e.Cause.Error()))

	}

	return attrs

}

// IsRetryable returns whether this error is retryable.

func (e *ServiceError) IsRetryable() bool {

	return e.Retryable

}

// IsTemporary returns whether this error is temporary.

func (e *ServiceError) IsTemporary() bool {

	return e.Temporary

}

// AddTag adds a tag to the error.

func (e *ServiceError) AddTag(tag string) {

	// Check if tag already exists.

	for _, t := range e.Tags {

		if t == tag {

			return

		}

	}

	e.Tags = append(e.Tags, tag)

}

// GetHTTPStatus returns the appropriate HTTP status code for this error.

func (e *ServiceError) GetHTTPStatus() int {

	if e.HTTPStatus > 0 {

		return e.HTTPStatus

	}

	return getHTTPStatusForErrorType(e.Type)

}

// Helper functions for system information.

func getCurrentHostname() string {

	if hostname, err := os.Hostname(); err == nil {

		return hostname

	}

	return "unknown"

}

func getCurrentPID() int {

	return os.Getpid()

}

func getCurrentGoroutineID() string {

	buf := make([]byte, 64)

	buf = buf[:runtime.Stack(buf, false)]

	// Parse goroutine ID from stack trace.

	// Format: "goroutine 1 [running]:".

	for i, b := range buf {

		if b == ' ' {

			return string(buf[10:i]) // Skip "goroutine "

		}

	}

	return "unknown"
<<<<<<< HEAD
}

// WithContext wraps an error with additional context information
// This is compatible with pkg/errors.WithContext usage
func WithContext(err error, message string) error {
	if err == nil {
		return nil
	}
	return fmt.Errorf("%s: %w", message, err)
=======

}

// NewProcessingError creates a processing-related error.

func NewProcessingError(message string, category ErrorCategory) *ServiceError {

	return &ServiceError{

		Type: ErrorTypeExternal,

		Code: string(category),

		Message: message,

		HTTPStatus: 500,

		Timestamp: time.Now(),

		Service: "processing",

		Operation: "process",

		Severity: SeverityHigh,
	}

>>>>>>> b3529b0b
}<|MERGE_RESOLUTION|>--- conflicted
+++ resolved
@@ -892,7 +892,32 @@
 	}
 
 	return "unknown"
-<<<<<<< HEAD
+
+}
+
+// NewProcessingError creates a processing-related error.
+
+func NewProcessingError(message string, category ErrorCategory) *ServiceError {
+
+	return &ServiceError{
+
+		Type: ErrorTypeExternal,
+
+		Code: string(category),
+
+		Message: message,
+
+		HTTPStatus: 500,
+
+		Timestamp: time.Now(),
+
+		Service: "processing",
+
+		Operation: "process",
+
+		Severity: SeverityHigh,
+	}
+
 }
 
 // WithContext wraps an error with additional context information
@@ -902,32 +927,4 @@
 		return nil
 	}
 	return fmt.Errorf("%s: %w", message, err)
-=======
-
-}
-
-// NewProcessingError creates a processing-related error.
-
-func NewProcessingError(message string, category ErrorCategory) *ServiceError {
-
-	return &ServiceError{
-
-		Type: ErrorTypeExternal,
-
-		Code: string(category),
-
-		Message: message,
-
-		HTTPStatus: 500,
-
-		Timestamp: time.Now(),
-
-		Service: "processing",
-
-		Operation: "process",
-
-		Severity: SeverityHigh,
-	}
-
->>>>>>> b3529b0b
 }