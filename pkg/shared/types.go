package shared

import (
	"os"
	"time"
)

<<<<<<< HEAD
// CircuitBreakerConfig holds configuration for circuit breaker
type CircuitBreakerConfig struct {
	FailureThreshold    int64         `json:"failure_threshold"`
	FailureRate         float64       `json:"failure_rate"`
	MinimumRequestCount int64         `json:"minimum_request_count"`
	Timeout             time.Duration `json:"timeout"`
	HalfOpenTimeout     time.Duration `json:"half_open_timeout"`
	SuccessThreshold    int64         `json:"success_threshold"`
	HalfOpenMaxRequests int64         `json:"half_open_max_requests"`
	ResetTimeout        time.Duration `json:"reset_timeout"`
	SlidingWindowSize   int           `json:"sliding_window_size"`
	EnableHealthCheck   bool          `json:"enable_health_check"`
	HealthCheckInterval time.Duration `json:"health_check_interval"`
	HealthCheckTimeout  time.Duration `json:"health_check_timeout"`
	// Advanced features
	EnableAdaptiveTimeout bool `json:"enable_adaptive_timeout"`
	MaxConcurrentRequests int  `json:"max_concurrent_requests"`
}

// GetEnv is a utility function to get environment variables with default values
func GetEnv(key, defaultValue string) string {
	if value := os.Getenv(key); value != "" {
		return value
	}
	return defaultValue
=======
// ClientInterface defines the interface for LLM clients.

// This interface is shared between packages to avoid circular dependencies.

type ClientInterface interface {
	ProcessIntent(ctx context.Context, prompt string) (string, error)

	ProcessIntentStream(ctx context.Context, prompt string, chunks chan<- *StreamingChunk) error

	GetSupportedModels() []string

	GetModelCapabilities(modelName string) (*ModelCapabilities, error)

	ValidateModel(modelName string) error

	EstimateTokens(text string) int

	GetMaxTokens(modelName string) int

	Close() error
}

// StreamingChunk represents a chunk of streamed response.

type StreamingChunk struct {
	Content string

	IsLast bool

	Metadata map[string]interface{}

	Timestamp time.Time
}

// ModelCapabilities describes what a model can do.

type ModelCapabilities struct {
	MaxTokens int `json:"max_tokens"`

	SupportsChat bool `json:"supports_chat"`

	SupportsFunction bool `json:"supports_function"`

	SupportsStreaming bool `json:"supports_streaming"`

	CostPerToken float64 `json:"cost_per_token"`

	Features map[string]interface{} `json:"features"`
}

// TelecomDocument represents a document in the telecom knowledge base.

type TelecomDocument struct {
	ID string `json:"id"`

	Title string `json:"title"`

	Content string `json:"content"`

	Source string `json:"source"`

	Category string `json:"category"`

	Version string `json:"version"`

	Keywords []string `json:"keywords"`

	Language string `json:"language"`

	DocumentType string `json:"document_type"`

	NetworkFunction []string `json:"network_function"`

	Technology []string `json:"technology"`

	UseCase []string `json:"use_case"`

	Confidence float32 `json:"confidence"`

	Metadata map[string]interface{} `json:"metadata"`

	Timestamp time.Time `json:"timestamp"` // For compatibility with some components

	CreatedAt time.Time `json:"created_at"`

	UpdatedAt time.Time `json:"updated_at"`
}

// SearchResult represents a search result from the vector database.

type SearchResult struct {
	Document *TelecomDocument `json:"document"`

	Score float32 `json:"score"`

	Distance float32 `json:"distance"`

	Metadata map[string]interface{} `json:"metadata"`
}

// SearchQuery represents a search query to the vector database.

type SearchQuery struct {
	Query string `json:"query"`

	Limit int `json:"limit"`

	Offset int `json:"offset"`

	Filters map[string]interface{} `json:"filters,omitempty"`

	HybridSearch bool `json:"hybrid_search"`

	HybridAlpha float32 `json:"hybrid_alpha"`

	UseReranker bool `json:"use_reranker"`

	MinConfidence float32 `json:"min_confidence"`

	IncludeVector bool `json:"include_vector"`

	ExpandQuery bool `json:"expand_query"`

	TargetVectors []string `json:"target_vectors,omitempty"` // For named vectors support

}

// SearchResponse represents the response from a search operation.

type SearchResponse struct {
	Results []*SearchResult `json:"results"`

	Took int64 `json:"took"`

	Total int64 `json:"total"`
}

// ComponentType represents different types of components in the system.

type ComponentType string

const (

	// Core processing components.

	ComponentTypeLLMProcessor ComponentType = "llm-processor"

	// ComponentTypeResourcePlanner holds componenttyperesourceplanner value.

	ComponentTypeResourcePlanner ComponentType = "resource-planner"

	// ComponentTypeManifestGenerator holds componenttypemanifestgenerator value.

	ComponentTypeManifestGenerator ComponentType = "manifest-generator"

	// ComponentTypeGitOpsController holds componenttypegitopscontroller value.

	ComponentTypeGitOpsController ComponentType = "gitops-controller"

	// ComponentTypeDeploymentVerifier holds componenttypedeploymentverifier value.

	ComponentTypeDeploymentVerifier ComponentType = "deployment-verifier"

	// Optimization and analysis components.

	ComponentTypeRAGSystem ComponentType = "rag-system"

	// ComponentTypeNephioIntegration holds componenttypenephiointegration value.

	ComponentTypeNephioIntegration ComponentType = "nephio-integration"

	// ComponentTypeAuthentication holds componenttypeauthentication value.

	ComponentTypeAuthentication ComponentType = "authentication"

	// ComponentTypeDatabase holds componenttypedatabase value.

	ComponentTypeDatabase ComponentType = "database"

	// ComponentTypeCache holds componenttypecache value.

	ComponentTypeCache ComponentType = "cache"

	// ComponentTypeKubernetes holds componenttypekubernetes value.

	ComponentTypeKubernetes ComponentType = "kubernetes"

	// ComponentTypeNetworking holds componenttypenetworking value.

	ComponentTypeNetworking ComponentType = "networking"
)

// ComponentStatus represents the status of a component.

type ComponentStatus struct {
	Type ComponentType `json:"type"`

	Name string `json:"name"`

	Status string `json:"status"`

	Healthy bool `json:"healthy"`

	LastUpdate time.Time `json:"lastUpdate"`

	Version string `json:"version,omitempty"`

	Metadata map[string]interface{} `json:"metadata,omitempty"`

	Metrics map[string]float64 `json:"metrics,omitempty"`

	Errors []string `json:"errors,omitempty"`
}

// SystemHealth represents the overall health of the system.

type SystemHealth struct {
	OverallStatus string `json:"overallStatus"`

	Healthy bool `json:"healthy"`

	Components map[string]*ComponentStatus `json:"components"`

	LastUpdate time.Time `json:"lastUpdate"`

	ActiveIntents int `json:"activeIntents"`

	ProcessingRate float64 `json:"processingRate"`

	ErrorRate float64 `json:"errorRate"`

	ResourceUsage ResourceUsage `json:"resourceUsage"`
}

// ResourceUsage represents resource utilization.

type ResourceUsage struct {
	CPUPercent float64 `json:"cpuPercent"`

	MemoryPercent float64 `json:"memoryPercent"`

	DiskPercent float64 `json:"diskPercent"`

	NetworkInMBps float64 `json:"networkInMBps"`

	NetworkOutMBps float64 `json:"networkOutMBps"`

	ActiveConnections int `json:"activeConnections"`
>>>>>>> b3529b0b
}<|MERGE_RESOLUTION|>--- conflicted
+++ resolved
@@ -1,37 +1,10 @@
 package shared
 
 import (
-	"os"
+	"context"
 	"time"
 )
 
-<<<<<<< HEAD
-// CircuitBreakerConfig holds configuration for circuit breaker
-type CircuitBreakerConfig struct {
-	FailureThreshold    int64         `json:"failure_threshold"`
-	FailureRate         float64       `json:"failure_rate"`
-	MinimumRequestCount int64         `json:"minimum_request_count"`
-	Timeout             time.Duration `json:"timeout"`
-	HalfOpenTimeout     time.Duration `json:"half_open_timeout"`
-	SuccessThreshold    int64         `json:"success_threshold"`
-	HalfOpenMaxRequests int64         `json:"half_open_max_requests"`
-	ResetTimeout        time.Duration `json:"reset_timeout"`
-	SlidingWindowSize   int           `json:"sliding_window_size"`
-	EnableHealthCheck   bool          `json:"enable_health_check"`
-	HealthCheckInterval time.Duration `json:"health_check_interval"`
-	HealthCheckTimeout  time.Duration `json:"health_check_timeout"`
-	// Advanced features
-	EnableAdaptiveTimeout bool `json:"enable_adaptive_timeout"`
-	MaxConcurrentRequests int  `json:"max_concurrent_requests"`
-}
-
-// GetEnv is a utility function to get environment variables with default values
-func GetEnv(key, defaultValue string) string {
-	if value := os.Getenv(key); value != "" {
-		return value
-	}
-	return defaultValue
-=======
 // ClientInterface defines the interface for LLM clients.
 
 // This interface is shared between packages to avoid circular dependencies.
@@ -280,5 +253,4 @@
 	NetworkOutMBps float64 `json:"networkOutMBps"`
 
 	ActiveConnections int `json:"activeConnections"`
->>>>>>> b3529b0b
 }