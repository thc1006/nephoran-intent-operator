/*

Copyright 2025.



Licensed under the Apache License, Version 2.0 (the "License");

you may not use this file except in compliance with the License.

You may obtain a copy of the License at



    http://www.apache.org/licenses/LICENSE-2.0



Unless required by applicable law or agreed to in writing, software

distributed under the License is distributed on an "AS IS" BASIS,

WITHOUT WARRANTIES OR CONDITIONS OF ANY KIND, either express or implied.

See the License for the specific language governing permissions and

limitations under the License.

*/

package shared

import (
	"context"
	"fmt"
	"net/http"
	"sync"
	"time"

	"github.com/go-logr/logr"
	"k8s.io/apimachinery/pkg/runtime"
	"k8s.io/client-go/tools/record"
	ctrl "sigs.k8s.io/controller-runtime"
	"sigs.k8s.io/controller-runtime/pkg/client"
	"sigs.k8s.io/controller-runtime/pkg/manager"

	"github.com/thc1006/nephoran-intent-operator/pkg/contracts"
	"github.com/thc1006/nephoran-intent-operator/pkg/interfaces"
)

<<<<<<< HEAD
// ComponentStatus is now imported from contracts package
type ComponentStatus = contracts.ComponentStatus

// SystemHealth represents the overall health of the system
type SystemHealth struct {
	OverallStatus  string                                `json:"overallStatus"`
	Healthy        bool                                  `json:"healthy"`
	Components     map[string]*contracts.ComponentStatus `json:"components"`
	LastUpdate     time.Time                             `json:"lastUpdate"`
	ActiveIntents  int                                   `json:"activeIntents"`
	ProcessingRate float64                               `json:"processingRate"`
	ErrorRate      float64                               `json:"errorRate"`
	ResourceUsage  ResourceUsage                         `json:"resourceUsage"`
}

// ResourceUsage represents resource utilization
type ResourceUsage struct {
	CPUPercent        float64 `json:"cpuPercent"`
	MemoryPercent     float64 `json:"memoryPercent"`
	DiskPercent       float64 `json:"diskPercent"`
	NetworkInMBps     float64 `json:"networkInMBps"`
	NetworkOutMBps    float64 `json:"networkOutMBps"`
	ActiveConnections int     `json:"activeConnections"`
}

// IntegrationManager orchestrates all shared components and controllers
=======
// IntegrationManager orchestrates all shared components and controllers.

>>>>>>> b3529b0b
type IntegrationManager struct {
	logger logr.Logger

	manager manager.Manager

	client client.Client

	scheme *runtime.Scheme

	recorder record.EventRecorder

	// Core shared components.

	stateManager *StateManager

	eventBus *EnhancedEventBus

	coordinationManager *CoordinationManager

	performanceOptimizer *PerformanceOptimizer

	recoveryManager *RecoveryManager

	// Configuration.

	config *IntegrationConfig

<<<<<<< HEAD
	// Component registry
	controllers    map[contracts.ComponentType]interfaces.ControllerInterface
	webhooks       map[string]WebhookInterface
=======
	// Component registry.

	controllers map[ComponentType]ControllerInterface

	webhooks map[string]WebhookInterface

>>>>>>> b3529b0b
	healthCheckers map[string]HealthChecker

	// Lifecycle management.

	mutex sync.RWMutex

	started bool

	components []StartableComponent

	// Monitoring and metrics.

	systemHealth *SystemHealth

	metricsCollector *MetricsCollector
}

// IntegrationConfig provides comprehensive configuration for the integration.

type IntegrationConfig struct {

	// Manager configuration.

	MetricsAddr string `json:"metricsAddr"`

	ProbeAddr string `json:"probeAddr"`

	PprofAddr string `json:"pprofAddr"`

	EnableLeaderElection bool `json:"enableLeaderElection"`

	LeaderElectionID string `json:"leaderElectionID"`

	// State management configuration.

	StateManager *StateManagerConfig `json:"stateManager,omitempty"`

	// Event bus configuration.

	EventBus *EventBusConfig `json:"eventBus,omitempty"`

	// Coordination configuration.

	Coordination *CoordinationConfig `json:"coordination,omitempty"`

	// Performance configuration.

	Performance *PerformanceConfig `json:"performance,omitempty"`

	// Recovery configuration.

	Recovery *RecoveryConfig `json:"recovery,omitempty"`

	// Health and monitoring.

	HealthCheckInterval time.Duration `json:"healthCheckInterval"`

	MetricsInterval time.Duration `json:"metricsInterval"`

	EnableProfiling bool `json:"enableProfiling"`

	// Webhook configuration.

	WebhookPort int `json:"webhookPort"`

	WebhookCertDir string `json:"webhookCertDir"`

	// Security configuration.

	EnableRBAC bool `json:"enableRBAC"`

	SecureMetrics bool `json:"secureMetrics"`
}

// DefaultIntegrationConfig returns default configuration.

func DefaultIntegrationConfig() *IntegrationConfig {

	return &IntegrationConfig{

		MetricsAddr: ":8080",

		ProbeAddr: ":8081",

		PprofAddr: ":6060",

		EnableLeaderElection: true,

		LeaderElectionID: "nephoran-intent-operator-leader",

		StateManager: DefaultStateManagerConfig(),

		EventBus: DefaultEventBusConfig(),

		Coordination: DefaultCoordinationConfig(),

		Performance: DefaultPerformanceConfig(),

		Recovery: DefaultRecoveryConfig(),

		HealthCheckInterval: 30 * time.Second,

		MetricsInterval: 1 * time.Minute,

		EnableProfiling: false,

		WebhookPort: 9443,

		WebhookCertDir: "/tmp/k8s-webhook-server/serving-certs",

		EnableRBAC: true,

		SecureMetrics: true,
	}

}

// StartableComponent defines interface for components that can be started/stopped.

type StartableComponent interface {
	Start(ctx context.Context) error

	Stop(ctx context.Context) error

	IsHealthy() bool

	GetName() string
}

// WebhookInterface defines interface for webhooks.

type WebhookInterface interface {
	SetupWithManager(mgr manager.Manager) error

	GetPath() string
}

// HealthChecker defines interface for health checkers.

type HealthChecker interface {
	Check(ctx context.Context) error

	GetName() string
}

// MetricsCollector collects and exposes metrics.

type MetricsCollector struct {
	mutex sync.RWMutex

	metrics map[string]interface{}

	lastCollection time.Time
}

// NewIntegrationManager creates a new integration manager.

func NewIntegrationManager(mgr manager.Manager, config *IntegrationConfig) (*IntegrationManager, error) {

	if config == nil {

		config = DefaultIntegrationConfig()

	}

	im := &IntegrationManager{
<<<<<<< HEAD
		logger:         ctrl.Log.WithName("integration-manager"),
		manager:        mgr,
		client:         mgr.GetClient(),
		scheme:         mgr.GetScheme(),
		recorder:       mgr.GetEventRecorderFor("integration-manager"),
		config:         config,
		controllers:    make(map[interfaces.ComponentType]interfaces.ControllerInterface),
		webhooks:       make(map[string]WebhookInterface),
=======

		logger: ctrl.Log.WithName("integration-manager"),

		manager: mgr,

		client: mgr.GetClient(),

		scheme: mgr.GetScheme(),

		recorder: mgr.GetEventRecorderFor("integration-manager"),

		config: config,

		controllers: make(map[ComponentType]ControllerInterface),

		webhooks: make(map[string]WebhookInterface),

>>>>>>> b3529b0b
		healthCheckers: make(map[string]HealthChecker),

		components: make([]StartableComponent, 0),

		systemHealth: &SystemHealth{
<<<<<<< HEAD
			Components:    make(map[string]*contracts.ComponentStatus),
=======

			Components: make(map[string]*ComponentStatus),

>>>>>>> b3529b0b
			ResourceUsage: ResourceUsage{},
		},

		metricsCollector: &MetricsCollector{

			metrics: make(map[string]interface{}),
		},
	}

	// Initialize core components.

	if err := im.initializeComponents(); err != nil {

		return nil, fmt.Errorf("failed to initialize components: %w", err)

	}

	return im, nil

}

// initializeComponents initializes all core shared components.

func (im *IntegrationManager) initializeComponents() error {

	// Create event bus.

	im.eventBus = NewEnhancedEventBus(im.config.EventBus)

	im.addComponent(im.wrapEventBus(im.eventBus))

	// Create state manager.

	im.stateManager = NewStateManager(im.client, im.recorder, im.logger, im.scheme, im.eventBus)

	im.addComponent(im.wrapStateManager(im.stateManager))

	// Create coordination manager.

	im.coordinationManager = NewCoordinationManager(im.stateManager, im.eventBus, im.config.Coordination)

	im.addComponent(im.wrapCoordinationManager(im.coordinationManager))

	// Create performance optimizer.

	im.performanceOptimizer = NewPerformanceOptimizer(im.config.Performance)

	im.addComponent(im.wrapPerformanceOptimizer(im.performanceOptimizer))

	// Create recovery manager.

	im.recoveryManager = NewRecoveryManager(im.stateManager, im.eventBus)

	im.addComponent(im.wrapRecoveryManager(im.recoveryManager))

	im.logger.Info("Core components initialized", "componentCount", len(im.components))

	return nil

}

// addComponent adds a component to the integration manager.

func (im *IntegrationManager) addComponent(component StartableComponent) {

	im.components = append(im.components, component)

	im.logger.V(1).Info("Added component", "component", component.GetName())

}

// RegisterController registers a specialized controller.

func (im *IntegrationManager) RegisterController(controller ControllerInterface) error {

	componentType := controller.GetComponentType()

	im.mutex.Lock()

	defer im.mutex.Unlock()

	// Register with coordination manager.

	if err := im.coordinationManager.RegisterController(controller); err != nil {

		return fmt.Errorf("failed to register controller with coordination manager: %w", err)

	}

	// Store in registry.

	im.controllers[componentType] = controller

	im.logger.Info("Registered controller", "componentType", componentType)

	return nil

}

// RegisterWebhook registers a webhook.

func (im *IntegrationManager) RegisterWebhook(name string, webhook WebhookInterface) error {

	im.mutex.Lock()

	defer im.mutex.Unlock()

	// Setup webhook with manager.

	if err := webhook.SetupWithManager(im.manager); err != nil {

		return fmt.Errorf("failed to setup webhook with manager: %w", err)

	}

	// Store in registry.

	im.webhooks[name] = webhook

	im.logger.Info("Registered webhook", "name", name, "path", webhook.GetPath())

	return nil

}

// RegisterHealthChecker registers a health checker.

func (im *IntegrationManager) RegisterHealthChecker(checker HealthChecker) {

	im.mutex.Lock()

	defer im.mutex.Unlock()

	im.healthCheckers[checker.GetName()] = checker

	im.logger.Info("Registered health checker", "name", checker.GetName())

}

// SetupWithManager sets up the integration manager with the controller manager.

func (im *IntegrationManager) SetupWithManager() error {

	// Add health and readiness checks.

	if err := im.manager.AddHealthzCheck("healthz", im.healthzCheck); err != nil {

		return fmt.Errorf("failed to add healthz check: %w", err)

	}

	if err := im.manager.AddReadyzCheck("readyz", im.readyzCheck); err != nil {

		return fmt.Errorf("failed to add readyz check: %w", err)

	}

	// Setup webhook server if webhooks are registered.

	if len(im.webhooks) > 0 {

		webhookServer := im.manager.GetWebhookServer()

		// Note: In controller-runtime v0.21.0, webhook server configuration.

		// is typically done during manager creation with webhook.Options.

		// The direct field access is not available, so we skip this configuration.

		// and rely on the manager's default webhook configuration.

		im.logger.Info("Webhook server configured with default settings",

			"expectedPort", im.config.WebhookPort,

			"expectedCertDir", im.config.WebhookCertDir)

		_ = webhookServer // Use the webhook server reference to avoid unused variable

	}

	// Add integration manager as a runnable.

	if err := im.manager.Add(im); err != nil {

		return fmt.Errorf("failed to add integration manager to controller manager: %w", err)

	}

	im.logger.Info("Integration manager setup completed")

	return nil

}

// Start implements the manager.Runnable interface.

func (im *IntegrationManager) Start(ctx context.Context) error {

	im.mutex.Lock()

	defer im.mutex.Unlock()

	if im.started {

		return fmt.Errorf("integration manager already started")

	}

	im.logger.Info("Starting integration manager", "componentCount", len(im.components))

	// Start all components in order.

	for i, component := range im.components {

		im.logger.Info("Starting component", "component", component.GetName(), "index", i)

		if err := component.Start(ctx); err != nil {

			im.logger.Error(err, "Failed to start component", "component", component.GetName())

			// Stop previously started components.

			for j := i - 1; j >= 0; j-- {

				if stopErr := im.components[j].Stop(ctx); stopErr != nil {

					im.logger.Error(stopErr, "Failed to stop component during rollback",

						"component", im.components[j].GetName())

				}

			}

			return fmt.Errorf("failed to start component %s: %w", component.GetName(), err)

		}

		im.logger.Info("Component started successfully", "component", component.GetName())

	}

	// Start background monitoring.

	go im.monitoringLoop(ctx)

	go im.healthCheckLoop(ctx)

	go im.metricsCollectionLoop(ctx)

	im.started = true

	im.logger.Info("Integration manager started successfully")

	return nil

}

// Stop stops the integration manager and all components.

func (im *IntegrationManager) Stop(ctx context.Context) error {

	im.mutex.Lock()

	defer im.mutex.Unlock()

	if !im.started {

		return nil

	}

	im.logger.Info("Stopping integration manager")

	// Stop components in reverse order.

	for i := len(im.components) - 1; i >= 0; i-- {

		component := im.components[i]

		im.logger.Info("Stopping component", "component", component.GetName())

		if err := component.Stop(ctx); err != nil {

			im.logger.Error(err, "Failed to stop component", "component", component.GetName())

		} else {

			im.logger.Info("Component stopped successfully", "component", component.GetName())

		}

	}

	im.started = false

	im.logger.Info("Integration manager stopped")

	return nil

}

// GetStateManager returns the state manager.

func (im *IntegrationManager) GetStateManager() *StateManager {

	return im.stateManager

}

// GetEventBus returns the event bus.

func (im *IntegrationManager) GetEventBus() EventBus {

	return im.eventBus

}

// GetCoordinationManager returns the coordination manager.

func (im *IntegrationManager) GetCoordinationManager() *CoordinationManager {

	return im.coordinationManager

}

// GetPerformanceOptimizer returns the performance optimizer.

func (im *IntegrationManager) GetPerformanceOptimizer() *PerformanceOptimizer {

	return im.performanceOptimizer

}

// GetRecoveryManager returns the recovery manager.

func (im *IntegrationManager) GetRecoveryManager() *RecoveryManager {

	return im.recoveryManager

}

// GetSystemHealth returns the current system health status.

func (im *IntegrationManager) GetSystemHealth() *SystemHealth {

	im.mutex.RLock()

	defer im.mutex.RUnlock()

	// Create a copy to avoid concurrent access issues.

	healthCopy := *im.systemHealth

	healthCopy.Components = make(map[string]*ComponentStatus)

	for name, status := range im.systemHealth.Components {

		statusCopy := *status

		healthCopy.Components[name] = &statusCopy

	}

	return &healthCopy

}

// GetMetrics returns current system metrics.

func (im *IntegrationManager) GetMetrics() map[string]interface{} {

	im.metricsCollector.mutex.RLock()

	defer im.metricsCollector.mutex.RUnlock()

	// Create a copy of metrics.

	metricsCopy := make(map[string]interface{})

	for key, value := range im.metricsCollector.metrics {

		metricsCopy[key] = value

	}

	return metricsCopy

}

// Health check implementations.

func (im *IntegrationManager) healthzCheck(_ *http.Request) error {

	// Check if all critical components are healthy.

	for _, component := range im.components {

		if !component.IsHealthy() {

			return fmt.Errorf("component %s is unhealthy", component.GetName())

		}

	}

	// Check registered health checkers.

	for name, checker := range im.healthCheckers {

		if err := checker.Check(context.Background()); err != nil {

			return fmt.Errorf("health check %s failed: %w", name, err)

		}

	}

	return nil

}

func (im *IntegrationManager) readyzCheck(_ *http.Request) error {

	if !im.started {

		return fmt.Errorf("integration manager not started")

	}

	return im.healthzCheck(nil)

}

// Background monitoring loops.

func (im *IntegrationManager) monitoringLoop(ctx context.Context) {

	ticker := time.NewTicker(im.config.HealthCheckInterval)

	defer ticker.Stop()

	for {

		select {

		case <-ticker.C:

			im.updateSystemHealth(ctx)

		case <-ctx.Done():

			return

		}

	}

}

func (im *IntegrationManager) healthCheckLoop(ctx context.Context) {

	ticker := time.NewTicker(im.config.HealthCheckInterval)

	defer ticker.Stop()

	for {

		select {

		case <-ticker.C:

			im.performHealthChecks(ctx)

		case <-ctx.Done():

			return

		}

	}

}

func (im *IntegrationManager) metricsCollectionLoop(ctx context.Context) {

	ticker := time.NewTicker(im.config.MetricsInterval)

	defer ticker.Stop()

	for {

		select {

		case <-ticker.C:

			im.collectMetrics(ctx)

		case <-ctx.Done():

			return

		}

	}

}

func (im *IntegrationManager) updateSystemHealth(ctx context.Context) {

	im.mutex.Lock()

	defer im.mutex.Unlock()

	now := time.Now()

	overallHealthy := true

	// Update component statuses.

	for _, component := range im.components {

		name := component.GetName()

		healthy := component.IsHealthy()

		if !healthy {

			overallHealthy = false

		}

<<<<<<< HEAD
		status := &contracts.ComponentStatus{
			Type:       contracts.ComponentTypeLLMProcessor, // This would be properly determined
			Name:       name,
			Status:     "running",
			Healthy:    healthy,
=======
		status := &ComponentStatus{

			Type: ComponentTypeLLMProcessor, // This would be properly determined

			Name: name,

			Status: "running",

			Healthy: healthy,

>>>>>>> b3529b0b
			LastUpdate: now,

			Metadata: make(map[string]interface{}),

			Metrics: make(map[string]float64),

			Errors: make([]string, 0),
		}

		if !healthy {

			status.Status = "unhealthy"

			status.Errors = append(status.Errors, "component health check failed")

		}

		im.systemHealth.Components[name] = status

	}

	// Update overall system health.

	im.systemHealth.Healthy = overallHealthy

	im.systemHealth.LastUpdate = now

	if overallHealthy {

		im.systemHealth.OverallStatus = "healthy"

	} else {

		im.systemHealth.OverallStatus = "degraded"

	}

}

func (im *IntegrationManager) performHealthChecks(ctx context.Context) {

	im.mutex.RLock()

	checkers := make(map[string]HealthChecker)

	for name, checker := range im.healthCheckers {

		checkers[name] = checker

	}

	im.mutex.RUnlock()

	for name, checker := range checkers {

		if err := checker.Check(ctx); err != nil {

			im.logger.Error(err, "Health check failed", "checker", name)

		}

	}

}

func (im *IntegrationManager) collectMetrics(ctx context.Context) {

	im.metricsCollector.mutex.Lock()

	defer im.metricsCollector.mutex.Unlock()

	now := time.Now()

	// Collect metrics from all components.

	if im.stateManager != nil {

		stats := im.stateManager.GetStatistics()

		im.metricsCollector.metrics["state_manager"] = stats

	}

	if im.eventBus != nil {

		// Collect event bus metrics.

		im.metricsCollector.metrics["event_bus"] = map[string]interface{}{

			"events_published": 0, // This would be actual metrics

			"events_processed": 0,

			"failed_handlers": 0,
		}

	}

	if im.performanceOptimizer != nil {

		// Collect performance metrics.

		im.metricsCollector.metrics["performance"] = map[string]interface{}{

			"memory_usage": 0.0,

			"cpu_usage": 0.0,

			"io_operations": 0,
		}

	}

	im.metricsCollector.lastCollection = now

}

// Component adapter implementations.

// StateManagerAdapter adapts StateManager to StartableComponent interface.

type StateManagerAdapter struct {
	*StateManager
}

// GetName performs getname operation.

func (sma *StateManagerAdapter) GetName() string {

	return "state-manager"

}

// IsHealthy performs ishealthy operation.

func (sma *StateManagerAdapter) IsHealthy() bool {

	// Check if the state manager is started and healthy.

	return sma.StateManager != nil && sma.started

}

// EnhancedEventBusAdapter adapts EnhancedEventBus to StartableComponent interface.

type EnhancedEventBusAdapter struct {
	*EnhancedEventBus
}

// GetName performs getname operation.

func (eeba *EnhancedEventBusAdapter) GetName() string {

	return "enhanced-event-bus"

}

// IsHealthy performs ishealthy operation.

func (eeba *EnhancedEventBusAdapter) IsHealthy() bool {

	return eeba.started

}

// CoordinationManagerAdapter adapts CoordinationManager to StartableComponent interface.

type CoordinationManagerAdapter struct {
	*CoordinationManager
}

// GetName performs getname operation.

func (cma *CoordinationManagerAdapter) GetName() string {

	return "coordination-manager"

}

// IsHealthy performs ishealthy operation.

func (cma *CoordinationManagerAdapter) IsHealthy() bool {

	return cma.started

}

// PerformanceOptimizerAdapter adapts PerformanceOptimizer to StartableComponent interface.

type PerformanceOptimizerAdapter struct {
	*PerformanceOptimizer
}

// GetName performs getname operation.

func (poa *PerformanceOptimizerAdapter) GetName() string {

	return "performance-optimizer"

}

// IsHealthy performs ishealthy operation.

func (poa *PerformanceOptimizerAdapter) IsHealthy() bool {

	return poa.started

}

// RecoveryManagerAdapter adapts RecoveryManager to StartableComponent interface.

type RecoveryManagerAdapter struct {
	*RecoveryManager
}

// GetName performs getname operation.

func (rma *RecoveryManagerAdapter) GetName() string {

	return "recovery-manager"

}

// IsHealthy performs ishealthy operation.

func (rma *RecoveryManagerAdapter) IsHealthy() bool {

	return rma.started

}

// Utility functions for creating component adapters.

func (im *IntegrationManager) wrapStateManager(sm *StateManager) StartableComponent {

	return &StateManagerAdapter{StateManager: sm}

}

func (im *IntegrationManager) wrapEventBus(eb *EnhancedEventBus) StartableComponent {

	return &EnhancedEventBusAdapter{EnhancedEventBus: eb}

}

func (im *IntegrationManager) wrapCoordinationManager(cm *CoordinationManager) StartableComponent {

	return &CoordinationManagerAdapter{CoordinationManager: cm}

}

func (im *IntegrationManager) wrapPerformanceOptimizer(po *PerformanceOptimizer) StartableComponent {

	return &PerformanceOptimizerAdapter{PerformanceOptimizer: po}

}

func (im *IntegrationManager) wrapRecoveryManager(rm *RecoveryManager) StartableComponent {

	return &RecoveryManagerAdapter{RecoveryManager: rm}

}<|MERGE_RESOLUTION|>--- conflicted
+++ resolved
@@ -43,42 +43,10 @@
 	ctrl "sigs.k8s.io/controller-runtime"
 	"sigs.k8s.io/controller-runtime/pkg/client"
 	"sigs.k8s.io/controller-runtime/pkg/manager"
-
-	"github.com/thc1006/nephoran-intent-operator/pkg/contracts"
-	"github.com/thc1006/nephoran-intent-operator/pkg/interfaces"
 )
 
-<<<<<<< HEAD
-// ComponentStatus is now imported from contracts package
-type ComponentStatus = contracts.ComponentStatus
-
-// SystemHealth represents the overall health of the system
-type SystemHealth struct {
-	OverallStatus  string                                `json:"overallStatus"`
-	Healthy        bool                                  `json:"healthy"`
-	Components     map[string]*contracts.ComponentStatus `json:"components"`
-	LastUpdate     time.Time                             `json:"lastUpdate"`
-	ActiveIntents  int                                   `json:"activeIntents"`
-	ProcessingRate float64                               `json:"processingRate"`
-	ErrorRate      float64                               `json:"errorRate"`
-	ResourceUsage  ResourceUsage                         `json:"resourceUsage"`
-}
-
-// ResourceUsage represents resource utilization
-type ResourceUsage struct {
-	CPUPercent        float64 `json:"cpuPercent"`
-	MemoryPercent     float64 `json:"memoryPercent"`
-	DiskPercent       float64 `json:"diskPercent"`
-	NetworkInMBps     float64 `json:"networkInMBps"`
-	NetworkOutMBps    float64 `json:"networkOutMBps"`
-	ActiveConnections int     `json:"activeConnections"`
-}
-
-// IntegrationManager orchestrates all shared components and controllers
-=======
 // IntegrationManager orchestrates all shared components and controllers.
 
->>>>>>> b3529b0b
 type IntegrationManager struct {
 	logger logr.Logger
 
@@ -106,18 +74,12 @@
 
 	config *IntegrationConfig
 
-<<<<<<< HEAD
-	// Component registry
-	controllers    map[contracts.ComponentType]interfaces.ControllerInterface
-	webhooks       map[string]WebhookInterface
-=======
 	// Component registry.
 
 	controllers map[ComponentType]ControllerInterface
 
 	webhooks map[string]WebhookInterface
 
->>>>>>> b3529b0b
 	healthCheckers map[string]HealthChecker
 
 	// Lifecycle management.
@@ -284,16 +246,6 @@
 	}
 
 	im := &IntegrationManager{
-<<<<<<< HEAD
-		logger:         ctrl.Log.WithName("integration-manager"),
-		manager:        mgr,
-		client:         mgr.GetClient(),
-		scheme:         mgr.GetScheme(),
-		recorder:       mgr.GetEventRecorderFor("integration-manager"),
-		config:         config,
-		controllers:    make(map[interfaces.ComponentType]interfaces.ControllerInterface),
-		webhooks:       make(map[string]WebhookInterface),
-=======
 
 		logger: ctrl.Log.WithName("integration-manager"),
 
@@ -311,19 +263,14 @@
 
 		webhooks: make(map[string]WebhookInterface),
 
->>>>>>> b3529b0b
 		healthCheckers: make(map[string]HealthChecker),
 
 		components: make([]StartableComponent, 0),
 
 		systemHealth: &SystemHealth{
-<<<<<<< HEAD
-			Components:    make(map[string]*contracts.ComponentStatus),
-=======
 
 			Components: make(map[string]*ComponentStatus),
 
->>>>>>> b3529b0b
 			ResourceUsage: ResourceUsage{},
 		},
 
@@ -857,13 +804,6 @@
 
 		}
 
-<<<<<<< HEAD
-		status := &contracts.ComponentStatus{
-			Type:       contracts.ComponentTypeLLMProcessor, // This would be properly determined
-			Name:       name,
-			Status:     "running",
-			Healthy:    healthy,
-=======
 		status := &ComponentStatus{
 
 			Type: ComponentTypeLLMProcessor, // This would be properly determined
@@ -874,7 +814,6 @@
 
 			Healthy: healthy,
 
->>>>>>> b3529b0b
 			LastUpdate: now,
 
 			Metadata: make(map[string]interface{}),
