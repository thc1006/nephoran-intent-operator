--- conflicted
+++ resolved
@@ -40,11 +40,7 @@
 	"k8s.io/apimachinery/pkg/types"
 	ctrl "sigs.k8s.io/controller-runtime"
 
-<<<<<<< HEAD
-	"github.com/thc1006/nephoran-intent-operator/pkg/contracts"
-=======
 	"github.com/nephio-project/nephoran-intent-operator/pkg/controllers/interfaces"
->>>>>>> b3529b0b
 )
 
 // RecoveryManager handles error recovery and state restoration.
@@ -54,16 +50,11 @@
 
 	stateManager *StateManager
 
-<<<<<<< HEAD
-	// Recovery strategies
-	strategies map[contracts.ProcessingPhase]*RecoveryStrategy
-=======
 	eventBus EventBus
 
 	// Recovery strategies.
 
 	strategies map[interfaces.ProcessingPhase]*RecoveryStrategy
->>>>>>> b3529b0b
 
 	// Recovery tracking.
 
@@ -193,24 +184,6 @@
 // RecoveryAttempt tracks a recovery attempt.
 
 type RecoveryAttempt struct {
-<<<<<<< HEAD
-	ID                  string                    `json:"id"`
-	IntentName          types.NamespacedName      `json:"intentName"`
-	Phase               contracts.ProcessingPhase `json:"phase"`
-	Strategy            *RecoveryStrategy         `json:"strategy"`
-	StartTime           time.Time                 `json:"startTime"`
-	EndTime             time.Time                 `json:"endTime"`
-	AttemptNumber       int                       `json:"attemptNumber"`
-	Status              string                    `json:"status"` // "running", "success", "failed", "timeout"
-	Error               string                    `json:"error,omitempty"`
-	RecoveryActions     []RecoveryAction          `json:"recoveryActions"`
-	StateBeforeRecovery *IntentState              `json:"stateBeforeRecovery,omitempty"`
-	StateAfterRecovery  *IntentState              `json:"stateAfterRecovery,omitempty"`
-	Metadata            map[string]interface{}    `json:"metadata,omitempty"`
-}
-
-// RecoveryAction represents an action taken during recovery
-=======
 	ID string `json:"id"`
 
 	IntentName types.NamespacedName `json:"intentName"`
@@ -240,7 +213,6 @@
 
 // RecoveryAction represents an action taken during recovery.
 
->>>>>>> b3529b0b
 type RecoveryAction struct {
 	Type string `json:"type"`
 
@@ -262,12 +234,6 @@
 	config := DefaultRecoveryConfig()
 
 	rm := &RecoveryManager{
-<<<<<<< HEAD
-		logger:           ctrl.Log.WithName("recovery-manager"),
-		stateManager:     stateManager,
-		eventBus:         eventBus,
-		strategies:       make(map[contracts.ProcessingPhase]*RecoveryStrategy),
-=======
 
 		logger: ctrl.Log.WithName("recovery-manager"),
 
@@ -277,7 +243,6 @@
 
 		strategies: make(map[interfaces.ProcessingPhase]*RecoveryStrategy),
 
->>>>>>> b3529b0b
 		recoveryAttempts: make(map[string]*RecoveryAttempt),
 
 		config: config,
@@ -393,15 +358,10 @@
 
 }
 
-<<<<<<< HEAD
-// RecoverIntent attempts to recover a failed intent
-func (rm *RecoveryManager) RecoverIntent(ctx context.Context, intentName types.NamespacedName, phase contracts.ProcessingPhase, reason string) error {
-=======
 // RecoverIntent attempts to recover a failed intent.
 
 func (rm *RecoveryManager) RecoverIntent(ctx context.Context, intentName types.NamespacedName, phase interfaces.ProcessingPhase, reason string) error {
 
->>>>>>> b3529b0b
 	rm.logger.Info("Attempting intent recovery", "intent", intentName, "phase", phase, "reason", reason)
 
 	// Get recovery strategy for the phase.
@@ -464,15 +424,10 @@
 
 }
 
-<<<<<<< HEAD
-// RegisterRecoveryStrategy registers a custom recovery strategy for a phase
-func (rm *RecoveryManager) RegisterRecoveryStrategy(phase contracts.ProcessingPhase, strategy *RecoveryStrategy) {
-=======
 // RegisterRecoveryStrategy registers a custom recovery strategy for a phase.
 
 func (rm *RecoveryManager) RegisterRecoveryStrategy(phase interfaces.ProcessingPhase, strategy *RecoveryStrategy) {
 
->>>>>>> b3529b0b
 	rm.mutex.Lock()
 
 	defer rm.mutex.Unlock()
@@ -579,15 +534,6 @@
 		MaxBackoff: 30 * time.Second,
 	}
 
-<<<<<<< HEAD
-	// Apply to all phases
-	phases := []contracts.ProcessingPhase{
-		contracts.PhaseLLMProcessing,
-		contracts.PhaseResourcePlanning,
-		contracts.PhaseManifestGeneration,
-		contracts.PhaseGitOpsCommit,
-		contracts.PhaseDeploymentVerification,
-=======
 	// Apply to all phases.
 
 	phases := []interfaces.ProcessingPhase{
@@ -601,7 +547,6 @@
 		interfaces.PhaseGitOpsCommit,
 
 		interfaces.PhaseDeploymentVerification,
->>>>>>> b3529b0b
 	}
 
 	for _, phase := range phases {
@@ -624,13 +569,9 @@
 
 		MaxBackoff: 60 * time.Second,
 	}
-<<<<<<< HEAD
-	rm.strategies[contracts.PhaseDeploymentVerification] = deploymentStrategy
-=======
 
 	rm.strategies[interfaces.PhaseDeploymentVerification] = deploymentStrategy
 
->>>>>>> b3529b0b
 }
 
 func (rm *RecoveryManager) subscribeToEvents() error {
@@ -690,14 +631,9 @@
 
 	}
 
-<<<<<<< HEAD
-	// Extract phase from event
-	phase := contracts.ProcessingPhase(event.Phase)
-=======
 	// Extract phase from event.
 
 	phase := interfaces.ProcessingPhase(event.Phase)
->>>>>>> b3529b0b
 
 	// Attempt recovery.
 
@@ -741,12 +677,8 @@
 
 }
 
-<<<<<<< HEAD
-func (rm *RecoveryManager) getRecoveryStrategy(phase contracts.ProcessingPhase) *RecoveryStrategy {
-=======
 func (rm *RecoveryManager) getRecoveryStrategy(phase interfaces.ProcessingPhase) *RecoveryStrategy {
 
->>>>>>> b3529b0b
 	rm.mutex.RLock()
 
 	defer rm.mutex.RUnlock()
@@ -774,15 +706,10 @@
 
 }
 
-<<<<<<< HEAD
-func (rm *RecoveryManager) shouldAttemptRecovery(intentName types.NamespacedName, phase contracts.ProcessingPhase, strategy *RecoveryStrategy) bool {
-	// Check current attempt count
-=======
 func (rm *RecoveryManager) shouldAttemptRecovery(intentName types.NamespacedName, phase interfaces.ProcessingPhase, strategy *RecoveryStrategy) bool {
 
 	// Check current attempt count.
 
->>>>>>> b3529b0b
 	attemptNumber := rm.getAttemptNumber(intentName, phase)
 
 	if attemptNumber >= strategy.MaxAttempts {
@@ -813,12 +740,8 @@
 
 }
 
-<<<<<<< HEAD
-func (rm *RecoveryManager) getAttemptNumber(intentName types.NamespacedName, phase contracts.ProcessingPhase) int {
-=======
 func (rm *RecoveryManager) getAttemptNumber(intentName types.NamespacedName, phase interfaces.ProcessingPhase) int {
 
->>>>>>> b3529b0b
 	rm.mutex.RLock()
 
 	defer rm.mutex.RUnlock()
@@ -861,15 +784,10 @@
 
 }
 
-<<<<<<< HEAD
-func (rm *RecoveryManager) checkRecoveryConditions(conditions []RecoveryCondition, intentName types.NamespacedName, phase contracts.ProcessingPhase) bool {
-	// If no conditions, allow recovery
-=======
 func (rm *RecoveryManager) checkRecoveryConditions(conditions []RecoveryCondition, intentName types.NamespacedName, phase interfaces.ProcessingPhase) bool {
 
 	// If no conditions, allow recovery.
 
->>>>>>> b3529b0b
 	if len(conditions) == 0 {
 
 		return true
@@ -892,18 +810,12 @@
 
 }
 
-<<<<<<< HEAD
-func (rm *RecoveryManager) evaluateCondition(condition RecoveryCondition, intentName types.NamespacedName, phase contracts.ProcessingPhase) bool {
-	// Simplified condition evaluation
-	// In a real implementation, this would be more comprehensive
-=======
 func (rm *RecoveryManager) evaluateCondition(condition RecoveryCondition, intentName types.NamespacedName, phase interfaces.ProcessingPhase) bool {
 
 	// Simplified condition evaluation.
 
 	// In a real implementation, this would be more comprehensive.
 
->>>>>>> b3529b0b
 	switch condition.Type {
 
 	case "time_threshold":
@@ -1141,16 +1053,11 @@
 	nextPhase := rm.getNextPhase(attempt.Phase)
 
 	if nextPhase == "" {
-<<<<<<< HEAD
-		// Mark as completed if no next phase
-		nextPhase = contracts.PhaseCompleted
-=======
 
 		// Mark as completed if no next phase.
 
 		nextPhase = interfaces.PhaseCompleted
 
->>>>>>> b3529b0b
 	}
 
 	// Transition to next phase.
@@ -1205,92 +1112,62 @@
 
 }
 
-<<<<<<< HEAD
-func (rm *RecoveryManager) getPreviousPhase(currentPhase contracts.ProcessingPhase) contracts.ProcessingPhase {
-	// Simplified previous phase mapping
+func (rm *RecoveryManager) getPreviousPhase(currentPhase interfaces.ProcessingPhase) interfaces.ProcessingPhase {
+
+	// Simplified previous phase mapping.
+
 	switch currentPhase {
-	case contracts.PhaseResourcePlanning:
-		return contracts.PhaseLLMProcessing
-	case contracts.PhaseManifestGeneration:
-		return contracts.PhaseResourcePlanning
-	case contracts.PhaseGitOpsCommit:
-		return contracts.PhaseManifestGeneration
-	case contracts.PhaseDeploymentVerification:
-		return contracts.PhaseGitOpsCommit
-=======
-func (rm *RecoveryManager) getPreviousPhase(currentPhase interfaces.ProcessingPhase) interfaces.ProcessingPhase {
-
-	// Simplified previous phase mapping.
+
+	case interfaces.PhaseResourcePlanning:
+
+		return interfaces.PhaseLLMProcessing
+
+	case interfaces.PhaseManifestGeneration:
+
+		return interfaces.PhaseResourcePlanning
+
+	case interfaces.PhaseGitOpsCommit:
+
+		return interfaces.PhaseManifestGeneration
+
+	case interfaces.PhaseDeploymentVerification:
+
+		return interfaces.PhaseGitOpsCommit
+
+	default:
+
+		return ""
+
+	}
+
+}
+
+func (rm *RecoveryManager) getNextPhase(currentPhase interfaces.ProcessingPhase) interfaces.ProcessingPhase {
+
+	// Simplified next phase mapping.
 
 	switch currentPhase {
 
+	case interfaces.PhaseLLMProcessing:
+
+		return interfaces.PhaseResourcePlanning
+
 	case interfaces.PhaseResourcePlanning:
 
-		return interfaces.PhaseLLMProcessing
+		return interfaces.PhaseManifestGeneration
 
 	case interfaces.PhaseManifestGeneration:
 
-		return interfaces.PhaseResourcePlanning
+		return interfaces.PhaseGitOpsCommit
 
 	case interfaces.PhaseGitOpsCommit:
 
-		return interfaces.PhaseManifestGeneration
+		return interfaces.PhaseDeploymentVerification
 
 	case interfaces.PhaseDeploymentVerification:
 
-		return interfaces.PhaseGitOpsCommit
-
->>>>>>> b3529b0b
-	default:
-
-		return ""
-
-	}
-
-}
-
-<<<<<<< HEAD
-func (rm *RecoveryManager) getNextPhase(currentPhase contracts.ProcessingPhase) contracts.ProcessingPhase {
-	// Simplified next phase mapping
-	switch currentPhase {
-	case contracts.PhaseLLMProcessing:
-		return contracts.PhaseResourcePlanning
-	case contracts.PhaseResourcePlanning:
-		return contracts.PhaseManifestGeneration
-	case contracts.PhaseManifestGeneration:
-		return contracts.PhaseGitOpsCommit
-	case contracts.PhaseGitOpsCommit:
-		return contracts.PhaseDeploymentVerification
-	case contracts.PhaseDeploymentVerification:
-		return contracts.PhaseCompleted
-=======
-func (rm *RecoveryManager) getNextPhase(currentPhase interfaces.ProcessingPhase) interfaces.ProcessingPhase {
-
-	// Simplified next phase mapping.
-
-	switch currentPhase {
-
-	case interfaces.PhaseLLMProcessing:
-
-		return interfaces.PhaseResourcePlanning
-
-	case interfaces.PhaseResourcePlanning:
-
-		return interfaces.PhaseManifestGeneration
-
-	case interfaces.PhaseManifestGeneration:
-
-		return interfaces.PhaseGitOpsCommit
-
-	case interfaces.PhaseGitOpsCommit:
-
-		return interfaces.PhaseDeploymentVerification
-
-	case interfaces.PhaseDeploymentVerification:
-
 		return interfaces.PhaseCompleted
 
->>>>>>> b3529b0b
 	default:
 
 		return ""
