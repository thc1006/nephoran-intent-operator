/*

Copyright 2025.



Licensed under the Apache License, Version 2.0 (the "License");

you may not use this file except in compliance with the License.

You may obtain a copy of the License at



    http://www.apache.org/licenses/LICENSE-2.0



Unless required by applicable law or agreed to in writing, software

distributed under the License is distributed on an "AS IS" BASIS,

WITHOUT WARRANTIES OR CONDITIONS OF ANY KIND, either express or implied.

See the License for the specific language governing permissions and

limitations under the License.

*/

package shared

import (
	"context"
	"fmt"
	"strconv"
	"sync"
	"time"

	"github.com/go-logr/logr"
	metav1 "k8s.io/apimachinery/pkg/apis/meta/v1"
	"k8s.io/apimachinery/pkg/runtime"
	"k8s.io/apimachinery/pkg/types"
	"k8s.io/client-go/tools/record"
	"sigs.k8s.io/controller-runtime/pkg/client"

<<<<<<< HEAD
	nephoranv1 "github.com/thc1006/nephoran-intent-operator/api/v1"
	"github.com/thc1006/nephoran-intent-operator/pkg/contracts"
=======
	nephoranv1 "github.com/nephio-project/nephoran-intent-operator/api/v1"
	"github.com/nephio-project/nephoran-intent-operator/pkg/controllers/interfaces"
>>>>>>> b3529b0b
)

// StateManager provides centralized state management for all controllers.

type StateManager struct {
	client client.Client

	recorder record.EventRecorder

	logger logr.Logger

	scheme *runtime.Scheme

	// State caching and synchronization.

	stateCache *StateCache

	stateLocks *LockManager

	// Event notification.

	eventBus EventBus

	// Configuration.

	config *StateManagerConfig

	// Metrics.

	metrics *StateMetrics

	// Internal coordination.

	mutex sync.RWMutex

	started bool
}

// StateManagerConfig provides configuration for the state manager.

type StateManagerConfig struct {

	// Cache configuration.

	CacheSize int `json:"cacheSize"`

	CacheTTL time.Duration `json:"cacheTTL"`

	CacheCleanupInterval time.Duration `json:"cacheCleanupInterval"`

	// Lock configuration.

	LockTimeout time.Duration `json:"lockTimeout"`

	LockRetryInterval time.Duration `json:"lockRetryInterval"`

	MaxLockRetries int `json:"maxLockRetries"`

	// State synchronization.

	SyncInterval time.Duration `json:"syncInterval"`

	StateValidationEnabled bool `json:"stateValidationEnabled"`

	ConflictResolutionMode string `json:"conflictResolutionMode"` // "latest", "merge", "manual"

	// Performance.

	BatchStateUpdates bool `json:"batchStateUpdates"`

	BatchSize int `json:"batchSize"`

	BatchTimeout time.Duration `json:"batchTimeout"`
}

// DefaultStateManagerConfig returns default configuration.

func DefaultStateManagerConfig() *StateManagerConfig {

	return &StateManagerConfig{

		CacheSize: 10000,

		CacheTTL: 30 * time.Minute,

		CacheCleanupInterval: 5 * time.Minute,

		LockTimeout: 30 * time.Second,

		LockRetryInterval: 1 * time.Second,

		MaxLockRetries: 10,

		SyncInterval: 10 * time.Second,

		StateValidationEnabled: true,

		ConflictResolutionMode: "latest",

		BatchStateUpdates: true,

		BatchSize: 50,

		BatchTimeout: 5 * time.Second,
	}

}

// NewStateManager creates a new state manager.

func NewStateManager(client client.Client, recorder record.EventRecorder, logger logr.Logger, scheme *runtime.Scheme, eventBus EventBus) *StateManager {

	config := DefaultStateManagerConfig()

	return &StateManager{

		client: client,

		recorder: recorder,

		logger: logger.WithName("state-manager"),

		scheme: scheme,

		stateCache: NewStateCache(config.CacheSize, config.CacheTTL),

		stateLocks: NewLockManager(config.LockTimeout, config.LockRetryInterval, config.MaxLockRetries),

		eventBus: eventBus,

		config: config,

		metrics: NewStateMetrics(),
	}

}

// Start starts the state manager.

func (sm *StateManager) Start(ctx context.Context) error {

	sm.mutex.Lock()

	defer sm.mutex.Unlock()

	if sm.started {

		return fmt.Errorf("state manager already started")

	}

	// Start background processes.

	go sm.runCacheCleanup(ctx)

	go sm.runStateSync(ctx)

	go sm.runMetricsCollection(ctx)

	sm.started = true

	sm.logger.Info("State manager started")

	return nil

}

// Stop stops the state manager.

func (sm *StateManager) Stop(ctx context.Context) error {

	sm.mutex.Lock()

	defer sm.mutex.Unlock()

	if !sm.started {

		return nil

	}

	sm.started = false

	sm.logger.Info("State manager stopped")

	return nil

}

// GetIntentState retrieves the current state of a network intent.

func (sm *StateManager) GetIntentState(ctx context.Context, namespacedName types.NamespacedName) (*IntentState, error) {

	// Try cache first.

	if state := sm.stateCache.Get(namespacedName.String()); state != nil {

		sm.metrics.RecordCacheHit()

		return state.(*IntentState), nil

	}

	sm.metrics.RecordCacheMiss()

	// Fetch from Kubernetes API.

	intent := &nephoranv1.NetworkIntent{}

	if err := sm.client.Get(ctx, namespacedName, intent); err != nil {

		return nil, fmt.Errorf("failed to get network intent: %w", err)

	}

	// Convert to internal state representation.

	state := sm.convertToIntentState(intent)

	// Cache the state.

	sm.stateCache.Set(namespacedName.String(), state, sm.config.CacheTTL)

	return state, nil

}

// UpdateIntentState updates the state of a network intent.

func (sm *StateManager) UpdateIntentState(ctx context.Context, namespacedName types.NamespacedName, updateFn func(*IntentState) error) error {

	// Acquire lock for this intent.

	lockKey := namespacedName.String()

	if err := sm.stateLocks.AcquireLock(ctx, lockKey); err != nil {

		return fmt.Errorf("failed to acquire lock for intent %s: %w", lockKey, err)

	}

	defer sm.stateLocks.ReleaseLock(lockKey)

	// Get current state.

	state, err := sm.GetIntentState(ctx, namespacedName)

	if err != nil {

		return fmt.Errorf("failed to get intent state: %w", err)

	}

	// Apply update.

	oldVersion := state.Version

	if err := updateFn(state); err != nil {

		return fmt.Errorf("failed to apply state update: %w", err)

	}

	// Increment version (convert from string to int, increment, convert back).

	version := 1

	if state.Version != "" {

		if v, err := strconv.Atoi(state.Version); err == nil {

			version = v + 1

		}

	}

	state.Version = strconv.Itoa(version)

	state.LastModified = time.Now()

	// Validate state if enabled.

	if sm.config.StateValidationEnabled {

		if err := sm.validateState(state); err != nil {

			return fmt.Errorf("state validation failed: %w", err)

		}

	}

	// Update in Kubernetes.

	if err := sm.updateKubernetesState(ctx, namespacedName, state); err != nil {

		// Rollback version on failure.

		state.Version = oldVersion

		return fmt.Errorf("failed to update kubernetes state: %w", err)

	}

	// Update cache.

	sm.stateCache.Set(namespacedName.String(), state, sm.config.CacheTTL)

	// Publish state change event.

	sm.publishStateChangeEvent(ctx, namespacedName, state)

	sm.metrics.RecordStateUpdate()

	return nil

}

<<<<<<< HEAD
// TransitionPhase transitions an intent to a new phase
func (sm *StateManager) TransitionPhase(ctx context.Context, namespacedName types.NamespacedName, newPhase contracts.ProcessingPhase, metadata map[string]interface{}) error {
=======
// TransitionPhase transitions an intent to a new phase.

func (sm *StateManager) TransitionPhase(ctx context.Context, namespacedName types.NamespacedName, newPhase interfaces.ProcessingPhase, metadata map[string]interface{}) error {

>>>>>>> b3529b0b
	return sm.UpdateIntentState(ctx, namespacedName, func(state *IntentState) error {

		// Record phase transition.

		transition := PhaseTransition{

			FromPhase: state.CurrentPhase,

			ToPhase: newPhase,

			Timestamp: time.Now(),

			Metadata: metadata,
		}

		state.PhaseTransitions = append(state.PhaseTransitions, transition)

		state.CurrentPhase = newPhase

		state.PhaseStartTime = time.Now()

		// Update phase-specific data.

		if state.PhaseData == nil {
<<<<<<< HEAD
			state.PhaseData = make(map[contracts.ProcessingPhase]interface{})
=======

			state.PhaseData = make(map[interfaces.ProcessingPhase]interface{})

>>>>>>> b3529b0b
		}

		if metadata != nil {

			state.PhaseData[newPhase] = metadata

		}

		sm.logger.Info("Phase transition", "intent", namespacedName, "fromPhase", transition.FromPhase, "toPhase", transition.ToPhase)

		return nil

	})

}

<<<<<<< HEAD
// SetPhaseError sets an error for the current phase
func (sm *StateManager) SetPhaseError(ctx context.Context, namespacedName types.NamespacedName, phase contracts.ProcessingPhase, err error) error {
=======
// SetPhaseError sets an error for the current phase.

func (sm *StateManager) SetPhaseError(ctx context.Context, namespacedName types.NamespacedName, phase interfaces.ProcessingPhase, err error) error {

>>>>>>> b3529b0b
	return sm.UpdateIntentState(ctx, namespacedName, func(state *IntentState) error {

		if state.PhaseErrors == nil {
<<<<<<< HEAD
			state.PhaseErrors = make(map[contracts.ProcessingPhase][]string)
=======

			state.PhaseErrors = make(map[interfaces.ProcessingPhase][]string)

>>>>>>> b3529b0b
		}

		state.PhaseErrors[phase] = append(state.PhaseErrors[phase], err.Error())

		state.LastError = err.Error()

		state.LastErrorTime = time.Now()

		return nil

	})

}

<<<<<<< HEAD
// GetPhaseData retrieves phase-specific data
func (sm *StateManager) GetPhaseData(ctx context.Context, namespacedName types.NamespacedName, phase contracts.ProcessingPhase) (interface{}, error) {
=======
// GetPhaseData retrieves phase-specific data.

func (sm *StateManager) GetPhaseData(ctx context.Context, namespacedName types.NamespacedName, phase interfaces.ProcessingPhase) (interface{}, error) {

>>>>>>> b3529b0b
	state, err := sm.GetIntentState(ctx, namespacedName)

	if err != nil {

		return nil, err

	}

	if state.PhaseData == nil {

		return nil, nil

	}

	return state.PhaseData[phase], nil

}

<<<<<<< HEAD
// SetPhaseData sets phase-specific data
func (sm *StateManager) SetPhaseData(ctx context.Context, namespacedName types.NamespacedName, phase contracts.ProcessingPhase, data interface{}) error {
=======
// SetPhaseData sets phase-specific data.

func (sm *StateManager) SetPhaseData(ctx context.Context, namespacedName types.NamespacedName, phase interfaces.ProcessingPhase, data interface{}) error {

>>>>>>> b3529b0b
	return sm.UpdateIntentState(ctx, namespacedName, func(state *IntentState) error {

		if state.PhaseData == nil {
<<<<<<< HEAD
			state.PhaseData = make(map[contracts.ProcessingPhase]interface{})
=======

			state.PhaseData = make(map[interfaces.ProcessingPhase]interface{})

>>>>>>> b3529b0b
		}

		state.PhaseData[phase] = data

		return nil

	})

}

// AddDependency adds a dependency between intents.

func (sm *StateManager) AddDependency(ctx context.Context, intentName, dependsOnIntent types.NamespacedName) error {

	return sm.UpdateIntentState(ctx, intentName, func(state *IntentState) error {

		for _, dep := range state.Dependencies {

			if dep.Intent == dependsOnIntent.String() {

				return nil // Already exists

			}

		}

		dependency := IntentDependency{
<<<<<<< HEAD
			Intent:    dependsOnIntent.String(),
			Phase:     contracts.PhaseCompleted, // Default: wait for completion
=======

			Intent: dependsOnIntent.String(),

			Phase: interfaces.PhaseCompleted, // Default: wait for completion

>>>>>>> b3529b0b
			Timestamp: time.Now(),
		}

		state.Dependencies = append(state.Dependencies, dependency)

		return nil

	})

}

// CheckDependencies checks if all dependencies are satisfied.

func (sm *StateManager) CheckDependencies(ctx context.Context, namespacedName types.NamespacedName) (bool, []string, error) {

	state, err := sm.GetIntentState(ctx, namespacedName)

	if err != nil {

		return false, nil, err

	}

	var unsatisfied []string

	for _, dep := range state.Dependencies {

		nn, err := sm.parseNamespacedName(dep.Intent)

		if err != nil {

			unsatisfied = append(unsatisfied, fmt.Sprintf("invalid dependency: %s", dep.Intent))

			continue

		}

		depState, err := sm.GetIntentState(ctx, nn)

		if err != nil {

			unsatisfied = append(unsatisfied, fmt.Sprintf("dependency not found: %s", dep.Intent))

			continue

		}

		// Check if dependency phase is satisfied.

		if !sm.isPhaseSatisfied(depState, dep.Phase) {

			unsatisfied = append(unsatisfied, fmt.Sprintf("dependency %s not at required phase %s", dep.Intent, dep.Phase))

		}

	}

	return len(unsatisfied) == 0, unsatisfied, nil

}

// ListStates lists all intent states matching the given selector.

func (sm *StateManager) ListStates(ctx context.Context, namespace string, labelSelector map[string]string) ([]*IntentState, error) {

	intentList := &nephoranv1.NetworkIntentList{}

	listOpts := []client.ListOption{

		client.InNamespace(namespace),
	}

	if len(labelSelector) > 0 {

		listOpts = append(listOpts, client.MatchingLabels(labelSelector))

	}

	if err := sm.client.List(ctx, intentList, listOpts...); err != nil {

		return nil, fmt.Errorf("failed to list network intents: %w", err)

	}

	states := make([]*IntentState, len(intentList.Items))

	for i, intent := range intentList.Items {

		states[i] = sm.convertToIntentState(&intent)

	}

	return states, nil

}

// GetStatistics returns state management statistics.

func (sm *StateManager) GetStatistics() *StateStatistics {

	return &StateStatistics{

		TotalStates: sm.stateCache.Size(),

		CacheHitRate: sm.metrics.GetCacheHitRate(),

		ActiveLocks: sm.stateLocks.ActiveLocks(),

		AverageUpdateTime: sm.metrics.GetAverageUpdateTime(),

		StateValidationErrors: sm.metrics.GetValidationErrors(),

		LastSyncTime: sm.metrics.GetLastSyncTime(),
	}

}

// Internal methods.

func (sm *StateManager) convertToIntentState(intent *nephoranv1.NetworkIntent) *IntentState {

	state := &IntentState{

		NamespacedName: types.NamespacedName{

			Namespace: intent.Namespace,

			Name: intent.Name,
		},
<<<<<<< HEAD
		CurrentPhase:     contracts.ProcessingPhase(intent.Status.Phase),
		CreationTime:     intent.CreationTimestamp.Time,
		LastModified:     time.Now(),
		Version:          intent.ResourceVersion,
		Conditions:       make([]StateCondition, 0),
		PhaseTransitions: make([]PhaseTransition, 0),
		PhaseData:        make(map[contracts.ProcessingPhase]interface{}),
		PhaseErrors:      make(map[contracts.ProcessingPhase][]string),
		Dependencies:     make([]IntentDependency, 0),
		Metadata:         make(map[string]interface{}),
	}

	// Initialize basic condition based on phase
=======

		CurrentPhase: interfaces.ProcessingPhase(intent.Status.Phase),

		CreationTime: intent.CreationTimestamp.Time,

		LastModified: time.Now(),

		Version: intent.ResourceVersion,

		Conditions: make([]StateCondition, 0, 5),

		PhaseTransitions: make([]PhaseTransition, 0, 10),

		PhaseData: make(map[interfaces.ProcessingPhase]interface{}),

		PhaseErrors: make(map[interfaces.ProcessingPhase][]string),

		Dependencies: make([]IntentDependency, 0, 3),

		Metadata: make(map[string]interface{}),
	}

	// Initialize basic condition based on phase.

>>>>>>> b3529b0b
	if intent.Status.Phase != "" {

		state.Conditions = append(state.Conditions, StateCondition{

			Type: "Ready",

			Status: "True",

			LastTransitionTime: intent.Status.LastUpdateTime.Time,

			Reason: "PhaseSet",

			Message: intent.Status.LastMessage,
		})

	}

	// Extract metadata from annotations.

	if intent.Annotations != nil {

		for key, value := range intent.Annotations {

			if key == "nephoran.io/dependencies" {

				// Parse dependencies from annotation.

				// This is a simplified implementation.

				state.Metadata["dependencies"] = value

			}

		}

	}

	// Set phase start time based on last update time if available.

	if !intent.Status.LastUpdateTime.IsZero() {

		state.PhaseStartTime = intent.Status.LastUpdateTime.Time

	}

	return state

}

func (sm *StateManager) updateKubernetesState(ctx context.Context, namespacedName types.NamespacedName, state *IntentState) error {

	intent := &nephoranv1.NetworkIntent{}

	if err := sm.client.Get(ctx, namespacedName, intent); err != nil {

		return err

	}

<<<<<<< HEAD
	// Update intent status based on state
	intent.Status.Phase = nephoranv1.NetworkIntentPhase(state.CurrentPhase)
=======
	// Update intent status based on state.

	intent.Status.Phase = ProcessingPhaseToNetworkIntentPhase(state.CurrentPhase)

	// Update last message from conditions if available.
>>>>>>> b3529b0b

	if len(state.Conditions) > 0 {

		intent.Status.LastMessage = state.Conditions[0].Message

	}

	// Update processing times (use LastUpdateTime as available field).

	if !state.PhaseStartTime.IsZero() {

		intent.Status.LastUpdateTime = metav1.Time{Time: state.PhaseStartTime}

	}

	// Update last error (using LastUpdateTime as available field).

	if state.LastError != "" && !state.LastErrorTime.IsZero() {

		intent.Status.LastUpdateTime = metav1.Time{Time: state.LastErrorTime}

	}

	// Update status.

	return sm.client.Status().Update(ctx, intent)

}

func (sm *StateManager) validateState(state *IntentState) error {

	// Basic validation rules.

	if state.CurrentPhase == "" {

		return fmt.Errorf("current phase cannot be empty")

	}

	if state.Version == "" {

		return fmt.Errorf("version cannot be empty")

	}

	// Validate phase transitions.

	if len(state.PhaseTransitions) > 0 {

		lastTransition := state.PhaseTransitions[len(state.PhaseTransitions)-1]

		if lastTransition.ToPhase != state.CurrentPhase {

			return fmt.Errorf("current phase does not match last transition")

		}

	}

	// Validate dependencies.

	for _, dep := range state.Dependencies {

		if dep.Intent == "" {

			return fmt.Errorf("dependency intent name cannot be empty")

		}

	}

	return nil

}

func (sm *StateManager) publishStateChangeEvent(ctx context.Context, namespacedName types.NamespacedName, state *IntentState) {

	event := StateChangeEvent{

		Type: "state.changed",

		IntentName: namespacedName,

		NewPhase: state.CurrentPhase,

		Version: state.Version,

		Timestamp: time.Now(),

		Metadata: state.Metadata,
	}

	if sm.eventBus != nil {

		sm.eventBus.PublishStateChange(ctx, event)

	}

}

<<<<<<< HEAD
func (sm *StateManager) isPhaseSatisfied(state *IntentState, requiredPhase contracts.ProcessingPhase) bool {
	// Check if the current phase satisfies the requirement
	phaseOrder := []contracts.ProcessingPhase{
		contracts.PhaseIntentReceived,
		contracts.PhaseLLMProcessing,
		contracts.PhaseResourcePlanning,
		contracts.PhaseManifestGeneration,
		contracts.PhaseGitOpsCommit,
		contracts.PhaseDeploymentVerification,
		contracts.PhaseCompleted,
=======
func (sm *StateManager) isPhaseSatisfied(state *IntentState, requiredPhase interfaces.ProcessingPhase) bool {

	// Check if the current phase satisfies the requirement.

	phaseOrder := []interfaces.ProcessingPhase{

		interfaces.PhaseIntentReceived,

		interfaces.PhaseLLMProcessing,

		interfaces.PhaseResourcePlanning,

		interfaces.PhaseManifestGeneration,

		interfaces.PhaseGitOpsCommit,

		interfaces.PhaseDeploymentVerification,

		interfaces.PhaseCompleted,
>>>>>>> b3529b0b
	}

	currentIndex := -1

	requiredIndex := -1

	for i, phase := range phaseOrder {

		if phase == state.CurrentPhase {

			currentIndex = i

		}

		if phase == requiredPhase {

			requiredIndex = i

		}

	}

	return currentIndex >= requiredIndex

}

func (sm *StateManager) parseNamespacedName(nameStr string) (types.NamespacedName, error) {

	// Simple parser for "namespace/name" format.

	parts := make([]string, 2)

	if len(parts) != 2 {

		return types.NamespacedName{}, fmt.Errorf("invalid namespaced name format: %s", nameStr)

	}

	return types.NamespacedName{

		Namespace: parts[0],

		Name: parts[1],
	}, nil

}

// Background processes.

func (sm *StateManager) runCacheCleanup(ctx context.Context) {

	ticker := time.NewTicker(sm.config.CacheCleanupInterval)

	defer ticker.Stop()

	for {

		select {

		case <-ticker.C:

			sm.stateCache.Cleanup()

			sm.metrics.RecordCacheCleanup()

		case <-ctx.Done():

			return

		}

	}

}

func (sm *StateManager) runStateSync(ctx context.Context) {

	ticker := time.NewTicker(sm.config.SyncInterval)

	defer ticker.Stop()

	for {

		select {

		case <-ticker.C:

			sm.performStateSync(ctx)

		case <-ctx.Done():

			return

		}

	}

}

func (sm *StateManager) performStateSync(ctx context.Context) {

	// This is a placeholder for state synchronization logic.

	// In a real implementation, this would sync cached states with Kubernetes.

	sm.metrics.RecordStateSync()

}

func (sm *StateManager) runMetricsCollection(ctx context.Context) {

	ticker := time.NewTicker(1 * time.Minute)

	defer ticker.Stop()

	for {

		select {

		case <-ticker.C:

			sm.collectMetrics()

		case <-ctx.Done():

			return

		}

	}

}

func (sm *StateManager) collectMetrics() {

	// Collect various metrics.

	sm.metrics.RecordCacheSize(int64(sm.stateCache.Size()))

	sm.metrics.RecordActiveLocks(sm.stateLocks.ActiveLocks())

}<|MERGE_RESOLUTION|>--- conflicted
+++ resolved
@@ -44,13 +44,8 @@
 	"k8s.io/client-go/tools/record"
 	"sigs.k8s.io/controller-runtime/pkg/client"
 
-<<<<<<< HEAD
-	nephoranv1 "github.com/thc1006/nephoran-intent-operator/api/v1"
-	"github.com/thc1006/nephoran-intent-operator/pkg/contracts"
-=======
 	nephoranv1 "github.com/nephio-project/nephoran-intent-operator/api/v1"
 	"github.com/nephio-project/nephoran-intent-operator/pkg/controllers/interfaces"
->>>>>>> b3529b0b
 )
 
 // StateManager provides centralized state management for all controllers.
@@ -370,15 +365,10 @@
 
 }
 
-<<<<<<< HEAD
-// TransitionPhase transitions an intent to a new phase
-func (sm *StateManager) TransitionPhase(ctx context.Context, namespacedName types.NamespacedName, newPhase contracts.ProcessingPhase, metadata map[string]interface{}) error {
-=======
 // TransitionPhase transitions an intent to a new phase.
 
 func (sm *StateManager) TransitionPhase(ctx context.Context, namespacedName types.NamespacedName, newPhase interfaces.ProcessingPhase, metadata map[string]interface{}) error {
 
->>>>>>> b3529b0b
 	return sm.UpdateIntentState(ctx, namespacedName, func(state *IntentState) error {
 
 		// Record phase transition.
@@ -403,13 +393,9 @@
 		// Update phase-specific data.
 
 		if state.PhaseData == nil {
-<<<<<<< HEAD
-			state.PhaseData = make(map[contracts.ProcessingPhase]interface{})
-=======
 
 			state.PhaseData = make(map[interfaces.ProcessingPhase]interface{})
 
->>>>>>> b3529b0b
 		}
 
 		if metadata != nil {
@@ -426,25 +412,16 @@
 
 }
 
-<<<<<<< HEAD
-// SetPhaseError sets an error for the current phase
-func (sm *StateManager) SetPhaseError(ctx context.Context, namespacedName types.NamespacedName, phase contracts.ProcessingPhase, err error) error {
-=======
 // SetPhaseError sets an error for the current phase.
 
 func (sm *StateManager) SetPhaseError(ctx context.Context, namespacedName types.NamespacedName, phase interfaces.ProcessingPhase, err error) error {
 
->>>>>>> b3529b0b
 	return sm.UpdateIntentState(ctx, namespacedName, func(state *IntentState) error {
 
 		if state.PhaseErrors == nil {
-<<<<<<< HEAD
-			state.PhaseErrors = make(map[contracts.ProcessingPhase][]string)
-=======
 
 			state.PhaseErrors = make(map[interfaces.ProcessingPhase][]string)
 
->>>>>>> b3529b0b
 		}
 
 		state.PhaseErrors[phase] = append(state.PhaseErrors[phase], err.Error())
@@ -459,15 +436,10 @@
 
 }
 
-<<<<<<< HEAD
-// GetPhaseData retrieves phase-specific data
-func (sm *StateManager) GetPhaseData(ctx context.Context, namespacedName types.NamespacedName, phase contracts.ProcessingPhase) (interface{}, error) {
-=======
 // GetPhaseData retrieves phase-specific data.
 
 func (sm *StateManager) GetPhaseData(ctx context.Context, namespacedName types.NamespacedName, phase interfaces.ProcessingPhase) (interface{}, error) {
 
->>>>>>> b3529b0b
 	state, err := sm.GetIntentState(ctx, namespacedName)
 
 	if err != nil {
@@ -486,25 +458,16 @@
 
 }
 
-<<<<<<< HEAD
-// SetPhaseData sets phase-specific data
-func (sm *StateManager) SetPhaseData(ctx context.Context, namespacedName types.NamespacedName, phase contracts.ProcessingPhase, data interface{}) error {
-=======
 // SetPhaseData sets phase-specific data.
 
 func (sm *StateManager) SetPhaseData(ctx context.Context, namespacedName types.NamespacedName, phase interfaces.ProcessingPhase, data interface{}) error {
 
->>>>>>> b3529b0b
 	return sm.UpdateIntentState(ctx, namespacedName, func(state *IntentState) error {
 
 		if state.PhaseData == nil {
-<<<<<<< HEAD
-			state.PhaseData = make(map[contracts.ProcessingPhase]interface{})
-=======
 
 			state.PhaseData = make(map[interfaces.ProcessingPhase]interface{})
 
->>>>>>> b3529b0b
 		}
 
 		state.PhaseData[phase] = data
@@ -532,16 +495,11 @@
 		}
 
 		dependency := IntentDependency{
-<<<<<<< HEAD
-			Intent:    dependsOnIntent.String(),
-			Phase:     contracts.PhaseCompleted, // Default: wait for completion
-=======
 
 			Intent: dependsOnIntent.String(),
 
 			Phase: interfaces.PhaseCompleted, // Default: wait for completion
 
->>>>>>> b3529b0b
 			Timestamp: time.Now(),
 		}
 
@@ -671,21 +629,6 @@
 
 			Name: intent.Name,
 		},
-<<<<<<< HEAD
-		CurrentPhase:     contracts.ProcessingPhase(intent.Status.Phase),
-		CreationTime:     intent.CreationTimestamp.Time,
-		LastModified:     time.Now(),
-		Version:          intent.ResourceVersion,
-		Conditions:       make([]StateCondition, 0),
-		PhaseTransitions: make([]PhaseTransition, 0),
-		PhaseData:        make(map[contracts.ProcessingPhase]interface{}),
-		PhaseErrors:      make(map[contracts.ProcessingPhase][]string),
-		Dependencies:     make([]IntentDependency, 0),
-		Metadata:         make(map[string]interface{}),
-	}
-
-	// Initialize basic condition based on phase
-=======
 
 		CurrentPhase: interfaces.ProcessingPhase(intent.Status.Phase),
 
@@ -710,7 +653,6 @@
 
 	// Initialize basic condition based on phase.
 
->>>>>>> b3529b0b
 	if intent.Status.Phase != "" {
 
 		state.Conditions = append(state.Conditions, StateCondition{
@@ -770,16 +712,11 @@
 
 	}
 
-<<<<<<< HEAD
-	// Update intent status based on state
-	intent.Status.Phase = nephoranv1.NetworkIntentPhase(state.CurrentPhase)
-=======
 	// Update intent status based on state.
 
 	intent.Status.Phase = ProcessingPhaseToNetworkIntentPhase(state.CurrentPhase)
 
 	// Update last message from conditions if available.
->>>>>>> b3529b0b
 
 	if len(state.Conditions) > 0 {
 
@@ -880,18 +817,6 @@
 
 }
 
-<<<<<<< HEAD
-func (sm *StateManager) isPhaseSatisfied(state *IntentState, requiredPhase contracts.ProcessingPhase) bool {
-	// Check if the current phase satisfies the requirement
-	phaseOrder := []contracts.ProcessingPhase{
-		contracts.PhaseIntentReceived,
-		contracts.PhaseLLMProcessing,
-		contracts.PhaseResourcePlanning,
-		contracts.PhaseManifestGeneration,
-		contracts.PhaseGitOpsCommit,
-		contracts.PhaseDeploymentVerification,
-		contracts.PhaseCompleted,
-=======
 func (sm *StateManager) isPhaseSatisfied(state *IntentState, requiredPhase interfaces.ProcessingPhase) bool {
 
 	// Check if the current phase satisfies the requirement.
@@ -911,7 +836,6 @@
 		interfaces.PhaseDeploymentVerification,
 
 		interfaces.PhaseCompleted,
->>>>>>> b3529b0b
 	}
 
 	currentIndex := -1
