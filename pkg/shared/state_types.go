/*

Copyright 2025.



Licensed under the Apache License, Version 2.0 (the "License");

you may not use this file except in compliance with the License.

You may obtain a copy of the License at



    http://www.apache.org/licenses/LICENSE-2.0



Unless required by applicable law or agreed to in writing, software

distributed under the License is distributed on an "AS IS" BASIS,

WITHOUT WARRANTIES OR CONDITIONS OF ANY KIND, either express or implied.

See the License for the specific language governing permissions and

limitations under the License.

*/

package shared

import (
	"time"

	"k8s.io/apimachinery/pkg/types"

<<<<<<< HEAD
	"github.com/thc1006/nephoran-intent-operator/pkg/contracts"
=======
	"github.com/nephio-project/nephoran-intent-operator/pkg/controllers/interfaces"
>>>>>>> b3529b0b
)

// IntentState represents the complete state of a network intent.

type IntentState struct {

	// Basic identification.

	NamespacedName types.NamespacedName `json:"namespacedName"`

<<<<<<< HEAD
	// Processing state
	CurrentPhase     contracts.ProcessingPhase `json:"currentPhase"`
	PhaseStartTime   time.Time                 `json:"phaseStartTime"`
	PhaseTransitions []PhaseTransition         `json:"phaseTransitions"`

	// Phase-specific data
	PhaseData   map[contracts.ProcessingPhase]interface{} `json:"phaseData"`
	PhaseErrors map[contracts.ProcessingPhase][]string    `json:"phaseErrors"`
=======
	Version string `json:"version"`

	CreationTime time.Time `json:"creationTime"`

	LastModified time.Time `json:"lastModified"`

	// Processing state.

	CurrentPhase interfaces.ProcessingPhase `json:"currentPhase"`

	PhaseStartTime time.Time `json:"phaseStartTime"`

	PhaseTransitions []PhaseTransition `json:"phaseTransitions"`

	// Phase-specific data.

	PhaseData map[interfaces.ProcessingPhase]interface{} `json:"phaseData"`

	PhaseErrors map[interfaces.ProcessingPhase][]string `json:"phaseErrors"`

	// Status conditions.
>>>>>>> b3529b0b

	Conditions []StateCondition `json:"conditions"`

	// Dependencies and relationships.

	Dependencies []IntentDependency `json:"dependencies"`

	DependentIntents []string `json:"dependentIntents"`

	// Error tracking.

	LastError string `json:"lastError,omitempty"`

	LastErrorTime time.Time `json:"lastErrorTime,omitempty"`

	RetryCount int `json:"retryCount"`

	// Resource tracking.

	AllocatedResources []ResourceAllocation `json:"allocatedResources"`

<<<<<<< HEAD
	// Processing metrics
	ProcessingDuration time.Duration                              `json:"processingDuration"`
	PhaseMetrics       map[contracts.ProcessingPhase]PhaseMetrics `json:"phaseMetrics"`
=======
	ResourceLocks []ResourceLock `json:"resourceLocks"`

	// Processing metrics.

	ProcessingDuration time.Duration `json:"processingDuration"`

	PhaseMetrics map[interfaces.ProcessingPhase]PhaseMetrics `json:"phaseMetrics"`

	// Metadata and annotations.
>>>>>>> b3529b0b

	Metadata map[string]interface{} `json:"metadata"`

	Tags []string `json:"tags"`
}

// PhaseTransition represents a transition between processing phases.

type PhaseTransition struct {
<<<<<<< HEAD
	FromPhase     contracts.ProcessingPhase `json:"fromPhase"`
	ToPhase       contracts.ProcessingPhase `json:"toPhase"`
	Timestamp     time.Time                 `json:"timestamp"`
	Duration      time.Duration             `json:"duration"`
	TriggerReason string                    `json:"triggerReason,omitempty"`
	Metadata      map[string]interface{}    `json:"metadata,omitempty"`
	Success       bool                      `json:"success"`
	ErrorMessage  string                    `json:"errorMessage,omitempty"`
=======
	FromPhase interfaces.ProcessingPhase `json:"fromPhase"`

	ToPhase interfaces.ProcessingPhase `json:"toPhase"`

	Timestamp time.Time `json:"timestamp"`

	Duration time.Duration `json:"duration"`

	TriggerReason string `json:"triggerReason,omitempty"`

	Metadata map[string]interface{} `json:"metadata,omitempty"`

	Success bool `json:"success"`

	ErrorMessage string `json:"errorMessage,omitempty"`
>>>>>>> b3529b0b
}

// StateCondition represents a condition in the intent state.

type StateCondition struct {
	Type string `json:"type"`

	Status string `json:"status"`

	LastTransitionTime time.Time `json:"lastTransitionTime"`

	Reason string `json:"reason,omitempty"`

	Message string `json:"message,omitempty"`

	Severity string `json:"severity,omitempty"`
}

// IntentDependency represents a dependency on another intent.

type IntentDependency struct {
<<<<<<< HEAD
	Intent    string                    `json:"intent"`
	Phase     contracts.ProcessingPhase `json:"phase"`
	Type      string                    `json:"type"` // "blocking", "soft", "notification"
	Timestamp time.Time                 `json:"timestamp"`
	Condition string                    `json:"condition,omitempty"`
	Timeout   time.Duration             `json:"timeout,omitempty"`
=======
	Intent string `json:"intent"`

	Phase interfaces.ProcessingPhase `json:"phase"`

	Type string `json:"type"` // "blocking", "soft", "notification"

	Timestamp time.Time `json:"timestamp"`

	Condition string `json:"condition,omitempty"`

	Timeout time.Duration `json:"timeout,omitempty"`
>>>>>>> b3529b0b
}

// ResourceAllocation represents allocated resources for an intent.

type ResourceAllocation struct {
	ResourceType string `json:"resourceType"`

	ResourceID string `json:"resourceId"`

	Quantity string `json:"quantity"`

	Status string `json:"status"` // "allocated", "released", "pending"

	AllocatedAt time.Time `json:"allocatedAt"`

	Metadata map[string]string `json:"metadata,omitempty"`
}

// ResourceLock represents a resource lock held by an intent.

type ResourceLock struct {
	LockID string `json:"lockId"`

	ResourceType string `json:"resourceType"`

	ResourceID string `json:"resourceId"`

	LockType string `json:"lockType"` // "exclusive", "shared"

	AcquiredAt time.Time `json:"acquiredAt"`

	ExpiresAt time.Time `json:"expiresAt"`

	Metadata map[string]string `json:"metadata,omitempty"`
}

// PhaseMetrics contains metrics for a specific processing phase.

type PhaseMetrics struct {
	StartTime time.Time `json:"startTime"`

	EndTime time.Time `json:"endTime"`

	Duration time.Duration `json:"duration"`

	AttemptsCount int `json:"attemptsCount"`

	SuccessCount int `json:"successCount"`

	ErrorCount int `json:"errorCount"`

	ResourcesUsed []string `json:"resourcesUsed"`

	ProcessedItems int `json:"processedItems"`

	ThroughputRate float64 `json:"throughputRate"`

	MemoryUsageMB float64 `json:"memoryUsageMB"`

	CPUUsagePercent float64 `json:"cpuUsagePercent"`
}

// StateChangeEvent represents a state change event.

type StateChangeEvent struct {
<<<<<<< HEAD
	Type           string                    `json:"type"`
	IntentName     types.NamespacedName      `json:"intentName"`
	OldPhase       contracts.ProcessingPhase `json:"oldPhase,omitempty"`
	NewPhase       contracts.ProcessingPhase `json:"newPhase"`
	Version        string                    `json:"version"`
	Timestamp      time.Time                 `json:"timestamp"`
	ChangeReason   string                    `json:"changeReason,omitempty"`
	Metadata       map[string]interface{}    `json:"metadata,omitempty"`
	AffectedFields []string                  `json:"affectedFields,omitempty"`
=======
	Type string `json:"type"`

	IntentName types.NamespacedName `json:"intentName"`

	OldPhase interfaces.ProcessingPhase `json:"oldPhase,omitempty"`

	NewPhase interfaces.ProcessingPhase `json:"newPhase"`

	Version string `json:"version"`

	Timestamp time.Time `json:"timestamp"`

	ChangeReason string `json:"changeReason,omitempty"`

	Metadata map[string]interface{} `json:"metadata,omitempty"`

	AffectedFields []string `json:"affectedFields,omitempty"`
>>>>>>> b3529b0b
}

// StateStatistics provides statistics about state management.

type StateStatistics struct {
	TotalStates int `json:"totalStates"`

	StatesByPhase map[string]int `json:"statesByPhase"`

	CacheHitRate float64 `json:"cacheHitRate"`

	ActiveLocks int `json:"activeLocks"`

	AverageUpdateTime time.Duration `json:"averageUpdateTime"`

	StateValidationErrors int64 `json:"stateValidationErrors"`

	LastSyncTime time.Time `json:"lastSyncTime"`

	ConflictResolutions int64 `json:"conflictResolutions"`

	DependencyViolations int64 `json:"dependencyViolations"`
}

// StateSyncRequest represents a request to synchronize state.

type StateSyncRequest struct {
	IntentName types.NamespacedName `json:"intentName"`

	RequestedBy string `json:"requestedBy"`

	SyncType string `json:"syncType"` // "full", "incremental", "validate"

	ForceSync bool `json:"forceSync"`

	Timestamp time.Time `json:"timestamp"`

	TargetVersion string `json:"targetVersion,omitempty"`
}

// StateSyncResponse represents a response to state synchronization.

type StateSyncResponse struct {
	RequestID string `json:"requestId"`

	Success bool `json:"success"`

	ConflictsFound int `json:"conflictsFound"`

	ConflictsResolved int `json:"conflictsResolved"`

	UpdatesApplied int `json:"updatesApplied"`

	ErrorMessage string `json:"errorMessage,omitempty"`

	ProcessingTime time.Duration `json:"processingTime"`

	Metadata map[string]string `json:"metadata,omitempty"`
}

// StateConflict represents a conflict between states.

type StateConflict struct {
	IntentName types.NamespacedName `json:"intentName"`

	ConflictType string `json:"conflictType"`

	Field string `json:"field"`

	CachedValue interface{} `json:"cachedValue"`

	KubernetesValue interface{} `json:"kubernetesValue"`

	LastModified time.Time `json:"lastModified"`

	Severity string `json:"severity"` // "low", "medium", "high", "critical"

	Resolution string `json:"resolution,omitempty"`
}

// StateValidationResult represents the result of state validation.

type StateValidationResult struct {
	Valid bool `json:"valid"`

	Errors []StateValidationError `json:"errors,omitempty"`

	Warnings []StateValidationWarning `json:"warnings,omitempty"`

	ValidationTime time.Duration `json:"validationTime"`

	ValidatedFields int `json:"validatedFields"`

	Version string `json:"version"`
}

// StateValidationError represents a state validation error.

type StateValidationError struct {
	Field string `json:"field"`

	Value interface{} `json:"value"`

	Constraint string `json:"constraint"`

	Message string `json:"message"`

	Severity string `json:"severity"`

	Metadata map[string]interface{} `json:"metadata,omitempty"`
}

// StateValidationWarning represents a state validation warning.

type StateValidationWarning struct {
	Field string `json:"field"`

	Value interface{} `json:"value"`

	Message string `json:"message"`

	Suggestion string `json:"suggestion,omitempty"`

	Metadata map[string]interface{} `json:"metadata,omitempty"`
}

// StateMutex represents a distributed mutex for state synchronization.

type StateMutex struct {
	Name string `json:"name"`

	Owner string `json:"owner"`

	AcquiredAt time.Time `json:"acquiredAt"`

	ExpiresAt time.Time `json:"expiresAt"`

	Renewable bool `json:"renewable"`

	Metadata map[string]string `json:"metadata,omitempty"`
}

// StateSnapshot represents a point-in-time snapshot of intent state.

type StateSnapshot struct {
	IntentName types.NamespacedName `json:"intentName"`

	Version string `json:"version"`

	SnapshotTime time.Time `json:"snapshotTime"`

	State *IntentState `json:"state"`

	Checksum string `json:"checksum"`

	CompressedSize int64 `json:"compressedSize"`

	Metadata map[string]string `json:"metadata,omitempty"`
}

// StateRecoveryInfo contains information for state recovery.

type StateRecoveryInfo struct {
	IntentName types.NamespacedName `json:"intentName"`

	LastKnownGoodVersion string `json:"lastKnownGoodVersion"`

	CorruptedVersion string `json:"corruptedVersion"`

	RecoveryStrategy string `json:"recoveryStrategy"`

	RecoveryTime time.Time `json:"recoveryTime"`

	DataLoss bool `json:"dataLoss"`

	RecoveredFields []string `json:"recoveredFields"`

	Notes string `json:"notes,omitempty"`
}

// State query and filtering types.

// StateQuery represents a query for intent states.

type StateQuery struct {
<<<<<<< HEAD
	Namespace       string                      `json:"namespace,omitempty"`
	Name            string                      `json:"name,omitempty"`
	Phase           contracts.ProcessingPhase   `json:"phase,omitempty"`
	Phases          []contracts.ProcessingPhase `json:"phases,omitempty"`
	Labels          map[string]string           `json:"labels,omitempty"`
	Tags            []string                    `json:"tags,omitempty"`
	CreatedAfter    *time.Time                  `json:"createdAfter,omitempty"`
	CreatedBefore   *time.Time                  `json:"createdBefore,omitempty"`
	ModifiedAfter   *time.Time                  `json:"modifiedAfter,omitempty"`
	ModifiedBefore  *time.Time                  `json:"modifiedBefore,omitempty"`
	HasErrors       *bool                       `json:"hasErrors,omitempty"`
	HasDependencies *bool                       `json:"hasDependencies,omitempty"`
	OrderBy         string                      `json:"orderBy,omitempty"` // "name", "created", "modified", "phase"
	Order           string                      `json:"order,omitempty"`   // "asc", "desc"
	Limit           int                         `json:"limit,omitempty"`
	Offset          int                         `json:"offset,omitempty"`
=======
	Namespace string `json:"namespace,omitempty"`

	Name string `json:"name,omitempty"`

	Phase interfaces.ProcessingPhase `json:"phase,omitempty"`

	Phases []interfaces.ProcessingPhase `json:"phases,omitempty"`

	Labels map[string]string `json:"labels,omitempty"`

	Tags []string `json:"tags,omitempty"`

	CreatedAfter *time.Time `json:"createdAfter,omitempty"`

	CreatedBefore *time.Time `json:"createdBefore,omitempty"`

	ModifiedAfter *time.Time `json:"modifiedAfter,omitempty"`

	ModifiedBefore *time.Time `json:"modifiedBefore,omitempty"`

	HasErrors *bool `json:"hasErrors,omitempty"`

	HasDependencies *bool `json:"hasDependencies,omitempty"`

	OrderBy string `json:"orderBy,omitempty"` // "name", "created", "modified", "phase"

	Order string `json:"order,omitempty"` // "asc", "desc"

	Limit int `json:"limit,omitempty"`

	Offset int `json:"offset,omitempty"`
>>>>>>> b3529b0b
}

// StateQueryResult represents the result of a state query.

type StateQueryResult struct {
	States []*IntentState `json:"states"`

	TotalCount int `json:"totalCount"`

	FilteredCount int `json:"filteredCount"`

	ExecutionTime time.Duration `json:"executionTime"`

	HasMore bool `json:"hasMore"`

	NextOffset int `json:"nextOffset,omitempty"`
}

// Constants for state management.

const (

	// State condition types.

	ConditionTypeReady = "Ready"

	// ConditionTypeProgressing holds conditiontypeprogressing value.

	ConditionTypeProgressing = "Progressing"

	// ConditionTypeDegraded holds conditiontypedegraded value.

	ConditionTypeDegraded = "Degraded"

	// ConditionTypeAvailable holds conditiontypeavailable value.

	ConditionTypeAvailable = "Available"

	// ConditionTypeError holds conditiontypeerror value.

	ConditionTypeError = "Error"

	// ConditionTypeDependenciesMet holds conditiontypedependenciesmet value.

	ConditionTypeDependenciesMet = "DependenciesMet"

	// ConditionTypeResourcesAllocated holds conditiontyperesourcesallocated value.

	ConditionTypeResourcesAllocated = "ResourcesAllocated"

	// ConditionTypeValidated holds conditiontypevalidated value.

	ConditionTypeValidated = "Validated"

	// State condition statuses.

	ConditionStatusTrue = "True"

	// ConditionStatusFalse holds conditionstatusfalse value.

	ConditionStatusFalse = "False"

	// ConditionStatusUnknown holds conditionstatusunknown value.

	ConditionStatusUnknown = "Unknown"

	// Dependency types.

	DependencyTypeBlocking = "blocking"

	// DependencyTypeSoft holds dependencytypesoft value.

	DependencyTypeSoft = "soft"

	// DependencyTypeNotification holds dependencytypenotification value.

	DependencyTypeNotification = "notification"

	// Resource allocation statuses.

	ResourceStatusAllocated = "allocated"

	// ResourceStatusReleased holds resourcestatusreleased value.

	ResourceStatusReleased = "released"

	// ResourceStatusPending holds resourcestatuspending value.

	ResourceStatusPending = "pending"

	// ResourceStatusFailed holds resourcestatusfailed value.

	ResourceStatusFailed = "failed"

	// Lock types.

	LockTypeExclusive = "exclusive"

	// LockTypeShared holds locktypeshared value.

	LockTypeShared = "shared"

	// Conflict resolution modes.

	ConflictResolutionLatest = "latest"

	// ConflictResolutionMerge holds conflictresolutionmerge value.

	ConflictResolutionMerge = "merge"

	// ConflictResolutionManual holds conflictresolutionmanual value.

	ConflictResolutionManual = "manual"

	// Sync types.

	SyncTypeFull = "full"

	// SyncTypeIncremental holds synctypeincremental value.

	SyncTypeIncremental = "incremental"

	// SyncTypeValidate holds synctypevalidate value.

	SyncTypeValidate = "validate"

	// Severity levels.

	SeverityLow = "low"

	// SeverityMedium holds severitymedium value.

	SeverityMedium = "medium"

	// SeverityHigh holds severityhigh value.

	SeverityHigh = "high"

	// SeverityCritical holds severitycritical value.

	SeverityCritical = "critical"
)<|MERGE_RESOLUTION|>--- conflicted
+++ resolved
@@ -35,11 +35,7 @@
 
 	"k8s.io/apimachinery/pkg/types"
 
-<<<<<<< HEAD
-	"github.com/thc1006/nephoran-intent-operator/pkg/contracts"
-=======
 	"github.com/nephio-project/nephoran-intent-operator/pkg/controllers/interfaces"
->>>>>>> b3529b0b
 )
 
 // IntentState represents the complete state of a network intent.
@@ -50,16 +46,6 @@
 
 	NamespacedName types.NamespacedName `json:"namespacedName"`
 
-<<<<<<< HEAD
-	// Processing state
-	CurrentPhase     contracts.ProcessingPhase `json:"currentPhase"`
-	PhaseStartTime   time.Time                 `json:"phaseStartTime"`
-	PhaseTransitions []PhaseTransition         `json:"phaseTransitions"`
-
-	// Phase-specific data
-	PhaseData   map[contracts.ProcessingPhase]interface{} `json:"phaseData"`
-	PhaseErrors map[contracts.ProcessingPhase][]string    `json:"phaseErrors"`
-=======
 	Version string `json:"version"`
 
 	CreationTime time.Time `json:"creationTime"`
@@ -81,7 +67,6 @@
 	PhaseErrors map[interfaces.ProcessingPhase][]string `json:"phaseErrors"`
 
 	// Status conditions.
->>>>>>> b3529b0b
 
 	Conditions []StateCondition `json:"conditions"`
 
@@ -103,11 +88,6 @@
 
 	AllocatedResources []ResourceAllocation `json:"allocatedResources"`
 
-<<<<<<< HEAD
-	// Processing metrics
-	ProcessingDuration time.Duration                              `json:"processingDuration"`
-	PhaseMetrics       map[contracts.ProcessingPhase]PhaseMetrics `json:"phaseMetrics"`
-=======
 	ResourceLocks []ResourceLock `json:"resourceLocks"`
 
 	// Processing metrics.
@@ -117,7 +97,6 @@
 	PhaseMetrics map[interfaces.ProcessingPhase]PhaseMetrics `json:"phaseMetrics"`
 
 	// Metadata and annotations.
->>>>>>> b3529b0b
 
 	Metadata map[string]interface{} `json:"metadata"`
 
@@ -127,16 +106,6 @@
 // PhaseTransition represents a transition between processing phases.
 
 type PhaseTransition struct {
-<<<<<<< HEAD
-	FromPhase     contracts.ProcessingPhase `json:"fromPhase"`
-	ToPhase       contracts.ProcessingPhase `json:"toPhase"`
-	Timestamp     time.Time                 `json:"timestamp"`
-	Duration      time.Duration             `json:"duration"`
-	TriggerReason string                    `json:"triggerReason,omitempty"`
-	Metadata      map[string]interface{}    `json:"metadata,omitempty"`
-	Success       bool                      `json:"success"`
-	ErrorMessage  string                    `json:"errorMessage,omitempty"`
-=======
 	FromPhase interfaces.ProcessingPhase `json:"fromPhase"`
 
 	ToPhase interfaces.ProcessingPhase `json:"toPhase"`
@@ -152,7 +121,6 @@
 	Success bool `json:"success"`
 
 	ErrorMessage string `json:"errorMessage,omitempty"`
->>>>>>> b3529b0b
 }
 
 // StateCondition represents a condition in the intent state.
@@ -174,14 +142,6 @@
 // IntentDependency represents a dependency on another intent.
 
 type IntentDependency struct {
-<<<<<<< HEAD
-	Intent    string                    `json:"intent"`
-	Phase     contracts.ProcessingPhase `json:"phase"`
-	Type      string                    `json:"type"` // "blocking", "soft", "notification"
-	Timestamp time.Time                 `json:"timestamp"`
-	Condition string                    `json:"condition,omitempty"`
-	Timeout   time.Duration             `json:"timeout,omitempty"`
-=======
 	Intent string `json:"intent"`
 
 	Phase interfaces.ProcessingPhase `json:"phase"`
@@ -193,7 +153,6 @@
 	Condition string `json:"condition,omitempty"`
 
 	Timeout time.Duration `json:"timeout,omitempty"`
->>>>>>> b3529b0b
 }
 
 // ResourceAllocation represents allocated resources for an intent.
@@ -259,17 +218,6 @@
 // StateChangeEvent represents a state change event.
 
 type StateChangeEvent struct {
-<<<<<<< HEAD
-	Type           string                    `json:"type"`
-	IntentName     types.NamespacedName      `json:"intentName"`
-	OldPhase       contracts.ProcessingPhase `json:"oldPhase,omitempty"`
-	NewPhase       contracts.ProcessingPhase `json:"newPhase"`
-	Version        string                    `json:"version"`
-	Timestamp      time.Time                 `json:"timestamp"`
-	ChangeReason   string                    `json:"changeReason,omitempty"`
-	Metadata       map[string]interface{}    `json:"metadata,omitempty"`
-	AffectedFields []string                  `json:"affectedFields,omitempty"`
-=======
 	Type string `json:"type"`
 
 	IntentName types.NamespacedName `json:"intentName"`
@@ -287,7 +235,6 @@
 	Metadata map[string]interface{} `json:"metadata,omitempty"`
 
 	AffectedFields []string `json:"affectedFields,omitempty"`
->>>>>>> b3529b0b
 }
 
 // StateStatistics provides statistics about state management.
@@ -473,24 +420,6 @@
 // StateQuery represents a query for intent states.
 
 type StateQuery struct {
-<<<<<<< HEAD
-	Namespace       string                      `json:"namespace,omitempty"`
-	Name            string                      `json:"name,omitempty"`
-	Phase           contracts.ProcessingPhase   `json:"phase,omitempty"`
-	Phases          []contracts.ProcessingPhase `json:"phases,omitempty"`
-	Labels          map[string]string           `json:"labels,omitempty"`
-	Tags            []string                    `json:"tags,omitempty"`
-	CreatedAfter    *time.Time                  `json:"createdAfter,omitempty"`
-	CreatedBefore   *time.Time                  `json:"createdBefore,omitempty"`
-	ModifiedAfter   *time.Time                  `json:"modifiedAfter,omitempty"`
-	ModifiedBefore  *time.Time                  `json:"modifiedBefore,omitempty"`
-	HasErrors       *bool                       `json:"hasErrors,omitempty"`
-	HasDependencies *bool                       `json:"hasDependencies,omitempty"`
-	OrderBy         string                      `json:"orderBy,omitempty"` // "name", "created", "modified", "phase"
-	Order           string                      `json:"order,omitempty"`   // "asc", "desc"
-	Limit           int                         `json:"limit,omitempty"`
-	Offset          int                         `json:"offset,omitempty"`
-=======
 	Namespace string `json:"namespace,omitempty"`
 
 	Name string `json:"name,omitempty"`
@@ -522,7 +451,6 @@
 	Limit int `json:"limit,omitempty"`
 
 	Offset int `json:"offset,omitempty"`
->>>>>>> b3529b0b
 }
 
 // StateQueryResult represents the result of a state query.
