--- conflicted
+++ resolved
@@ -3,8 +3,6 @@
 import (
 	"strings"
 	"time"
-	
-	"github.com/thc1006/nephoran-intent-operator/pkg/interfaces"
 )
 
 // NephoranAuthConfig holds authentication configuration for Nephoran.
@@ -13,17 +11,6 @@
 	Enabled bool
 
 	RequireAuth bool
-<<<<<<< HEAD
-	OAuth2      OAuth2Config
-	LDAP        LDAPConfig
-	JWT         JWTConfig
-	RBAC        RBACConfig
-	Sessions    SessionConfig
-	Security    *SecurityConfig
-	Audit       AuditConfig
-	Controller  ControllerAuthConfig
-	Endpoints   EndpointConfig
-=======
 
 	OAuth2 OAuth2Config
 
@@ -42,7 +29,6 @@
 	Controller ControllerAuthConfig
 
 	Endpoints EndpointConfig
->>>>>>> b3529b0b
 }
 
 // OAuth2Config holds OAuth2 provider configuration.
@@ -113,10 +99,6 @@
 	MaxConcurrent int
 }
 
-<<<<<<< HEAD
-// SecurityConfig holds security settings - use common config type
-type SecurityConfig = interfaces.CommonSecurityConfig
-=======
 // SecurityConfig holds security settings.
 
 type SecurityConfig struct {
@@ -124,7 +106,6 @@
 
 	RequireHTTPS bool
 }
->>>>>>> b3529b0b
 
 // AuditConfig holds audit configuration.
 
@@ -208,22 +189,12 @@
 
 			MaxConcurrent: GetIntEnv("NEPHORAN_SESSIONS_MAX_CONCURRENT", 100),
 		},
-<<<<<<< HEAD
-		Security: &SecurityConfig{
-			SecurityHeaders: &interfaces.SecurityHeadersConfig{
-				Enabled: GetBoolEnv("NEPHORAN_SECURITY_CSRF_ENABLED", true),
-			},
-			TLS: &interfaces.TLSConfig{
-				Enabled: GetBoolEnv("NEPHORAN_SECURITY_REQUIRE_HTTPS", false),
-			},
-=======
 
 		Security: SecurityConfig{
 
 			CSRFProtection: GetBoolEnv("NEPHORAN_SECURITY_CSRF_ENABLED", true),
 
 			RequireHTTPS: GetBoolEnv("NEPHORAN_SECURITY_REQUIRE_HTTPS", false),
->>>>>>> b3529b0b
 		},
 
 		Audit: AuditConfig{
