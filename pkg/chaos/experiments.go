--- conflicted
+++ resolved
@@ -1277,11 +1277,8 @@
 
 		zap.Int("experiments", len(suite.Experiments)))
 
-<<<<<<< HEAD
-=======
 	_ = make([]*ExperimentResult, 0, len(suite.Experiments))
 
->>>>>>> b3529b0b
 	switch suite.RunSequence {
 
 	case RunSequenceSerial:
