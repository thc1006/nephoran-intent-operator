package chaos

import (
	"context"
	"fmt"
	"sync"
	"time"

	"go.uber.org/zap"
	appsv1 "k8s.io/api/apps/v1"
	corev1 "k8s.io/api/core/v1"
	discoveryv1 "k8s.io/api/discovery/v1"
	"k8s.io/apimachinery/pkg/api/errors"
	"k8s.io/apimachinery/pkg/labels"
	"k8s.io/apimachinery/pkg/util/wait"
	"k8s.io/client-go/kubernetes"
	"sigs.k8s.io/controller-runtime/pkg/client"
)

// RecoveryResult represents the result of recovery testing.

type RecoveryResult struct {
	Success bool

	AutoRecoveryTriggered bool

	ManualRequired bool

	RecoveryTime time.Duration

	DataLoss bool

	DegradedServices []string

	RecoverySteps []RecoveryStep

	StateValidation StateValidationResult

	Recommendations []string
}

// RecoveryStep represents a single recovery step.

type RecoveryStep struct {
	Name string

	Description string

	StartTime time.Time

	EndTime time.Time

	Success bool

	Error error

	Output string
}

// StateValidationResult represents state validation after recovery.

type StateValidationResult struct {
	ConfigurationValid bool

	DataConsistent bool

	ServicesHealthy bool

	NetworkConnectivity bool

	Issues []string
}

// RecoveryStrategy defines how to recover from failures.

type RecoveryStrategy struct {
	Type RecoveryType

	AutomaticTriggers []AutomaticTrigger

	ManualSteps []ManualStep

	ValidationChecks []ValidationCheck

	Timeout time.Duration
}

// RecoveryType defines the type of recovery strategy.

type RecoveryType string

const (

	// RecoveryTypeAutomatic holds recoverytypeautomatic value.

	RecoveryTypeAutomatic RecoveryType = "automatic"

	// RecoveryTypeManual holds recoverytypemanual value.

	RecoveryTypeManual RecoveryType = "manual"

	// RecoveryTypeHybrid holds recoverytypehybrid value.

	RecoveryTypeHybrid RecoveryType = "hybrid"
)

// AutomaticTrigger defines conditions that trigger automatic recovery.

type AutomaticTrigger struct {
	Name string

	Condition string

	Action RecoveryAction

	Delay time.Duration
}

// RecoveryAction defines an action to take during recovery.

type RecoveryAction string

const (

	// RecoveryActionRestartPod holds recoveryactionrestartpod value.

	RecoveryActionRestartPod RecoveryAction = "restart-pod"

	// RecoveryActionScaleUp holds recoveryactionscaleup value.

	RecoveryActionScaleUp RecoveryAction = "scale-up"

	// RecoveryActionScaleDown holds recoveryactionscaledown value.

	RecoveryActionScaleDown RecoveryAction = "scale-down"

	// RecoveryActionRollback holds recoveryactionrollback value.

	RecoveryActionRollback RecoveryAction = "rollback"

	// RecoveryActionResetCircuitBreaker holds recoveryactionresetcircuitbreaker value.

	RecoveryActionResetCircuitBreaker RecoveryAction = "reset-circuit-breaker"

	// RecoveryActionClearCache holds recoveryactionclearcache value.

	RecoveryActionClearCache RecoveryAction = "clear-cache"

	// RecoveryActionReconnectDatabase holds recoveryactionreconnectdatabase value.

	RecoveryActionReconnectDatabase RecoveryAction = "reconnect-database"

	// RecoveryActionRestoreBackup holds recoveryactionrestorebackup value.

	RecoveryActionRestoreBackup RecoveryAction = "restore-backup"
)

// ManualStep defines a manual recovery step.

type ManualStep struct {
	Name string

	Description string

	Instructions []string

	Verification string
}

// RecoveryTester tests recovery mechanisms.

type RecoveryTester struct {
	client client.Client

	kubeClient kubernetes.Interface

	logger *zap.Logger

	strategies map[ExperimentType]*RecoveryStrategy

	recoveryHistory []RecoveryResult

	mu sync.RWMutex
}

// NewRecoveryTester creates a new recovery tester.

func NewRecoveryTester(client client.Client, kubeClient kubernetes.Interface, logger *zap.Logger) *RecoveryTester {

	rt := &RecoveryTester{

		client: client,

		kubeClient: kubeClient,

		logger: logger,

		strategies: make(map[ExperimentType]*RecoveryStrategy),

		recoveryHistory: []RecoveryResult{},
	}

	// Initialize default recovery strategies.

	rt.initializeStrategies()

	return rt

}

// initializeStrategies initializes default recovery strategies for each experiment type.

func (r *RecoveryTester) initializeStrategies() {

	// Pod failure recovery strategy.

	r.strategies[ExperimentTypePod] = &RecoveryStrategy{

		Type: RecoveryTypeAutomatic,

		AutomaticTriggers: []AutomaticTrigger{

			{

				Name: "Pod restart",

				Condition: "pod_crashed",

				Action: RecoveryActionRestartPod,

				Delay: 10 * time.Second,
			},

			{

				Name: "Scale up",

				Condition: "insufficient_replicas",

				Action: RecoveryActionScaleUp,

				Delay: 30 * time.Second,
			},
		},

		ValidationChecks: []ValidationCheck{

			{

				Name: "Pod health",

				Description: "Verify all pods are running",
			},

			{

				Name: "Service availability",

				Description: "Verify services are reachable",
			},
		},

		Timeout: 5 * time.Minute,
	}

	// Network failure recovery strategy.

	r.strategies[ExperimentTypeNetwork] = &RecoveryStrategy{

		Type: RecoveryTypeAutomatic,

		AutomaticTriggers: []AutomaticTrigger{

			{

				Name: "Clear network rules",

				Condition: "network_partition",

				Action: RecoveryActionRestartPod,

				Delay: 5 * time.Second,
			},

			{

				Name: "Reset circuit breaker",

				Condition: "circuit_breaker_open",

				Action: RecoveryActionResetCircuitBreaker,

				Delay: 60 * time.Second,
			},
		},

		ValidationChecks: []ValidationCheck{

			{

				Name: "Network connectivity",

				Description: "Verify network connectivity restored",
			},

			{

				Name: "Latency normal",

				Description: "Verify latency within acceptable range",
			},
		},

		Timeout: 3 * time.Minute,
	}

	// Database failure recovery strategy.

	r.strategies[ExperimentTypeDatabase] = &RecoveryStrategy{

		Type: RecoveryTypeHybrid,

		AutomaticTriggers: []AutomaticTrigger{

			{

				Name: "Reconnect database",

				Condition: "connection_lost",

				Action: RecoveryActionReconnectDatabase,

				Delay: 5 * time.Second,
			},

			{

				Name: "Clear connection pool",

				Condition: "pool_exhausted",

				Action: RecoveryActionClearCache,

				Delay: 10 * time.Second,
			},
		},

		ManualSteps: []ManualStep{

			{

				Name: "Verify data consistency",

				Description: "Check database for data corruption",

				Instructions: []string{

					"Connect to database",

					"Run consistency checks",

					"Verify transaction logs",
				},

				Verification: "All data integrity checks pass",
			},
		},

		ValidationChecks: []ValidationCheck{

			{

				Name: "Database connectivity",

				Description: "Verify database connections restored",
			},

			{

				Name: "Data consistency",

				Description: "Verify no data loss or corruption",
			},
		},

		Timeout: 10 * time.Minute,
	}

	// Resource exhaustion recovery strategy.

	r.strategies[ExperimentTypeResource] = &RecoveryStrategy{

		Type: RecoveryTypeAutomatic,

		AutomaticTriggers: []AutomaticTrigger{

			{

				Name: "Kill stress processes",

				Condition: "high_resource_usage",

				Action: RecoveryActionRestartPod,

				Delay: 5 * time.Second,
			},

			{

				Name: "Scale horizontally",

				Condition: "sustained_high_load",

				Action: RecoveryActionScaleUp,

				Delay: 60 * time.Second,
			},
		},

		ValidationChecks: []ValidationCheck{

			{

				Name: "Resource utilization",

				Description: "Verify resources within normal range",
			},

			{

				Name: "Performance metrics",

				Description: "Verify performance restored",
			},
		},

		Timeout: 5 * time.Minute,
	}

	// External service failure recovery strategy.

	r.strategies[ExperimentTypeExternal] = &RecoveryStrategy{

		Type: RecoveryTypeAutomatic,

		AutomaticTriggers: []AutomaticTrigger{

			{

				Name: "Switch to fallback",

				Condition: "service_unavailable",

				Action: RecoveryActionClearCache,

				Delay: 10 * time.Second,
			},

			{

				Name: "Reset circuit breaker",

				Condition: "circuit_breaker_triggered",

				Action: RecoveryActionResetCircuitBreaker,

				Delay: 30 * time.Second,
			},
		},

		ValidationChecks: []ValidationCheck{

			{

				Name: "External service connectivity",

				Description: "Verify external services accessible",
			},

			{

				Name: "Fallback mechanism",

				Description: "Verify fallback working correctly",
			},
		},

		Timeout: 5 * time.Minute,
	}

}

// TestRecovery tests recovery from injected failures.

func (r *RecoveryTester) TestRecovery(ctx context.Context, experiment *Experiment, injection *InjectionResult) *RecoveryResult {

	r.logger.Info("Testing recovery mechanisms",

		zap.String("experiment", experiment.ID),

		zap.String("injection", injection.InjectionID))

	result := &RecoveryResult{

		RecoverySteps: []RecoveryStep{},

		DegradedServices: []string{},
	}

	startTime := time.Now()

	// Get recovery strategy for experiment type.

	strategy, exists := r.strategies[experiment.Type]

	if !exists {

		r.logger.Warn("No recovery strategy defined for experiment type",

			zap.String("type", string(experiment.Type)))

		strategy = r.getDefaultStrategy()

	}

	// Wait for automatic recovery triggers.

	autoRecoveryResult := r.waitForAutomaticRecovery(ctx, experiment, strategy)

	result.AutoRecoveryTriggered = autoRecoveryResult.triggered

	result.RecoverySteps = append(result.RecoverySteps, autoRecoveryResult.steps...)

	// If automatic recovery didn't complete, try manual recovery.

	if !autoRecoveryResult.complete {

		r.logger.Info("Automatic recovery incomplete, testing manual recovery")

		manualResult := r.testManualRecovery(ctx, experiment, strategy)

		result.ManualRequired = true

		result.RecoverySteps = append(result.RecoverySteps, manualResult.steps...)

		result.Success = manualResult.success

	} else {

		result.Success = true

	}

	// Validate system state after recovery.

	stateValidation := r.validateStateAfterRecovery(ctx, experiment)

	result.StateValidation = stateValidation

	// Check for data loss.

	result.DataLoss = r.checkDataLoss(ctx, experiment)

	// Identify degraded services.

	result.DegradedServices = r.identifyDegradedServices(ctx, experiment)

	// Calculate total recovery time.

	result.RecoveryTime = time.Since(startTime)

	// Generate recommendations.

	result.Recommendations = r.generateRecoveryRecommendations(result, experiment)

	// Store recovery result in history.

	r.mu.Lock()

	r.recoveryHistory = append(r.recoveryHistory, *result)

	r.mu.Unlock()

	r.logger.Info("Recovery test completed",

		zap.Bool("success", result.Success),

		zap.Duration("recovery_time", result.RecoveryTime),

		zap.Bool("data_loss", result.DataLoss))

	return result

}

// AutoRecoveryResult represents automatic recovery test result.

type AutoRecoveryResult struct {
	triggered bool

	complete bool

	steps []RecoveryStep
}

// waitForAutomaticRecovery waits for automatic recovery mechanisms to trigger.

func (r *RecoveryTester) waitForAutomaticRecovery(ctx context.Context, experiment *Experiment, strategy *RecoveryStrategy) *AutoRecoveryResult {

	result := &AutoRecoveryResult{

		triggered: false,

		complete: false,

		steps: []RecoveryStep{},
	}

	if strategy.Type == RecoveryTypeManual {

		return result

	}

	r.logger.Info("Waiting for automatic recovery triggers")

	// Create a timeout context.

	timeoutCtx, cancel := context.WithTimeout(ctx, strategy.Timeout)

	defer cancel()

	// Monitor each automatic trigger.

	var wg sync.WaitGroup

	triggerResults := make(chan RecoveryStep, len(strategy.AutomaticTriggers))

	for _, trigger := range strategy.AutomaticTriggers {

		wg.Add(1)

		go func(t AutomaticTrigger) {

			defer wg.Done()

			step := RecoveryStep{

				Name: t.Name,

				Description: fmt.Sprintf("Waiting for %s", t.Condition),

				StartTime: time.Now(),
			}

			// Wait for trigger delay.

			select {

			case <-time.After(t.Delay):

			case <-timeoutCtx.Done():

				step.Error = fmt.Errorf("timeout waiting for trigger")

				triggerResults <- step

				return

			}

			// Check if condition is met.

			if r.checkTriggerCondition(timeoutCtx, experiment, t.Condition) {

				r.logger.Info("Automatic recovery trigger activated",

					zap.String("trigger", t.Name))

				// Execute recovery action.

				if err := r.executeRecoveryAction(timeoutCtx, experiment, t.Action); err != nil {

					step.Error = err

					step.Success = false

				} else {

					step.Success = true

					step.Output = fmt.Sprintf("Recovery action %s executed successfully", t.Action)

				}

			} else {

				step.Success = false

				step.Output = "Trigger condition not met"

			}

			step.EndTime = time.Now()

			triggerResults <- step

		}(trigger)

	}

	// Wait for all triggers to complete or timeout.

	go func() {

		wg.Wait()

		close(triggerResults)

	}()

	// Collect results.

	for step := range triggerResults {

		result.steps = append(result.steps, step)

		if step.Success {

			result.triggered = true

		}

	}

	// Check if recovery is complete.

	if result.triggered {

		result.complete = r.verifyRecoveryComplete(ctx, experiment)

	}

	return result

}

// checkTriggerCondition checks if a trigger condition is met.

func (r *RecoveryTester) checkTriggerCondition(ctx context.Context, experiment *Experiment, condition string) bool {

	switch condition {

	case "pod_crashed":

		return r.checkPodsCrashed(ctx, experiment.Target.Namespace)

	case "insufficient_replicas":

		return r.checkInsufficientReplicas(ctx, experiment.Target.Namespace)

	case "network_partition":

		return r.checkNetworkPartition(ctx, experiment.Target.Namespace)

	case "circuit_breaker_open":

		return r.checkCircuitBreakerOpen(ctx, experiment.Target.Namespace)

	case "connection_lost":

		return r.checkDatabaseConnectionLost(ctx, experiment.Target.Namespace)

	case "high_resource_usage":

		return r.checkHighResourceUsage(ctx, experiment.Target.Namespace)

	case "service_unavailable":

		return r.checkServiceUnavailable(ctx, experiment.Target.Namespace)

	default:

		r.logger.Warn("Unknown trigger condition", zap.String("condition", condition))

		return false

	}

}

// executeRecoveryAction executes a recovery action.

func (r *RecoveryTester) executeRecoveryAction(ctx context.Context, experiment *Experiment, action RecoveryAction) error {

	r.logger.Info("Executing recovery action", zap.String("action", string(action)))

	switch action {

	case RecoveryActionRestartPod:

		return r.restartPods(ctx, experiment.Target.Namespace, experiment.Target.LabelSelector)

	case RecoveryActionScaleUp:

		return r.scaleDeployment(ctx, experiment.Target.Namespace, 1)

	case RecoveryActionScaleDown:

		return r.scaleDeployment(ctx, experiment.Target.Namespace, -1)

	case RecoveryActionRollback:

		return r.rollbackDeployment(ctx, experiment.Target.Namespace)

	case RecoveryActionResetCircuitBreaker:

		return r.resetCircuitBreaker(ctx, experiment.Target.Namespace)

	case RecoveryActionClearCache:

		return r.clearCache(ctx, experiment.Target.Namespace)

	case RecoveryActionReconnectDatabase:

		return r.reconnectDatabase(ctx, experiment.Target.Namespace)

	case RecoveryActionRestoreBackup:

		return r.restoreFromBackup(ctx, experiment.Target.Namespace)

	default:

		return fmt.Errorf("unknown recovery action: %s", action)

	}

}

// Condition checking methods.

func (r *RecoveryTester) checkPodsCrashed(ctx context.Context, namespace string) bool {

	podList := &corev1.PodList{}

	if err := r.client.List(ctx, podList, client.InNamespace(namespace)); err != nil {

		return false

	}

	for _, pod := range podList.Items {
<<<<<<< HEAD
		if pod.Status.Phase == corev1.PodPhase("Failed") ||
			pod.Status.Phase == corev1.PodPhase("Unknown") {
=======

		if pod.Status.Phase == corev1.PodFailed ||

			pod.Status.Phase == corev1.PodUnknown {

>>>>>>> b3529b0b
			return true

		}

		for _, containerStatus := range pod.Status.ContainerStatuses {

			if containerStatus.RestartCount > 0 {

				return true

			}

		}

	}

	return false

}

func (r *RecoveryTester) checkInsufficientReplicas(ctx context.Context, namespace string) bool {

	deployList := &appsv1.DeploymentList{}

	if err := r.client.List(ctx, deployList, client.InNamespace(namespace)); err != nil {

		return false

	}

	for _, deploy := range deployList.Items {

		if deploy.Status.ReadyReplicas < *deploy.Spec.Replicas {

			return true

		}

	}

	return false

}

func (r *RecoveryTester) checkNetworkPartition(ctx context.Context, namespace string) bool {

	// Check for network policies that might indicate partition.

	// This is simplified - real implementation would check actual connectivity.

	return false

}

func (r *RecoveryTester) checkCircuitBreakerOpen(ctx context.Context, namespace string) bool {

	// Check circuit breaker state through metrics or API.

	// This would integrate with actual circuit breaker implementation.

	return false

}

func (r *RecoveryTester) checkDatabaseConnectionLost(ctx context.Context, namespace string) bool {

	// Check database connectivity.

	// This would integrate with actual database monitoring.

	return false

}

func (r *RecoveryTester) checkHighResourceUsage(ctx context.Context, namespace string) bool {

	// Check resource metrics.

	// This would integrate with metrics server.

	return false

}

func (r *RecoveryTester) checkServiceUnavailable(ctx context.Context, namespace string) bool {

	// Check external service availability.

	// This would integrate with health check endpoints.

	return false

}

// Recovery action implementations.

func (r *RecoveryTester) restartPods(ctx context.Context, namespace string, labelSelector map[string]string) error {

	podList := &corev1.PodList{}

	selector := labels.SelectorFromSet(labelSelector)

	if err := r.client.List(ctx, podList,

		client.InNamespace(namespace),

		client.MatchingLabelsSelector{Selector: selector}); err != nil {

		return err

	}

	for _, pod := range podList.Items {

		r.logger.Info("Restarting pod", zap.String("pod", pod.Name))

		if err := r.client.Delete(ctx, &pod); err != nil && !errors.IsNotFound(err) {

			return fmt.Errorf("failed to delete pod %s: %w", pod.Name, err)

		}

	}

	// Wait for pods to be recreated.

	return wait.PollUntilContextTimeout(ctx, 5*time.Second, 2*time.Minute, true, func(ctx context.Context) (bool, error) {

		newPodList := &corev1.PodList{}

		if err := r.client.List(ctx, newPodList,

			client.InNamespace(namespace),

			client.MatchingLabelsSelector{Selector: selector}); err != nil {

			return false, err

		}

		for _, pod := range newPodList.Items {

			if pod.Status.Phase != corev1.PodPhase("Running") {

				return false, nil

			}

		}

		return true, nil

	})

}

func (r *RecoveryTester) scaleDeployment(ctx context.Context, namespace string, delta int32) error {

	deployList := &appsv1.DeploymentList{}

	if err := r.client.List(ctx, deployList, client.InNamespace(namespace)); err != nil {

		return err

	}

	for _, deploy := range deployList.Items {

		newReplicas := *deploy.Spec.Replicas + delta

		if newReplicas < 1 {

			newReplicas = 1

		}

		r.logger.Info("Scaling deployment",

			zap.String("deployment", deploy.Name),

			zap.Int32("from", *deploy.Spec.Replicas),

			zap.Int32("to", newReplicas))

		deploy.Spec.Replicas = &newReplicas

		if err := r.client.Update(ctx, &deploy); err != nil {

			return fmt.Errorf("failed to scale deployment %s: %w", deploy.Name, err)

		}

	}

	return nil

}

func (r *RecoveryTester) rollbackDeployment(ctx context.Context, namespace string) error {

	// Implement deployment rollback.

	// This would use the Kubernetes rollback API.

	return nil

}

func (r *RecoveryTester) resetCircuitBreaker(ctx context.Context, namespace string) error {

	// Reset circuit breaker state.

	// This would integrate with circuit breaker implementation.

	r.logger.Info("Resetting circuit breaker", zap.String("namespace", namespace))

	return nil

}

func (r *RecoveryTester) clearCache(ctx context.Context, namespace string) error {

	// Clear application caches.

	// This would call cache clearing endpoints.

	r.logger.Info("Clearing cache", zap.String("namespace", namespace))

	return nil

}

func (r *RecoveryTester) reconnectDatabase(ctx context.Context, namespace string) error {

	// Force database reconnection.

	// This would restart pods or call reconnection endpoints.

	r.logger.Info("Reconnecting database", zap.String("namespace", namespace))

	return r.restartPods(ctx, namespace, map[string]string{"component": "database-client"})

}

func (r *RecoveryTester) restoreFromBackup(ctx context.Context, namespace string) error {

	// Restore from backup.

	// This would integrate with backup system.

	r.logger.Info("Restoring from backup", zap.String("namespace", namespace))

	return nil

}

// testManualRecovery tests manual recovery procedures.

func (r *RecoveryTester) testManualRecovery(ctx context.Context, experiment *Experiment, strategy *RecoveryStrategy) *ManualRecoveryResult {

	result := &ManualRecoveryResult{

		success: false,

		steps: []RecoveryStep{},
	}

	if len(strategy.ManualSteps) == 0 {

		r.logger.Info("No manual recovery steps defined")

		return result

	}

	for _, manualStep := range strategy.ManualSteps {

		step := RecoveryStep{

			Name: manualStep.Name,

			Description: manualStep.Description,

			StartTime: time.Now(),
		}

		// Simulate manual step execution.

		r.logger.Info("Manual recovery step required",

			zap.String("step", manualStep.Name),

			zap.Strings("instructions", manualStep.Instructions))

		// In a real scenario, this would wait for operator confirmation.

		// For testing, we simulate the step was completed.

		time.Sleep(5 * time.Second)

		// Verify the manual step was successful.

		if r.verifyManualStep(ctx, experiment, manualStep) {

			step.Success = true

			step.Output = fmt.Sprintf("Manual step completed: %s", manualStep.Verification)

		} else {

			step.Success = false

			step.Error = fmt.Errorf("manual step verification failed")

		}

		step.EndTime = time.Now()

		result.steps = append(result.steps, step)

		if !step.Success {

			break

		}

	}

	// Check if all manual steps succeeded.

	result.success = true

	for _, step := range result.steps {

		if !step.Success {

			result.success = false

			break

		}

	}

	return result

}

// ManualRecoveryResult represents manual recovery test result.

type ManualRecoveryResult struct {
	success bool

	steps []RecoveryStep
}

// verifyManualStep verifies a manual recovery step was completed.

func (r *RecoveryTester) verifyManualStep(ctx context.Context, experiment *Experiment, step ManualStep) bool {

	// This would implement actual verification logic.

	// For now, we assume manual steps are successful.

	return true

}

// verifyRecoveryComplete verifies that recovery is complete.

func (r *RecoveryTester) verifyRecoveryComplete(ctx context.Context, experiment *Experiment) bool {

	// Check if all pods are running.

	podList := &corev1.PodList{}

	if err := r.client.List(ctx, podList, client.InNamespace(experiment.Target.Namespace)); err != nil {

		return false

	}

	for _, pod := range podList.Items {

		if pod.Status.Phase != corev1.PodPhase("Running") {

			return false

		}

		for _, condition := range pod.Status.Conditions {

			if condition.Type == corev1.PodReady && condition.Status != corev1.ConditionTrue {

				return false

			}

		}

	}

	// Check if services are available.

	svcList := &corev1.ServiceList{}

	if err := r.client.List(ctx, svcList, client.InNamespace(experiment.Target.Namespace)); err != nil {

		return false

	}

	for _, svc := range svcList.Items {

		// List EndpointSlices for the service
		eslList := &discoveryv1.EndpointSliceList{}

		if err := r.client.List(ctx, eslList, client.InNamespace(svc.Namespace), client.MatchingLabels{"kubernetes.io/service-name": svc.Name}); err != nil {

			return false

		}

		hasEndpoints := false
		for _, esl := range eslList.Items {
			if len(esl.Endpoints) > 0 {
				hasEndpoints = true
				break
			}
		}

		if !hasEndpoints {

			return false

		}

	}

	return true

}

// validateStateAfterRecovery validates system state after recovery.

func (r *RecoveryTester) validateStateAfterRecovery(ctx context.Context, experiment *Experiment) StateValidationResult {

	result := StateValidationResult{

		ConfigurationValid: true,

		DataConsistent: true,

		ServicesHealthy: true,

		NetworkConnectivity: true,

		Issues: []string{},
	}

	// Validate configuration.

	if !r.validateConfiguration(ctx, experiment) {

		result.ConfigurationValid = false

		result.Issues = append(result.Issues, "Configuration validation failed")

	}

	// Validate data consistency.

	if !r.validateDataConsistency(ctx, experiment) {

		result.DataConsistent = false

		result.Issues = append(result.Issues, "Data consistency check failed")

	}

	// Validate service health.

	if !r.validateServiceHealth(ctx, experiment) {

		result.ServicesHealthy = false

		result.Issues = append(result.Issues, "Service health check failed")

	}

	// Validate network connectivity.

	if !r.validateNetworkConnectivity(ctx, experiment) {

		result.NetworkConnectivity = false

		result.Issues = append(result.Issues, "Network connectivity check failed")

	}

	return result

}

// validateConfiguration validates configuration after recovery.

func (r *RecoveryTester) validateConfiguration(ctx context.Context, experiment *Experiment) bool {

	// Check ConfigMaps.

	configMapList := &corev1.ConfigMapList{}

	if err := r.client.List(ctx, configMapList, client.InNamespace(experiment.Target.Namespace)); err != nil {

		return false

	}

	// Check Secrets.

	secretList := &corev1.SecretList{}

	if err := r.client.List(ctx, secretList, client.InNamespace(experiment.Target.Namespace)); err != nil {

		return false

	}

	// Verify critical configurations exist.

	// This would check for specific required configurations.

	return true

}

// validateDataConsistency validates data consistency after recovery.

func (r *RecoveryTester) validateDataConsistency(ctx context.Context, experiment *Experiment) bool {

	// This would implement actual data consistency checks.

	// For example, checking database integrity, file system consistency, etc.

	return true

}

// validateServiceHealth validates service health after recovery.

func (r *RecoveryTester) validateServiceHealth(ctx context.Context, experiment *Experiment) bool {

	// Check service endpoints.

	svcList := &corev1.ServiceList{}

	if err := r.client.List(ctx, svcList, client.InNamespace(experiment.Target.Namespace)); err != nil {

		return false

	}

	for _, svc := range svcList.Items {

		// Check if service has ready endpoints.

		// List EndpointSlices for the service
		eslList := &discoveryv1.EndpointSliceList{}

		if err := r.client.List(ctx, eslList, client.InNamespace(svc.Namespace), client.MatchingLabels{"kubernetes.io/service-name": svc.Name}); err != nil {

			return false

		}

		hasReadyEndpoints := false

		for _, esl := range eslList.Items {

			for _, endpoint := range esl.Endpoints {

				if endpoint.Conditions.Ready != nil && *endpoint.Conditions.Ready {

					hasReadyEndpoints = true

					break

				}

			}

			if hasReadyEndpoints {
				break
			}

		}

		if !hasReadyEndpoints {

			r.logger.Warn("Service has no ready endpoints",

				zap.String("service", svc.Name))

			return false

		}

	}

	return true

}

// validateNetworkConnectivity validates network connectivity after recovery.

func (r *RecoveryTester) validateNetworkConnectivity(ctx context.Context, experiment *Experiment) bool {

	// This would implement actual network connectivity tests.

	// For example, ping tests, DNS resolution, service-to-service communication.

	return true

}

// checkDataLoss checks for data loss during the experiment.

func (r *RecoveryTester) checkDataLoss(ctx context.Context, experiment *Experiment) bool {

	// This would implement actual data loss detection.

	// For example, checking for missing records, corrupted files, etc.

	return false

}

// identifyDegradedServices identifies services that are degraded.

func (r *RecoveryTester) identifyDegradedServices(ctx context.Context, experiment *Experiment) []string {

	degradedServices := []string{}

	// Check deployment status.

	deployList := &appsv1.DeploymentList{}

	if err := r.client.List(ctx, deployList, client.InNamespace(experiment.Target.Namespace)); err == nil {

		for _, deploy := range deployList.Items {

			if deploy.Status.ReadyReplicas < *deploy.Spec.Replicas {

				degradedServices = append(degradedServices, deploy.Name)

			}

		}

	}

	// Check StatefulSet status.

	statefulSetList := &appsv1.StatefulSetList{}

	if err := r.client.List(ctx, statefulSetList, client.InNamespace(experiment.Target.Namespace)); err == nil {

		for _, sts := range statefulSetList.Items {

			if sts.Status.ReadyReplicas < *sts.Spec.Replicas {

				degradedServices = append(degradedServices, sts.Name)

			}

		}

	}

	return degradedServices

}

// generateRecoveryRecommendations generates recommendations based on recovery results.

func (r *RecoveryTester) generateRecoveryRecommendations(result *RecoveryResult, experiment *Experiment) []string {

	recommendations := []string{}

	// Recommendation based on recovery time.

	if result.RecoveryTime > 5*time.Minute {

		recommendations = append(recommendations,

			fmt.Sprintf("Recovery time of %v exceeds target. Consider optimizing recovery procedures.", result.RecoveryTime))

	}

	// Recommendation based on manual intervention.

	if result.ManualRequired {

		recommendations = append(recommendations,

			"Manual intervention was required. Consider automating recovery steps.")

	}

	// Recommendation based on data loss.

	if result.DataLoss {

		recommendations = append(recommendations,

			"Data loss detected. Implement better data protection mechanisms.")

	}

	// Recommendation based on degraded services.

	if len(result.DegradedServices) > 0 {

		recommendations = append(recommendations,

			fmt.Sprintf("Services remained degraded: %v. Review service resilience.", result.DegradedServices))

	}

	// Recommendation based on state validation.

	if len(result.StateValidation.Issues) > 0 {

		recommendations = append(recommendations,

			fmt.Sprintf("State validation issues: %v. Address these issues.", result.StateValidation.Issues))

	}

	// Experiment-specific recommendations.

	switch experiment.Type {

	case ExperimentTypePod:

		if !result.AutoRecoveryTriggered {

			recommendations = append(recommendations,

				"Pod recovery did not trigger automatically. Configure pod disruption budgets and replica sets.")

		}

	case ExperimentTypeNetwork:

		recommendations = append(recommendations,

			"Consider implementing service mesh for better network resilience.")

	case ExperimentTypeDatabase:

		recommendations = append(recommendations,

			"Implement database connection pooling and circuit breakers.")

	case ExperimentTypeResource:

		recommendations = append(recommendations,

			"Configure resource limits and auto-scaling policies.")

	}

	return recommendations

}

// TriggerRecovery manually triggers recovery procedures.

func (r *RecoveryTester) TriggerRecovery(ctx context.Context, experiment *Experiment) error {

	r.logger.Info("Manually triggering recovery",

		zap.String("experiment", experiment.ID))

	strategy, exists := r.strategies[experiment.Type]

	if !exists {

		strategy = r.getDefaultStrategy()

	}

	// Execute all automatic recovery actions.

	for _, trigger := range strategy.AutomaticTriggers {

		if err := r.executeRecoveryAction(ctx, experiment, trigger.Action); err != nil {

			r.logger.Error("Failed to execute recovery action",

				zap.String("action", string(trigger.Action)),

				zap.Error(err))

			// Continue with other actions.

		}

	}

	// Wait for recovery to complete.

	return wait.PollUntilContextTimeout(ctx, 5*time.Second, 2*time.Minute, true, func(ctx context.Context) (bool, error) {

		return r.verifyRecoveryComplete(ctx, experiment), nil

	})

}

// getDefaultStrategy returns a default recovery strategy.

func (r *RecoveryTester) getDefaultStrategy() *RecoveryStrategy {

	return &RecoveryStrategy{

		Type: RecoveryTypeAutomatic,

		AutomaticTriggers: []AutomaticTrigger{

			{

				Name: "Restart pods",

				Condition: "pod_crashed",

				Action: RecoveryActionRestartPod,

				Delay: 10 * time.Second,
			},
		},

		ValidationChecks: []ValidationCheck{

			{

				Name: "Basic health",

				Description: "Verify basic system health",
			},
		},

		Timeout: 5 * time.Minute,
	}

}

// GetRecoveryHistory returns the recovery test history.

func (r *RecoveryTester) GetRecoveryHistory() []RecoveryResult {

	r.mu.RLock()

	defer r.mu.RUnlock()

	history := make([]RecoveryResult, len(r.recoveryHistory))

	copy(history, r.recoveryHistory)

	return history

}

// AnalyzeRecoveryTrends analyzes recovery trends over time.

func (r *RecoveryTester) AnalyzeRecoveryTrends() *RecoveryTrendAnalysis {

	r.mu.RLock()

	defer r.mu.RUnlock()

	if len(r.recoveryHistory) == 0 {

		return &RecoveryTrendAnalysis{}

	}

	analysis := &RecoveryTrendAnalysis{

		TotalTests: len(r.recoveryHistory),

		SuccessfulRecoveries: 0,

		AutoRecoveries: 0,

		ManualRecoveries: 0,

		DataLossIncidents: 0,

		AverageRecoveryTime: 0,

		MaxRecoveryTime: 0,

		MinRecoveryTime: time.Hour * 24, // Start with a large value

		CommonFailurePatterns: make(map[string]int),
	}

	var totalRecoveryTime time.Duration

	for _, result := range r.recoveryHistory {

		if result.Success {

			analysis.SuccessfulRecoveries++

		}

		if result.AutoRecoveryTriggered {

			analysis.AutoRecoveries++

		}

		if result.ManualRequired {

			analysis.ManualRecoveries++

		}

		if result.DataLoss {

			analysis.DataLossIncidents++

		}

		totalRecoveryTime += result.RecoveryTime

		if result.RecoveryTime > analysis.MaxRecoveryTime {

			analysis.MaxRecoveryTime = result.RecoveryTime

		}

		if result.RecoveryTime < analysis.MinRecoveryTime {

			analysis.MinRecoveryTime = result.RecoveryTime

		}

		// Track failure patterns.

		for _, service := range result.DegradedServices {

			analysis.CommonFailurePatterns[service]++

		}

	}

	if len(r.recoveryHistory) > 0 {

		analysis.AverageRecoveryTime = totalRecoveryTime / time.Duration(len(r.recoveryHistory))

		analysis.SuccessRate = float64(analysis.SuccessfulRecoveries) / float64(analysis.TotalTests) * 100

		analysis.AutoRecoveryRate = float64(analysis.AutoRecoveries) / float64(analysis.TotalTests) * 100

	}

	return analysis

}

// RecoveryTrendAnalysis represents analysis of recovery trends.

type RecoveryTrendAnalysis struct {
	TotalTests int

	SuccessfulRecoveries int

	AutoRecoveries int

	ManualRecoveries int

	DataLossIncidents int

	AverageRecoveryTime time.Duration

	MaxRecoveryTime time.Duration

	MinRecoveryTime time.Duration

	SuccessRate float64

	AutoRecoveryRate float64

	CommonFailurePatterns map[string]int
}<|MERGE_RESOLUTION|>--- conflicted
+++ resolved
@@ -850,16 +850,11 @@
 	}
 
 	for _, pod := range podList.Items {
-<<<<<<< HEAD
-		if pod.Status.Phase == corev1.PodPhase("Failed") ||
-			pod.Status.Phase == corev1.PodPhase("Unknown") {
-=======
 
 		if pod.Status.Phase == corev1.PodFailed ||
 
 			pod.Status.Phase == corev1.PodUnknown {
 
->>>>>>> b3529b0b
 			return true
 
 		}
