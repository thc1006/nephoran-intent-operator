--- conflicted
+++ resolved
@@ -15,14 +15,6 @@
 // RetentionConfig holds retention configuration.
 
 type RetentionConfig struct {
-<<<<<<< HEAD
-	ComplianceMode     []audittypes.ComplianceStandard
-	DefaultRetention   time.Duration
-	MinRetention       time.Duration
-	MaxRetention       time.Duration
-	PurgeInterval      time.Duration
-	BackupBeforePurge  bool
-=======
 	ComplianceMode []types.ComplianceStandard
 
 	DefaultRetention time.Duration
@@ -35,19 +27,14 @@
 
 	BackupBeforePurge bool
 
->>>>>>> b3529b0b
 	CompressionEnabled bool
 }
 
 // RetentionPolicy defines retention for specific event types.
 
 type RetentionPolicy struct {
-<<<<<<< HEAD
-	EventType       audittypes.EventType
-=======
 	EventType types.EventType
 
->>>>>>> b3529b0b
 	RetentionPeriod time.Duration
 }
 
@@ -59,15 +46,10 @@
 
 }
 
-<<<<<<< HEAD
-// CalculateRetentionPeriod calculates retention period based on compliance standards
-func (rm *RetentionManager) CalculateRetentionPeriod(event *audittypes.AuditEvent, standards []audittypes.ComplianceStandard) time.Duration {
-=======
 // CalculateRetentionPeriod calculates retention period based on compliance standards.
 
 func (rm *RetentionManager) CalculateRetentionPeriod(event *types.AuditEvent, standards []types.ComplianceStandard) time.Duration {
 
->>>>>>> b3529b0b
 	maxRetention := rm.config.DefaultRetention
 
 	for _, standard := range standards {
@@ -75,13 +57,6 @@
 		var retention time.Duration
 
 		switch standard {
-<<<<<<< HEAD
-		case audittypes.ComplianceSOC2:
-			retention = 7 * 365 * 24 * time.Hour
-		case audittypes.ComplianceISO27001:
-			retention = 3 * 365 * 24 * time.Hour
-		case audittypes.CompliancePCIDSS:
-=======
 
 		case types.ComplianceSOC2:
 
@@ -93,7 +68,6 @@
 
 		case types.CompliancePCIDSS:
 
->>>>>>> b3529b0b
 			retention = 365 * 24 * time.Hour
 
 		default:
@@ -110,15 +84,10 @@
 
 	}
 
-<<<<<<< HEAD
-	// Security events may need longer retention
-	if event.EventType == audittypes.EventTypeSecurityViolation {
-=======
 	// Security events may need longer retention.
 
 	if event.EventType == types.EventTypeSecurityViolation {
 
->>>>>>> b3529b0b
 		securityRetention := 7 * 365 * 24 * time.Hour
 
 		if securityRetention > maxRetention {
@@ -133,12 +102,6 @@
 
 }
 
-<<<<<<< HEAD
-// ApplyRetentionPolicy applies retention policy to events
-func (rm *RetentionManager) ApplyRetentionPolicy(events []*audittypes.AuditEvent, standards []audittypes.ComplianceStandard) []*audittypes.AuditEvent {
-	now := time.Now()
-	var retained []*audittypes.AuditEvent
-=======
 // ApplyRetentionPolicy applies retention policy to events.
 
 func (rm *RetentionManager) ApplyRetentionPolicy(events []*types.AuditEvent, standards []types.ComplianceStandard) []*types.AuditEvent {
@@ -146,7 +109,6 @@
 	now := time.Now()
 
 	var retained []*types.AuditEvent
->>>>>>> b3529b0b
 
 	for _, event := range events {
 
@@ -164,27 +126,6 @@
 
 }
 
-<<<<<<< HEAD
-// GetPolicyRecommendations provides retention policy recommendations
-func (rm *RetentionManager) GetPolicyRecommendations(standards []audittypes.ComplianceStandard) []RetentionPolicy {
-	var policies []RetentionPolicy
-
-	// Base recommendations
-	policies = append(policies, RetentionPolicy{
-		EventType:       audittypes.EventTypeDataAccess,
-		RetentionPeriod: 90 * 24 * time.Hour,
-	})
-
-	policies = append(policies, RetentionPolicy{
-		EventType:       audittypes.EventTypeSystemChange,
-		RetentionPeriod: 365 * 24 * time.Hour,
-	})
-
-	policies = append(policies, RetentionPolicy{
-		EventType:       audittypes.EventTypeSecurityViolation,
-		RetentionPeriod: 7 * 365 * 24 * time.Hour,
-	})
-=======
 // GetPolicyRecommendations provides retention policy recommendations.
 
 func (rm *RetentionManager) GetPolicyRecommendations(standards []types.ComplianceStandard) []RetentionPolicy {
@@ -209,21 +150,15 @@
 	)
 
 	// Adjust based on compliance standards.
->>>>>>> b3529b0b
 
 	for _, standard := range standards {
 
 		switch standard {
-<<<<<<< HEAD
-		case audittypes.ComplianceSOC2:
-			// SOC2 requires longer retention
-=======
 
 		case types.ComplianceSOC2:
 
 			// SOC2 requires longer retention.
 
->>>>>>> b3529b0b
 			for i := range policies {
 
 				if policies[i].RetentionPeriod < 7*365*24*time.Hour {
@@ -233,16 +168,11 @@
 				}
 
 			}
-<<<<<<< HEAD
-		case audittypes.CompliancePCIDSS:
-			// PCI DSS minimum 1 year
-=======
 
 		case types.CompliancePCIDSS:
 
 			// PCI DSS minimum 1 year.
 
->>>>>>> b3529b0b
 			for i := range policies {
 
 				if policies[i].RetentionPeriod < 365*24*time.Hour {
@@ -258,13 +188,5 @@
 	}
 
 	return policies
-<<<<<<< HEAD
-}
 
-// ShouldRetainEvent determines if an event should be retained based on policy
-func (rm *RetentionManager) ShouldRetainEvent(event *audittypes.AuditEvent, policy RetentionPolicy) bool {
-	return time.Since(event.Timestamp) < policy.RetentionPeriod
-=======
-
->>>>>>> b3529b0b
 }