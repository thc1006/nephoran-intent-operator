package compliance

import (
	"sync"
	"time"

<<<<<<< HEAD
	audittypes "github.com/thc1006/nephoran-intent-operator/pkg/audit/types"
=======
	"github.com/nephio-project/nephoran-intent-operator/pkg/audit/types"
>>>>>>> b3529b0b
)

// SOC2Tracker tracks SOC 2 compliance requirements.

type SOC2Tracker struct {
	mutex sync.RWMutex

	authenticationEvents int64

	authorizationEvents int64

	dataAccessEvents int64

	systemChanges int64

	securityViolations int64

	lastActivity time.Time

	// Trust Service Categories tracking.

	securityControls map[string]ControlStatus

	availabilityControls map[string]ControlStatus

	processingIntegrityControls map[string]ControlStatus

	confidentialityControls map[string]ControlStatus

	privacyControls map[string]ControlStatus
}

// ISO27001Tracker tracks ISO 27001 compliance requirements.

type ISO27001Tracker struct {
	mutex sync.RWMutex

	informationSecurity int64

	accessManagement int64

	incidentManagement int64

	businessContinuity int64

	lastActivity time.Time

	// Annex A controls tracking.

	annexAControls map[string]ControlStatus
}

// PCIDSSTracker tracks PCI DSS compliance requirements.

type PCIDSSTracker struct {
	mutex sync.RWMutex

	cardholderDataAccess int64

	authenticationAttempts int64

	networkSecurityEvents int64

	vulnerabilityEvents int64

	lastActivity time.Time

	// PCI DSS requirements tracking.

	requirements map[string]ControlStatus
}

// ControlStatus represents the status of a compliance control.

type ControlStatus struct {
	ControlID string `json:"control_id"`

	Status string `json:"status"` // compliant, non-compliant, not-applicable

	LastAssessment time.Time `json:"last_assessment"`

	EvidenceCount int `json:"evidence_count"`

	ViolationCount int `json:"violation_count"`

	RiskLevel string `json:"risk_level"`

	NextReview time.Time `json:"next_review"`

	Remediation []RemediationAction `json:"remediation"`

	Metadata map[string]interface{} `json:"metadata"`
}

// RemediationAction represents an action to remediate compliance issues.

type RemediationAction struct {
	ActionID string `json:"action_id"`

	Description string `json:"description"`

	Assignee string `json:"assignee"`

	DueDate time.Time `json:"due_date"`

	Status string `json:"status"`

	Priority string `json:"priority"`
}

// NewSOC2Tracker creates a new SOC 2 tracker.

func NewSOC2Tracker() *SOC2Tracker {

	tracker := &SOC2Tracker{

		securityControls: make(map[string]ControlStatus),

		availabilityControls: make(map[string]ControlStatus),

		processingIntegrityControls: make(map[string]ControlStatus),

		confidentialityControls: make(map[string]ControlStatus),

		privacyControls: make(map[string]ControlStatus),
	}

	// Initialize SOC 2 controls.

	tracker.initializeSOC2Controls()

	return tracker

}

// NewISO27001Tracker creates a new ISO 27001 tracker.

func NewISO27001Tracker() *ISO27001Tracker {

	tracker := &ISO27001Tracker{

		annexAControls: make(map[string]ControlStatus),
	}

	// Initialize ISO 27001 Annex A controls.

	tracker.initializeISO27001Controls()

	return tracker

}

// NewPCIDSSTracker creates a new PCI DSS tracker.

func NewPCIDSSTracker() *PCIDSSTracker {

	tracker := &PCIDSSTracker{

		requirements: make(map[string]ControlStatus),
	}

	// Initialize PCI DSS requirements.

	tracker.initializePCIDSSRequirements()

	return tracker

}

// SOC2Tracker methods.

// ProcessEvent performs processevent operation.

<<<<<<< HEAD
func (st *SOC2Tracker) ProcessEvent(event *audittypes.AuditEvent) {
=======
func (st *SOC2Tracker) ProcessEvent(event *types.AuditEvent) {

>>>>>>> b3529b0b
	st.mutex.Lock()

	defer st.mutex.Unlock()

	st.lastActivity = event.Timestamp

	switch event.EventType {
<<<<<<< HEAD
	case audittypes.EventTypeAuthentication, audittypes.EventTypeAuthenticationFailed, audittypes.EventTypeAuthenticationSuccess:
=======

	case types.EventTypeAuthentication, types.EventTypeAuthenticationFailed, types.EventTypeAuthenticationSuccess:

>>>>>>> b3529b0b
		st.authenticationEvents++

		st.updateControlStatus("CC6.1", event)

<<<<<<< HEAD
	case audittypes.EventTypeAuthorization, audittypes.EventTypeAuthorizationFailed, audittypes.EventTypeAuthorizationSuccess:
=======
	case types.EventTypeAuthorization, types.EventTypeAuthorizationFailed, types.EventTypeAuthorizationSuccess:

>>>>>>> b3529b0b
		st.authorizationEvents++

		st.updateControlStatus("CC6.2", event)

<<<<<<< HEAD
	case audittypes.EventTypeDataAccess, audittypes.EventTypeDataCreate, audittypes.EventTypeDataRead,
		audittypes.EventTypeDataUpdate, audittypes.EventTypeDataDelete:
=======
	case types.EventTypeDataAccess, types.EventTypeDataCreate, types.EventTypeDataRead,

		types.EventTypeDataUpdate, types.EventTypeDataDelete:

>>>>>>> b3529b0b
		st.dataAccessEvents++

		st.updateControlStatus("CC6.7", event)

<<<<<<< HEAD
	case audittypes.EventTypeSystemChange, audittypes.EventTypeConfigChange:
=======
	case types.EventTypeSystemChange, types.EventTypeConfigChange:

>>>>>>> b3529b0b
		st.systemChanges++

		st.updateControlStatus("CC8.1", event)

<<<<<<< HEAD
	case audittypes.EventTypeSecurityViolation, audittypes.EventTypeIntrusionAttempt:
=======
	case types.EventTypeSecurityViolation, types.EventTypeIntrusionAttempt:

>>>>>>> b3529b0b
		st.securityViolations++

		st.updateControlStatus("CC7.1", event)

	}

}

// GetStatus performs getstatus operation.

func (st *SOC2Tracker) GetStatus() map[string]interface{} {

	st.mutex.RLock()

	defer st.mutex.RUnlock()

	return map[string]interface{}{

		"standard": "SOC2",

		"authentication_events": st.authenticationEvents,

		"authorization_events": st.authorizationEvents,

		"data_access_events": st.dataAccessEvents,

		"system_changes": st.systemChanges,

		"security_violations": st.securityViolations,

		"last_activity": st.lastActivity,

		"security_controls": st.securityControls,

		"availability_controls": st.availabilityControls,

		"processing_integrity": st.processingIntegrityControls,

		"confidentiality": st.confidentialityControls,

		"privacy": st.privacyControls,
	}

}

func (st *SOC2Tracker) initializeSOC2Controls() {

	// Common Criteria (CC) - Security.

	st.securityControls["CC6.1"] = ControlStatus{

		ControlID: "CC6.1",

		Status: "compliant",

		LastAssessment: time.Now().UTC(),

		RiskLevel: "low",

		NextReview: time.Now().AddDate(0, 3, 0), // Review quarterly

	}

	st.securityControls["CC6.2"] = ControlStatus{

		ControlID: "CC6.2",

		Status: "compliant",

		LastAssessment: time.Now().UTC(),

		RiskLevel: "low",

		NextReview: time.Now().AddDate(0, 3, 0),
	}

	st.securityControls["CC6.7"] = ControlStatus{

		ControlID: "CC6.7",

		Status: "compliant",

		LastAssessment: time.Now().UTC(),

		RiskLevel: "low",

		NextReview: time.Now().AddDate(0, 3, 0),
	}

	// Additional controls for Availability, Processing Integrity, etc.

	st.availabilityControls["A1.1"] = ControlStatus{

		ControlID: "A1.1",

		Status: "compliant",

		LastAssessment: time.Now().UTC(),

		RiskLevel: "low",

		NextReview: time.Now().AddDate(0, 3, 0),
	}

}

<<<<<<< HEAD
func (st *SOC2Tracker) updateControlStatus(controlID string, event *audittypes.AuditEvent) {
	// Update control status based on event
=======
func (st *SOC2Tracker) updateControlStatus(controlID string, event *types.AuditEvent) {

	// Update control status based on event.

>>>>>>> b3529b0b
	if control, exists := st.securityControls[controlID]; exists {

		control.EvidenceCount++
<<<<<<< HEAD
		if event.Result == audittypes.ResultFailure {
=======

		if event.Result == types.ResultFailure {

>>>>>>> b3529b0b
			control.ViolationCount++

			if control.ViolationCount > 5 {

				control.Status = "non-compliant"

				control.RiskLevel = "high"

			}

		}

		control.LastAssessment = event.Timestamp

		st.securityControls[controlID] = control

	}

}

// ISO27001Tracker methods.

// ProcessEvent performs processevent operation.

<<<<<<< HEAD
func (it *ISO27001Tracker) ProcessEvent(event *audittypes.AuditEvent) {
=======
func (it *ISO27001Tracker) ProcessEvent(event *types.AuditEvent) {

>>>>>>> b3529b0b
	it.mutex.Lock()

	defer it.mutex.Unlock()

	it.lastActivity = event.Timestamp

	switch event.EventType {
<<<<<<< HEAD
	case audittypes.EventTypeAuthentication, audittypes.EventTypeAuthenticationFailed:
=======

	case types.EventTypeAuthentication, types.EventTypeAuthenticationFailed:

>>>>>>> b3529b0b
		it.accessManagement++

		it.updateControlStatus("A.9.2.1", event)

<<<<<<< HEAD
	case audittypes.EventTypeAuthorization, audittypes.EventTypeAuthorizationFailed:
=======
	case types.EventTypeAuthorization, types.EventTypeAuthorizationFailed:

>>>>>>> b3529b0b
		it.accessManagement++

		it.updateControlStatus("A.9.2.2", event)

<<<<<<< HEAD
	case audittypes.EventTypeDataAccess:
=======
	case types.EventTypeDataAccess:

>>>>>>> b3529b0b
		it.informationSecurity++

		it.updateControlStatus("A.12.4.1", event)

<<<<<<< HEAD
	case audittypes.EventTypeSecurityViolation, audittypes.EventTypeIncidentResponse:
=======
	case types.EventTypeSecurityViolation, types.EventTypeIncidentResponse:

>>>>>>> b3529b0b
		it.incidentManagement++

		it.updateControlStatus("A.16.1.1", event)

<<<<<<< HEAD
	case audittypes.EventTypeSystemChange:
=======
	case types.EventTypeSystemChange:

>>>>>>> b3529b0b
		it.informationSecurity++

		it.updateControlStatus("A.12.1.2", event)

	}

}

// GetStatus performs getstatus operation.

func (it *ISO27001Tracker) GetStatus() map[string]interface{} {

	it.mutex.RLock()

	defer it.mutex.RUnlock()

	return map[string]interface{}{

		"standard": "ISO27001",

		"information_security": it.informationSecurity,

		"access_management": it.accessManagement,

		"incident_management": it.incidentManagement,

		"business_continuity": it.businessContinuity,

		"last_activity": it.lastActivity,

		"annex_a_controls": it.annexAControls,
	}

}

func (it *ISO27001Tracker) initializeISO27001Controls() {

	// A.9 - Access Control.

	it.annexAControls["A.9.2.1"] = ControlStatus{

		ControlID: "A.9.2.1",

		Status: "compliant",

		LastAssessment: time.Now().UTC(),

		RiskLevel: "low",

		NextReview: time.Now().AddDate(1, 0, 0), // Annual review

	}

	it.annexAControls["A.9.2.2"] = ControlStatus{

		ControlID: "A.9.2.2",

		Status: "compliant",

		LastAssessment: time.Now().UTC(),

		RiskLevel: "low",

		NextReview: time.Now().AddDate(1, 0, 0),
	}

	// A.12 - Operations Security.

	it.annexAControls["A.12.4.1"] = ControlStatus{

		ControlID: "A.12.4.1",

		Status: "compliant",

		LastAssessment: time.Now().UTC(),

		RiskLevel: "low",

		NextReview: time.Now().AddDate(1, 0, 0),
	}

	// A.16 - Information Security Incident Management.

	it.annexAControls["A.16.1.1"] = ControlStatus{

		ControlID: "A.16.1.1",

		Status: "compliant",

		LastAssessment: time.Now().UTC(),

		RiskLevel: "low",

		NextReview: time.Now().AddDate(1, 0, 0),
	}

}

<<<<<<< HEAD
func (it *ISO27001Tracker) updateControlStatus(controlID string, event *audittypes.AuditEvent) {
=======
func (it *ISO27001Tracker) updateControlStatus(controlID string, event *types.AuditEvent) {

>>>>>>> b3529b0b
	if control, exists := it.annexAControls[controlID]; exists {

		control.EvidenceCount++
<<<<<<< HEAD
		if event.Result == audittypes.ResultFailure {
=======

		if event.Result == types.ResultFailure {

>>>>>>> b3529b0b
			control.ViolationCount++

			if control.ViolationCount > 3 {

				control.Status = "non-compliant"

				control.RiskLevel = "high"

			}

		}

		control.LastAssessment = event.Timestamp

		it.annexAControls[controlID] = control

	}

}

// PCIDSSTracker methods.

// ProcessEvent performs processevent operation.

<<<<<<< HEAD
func (pt *PCIDSSTracker) ProcessEvent(event *audittypes.AuditEvent) {
=======
func (pt *PCIDSSTracker) ProcessEvent(event *types.AuditEvent) {

>>>>>>> b3529b0b
	pt.mutex.Lock()

	defer pt.mutex.Unlock()

	pt.lastActivity = event.Timestamp

	switch event.EventType {
<<<<<<< HEAD
	case audittypes.EventTypeAuthentication, audittypes.EventTypeAuthenticationFailed:
=======

	case types.EventTypeAuthentication, types.EventTypeAuthenticationFailed:

>>>>>>> b3529b0b
		pt.authenticationAttempts++

		pt.updateControlStatus("8.1.1", event)

<<<<<<< HEAD
	case audittypes.EventTypeDataAccess:
=======
	case types.EventTypeDataAccess:

>>>>>>> b3529b0b
		pt.cardholderDataAccess++

		pt.updateControlStatus("7.1.1", event)

		pt.updateControlStatus("10.2.1", event)

<<<<<<< HEAD
	case audittypes.EventTypeNetworkAccess, audittypes.EventTypeFirewallRule:
=======
	case types.EventTypeNetworkAccess, types.EventTypeFirewallRule:

>>>>>>> b3529b0b
		pt.networkSecurityEvents++

		pt.updateControlStatus("1.1.1", event)

<<<<<<< HEAD
	case audittypes.EventTypeVulnerability, audittypes.EventTypeSecurityViolation:
=======
	case types.EventTypeVulnerability, types.EventTypeSecurityViolation:

>>>>>>> b3529b0b
		pt.vulnerabilityEvents++

		pt.updateControlStatus("6.1.1", event)

	}

}

// GetStatus performs getstatus operation.

func (pt *PCIDSSTracker) GetStatus() map[string]interface{} {

	pt.mutex.RLock()

	defer pt.mutex.RUnlock()

	return map[string]interface{}{

		"standard": "PCI_DSS",

		"cardholder_data_access": pt.cardholderDataAccess,

		"authentication_attempts": pt.authenticationAttempts,

		"network_security_events": pt.networkSecurityEvents,

		"vulnerability_events": pt.vulnerabilityEvents,

		"last_activity": pt.lastActivity,

		"requirements": pt.requirements,
	}

}

func (pt *PCIDSSTracker) initializePCIDSSRequirements() {

	// Requirement 1: Install and maintain a firewall configuration.

	pt.requirements["1.1.1"] = ControlStatus{

		ControlID: "1.1.1",

		Status: "compliant",

		LastAssessment: time.Now().UTC(),

		RiskLevel: "low",

		NextReview: time.Now().AddDate(0, 3, 0), // Quarterly review

	}

	// Requirement 6: Develop and maintain secure systems and applications.

	pt.requirements["6.1.1"] = ControlStatus{

		ControlID: "6.1.1",

		Status: "compliant",

		LastAssessment: time.Now().UTC(),

		RiskLevel: "low",

		NextReview: time.Now().AddDate(0, 1, 0), // Monthly review

	}

	// Requirement 7: Restrict access to cardholder data by business need-to-know.

	pt.requirements["7.1.1"] = ControlStatus{

		ControlID: "7.1.1",

		Status: "compliant",

		LastAssessment: time.Now().UTC(),

		RiskLevel: "low",

		NextReview: time.Now().AddDate(0, 3, 0),
	}

	// Requirement 8: Identify and authenticate access to system components.

	pt.requirements["8.1.1"] = ControlStatus{

		ControlID: "8.1.1",

		Status: "compliant",

		LastAssessment: time.Now().UTC(),

		RiskLevel: "low",

		NextReview: time.Now().AddDate(0, 3, 0),
	}

	// Requirement 10: Track and monitor all access to network resources and cardholder data.

	pt.requirements["10.2.1"] = ControlStatus{

		ControlID: "10.2.1",

		Status: "compliant",

		LastAssessment: time.Now().UTC(),

		RiskLevel: "low",

		NextReview: time.Now().AddDate(0, 3, 0),
	}

}

<<<<<<< HEAD
func (pt *PCIDSSTracker) updateControlStatus(controlID string, event *audittypes.AuditEvent) {
=======
func (pt *PCIDSSTracker) updateControlStatus(controlID string, event *types.AuditEvent) {

>>>>>>> b3529b0b
	if control, exists := pt.requirements[controlID]; exists {

		control.EvidenceCount++

<<<<<<< HEAD
		// PCI DSS has stricter violation thresholds
		if event.Result == audittypes.ResultFailure {
=======
		// PCI DSS has stricter violation thresholds.

		if event.Result == types.ResultFailure {

>>>>>>> b3529b0b
			control.ViolationCount++

			if control.ViolationCount > 1 { // Even single failures are significant for PCI DSS

				control.Status = "non-compliant"

				control.RiskLevel = "critical"

			}

		}

		control.LastAssessment = event.Timestamp

		pt.requirements[controlID] = control

	}

}

// Utility functions for all trackers.

// AddRemediation performs addremediation operation.

func (cs *ControlStatus) AddRemediation(action RemediationAction) {

	if cs.Remediation == nil {

		cs.Remediation = make([]RemediationAction, 0)

	}

	cs.Remediation = append(cs.Remediation, action)

}

// UpdateRiskLevel performs updaterisklevel operation.

func (cs *ControlStatus) UpdateRiskLevel() {

	if cs.ViolationCount == 0 {

		cs.RiskLevel = "low"

	} else if cs.ViolationCount <= 3 {

		cs.RiskLevel = "medium"

	} else if cs.ViolationCount <= 10 {

		cs.RiskLevel = "high"

	} else {

		cs.RiskLevel = "critical"

	}

}

// IsCompliant performs iscompliant operation.

func (cs *ControlStatus) IsCompliant() bool {

	return cs.Status == "compliant"

}

// NeedsReview performs needsreview operation.

func (cs *ControlStatus) NeedsReview() bool {

	return time.Now().After(cs.NextReview)

}<|MERGE_RESOLUTION|>--- conflicted
+++ resolved
@@ -4,11 +4,7 @@
 	"sync"
 	"time"
 
-<<<<<<< HEAD
-	audittypes "github.com/thc1006/nephoran-intent-operator/pkg/audit/types"
-=======
 	"github.com/nephio-project/nephoran-intent-operator/pkg/audit/types"
->>>>>>> b3529b0b
 )
 
 // SOC2Tracker tracks SOC 2 compliance requirements.
@@ -182,12 +178,8 @@
 
 // ProcessEvent performs processevent operation.
 
-<<<<<<< HEAD
-func (st *SOC2Tracker) ProcessEvent(event *audittypes.AuditEvent) {
-=======
 func (st *SOC2Tracker) ProcessEvent(event *types.AuditEvent) {
 
->>>>>>> b3529b0b
 	st.mutex.Lock()
 
 	defer st.mutex.Unlock()
@@ -195,56 +187,35 @@
 	st.lastActivity = event.Timestamp
 
 	switch event.EventType {
-<<<<<<< HEAD
-	case audittypes.EventTypeAuthentication, audittypes.EventTypeAuthenticationFailed, audittypes.EventTypeAuthenticationSuccess:
-=======
 
 	case types.EventTypeAuthentication, types.EventTypeAuthenticationFailed, types.EventTypeAuthenticationSuccess:
 
->>>>>>> b3529b0b
 		st.authenticationEvents++
 
 		st.updateControlStatus("CC6.1", event)
 
-<<<<<<< HEAD
-	case audittypes.EventTypeAuthorization, audittypes.EventTypeAuthorizationFailed, audittypes.EventTypeAuthorizationSuccess:
-=======
 	case types.EventTypeAuthorization, types.EventTypeAuthorizationFailed, types.EventTypeAuthorizationSuccess:
 
->>>>>>> b3529b0b
 		st.authorizationEvents++
 
 		st.updateControlStatus("CC6.2", event)
 
-<<<<<<< HEAD
-	case audittypes.EventTypeDataAccess, audittypes.EventTypeDataCreate, audittypes.EventTypeDataRead,
-		audittypes.EventTypeDataUpdate, audittypes.EventTypeDataDelete:
-=======
 	case types.EventTypeDataAccess, types.EventTypeDataCreate, types.EventTypeDataRead,
 
 		types.EventTypeDataUpdate, types.EventTypeDataDelete:
 
->>>>>>> b3529b0b
 		st.dataAccessEvents++
 
 		st.updateControlStatus("CC6.7", event)
 
-<<<<<<< HEAD
-	case audittypes.EventTypeSystemChange, audittypes.EventTypeConfigChange:
-=======
 	case types.EventTypeSystemChange, types.EventTypeConfigChange:
 
->>>>>>> b3529b0b
 		st.systemChanges++
 
 		st.updateControlStatus("CC8.1", event)
 
-<<<<<<< HEAD
-	case audittypes.EventTypeSecurityViolation, audittypes.EventTypeIntrusionAttempt:
-=======
 	case types.EventTypeSecurityViolation, types.EventTypeIntrusionAttempt:
 
->>>>>>> b3529b0b
 		st.securityViolations++
 
 		st.updateControlStatus("CC7.1", event)
@@ -351,25 +322,16 @@
 
 }
 
-<<<<<<< HEAD
-func (st *SOC2Tracker) updateControlStatus(controlID string, event *audittypes.AuditEvent) {
-	// Update control status based on event
-=======
 func (st *SOC2Tracker) updateControlStatus(controlID string, event *types.AuditEvent) {
 
 	// Update control status based on event.
 
->>>>>>> b3529b0b
 	if control, exists := st.securityControls[controlID]; exists {
 
 		control.EvidenceCount++
-<<<<<<< HEAD
-		if event.Result == audittypes.ResultFailure {
-=======
 
 		if event.Result == types.ResultFailure {
 
->>>>>>> b3529b0b
 			control.ViolationCount++
 
 			if control.ViolationCount > 5 {
@@ -394,12 +356,8 @@
 
 // ProcessEvent performs processevent operation.
 
-<<<<<<< HEAD
-func (it *ISO27001Tracker) ProcessEvent(event *audittypes.AuditEvent) {
-=======
 func (it *ISO27001Tracker) ProcessEvent(event *types.AuditEvent) {
 
->>>>>>> b3529b0b
 	it.mutex.Lock()
 
 	defer it.mutex.Unlock()
@@ -407,53 +365,33 @@
 	it.lastActivity = event.Timestamp
 
 	switch event.EventType {
-<<<<<<< HEAD
-	case audittypes.EventTypeAuthentication, audittypes.EventTypeAuthenticationFailed:
-=======
 
 	case types.EventTypeAuthentication, types.EventTypeAuthenticationFailed:
 
->>>>>>> b3529b0b
 		it.accessManagement++
 
 		it.updateControlStatus("A.9.2.1", event)
 
-<<<<<<< HEAD
-	case audittypes.EventTypeAuthorization, audittypes.EventTypeAuthorizationFailed:
-=======
 	case types.EventTypeAuthorization, types.EventTypeAuthorizationFailed:
 
->>>>>>> b3529b0b
 		it.accessManagement++
 
 		it.updateControlStatus("A.9.2.2", event)
 
-<<<<<<< HEAD
-	case audittypes.EventTypeDataAccess:
-=======
 	case types.EventTypeDataAccess:
 
->>>>>>> b3529b0b
 		it.informationSecurity++
 
 		it.updateControlStatus("A.12.4.1", event)
 
-<<<<<<< HEAD
-	case audittypes.EventTypeSecurityViolation, audittypes.EventTypeIncidentResponse:
-=======
 	case types.EventTypeSecurityViolation, types.EventTypeIncidentResponse:
 
->>>>>>> b3529b0b
 		it.incidentManagement++
 
 		it.updateControlStatus("A.16.1.1", event)
 
-<<<<<<< HEAD
-	case audittypes.EventTypeSystemChange:
-=======
 	case types.EventTypeSystemChange:
 
->>>>>>> b3529b0b
 		it.informationSecurity++
 
 		it.updateControlStatus("A.12.1.2", event)
@@ -552,22 +490,14 @@
 
 }
 
-<<<<<<< HEAD
-func (it *ISO27001Tracker) updateControlStatus(controlID string, event *audittypes.AuditEvent) {
-=======
 func (it *ISO27001Tracker) updateControlStatus(controlID string, event *types.AuditEvent) {
 
->>>>>>> b3529b0b
 	if control, exists := it.annexAControls[controlID]; exists {
 
 		control.EvidenceCount++
-<<<<<<< HEAD
-		if event.Result == audittypes.ResultFailure {
-=======
 
 		if event.Result == types.ResultFailure {
 
->>>>>>> b3529b0b
 			control.ViolationCount++
 
 			if control.ViolationCount > 3 {
@@ -592,12 +522,8 @@
 
 // ProcessEvent performs processevent operation.
 
-<<<<<<< HEAD
-func (pt *PCIDSSTracker) ProcessEvent(event *audittypes.AuditEvent) {
-=======
 func (pt *PCIDSSTracker) ProcessEvent(event *types.AuditEvent) {
 
->>>>>>> b3529b0b
 	pt.mutex.Lock()
 
 	defer pt.mutex.Unlock()
@@ -605,45 +531,29 @@
 	pt.lastActivity = event.Timestamp
 
 	switch event.EventType {
-<<<<<<< HEAD
-	case audittypes.EventTypeAuthentication, audittypes.EventTypeAuthenticationFailed:
-=======
 
 	case types.EventTypeAuthentication, types.EventTypeAuthenticationFailed:
 
->>>>>>> b3529b0b
 		pt.authenticationAttempts++
 
 		pt.updateControlStatus("8.1.1", event)
 
-<<<<<<< HEAD
-	case audittypes.EventTypeDataAccess:
-=======
 	case types.EventTypeDataAccess:
 
->>>>>>> b3529b0b
 		pt.cardholderDataAccess++
 
 		pt.updateControlStatus("7.1.1", event)
 
 		pt.updateControlStatus("10.2.1", event)
 
-<<<<<<< HEAD
-	case audittypes.EventTypeNetworkAccess, audittypes.EventTypeFirewallRule:
-=======
 	case types.EventTypeNetworkAccess, types.EventTypeFirewallRule:
 
->>>>>>> b3529b0b
 		pt.networkSecurityEvents++
 
 		pt.updateControlStatus("1.1.1", event)
 
-<<<<<<< HEAD
-	case audittypes.EventTypeVulnerability, audittypes.EventTypeSecurityViolation:
-=======
 	case types.EventTypeVulnerability, types.EventTypeSecurityViolation:
 
->>>>>>> b3529b0b
 		pt.vulnerabilityEvents++
 
 		pt.updateControlStatus("6.1.1", event)
@@ -760,25 +670,16 @@
 
 }
 
-<<<<<<< HEAD
-func (pt *PCIDSSTracker) updateControlStatus(controlID string, event *audittypes.AuditEvent) {
-=======
 func (pt *PCIDSSTracker) updateControlStatus(controlID string, event *types.AuditEvent) {
 
->>>>>>> b3529b0b
 	if control, exists := pt.requirements[controlID]; exists {
 
 		control.EvidenceCount++
 
-<<<<<<< HEAD
-		// PCI DSS has stricter violation thresholds
-		if event.Result == audittypes.ResultFailure {
-=======
 		// PCI DSS has stricter violation thresholds.
 
 		if event.Result == types.ResultFailure {
 
->>>>>>> b3529b0b
 			control.ViolationCount++
 
 			if control.ViolationCount > 1 { // Even single failures are significant for PCI DSS
