<<<<<<< HEAD
package audittypes
=======
// Package types provides comprehensive audit interfaces and contracts

// for the Nephoran Intent Operator audit system.

package types
>>>>>>> b3529b0b

import (
	"context"
	"time"
)

// AuditLogger defines the interface for audit logging systems.

type AuditLogger interface {

	// LogEvent logs a single audit event.

	LogEvent(ctx context.Context, event *AuditEvent) error

	// LogEvents logs multiple audit events.

	LogEvents(ctx context.Context, events []*AuditEvent) error

<<<<<<< HEAD
	// Query searches for audit events
	Query(ctx context.Context, query any) ([]*AuditEvent, error)
=======
	// Query searches for audit events.

	Query(ctx context.Context, query interface{}) ([]*AuditEvent, error)
>>>>>>> b3529b0b

	// Health checks the audit system health.

	Health(ctx context.Context) error

	// Close gracefully shuts down the audit logger.

	Close() error
}

// Backend represents an audit log destination.

type Backend interface {

	// Type returns the backend type identifier.

	Type() string

<<<<<<< HEAD
	// Initialize sets up the backend with configuration
	Initialize(config any) error
=======
	// Initialize sets up the backend with configuration.

	Initialize(config interface{}) error
>>>>>>> b3529b0b

	// WriteEvent writes a single audit event.

	WriteEvent(ctx context.Context, event *AuditEvent) error

	// WriteEvents writes multiple audit events in a batch.

	WriteEvents(ctx context.Context, events []*AuditEvent) error

<<<<<<< HEAD
	// Query searches for audit events (optional for compliance reporting)
	Query(ctx context.Context, query any) (any, error)
=======
	// Query searches for audit events (optional for compliance reporting).

	Query(ctx context.Context, query interface{}) (interface{}, error)
>>>>>>> b3529b0b

	// Health checks the backend connectivity and status.

	Health(ctx context.Context) error

	// Close gracefully shuts down the backend.

	Close() error
}

// ComplianceTracker defines the interface for compliance tracking.

type ComplianceTracker interface {

	// ProcessEvent processes an audit event for compliance tracking.

	ProcessEvent(event *AuditEvent)

<<<<<<< HEAD
	// GetStatus returns current compliance status
	GetStatus() any

	// GenerateReport generates a compliance report
	GenerateReport(ctx context.Context, startTime, endTime time.Time) (any, error)

	// GetViolations returns compliance violations
	GetViolations() []any
=======
	// GetStatus returns current compliance status.

	GetStatus() interface{}

	// GenerateReport generates a compliance report.

	GenerateReport(ctx context.Context, startTime, endTime time.Time) (interface{}, error)

	// GetViolations returns compliance violations.

	GetViolations() []interface{}
>>>>>>> b3529b0b
}

// AuditEntry represents a generic audit entry interface.

type AuditEntry interface {

	// GetID returns the unique identifier.

	GetID() string

	// GetTimestamp returns the event timestamp.

	GetTimestamp() time.Time

	// GetEventType returns the event type.

	GetEventType() EventType

	// GetSeverity returns the severity level.

	GetSeverity() Severity

	// Validate checks if the entry is valid.

	Validate() error

	// ToJSON converts to JSON representation.

	ToJSON() ([]byte, error)
}

// Ensure AuditEvent implements AuditEntry.

var _ AuditEntry = (*AuditEvent)(nil)

// GetID returns the unique identifier.

func (ae *AuditEvent) GetID() string {

	return ae.ID

}

// GetTimestamp returns the event timestamp.

func (ae *AuditEvent) GetTimestamp() time.Time {

	return ae.Timestamp

}

// GetEventType returns the event type.

func (ae *AuditEvent) GetEventType() EventType {

	return ae.EventType

}

// GetSeverity returns the severity level.

func (ae *AuditEvent) GetSeverity() Severity {

	return ae.Severity

}<|MERGE_RESOLUTION|>--- conflicted
+++ resolved
@@ -1,12 +1,8 @@
-<<<<<<< HEAD
-package audittypes
-=======
 // Package types provides comprehensive audit interfaces and contracts
 
 // for the Nephoran Intent Operator audit system.
 
 package types
->>>>>>> b3529b0b
 
 import (
 	"context"
@@ -25,14 +21,9 @@
 
 	LogEvents(ctx context.Context, events []*AuditEvent) error
 
-<<<<<<< HEAD
-	// Query searches for audit events
-	Query(ctx context.Context, query any) ([]*AuditEvent, error)
-=======
 	// Query searches for audit events.
 
 	Query(ctx context.Context, query interface{}) ([]*AuditEvent, error)
->>>>>>> b3529b0b
 
 	// Health checks the audit system health.
 
@@ -51,14 +42,9 @@
 
 	Type() string
 
-<<<<<<< HEAD
-	// Initialize sets up the backend with configuration
-	Initialize(config any) error
-=======
 	// Initialize sets up the backend with configuration.
 
 	Initialize(config interface{}) error
->>>>>>> b3529b0b
 
 	// WriteEvent writes a single audit event.
 
@@ -68,14 +54,9 @@
 
 	WriteEvents(ctx context.Context, events []*AuditEvent) error
 
-<<<<<<< HEAD
-	// Query searches for audit events (optional for compliance reporting)
-	Query(ctx context.Context, query any) (any, error)
-=======
 	// Query searches for audit events (optional for compliance reporting).
 
 	Query(ctx context.Context, query interface{}) (interface{}, error)
->>>>>>> b3529b0b
 
 	// Health checks the backend connectivity and status.
 
@@ -94,16 +75,6 @@
 
 	ProcessEvent(event *AuditEvent)
 
-<<<<<<< HEAD
-	// GetStatus returns current compliance status
-	GetStatus() any
-
-	// GenerateReport generates a compliance report
-	GenerateReport(ctx context.Context, startTime, endTime time.Time) (any, error)
-
-	// GetViolations returns compliance violations
-	GetViolations() []any
-=======
 	// GetStatus returns current compliance status.
 
 	GetStatus() interface{}
@@ -115,7 +86,6 @@
 	// GetViolations returns compliance violations.
 
 	GetViolations() []interface{}
->>>>>>> b3529b0b
 }
 
 // AuditEntry represents a generic audit entry interface.
