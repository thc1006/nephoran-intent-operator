--- conflicted
+++ resolved
@@ -20,15 +20,9 @@
 	"go.opentelemetry.io/otel/trace"
 	"sigs.k8s.io/controller-runtime/pkg/log"
 
-<<<<<<< HEAD
-	"github.com/thc1006/nephoran-intent-operator/pkg/audit/backends"
-	"github.com/thc1006/nephoran-intent-operator/pkg/audit/compliance"
-	audittypes "github.com/thc1006/nephoran-intent-operator/pkg/audit/types"
-=======
 	"github.com/nephio-project/nephoran-intent-operator/pkg/audit/backends"
 	"github.com/nephio-project/nephoran-intent-operator/pkg/audit/compliance"
 	"github.com/nephio-project/nephoran-intent-operator/pkg/audit/types"
->>>>>>> b3529b0b
 )
 
 const (
@@ -49,8 +43,6 @@
 
 	AuditFormatVersion = "1.0"
 )
-
-// Type aliases are defined in events.go for backward compatibility
 
 var (
 
@@ -87,52 +79,16 @@
 	}, []string{"backend", "error_type"})
 )
 
-<<<<<<< HEAD
-// Missing type definitions
-type StorageConfig struct {
-	Type string `json:"type"`
-	Local *LocalStorageConfig `json:"local,omitempty"`
-}
-
-type LocalStorageConfig struct {
-	Path string `json:"path"`
-}
-
-type Metrics struct {
-	EventsProcessed int64 `json:"events_processed"`
-	EventsDropped   int64 `json:"events_dropped"`
-	QueueSize       int64 `json:"queue_size"`
-	BackendsActive  int   `json:"backends_active"`
-}
-
-type SearchCriteria = FilterCriteria
-
-// AuditSystemConfig holds the configuration for the audit system
-=======
 // AuditSystemConfig holds the configuration for the audit system.
 
->>>>>>> b3529b0b
 type AuditSystemConfig struct {
 
 	// Enabled controls whether audit logging is active.
 
 	Enabled bool `json:"enabled" yaml:"enabled"`
 
-<<<<<<< HEAD
-	// EnabledSources defines which sources to audit
-	EnabledSources []string `json:"enabled_sources" yaml:"enabled_sources"`
-
-	// RetentionDays defines how long to keep audit events
-	RetentionDays int `json:"retention_days" yaml:"retention_days"`
-
-	// Storage defines storage backend configuration
-	Storage StorageConfig `json:"storage" yaml:"storage"`
-
-	// LogLevel controls the minimum severity level for audit events
-=======
 	// LogLevel controls the minimum severity level for audit events.
 
->>>>>>> b3529b0b
 	LogLevel Severity `json:"log_level" yaml:"log_level"`
 
 	// BatchSize controls how many events to process in a batch.
@@ -151,14 +107,9 @@
 
 	EnableIntegrity bool `json:"enable_integrity" yaml:"enable_integrity"`
 
-<<<<<<< HEAD
-	// ComplianceMode controls additional compliance-specific features
-	ComplianceMode []audittypes.ComplianceStandard `json:"compliance_mode" yaml:"compliance_mode"`
-=======
 	// ComplianceMode controls additional compliance-specific features.
 
 	ComplianceMode []ComplianceStandard `json:"compliance_mode" yaml:"compliance_mode"`
->>>>>>> b3529b0b
 
 	// Backends configuration for different output destinations.
 
@@ -170,41 +121,22 @@
 func DefaultAuditConfig() *AuditSystemConfig {
 
 	return &AuditSystemConfig{
-<<<<<<< HEAD
-		Enabled:        true,
-		EnabledSources: []string{"kubernetes", "oran", "nephio"},
-		RetentionDays:  365,
-		Storage: StorageConfig{
-			Type: "local",
-			Local: &LocalStorageConfig{
-				Path: "/var/log/audit",
-			},
-		},
-		LogLevel:        audittypes.SeverityInfo,
-		BatchSize:       DefaultBatchSize,
-		FlushInterval:   DefaultFlushInterval,
-		MaxQueueSize:    MaxAuditQueueSize,
+
+		Enabled: true,
+
+		LogLevel: SeverityInfo,
+
+		BatchSize: DefaultBatchSize,
+
+		FlushInterval: DefaultFlushInterval,
+
+		MaxQueueSize: MaxAuditQueueSize,
+
 		EnableIntegrity: true,
-		ComplianceMode:  []audittypes.ComplianceStandard{audittypes.ComplianceSOC2, audittypes.ComplianceISO27001},
-		Backends:        []backends.BackendConfig{},
-=======
-
-		Enabled: true,
-
-		LogLevel: SeverityInfo,
-
-		BatchSize: DefaultBatchSize,
-
-		FlushInterval: DefaultFlushInterval,
-
-		MaxQueueSize: MaxAuditQueueSize,
-
-		EnableIntegrity: true,
 
 		ComplianceMode: []ComplianceStandard{ComplianceSOC2, ComplianceISO27001},
 
 		Backends: []backends.BackendConfig{},
->>>>>>> b3529b0b
 	}
 
 }
@@ -216,19 +148,11 @@
 
 	backends []backends.Backend
 
-<<<<<<< HEAD
-	// Event processing
-	eventQueue  chan *audittypes.AuditEvent
-	batchBuffer []*audittypes.AuditEvent
-	batchMutex  sync.RWMutex
-	flushTimer  *time.Timer
-=======
 	// Event processing.
 
 	eventQueue chan *types.AuditEvent
 
 	batchBuffer []*types.AuditEvent
->>>>>>> b3529b0b
 
 	batchMutex sync.RWMutex
 
@@ -280,15 +204,6 @@
 	ctx, cancel := context.WithCancel(context.Background())
 
 	system := &AuditSystem{
-<<<<<<< HEAD
-		config:      config,
-		eventQueue:  make(chan *audittypes.AuditEvent, config.MaxQueueSize),
-		batchBuffer: make([]*audittypes.AuditEvent, 0, config.BatchSize),
-		logger:      log.Log.WithName("audit-system"),
-		ctx:         ctx,
-		cancel:      cancel,
-		lastFlush:   time.Now(),
-=======
 
 		config: config,
 
@@ -303,7 +218,6 @@
 		cancel: cancel,
 
 		lastFlush: time.Now(),
->>>>>>> b3529b0b
 	}
 
 	// Initialize integrity protection if enabled.
@@ -338,12 +252,6 @@
 	// Initialize backends.
 
 	for _, backendConfig := range config.Backends {
-<<<<<<< HEAD
-		// TODO: backend, err := backends.NewBackend(backendConfig)
-		// For now, skip backend initialization until NewBackend is implemented
-		system.logger.Info("Skipping backend initialization", "type", backendConfig.Type)
-		continue
-=======
 
 		backend, err := backends.NewBackend(backendConfig)
 
@@ -357,30 +265,16 @@
 
 		system.backends = append(system.backends, backend)
 
->>>>>>> b3529b0b
 	}
 
 	return system, nil
 
 }
 
-<<<<<<< HEAD
-// Start begins processing audit events
-func (as *AuditSystem) Start(ctx context.Context) error {
-	if ctx != nil {
-		as.ctx, as.cancel = context.WithCancel(ctx)
-	}
-	return as.startInternal()
-}
-
-// startInternal is the internal start method
-func (as *AuditSystem) startInternal() error {
-=======
 // Start begins processing audit events.
 
 func (as *AuditSystem) Start() error {
 
->>>>>>> b3529b0b
 	if !as.config.Enabled {
 
 		as.logger.Info("Audit system is disabled")
@@ -483,15 +377,10 @@
 
 }
 
-<<<<<<< HEAD
-// LogEvent submits an audit event for processing
-func (as *AuditSystem) LogEvent(event *audittypes.AuditEvent) error {
-=======
 // LogEvent submits an audit event for processing.
 
 func (as *AuditSystem) LogEvent(event *types.AuditEvent) error {
 
->>>>>>> b3529b0b
 	if !as.config.Enabled || !as.running.Load() {
 
 		return nil
@@ -668,15 +557,10 @@
 
 	}
 
-<<<<<<< HEAD
-	// Copy and clear buffer
-	events := make([]*audittypes.AuditEvent, len(as.batchBuffer))
-=======
 	// Copy and clear buffer.
 
 	events := make([]*types.AuditEvent, len(as.batchBuffer))
 
->>>>>>> b3529b0b
 	copy(events, as.batchBuffer)
 
 	as.batchBuffer = as.batchBuffer[:0]
@@ -715,15 +599,10 @@
 
 }
 
-<<<<<<< HEAD
-// processEventsWithBackend sends events to a specific backend with timing metrics
-func (as *AuditSystem) processEventsWithBackend(backend backends.Backend, events []*audittypes.AuditEvent) error {
-=======
 // processEventsWithBackend sends events to a specific backend with timing metrics.
 
 func (as *AuditSystem) processEventsWithBackend(backend backends.Backend, events []*types.AuditEvent) error {
 
->>>>>>> b3529b0b
 	start := time.Now()
 
 	defer func() {
@@ -738,15 +617,10 @@
 
 }
 
-<<<<<<< HEAD
-// enrichEvent adds system metadata to audit events
-func (as *AuditSystem) enrichEvent(event *audittypes.AuditEvent) {
-=======
 // enrichEvent adds system metadata to audit events.
 
 func (as *AuditSystem) enrichEvent(event *types.AuditEvent) {
 
->>>>>>> b3529b0b
 	if event.ID == "" {
 
 		event.ID = uuid.New().String()
@@ -784,25 +658,17 @@
 	for _, standard := range as.config.ComplianceMode {
 
 		switch standard {
-<<<<<<< HEAD
-		case audittypes.ComplianceSOC2:
+
+		case ComplianceSOC2:
+
 			as.addSOC2Metadata(event)
-		case audittypes.ComplianceISO27001:
+
+		case ComplianceISO27001:
+
 			as.addISO27001Metadata(event)
-		case audittypes.CompliancePCIDSS:
-=======
-
-		case ComplianceSOC2:
-
-			as.addSOC2Metadata(event)
-
-		case ComplianceISO27001:
-
-			as.addISO27001Metadata(event)
 
 		case CompliancePCIDSS:
 
->>>>>>> b3529b0b
 			as.addPCIDSSMetadata(event)
 
 		}
@@ -811,15 +677,10 @@
 
 }
 
-<<<<<<< HEAD
-// addSOC2Metadata enriches events with SOC2-specific fields
-func (as *AuditSystem) addSOC2Metadata(event *audittypes.AuditEvent) {
-=======
 // addSOC2Metadata enriches events with SOC2-specific fields.
 
 func (as *AuditSystem) addSOC2Metadata(event *types.AuditEvent) {
 
->>>>>>> b3529b0b
 	if event.ComplianceMetadata == nil {
 
 		event.ComplianceMetadata = make(map[string]interface{})
@@ -832,15 +693,10 @@
 
 }
 
-<<<<<<< HEAD
-// addISO27001Metadata enriches events with ISO 27001-specific fields
-func (as *AuditSystem) addISO27001Metadata(event *audittypes.AuditEvent) {
-=======
 // addISO27001Metadata enriches events with ISO 27001-specific fields.
 
 func (as *AuditSystem) addISO27001Metadata(event *types.AuditEvent) {
 
->>>>>>> b3529b0b
 	if event.ComplianceMetadata == nil {
 
 		event.ComplianceMetadata = make(map[string]interface{})
@@ -853,15 +709,10 @@
 
 }
 
-<<<<<<< HEAD
-// addPCIDSSMetadata enriches events with PCI DSS-specific fields
-func (as *AuditSystem) addPCIDSSMetadata(event *audittypes.AuditEvent) {
-=======
 // addPCIDSSMetadata enriches events with PCI DSS-specific fields.
 
 func (as *AuditSystem) addPCIDSSMetadata(event *types.AuditEvent) {
 
->>>>>>> b3529b0b
 	if event.ComplianceMetadata == nil {
 
 		event.ComplianceMetadata = make(map[string]interface{})
@@ -874,182 +725,128 @@
 
 }
 
-<<<<<<< HEAD
-// Helper functions for compliance metadata
-func (as *AuditSystem) getSOC2ControlID(eventType audittypes.EventType) string {
+// Helper functions for compliance metadata.
+
+func (as *AuditSystem) getSOC2ControlID(eventType EventType) string {
+
 	switch eventType {
-	case audittypes.EventTypeAuthentication:
+
+	case EventTypeAuthentication:
+
 		return "CC6.1"
-	case audittypes.EventTypeAuthorization:
+
+	case EventTypeAuthorization:
+
 		return "CC6.2"
-	case audittypes.EventTypeDataAccess:
-=======
-// Helper functions for compliance metadata.
-
-func (as *AuditSystem) getSOC2ControlID(eventType EventType) string {
+
+	case EventTypeDataAccess:
+
+		return "CC6.7"
+
+	default:
+
+		return "CC1.4"
+
+	}
+
+}
+
+func (as *AuditSystem) getSOC2TrustService(eventType EventType) string {
 
 	switch eventType {
 
+	case EventTypeAuthentication, EventTypeAuthorization:
+
+		return "Security"
+
+	case EventTypeDataAccess:
+
+		return "Confidentiality"
+
+	case EventTypeSystemChange:
+
+		return "Processing Integrity"
+
+	default:
+
+		return "Security"
+
+	}
+
+}
+
+func (as *AuditSystem) getISO27001Control(eventType EventType) string {
+
+	switch eventType {
+
 	case EventTypeAuthentication:
 
-		return "CC6.1"
+		return "A.9.2.1"
 
 	case EventTypeAuthorization:
 
-		return "CC6.2"
+		return "A.9.2.2"
 
 	case EventTypeDataAccess:
 
->>>>>>> b3529b0b
-		return "CC6.7"
+		return "A.12.4.1"
 
 	default:
 
-		return "CC1.4"
-
-	}
-
-}
-
-<<<<<<< HEAD
-func (as *AuditSystem) getSOC2TrustService(eventType audittypes.EventType) string {
+		return "A.12.1.1"
+
+	}
+
+}
+
+func (as *AuditSystem) getISO27001Annex(eventType EventType) string {
+
 	switch eventType {
-	case audittypes.EventTypeAuthentication, audittypes.EventTypeAuthorization:
-		return "Security"
-	case audittypes.EventTypeDataAccess:
-		return "Confidentiality"
-	case audittypes.EventTypeSystemChange:
-=======
-func (as *AuditSystem) getSOC2TrustService(eventType EventType) string {
+
+	case EventTypeAuthentication, EventTypeAuthorization:
+
+		return "A.9 - Access Control"
+
+	case EventTypeDataAccess:
+
+		return "A.12 - Operations Security"
+
+	default:
+
+		return "A.12 - Operations Security"
+
+	}
+
+}
+
+func (as *AuditSystem) getPCIRequirement(eventType EventType) string {
 
 	switch eventType {
 
-	case EventTypeAuthentication, EventTypeAuthorization:
-
-		return "Security"
+	case EventTypeAuthentication:
+
+		return "8.1.1"
+
+	case EventTypeAuthorization:
+
+		return "7.1.1"
 
 	case EventTypeDataAccess:
 
-		return "Confidentiality"
-
-	case EventTypeSystemChange:
-
->>>>>>> b3529b0b
-		return "Processing Integrity"
+		return "10.2.1"
 
 	default:
 
-		return "Security"
-
-	}
-
-}
-
-<<<<<<< HEAD
-func (as *AuditSystem) getISO27001Control(eventType audittypes.EventType) string {
-	switch eventType {
-	case audittypes.EventTypeAuthentication:
-		return "A.9.2.1"
-	case audittypes.EventTypeAuthorization:
-		return "A.9.2.2"
-	case audittypes.EventTypeDataAccess:
-=======
-func (as *AuditSystem) getISO27001Control(eventType EventType) string {
-
-	switch eventType {
-
-	case EventTypeAuthentication:
-
-		return "A.9.2.1"
-
-	case EventTypeAuthorization:
-
-		return "A.9.2.2"
-
-	case EventTypeDataAccess:
-
->>>>>>> b3529b0b
-		return "A.12.4.1"
-
-	default:
-
-		return "A.12.1.1"
-
-	}
-
-}
-
-<<<<<<< HEAD
-func (as *AuditSystem) getISO27001Annex(eventType audittypes.EventType) string {
-	switch eventType {
-	case audittypes.EventTypeAuthentication, audittypes.EventTypeAuthorization:
-		return "A.9 - Access Control"
-	case audittypes.EventTypeDataAccess:
-=======
-func (as *AuditSystem) getISO27001Annex(eventType EventType) string {
-
-	switch eventType {
-
-	case EventTypeAuthentication, EventTypeAuthorization:
-
-		return "A.9 - Access Control"
-
-	case EventTypeDataAccess:
-
->>>>>>> b3529b0b
-		return "A.12 - Operations Security"
-
-	default:
-
-		return "A.12 - Operations Security"
-
-	}
-
-}
-
-<<<<<<< HEAD
-func (as *AuditSystem) getPCIRequirement(eventType audittypes.EventType) string {
-	switch eventType {
-	case audittypes.EventTypeAuthentication:
-		return "8.1.1"
-	case audittypes.EventTypeAuthorization:
-		return "7.1.1"
-	case audittypes.EventTypeDataAccess:
-=======
-func (as *AuditSystem) getPCIRequirement(eventType EventType) string {
-
-	switch eventType {
-
-	case EventTypeAuthentication:
-
-		return "8.1.1"
-
-	case EventTypeAuthorization:
-
-		return "7.1.1"
-
-	case EventTypeDataAccess:
-
->>>>>>> b3529b0b
-		return "10.2.1"
-
-	default:
-
 		return "10.1"
 
 	}
 
 }
 
-<<<<<<< HEAD
-func (as *AuditSystem) getPCIDataClassification(event *audittypes.AuditEvent) string {
-	// Check if event involves cardholder data
-=======
 func (as *AuditSystem) getPCIDataClassification(event *types.AuditEvent) string {
 
 	// Check if event involves cardholder data.
 
->>>>>>> b3529b0b
 	if event.Data != nil {
 
 		if _, exists := event.Data["cardholder_data"]; exists {
@@ -1073,15 +870,6 @@
 // AuditStats contains statistics about the audit system.
 
 type AuditStats struct {
-<<<<<<< HEAD
-	EventsReceived   int64                `json:"events_received"`
-	EventsDropped    int64                `json:"events_dropped"`
-	QueueSize        int                  `json:"queue_size"`
-	BackendCount     int                  `json:"backend_count"`
-	LastFlushTime    time.Time            `json:"last_flush_time"`
-	IntegrityEnabled bool                 `json:"integrity_enabled"`
-	ComplianceMode   []audittypes.ComplianceStandard `json:"compliance_mode"`
-=======
 	EventsReceived int64 `json:"events_received"`
 
 	EventsDropped int64 `json:"events_dropped"`
@@ -1095,7 +883,6 @@
 	IntegrityEnabled bool `json:"integrity_enabled"`
 
 	ComplianceMode []ComplianceStandard `json:"compliance_mode"`
->>>>>>> b3529b0b
 }
 
 // Helper functions for system metadata.
@@ -1121,80 +908,5 @@
 	// Implementation would get goroutine ID.
 
 	return 1
-<<<<<<< HEAD
-}
-
-// ProcessEvent processes a single audit event
-func (as *AuditSystem) ProcessEvent(ctx context.Context, event *audittypes.AuditEvent) error {
-	return as.LogEvent(event)
-}
-
-// ShouldProcessEvent checks if the audit system should process the given event
-func (as *AuditSystem) ShouldProcessEvent(event *audittypes.AuditEvent) bool {
-	if !as.config.Enabled || !as.running.Load() {
-		return false
-	}
-
-	// Check if event severity meets minimum threshold
-	if event.Severity < as.config.LogLevel {
-		return false
-	}
-
-	// Check if event source is enabled
-	if len(as.config.EnabledSources) > 0 {
-		sourceEnabled := false
-		for _, source := range as.config.EnabledSources {
-			if event.Component == source {
-				sourceEnabled = true
-				break
-			}
-		}
-		if !sourceEnabled {
-			return false
-		}
-	}
-
-	return true
-}
-
-
-// GetMetrics returns current audit system metrics
-func (as *AuditSystem) GetMetrics() Metrics {
-	stats := as.GetStats()
-	return Metrics{
-		EventsProcessed: stats.EventsReceived - stats.EventsDropped,
-		EventsDropped:   stats.EventsDropped,
-		QueueSize:       int64(stats.QueueSize),
-		BackendsActive:  stats.BackendCount,
-	}
-}
-
-// IsHealthy returns whether the audit system is healthy
-func (as *AuditSystem) IsHealthy() bool {
-	if !as.config.Enabled || !as.running.Load() {
-		return false
-	}
-
-	// Check if queue is not overflowing
-	if len(as.eventQueue) >= as.config.MaxQueueSize {
-		return false
-	}
-
-	// Check if we have at least one healthy backend
-	return len(as.backends) > 0
-}
-
-// ExportLogs exports audit logs for a given time range
-func (as *AuditSystem) ExportLogs(ctx context.Context, startTime, endTime time.Time) ([]byte, error) {
-	// TODO: implement log export functionality
-	return nil, fmt.Errorf("export functionality not yet implemented")
-}
-
-// SearchEvents searches for audit events based on criteria
-func (as *AuditSystem) SearchEvents(ctx context.Context, criteria *SearchCriteria) ([]*audittypes.AuditEvent, error) {
-	// TODO: implement search functionality
-	return nil, fmt.Errorf("search functionality not yet implemented")
-=======
-
->>>>>>> b3529b0b
+
 }