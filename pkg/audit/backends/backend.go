--- conflicted
+++ resolved
@@ -6,13 +6,10 @@
 
 import (
 	"context"
+	"fmt"
 	"time"
 
-<<<<<<< HEAD
-	audittypes "github.com/thc1006/nephoran-intent-operator/pkg/audit/types"
-=======
 	"github.com/nephio-project/nephoran-intent-operator/pkg/audit/types"
->>>>>>> b3529b0b
 )
 
 // Backend represents an audit log destination.
@@ -27,13 +24,6 @@
 
 	Initialize(config BackendConfig) error
 
-<<<<<<< HEAD
-	// WriteEvent writes a single audit event
-	WriteEvent(ctx context.Context, event *audittypes.AuditEvent) error
-
-	// WriteEvents writes multiple audit events in a batch
-	WriteEvents(ctx context.Context, events []*audittypes.AuditEvent) error
-=======
 	// WriteEvent writes a single audit event.
 
 	WriteEvent(ctx context.Context, event *types.AuditEvent) error
@@ -41,7 +31,6 @@
 	// WriteEvents writes multiple audit events in a batch.
 
 	WriteEvents(ctx context.Context, events []*types.AuditEvent) error
->>>>>>> b3529b0b
 
 	// Query searches for audit events (optional for compliance reporting).
 
@@ -69,140 +58,6 @@
 	// BackendTypeElasticsearch holds backendtypeelasticsearch value.
 
 	BackendTypeElasticsearch BackendType = "elasticsearch"
-<<<<<<< HEAD
-	BackendTypeSplunk        BackendType = "splunk"
-	BackendTypeSyslog        BackendType = "syslog"
-	BackendTypeKafka         BackendType = "kafka"
-	BackendTypeCloudWatch    BackendType = "cloudwatch"
-)
-
-// BackendConfig represents configuration for audit backends
-type BackendConfig struct {
-	Name     string                 `yaml:"name" json:"name"`
-	Type     BackendType            `yaml:"type" json:"type"`
-	Enabled  bool                   `yaml:"enabled" json:"enabled"`
-	Settings map[string]interface{} `yaml:"settings" json:"settings"`
-
-	// Common settings
-	BatchSize     int           `yaml:"batch_size" json:"batch_size"`
-	FlushInterval time.Duration `yaml:"flush_interval" json:"flush_interval"`
-	BufferSize    int           `yaml:"buffer_size" json:"buffer_size"`
-
-	// Filtering
-	Filter FilterConfig `yaml:"filter" json:"filter"`
-
-	// Retry configuration
-	RetryConfig RetryConfig `yaml:"retry" json:"retry"`
-
-	// Encryption (for sensitive backends)
-	Encryption EncryptionConfig `yaml:"encryption" json:"encryption"`
-}
-
-// FilterConfig defines event filtering rules
-type FilterConfig struct {
-	// Event types to include/exclude
-	IncludeEventTypes []string `yaml:"include_event_types" json:"include_event_types"`
-	ExcludeEventTypes []string `yaml:"exclude_event_types" json:"exclude_event_types"`
-
-	// Severity levels to include/exclude
-	MinSeverity string `yaml:"min_severity" json:"min_severity"`
-	MaxSeverity string `yaml:"max_severity" json:"max_severity"`
-
-	// User-based filtering
-	IncludeUsers []string `yaml:"include_users" json:"include_users"`
-	ExcludeUsers []string `yaml:"exclude_users" json:"exclude_users"`
-
-	// Resource-based filtering
-	IncludeResources []string `yaml:"include_resources" json:"include_resources"`
-	ExcludeResources []string `yaml:"exclude_resources" json:"exclude_resources"`
-
-	// Custom field filters
-	FieldFilters map[string]interface{} `yaml:"field_filters" json:"field_filters"`
-
-	// Compliance-based filtering
-	ComplianceOnly bool     `yaml:"compliance_only" json:"compliance_only"`
-	Standards      []string `yaml:"standards" json:"standards"`
-}
-
-// RetryConfig defines retry behavior for failed writes
-type RetryConfig struct {
-	MaxRetries    int           `yaml:"max_retries" json:"max_retries"`
-	InitialDelay  time.Duration `yaml:"initial_delay" json:"initial_delay"`
-	MaxDelay      time.Duration `yaml:"max_delay" json:"max_delay"`
-	BackoffFactor float64       `yaml:"backoff_factor" json:"backoff_factor"`
-}
-
-// EncryptionConfig defines encryption settings
-type EncryptionConfig struct {
-	Enabled    bool   `yaml:"enabled" json:"enabled"`
-	Algorithm  string `yaml:"algorithm" json:"algorithm"`
-	KeyFile    string `yaml:"key_file" json:"key_file"`
-	KeyRotation struct {
-		Enabled  bool          `yaml:"enabled" json:"enabled"`
-		Interval time.Duration `yaml:"interval" json:"interval"`
-	} `yaml:"key_rotation" json:"key_rotation"`
-}
-
-// QueryRequest represents a query for audit events
-type QueryRequest struct {
-	StartTime    time.Time              `json:"start_time"`
-	EndTime      time.Time              `json:"end_time"`
-	EventTypes   []string               `json:"event_types,omitempty"`
-	UserIDs      []string               `json:"user_ids,omitempty"`
-	ResourceIDs  []string               `json:"resource_ids,omitempty"`
-	Severity     []string               `json:"severity,omitempty"`
-	Limit        int                    `json:"limit,omitempty"`
-	Offset       int                    `json:"offset,omitempty"`
-	Fields       []string               `json:"fields,omitempty"`
-	Filters      map[string]interface{} `json:"filters,omitempty"`
-	Aggregations map[string]interface{} `json:"aggregations,omitempty"`
-	Query        string                 `json:"query,omitempty"`
-	SortBy       string                 `json:"sort_by,omitempty"`
-	SortOrder    string                 `json:"sort_order,omitempty"`
-}
-
-// QueryResponse represents the response to a query
-type QueryResponse struct {
-	Events       []*audittypes.AuditEvent    `json:"events"`
-	Total        int64                       `json:"total"`
-	Took         time.Duration               `json:"took"`
-	Aggregations map[string]interface{}      `json:"aggregations,omitempty"`
-	ScrollID     string                      `json:"scroll_id,omitempty"`
-	NextToken    string                      `json:"next_token,omitempty"`
-	TotalCount   int                         `json:"total_count"` // For Splunk compatibility
-	HasMore      bool                        `json:"has_more"`    // For Splunk compatibility
-}
-
-// BackendStats represents statistics for a backend
-type BackendStats struct {
-	EventsWritten      int64         `json:"events_written"`
-	EventsFailed       int64         `json:"events_failed"`
-	BatchesProcessed   int64         `json:"batches_processed"`
-	AverageWriteTime   time.Duration `json:"average_write_time"`
-	LastWriteTime      time.Time     `json:"last_write_time"`
-	ConnectionStatus   string        `json:"connection_status"`
-	BufferUtilization  float64       `json:"buffer_utilization"`
-	RetryAttempts      int64         `json:"retry_attempts"`
-	SuccessfulRetries  int64         `json:"successful_retries"`
-	HealthCheckStatus  string        `json:"health_check_status"`
-	LastHealthCheck    time.Time     `json:"last_health_check"`
-}
-
-// BaseBackend provides common functionality for all backends
-type BaseBackend struct {
-	config BackendConfig
-	stats  BackendStats
-}
-
-// NewBaseBackend creates a new base backend
-func NewBaseBackend(config BackendConfig) *BaseBackend {
-	return &BaseBackend{
-		config: config,
-		stats: BackendStats{
-			ConnectionStatus:  "disconnected",
-			HealthCheckStatus: "unknown",
-		},
-=======
 
 	// BackendTypeSplunk holds backendtypesplunk value.
 
@@ -456,29 +311,10 @@
 
 		return nil, fmt.Errorf("unsupported backend type: %s", config.Type)
 
->>>>>>> b3529b0b
-	}
-
-}
-
-<<<<<<< HEAD
-// GetStats returns backend statistics
-func (b *BaseBackend) GetStats() BackendStats {
-	return b.stats
-}
-
-// UpdateStats updates backend statistics
-func (b *BaseBackend) UpdateStats(eventsWritten, eventsFailed int64, writeTime time.Duration) {
-	b.stats.EventsWritten += eventsWritten
-	b.stats.EventsFailed += eventsFailed
-	
-	if writeTime > 0 {
-		// Calculate running average
-		if b.stats.AverageWriteTime == 0 {
-			b.stats.AverageWriteTime = writeTime
-		} else {
-			b.stats.AverageWriteTime = (b.stats.AverageWriteTime + writeTime) / 2
-=======
+	}
+
+}
+
 // ShouldProcessEvent determines if an event should be processed by this backend.
 
 func (f *FilterConfig) ShouldProcessEvent(event *types.AuditEvent) bool {
@@ -499,34 +335,46 @@
 
 			return false
 
->>>>>>> b3529b0b
 		}
 
 	}
-	
-	b.stats.LastWriteTime = time.Now()
-}
-
-<<<<<<< HEAD
-// ShouldProcessEvent checks if an event should be processed based on filters
-func (f *FilterConfig) ShouldProcessEvent(event *audittypes.AuditEvent) bool {
-	// Check event type filters
-	if len(f.IncludeEventTypes) > 0 {
+
+	// Check included event types (if specified).
+
+	if len(f.EventTypes) > 0 {
+
 		found := false
-		for _, eventType := range f.IncludeEventTypes {
-			if string(event.EventType) == eventType {
-=======
-	// Check included event types (if specified).
-
-	if len(f.EventTypes) > 0 {
+
+		for _, includeType := range f.EventTypes {
+
+			if event.EventType == includeType {
+
+				found = true
+
+				break
+
+			}
+
+		}
+
+		if !found {
+
+			return false
+
+		}
+
+	}
+
+	// Check included components (if specified).
+
+	if len(f.Components) > 0 {
 
 		found := false
 
-		for _, includeType := range f.EventTypes {
-
-			if event.EventType == includeType {
-
->>>>>>> b3529b0b
+		for _, component := range f.Components {
+
+			if event.Component == component {
+
 				found = true
 
 				break
@@ -543,74 +391,16 @@
 
 	}
 
-<<<<<<< HEAD
-	if len(f.ExcludeEventTypes) > 0 {
-		for _, eventType := range f.ExcludeEventTypes {
-			if string(event.EventType) == eventType {
-				return false
-			}
-		}
-	}
-
-	// Check user filters
-	if len(f.IncludeUsers) > 0 {
-		found := false
-		userID := getUserID(event)
-		for _, user := range f.IncludeUsers {
-			if userID == user {
-=======
-	// Check included components (if specified).
-
-	if len(f.Components) > 0 {
-
-		found := false
-
-		for _, component := range f.Components {
-
-			if event.Component == component {
-
->>>>>>> b3529b0b
-				found = true
-
-				break
-
-			}
-
-		}
-
-		if !found {
-
-			return false
-
-		}
-
-	}
-
-	if len(f.ExcludeUsers) > 0 {
-		userID := getUserID(event)
-		for _, user := range f.ExcludeUsers {
-			if userID == user {
-				return false
-			}
-		}
-	}
-
 	return true
 
 }
 
-<<<<<<< HEAD
-// ApplyFieldFilters applies field-level filters to an event
-func (f *FilterConfig) ApplyFieldFilters(event *audittypes.AuditEvent) *audittypes.AuditEvent {
-	if len(f.FieldFilters) == 0 {
-=======
 // ApplyFieldFilters applies include/exclude field filters to an event.
 
 func (f *FilterConfig) ApplyFieldFilters(event *types.AuditEvent) *types.AuditEvent {
 
 	if len(f.IncludeFields) == 0 && len(f.ExcludeFields) == 0 {
 
->>>>>>> b3529b0b
 		return event
 
 	}
@@ -619,63 +409,16 @@
 
 	filteredEvent := *event
 
-<<<<<<< HEAD
-	// Apply field filters based on configuration
-	// This is a simplified implementation - in practice, you'd want more sophisticated filtering
-	for field, filter := range f.FieldFilters {
-		switch field {
-		case "metadata":
-			// Filter metadata fields
-			if filteredEvent.Data == nil {
-				continue
-			}
-			
-			if filterMap, ok := filter.(map[string]interface{}); ok {
-				filteredMetadata := make(map[string]interface{})
-				for key, value := range filteredEvent.Data {
-					if allowedValue, exists := filterMap[key]; exists {
-						if allowedValue == value || allowedValue == "*" {
-							filteredMetadata[key] = value
-						}
-					}
-				}
-				filteredEvent.Data = filteredMetadata
-			}
-		}
-	}
-=======
 	// Apply field filtering logic here.
 
 	// This is a simplified implementation - in practice, you'd need to.
 
 	// handle nested field filtering more thoroughly.
->>>>>>> b3529b0b
 
 	return &filteredEvent
 
 }
 
-<<<<<<< HEAD
-// DefaultBackendConfig returns a default backend configuration
-func DefaultBackendConfig() BackendConfig {
-	return BackendConfig{
-		Name:          "default",
-		Type:          BackendTypeFile,
-		Enabled:       true,
-		BatchSize:     100,
-		FlushInterval: 30 * time.Second,
-		BufferSize:    1000,
-		Settings:      make(map[string]interface{}),
-		RetryConfig: RetryConfig{
-			MaxRetries:    3,
-			InitialDelay:  time.Second,
-			MaxDelay:      30 * time.Second,
-			BackoffFactor: 2.0,
-		},
-		Filter: FilterConfig{
-			ComplianceOnly: false,
-		},
-=======
 // DefaultRetryPolicy returns a sensible default retry policy.
 
 func DefaultRetryPolicy() RetryPolicy {
@@ -689,21 +432,10 @@
 		MaxDelay: 30 * time.Second,
 
 		BackoffFactor: 2.0,
->>>>>>> b3529b0b
-	}
-
-}
-
-<<<<<<< HEAD
-// Helper functions
-
-// getUserID extracts the UserID from the event's UserContext
-func getUserID(event *audittypes.AuditEvent) string {
-	if event.UserContext != nil {
-		return event.UserContext.UserID
-	}
-	return ""
-=======
+	}
+
+}
+
 // DefaultFilterConfig returns a default filter configuration.
 
 func DefaultFilterConfig() FilterConfig {
@@ -713,5 +445,4 @@
 		MinSeverity: types.SeverityInfo,
 	}
 
->>>>>>> b3529b0b
 }