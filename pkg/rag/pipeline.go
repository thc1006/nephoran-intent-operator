//go:build !disable_rag && !test

package rag

import (
	"context"
	"fmt"
	"log/slog"
	"runtime"
	"strings"
	"sync"
	"time"

<<<<<<< HEAD
	"github.com/thc1006/nephoran-intent-operator/pkg/types"
=======
	"github.com/nephio-project/nephoran-intent-operator/pkg/shared"
>>>>>>> b3529b0b
)

// RAGPipeline orchestrates the complete RAG processing pipeline.

type RAGPipeline struct {

	// Core components.

	documentLoader *DocumentLoader

	chunkingService *ChunkingService

	embeddingService *EmbeddingService

	weaviateClient *WeaviateClient

	weaviatePool *WeaviateConnectionPool

	enhancedRetrieval *EnhancedRetrievalService
<<<<<<< HEAD
	llmClient         types.ClientInterface
	redisCache        *RedisCache
	monitor           *RAGMonitor
=======
>>>>>>> b3529b0b

	llmClient shared.ClientInterface

	redisCache *RedisCache

	monitor *RAGMonitor

	// Configuration.

	config *PipelineConfig

	logger *slog.Logger

	// State management.

	isInitialized bool

	isProcessing bool

	mutex sync.RWMutex

	// Async processing components.

	documentQueue chan DocumentJob

	queryQueue chan QueryJob

	workerPool *AsyncWorkerPool

	resultCallbacks map[string]func(interface{}, error)

	callbackMutex sync.RWMutex

	// Metrics and monitoring.

	startTime time.Time

	processedDocuments int64

	processedQueries int64

	totalChunks int64

	activeJobs int64

	queuedJobs int64
}

// PipelineConfig holds configuration for the entire RAG pipeline.

type PipelineConfig struct {

	// Component configurations.

	DocumentLoaderConfig *DocumentLoaderConfig `json:"document_loader"`

	ChunkingConfig *ChunkingConfig `json:"chunking"`

	EmbeddingConfig *EmbeddingConfig `json:"embedding"`

	WeaviateConfig *WeaviateConfig `json:"weaviate"`

	WeaviatePoolConfig *PoolConfig `json:"weaviate_pool"`

	RetrievalConfig *RetrievalConfig `json:"retrieval"`

	RedisCacheConfig *RedisCacheConfig `json:"redis_cache"`

	MonitoringConfig *MonitoringConfig `json:"monitoring"`

	// Pipeline-specific settings.

	EnableCaching bool `json:"enable_caching"`

	EnableMonitoring bool `json:"enable_monitoring"`

	MaxConcurrentProcessing int `json:"max_concurrent_processing"`

	ProcessingTimeout time.Duration `json:"processing_timeout"`

	// Async processing settings.

	AsyncProcessing bool `json:"async_processing"`

	DocumentQueueSize int `json:"document_queue_size"`

	QueryQueueSize int `json:"query_queue_size"`

	WorkerPoolSize int `json:"worker_pool_size"`

	BatchSize int `json:"batch_size"`

	MaxRetries int `json:"max_retries"`

	// Knowledge base management.

	AutoIndexing bool `json:"auto_indexing"`

	IndexingInterval time.Duration `json:"indexing_interval"`

	// Quality assurance.

	EnableQualityChecks bool `json:"enable_quality_checks"`

	MinQualityThreshold float32 `json:"min_quality_threshold"`

	// Integration settings.

	LLMIntegration bool `json:"llm_integration"`

	KubernetesIntegration bool `json:"kubernetes_integration"`
}

// PipelineStatus represents the current status of the pipeline.

type PipelineStatus struct {
	IsHealthy bool `json:"is_healthy"`

	IsProcessing bool `json:"is_processing"`

	StartTime time.Time `json:"start_time"`

	Uptime time.Duration `json:"uptime"`

	ProcessedDocuments int64 `json:"processed_documents"`

	ProcessedQueries int64 `json:"processed_queries"`

	TotalChunks int64 `json:"total_chunks"`

	ComponentStatuses map[string]string `json:"component_statuses"`

	LastProcessingTime time.Time `json:"last_processing_time"`

	ErrorCount int64 `json:"error_count"`

	LastError string `json:"last_error,omitempty"`

	ActiveJobs int64 `json:"active_jobs"`

	QueuedJobs int64 `json:"queued_jobs"`

	AsyncEnabled bool `json:"async_enabled"`
}

// DocumentJob represents an async document processing job.

type DocumentJob struct {
<<<<<<< HEAD
	ID         string
	Documents  []*LoadedDocument
	Callback   func([]ProcessedDocument, error)
	Context    context.Context
	StartTime  time.Time
=======
	ID string

	Documents []Document

	Callback func([]ProcessedDocument, error)

	Context context.Context

	StartTime time.Time

>>>>>>> b3529b0b
	RetryCount int

	MaxRetries int
}

// QueryJob represents an async query processing job.

type QueryJob struct {
	ID string

	Query string

	Parameters QueryParameters

	Callback func(QueryResult, error)

	Context context.Context

	StartTime time.Time

	RetryCount int

	MaxRetries int
}

// AsyncWorkerPool manages async processing workers.

type AsyncWorkerPool struct {
	workers []*AsyncWorker

	workerCount int

	jobQueue chan AsyncJob

	ctx context.Context

	cancel context.CancelFunc

	wg sync.WaitGroup

	metrics *AsyncMetrics
}

// AsyncWorker processes jobs asynchronously.

type AsyncWorker struct {
	id int

	pool *AsyncWorkerPool

	pipeline *RAGPipeline

	logger *slog.Logger
}

// AsyncJob represents a generic async job.

type AsyncJob struct {
	Type string

	Payload interface{}

	Process func(ctx context.Context, payload interface{}) error
}

// AsyncMetrics tracks async processing metrics.

type AsyncMetrics struct {
	TotalJobs int64

	CompletedJobs int64

	FailedJobs int64

	ActiveWorkers int64

	AverageLatency time.Duration

	mutex sync.RWMutex
}

// ProcessedDocument represents a processed document result.

type ProcessedDocument struct {
	ID string

	Chunks []ProcessedChunk

	Embeddings [][]float32

	Metadata map[string]interface{}

	ProcessTime time.Duration

	Error error
}

// ProcessedChunk represents a processed chunk result.

type ProcessedChunk struct {
<<<<<<< HEAD
	ID         string
	Content    string
	Embedding  []float32
	Metadata   map[string]interface{}
=======
	Content string

	Embedding []float32

	Metadata map[string]interface{}

>>>>>>> b3529b0b
	ChunkIndex int

	Quality float32
}

// QueryResult represents the result of a query operation.

type QueryResult struct {
	ID string

	Results []RetrievedDocument

	Response string

	Confidence float32

	ProcessTime time.Duration

	CacheHit bool

	Metadata map[string]interface{}
}

// RetrievedDocument represents a document retrieved from the query.

type RetrievedDocument struct {
	ID string

	Content string

	Score float32

	Source string

	Metadata map[string]interface{}
}

// QueryParameters contains parameters for query processing.

type QueryParameters struct {
	MaxResults int

	MinScore float32

	FilterCriteria map[string]interface{}

	IncludeMetadata bool

	Timeout time.Duration
}

<<<<<<< HEAD
// NewRAGPipeline creates a new RAG pipeline with all components
func NewRAGPipeline(config *PipelineConfig, llmClient types.ClientInterface) (*RAGPipeline, error) {
=======
// NewRAGPipeline creates a new RAG pipeline with all components.

func NewRAGPipeline(config *PipelineConfig, llmClient shared.ClientInterface) (*RAGPipeline, error) {

>>>>>>> b3529b0b
	if config == nil {

		config = getDefaultPipelineConfig()

	}

	pipeline := &RAGPipeline{

		config: config,

		llmClient: llmClient,

		logger: slog.Default().With("component", "rag-pipeline"),

		startTime: time.Now(),
	}

	// Initialize components in dependency order.

	if err := pipeline.initializeComponents(); err != nil {

		return nil, fmt.Errorf("failed to initialize pipeline components: %w", err)

	}

	// Set up monitoring.

	if config.EnableMonitoring {

		if err := pipeline.setupMonitoring(); err != nil {

			pipeline.logger.Warn("Failed to setup monitoring", "error", err)

		}

	}

	// Start background tasks.

	if config.AutoIndexing {

		go pipeline.startAutoIndexing()

	}

	pipeline.isInitialized = true

	pipeline.logger.Info("RAG pipeline initialized successfully")

	return pipeline, nil

}

// getDefaultPipelineConfig returns default pipeline configuration.

func getDefaultPipelineConfig() *PipelineConfig {

	return &PipelineConfig{

		DocumentLoaderConfig: getDefaultLoaderConfig(),

		ChunkingConfig: getDefaultChunkingConfig(),

		EmbeddingConfig: getDefaultEmbeddingConfig(),

		WeaviateConfig: &WeaviateConfig{

			Host: "localhost:8080",

			Scheme: "http",
		},

		RetrievalConfig: getDefaultRetrievalConfig(),

		RedisCacheConfig: getDefaultRedisCacheConfig(),

		MonitoringConfig: getDefaultMonitoringConfig(),

		EnableCaching: true,

		EnableMonitoring: true,

		MaxConcurrentProcessing: 10,

		ProcessingTimeout: 5 * time.Minute,

		AsyncProcessing: true,

		DocumentQueueSize: 1000,

		QueryQueueSize: 5000,

		WorkerPoolSize: runtime.NumCPU(),

		BatchSize: 50,

		MaxRetries: 3,

		AutoIndexing: true,

		IndexingInterval: 1 * time.Hour,

		EnableQualityChecks: true,

		MinQualityThreshold: 0.7,

		LLMIntegration: true,

		KubernetesIntegration: true,
	}

}

// initializeComponents initializes all pipeline components.

func (rp *RAGPipeline) initializeComponents() error {

	rp.logger.Info("Initializing RAG pipeline components")

	// Initialize document loader.

	rp.documentLoader = NewDocumentLoader(rp.config.DocumentLoaderConfig)

	// Initialize chunking service.

	rp.chunkingService = NewChunkingService(rp.config.ChunkingConfig)

<<<<<<< HEAD
	// Note: Secret loading is handled through environment variables or external secret management
=======
	// Load secrets from files.

	if err := LoadRAGPipelineSecrets(rp.config, rp.logger); err != nil {

		rp.logger.Warn("Failed to load some secrets from files", "error", err.Error())

	}
>>>>>>> b3529b0b

	// Initialize embedding service.

	rp.embeddingService = NewEmbeddingService(rp.config.EmbeddingConfig)

	// Initialize Weaviate client.

	var err error

	rp.weaviateClient, err = NewWeaviateClient(rp.config.WeaviateConfig)

	if err != nil {

		return fmt.Errorf("failed to initialize Weaviate client: %w", err)

	}

	// Initialize enhanced retrieval service.

	rp.enhancedRetrieval = NewEnhancedRetrievalService(

		rp.weaviateClient,

		rp.embeddingService,

		rp.config.RetrievalConfig,
	)

	// Initialize Redis cache if enabled.

	if rp.config.EnableCaching {

		rp.redisCache, err = NewRedisCache(rp.config.RedisCacheConfig)

		if err != nil {

			rp.logger.Warn("Failed to initialize Redis cache", "error", err)

			// Continue without caching.

		}

	}

	// Initialize async processing components if enabled.

	if rp.config.AsyncProcessing {

		err = rp.initializeAsyncProcessing()

		if err != nil {

			return fmt.Errorf("failed to initialize async processing: %w", err)

		}

	}

	rp.logger.Info("All RAG pipeline components initialized successfully")

	return nil

}

// setupMonitoring sets up monitoring and health checks.

func (rp *RAGPipeline) setupMonitoring() error {

	rp.monitor = NewRAGMonitor(rp.config.MonitoringConfig)

	// Register health checkers for components.

	if rp.redisCache != nil {

		rp.monitor.RegisterHealthChecker(&RedisHealthChecker{redisCache: rp.redisCache})

	}

	rp.monitor.RegisterHealthChecker(&EmbeddingServiceHealthChecker{embeddingService: rp.embeddingService})

	rp.logger.Info("Monitoring setup completed")

	return nil

}

// ProcessDocument processes a document through the complete RAG pipeline.

func (rp *RAGPipeline) ProcessDocument(ctx context.Context, documentPath string) error {

	if !rp.isInitialized {

		return fmt.Errorf("pipeline not initialized")

	}

	rp.mutex.Lock()

	rp.isProcessing = true

	rp.mutex.Unlock()

	defer func() {

		rp.mutex.Lock()

		rp.isProcessing = false

		rp.mutex.Unlock()

	}()

	startTime := time.Now()

	rp.logger.Info("Starting document processing", "document", documentPath)

	// Monitor processing if monitoring is enabled.

	if rp.monitor != nil {

		rp.monitor.RecordDocumentProcessing(1)

		defer rp.monitor.RecordDocumentProcessing(0)

	}

	// Step 1: Load document.

	loadStart := time.Now()

	documents, err := rp.documentLoader.LoadDocuments(ctx)

	if err != nil {

		if rp.monitor != nil {

			rp.monitor.RecordQueryError("document_processing", "load_error")

		}

		return fmt.Errorf("failed to load documents: %w", err)

	}

	loadTime := time.Since(loadStart)

	// Step 2: Process documents in parallel.

	if err := rp.processDocumentsParallel(ctx, documents); err != nil {

		rp.logger.Error("Failed to process documents in parallel", "error", err)

		return fmt.Errorf("parallel document processing failed: %w", err)

	}

	processingTime := time.Since(startTime)

	rp.logger.Info("Document processing completed",

		"document", documentPath,

		"documents_processed", len(documents),

		"load_time", loadTime,

		"total_time", processingTime,
	)

	return nil

}

// processIndividualDocument processes a single document through the pipeline.

func (rp *RAGPipeline) processIndividualDocument(ctx context.Context, doc *LoadedDocument) error {

	// Step 1: Chunk the document.

	chunkStart := time.Now()

	chunks, err := rp.chunkingService.ChunkDocument(ctx, doc)

	if err != nil {

		return fmt.Errorf("failed to chunk document %s: %w", doc.ID, err)

	}

	chunkTime := time.Since(chunkStart)

	if rp.monitor != nil {

		rp.monitor.RecordChunkingLatency(chunkTime, "intelligent")

	}

	rp.totalChunks += int64(len(chunks))

	// Step 2: Generate embeddings for chunks.

	embeddingStart := time.Now()

	err = rp.embeddingService.GenerateEmbeddingsForChunks(ctx, chunks)

	if err != nil {

		return fmt.Errorf("failed to generate embeddings for document %s: %w", doc.ID, err)

	}

	embeddingTime := time.Since(embeddingStart)

	if rp.monitor != nil {

		rp.monitor.RecordEmbeddingLatency(embeddingTime, rp.config.EmbeddingConfig.ModelName, len(chunks))

	}

	// Step 3: Store in vector database.

	// TODO: Implement proper document storage without TelecomDocument conversion.

	for _, chunk := range chunks {

		// telecomDoc := rp.convertChunkToTelecomDocument(chunk).

		// if err := rp.weaviateClient.AddDocument(ctx, telecomDoc); err != nil {.

		// 	rp.logger.Error("Failed to store chunk in vector database",.

		// 		"chunk_id", chunk.ID,.

		// 		"error", err,.

		// 	).

		// 	continue.

		// }.

		rp.logger.Debug("Chunk processed but not stored in vector database yet", "chunk_id", chunk.ID)

	}

	// Step 4: Cache document if caching is enabled.

	if rp.redisCache != nil {

		if err := rp.redisCache.SetDocument(ctx, doc); err != nil {

			rp.logger.Warn("Failed to cache document", "doc_id", doc.ID, "error", err)

		}

	}

	rp.logger.Debug("Document processed successfully",

		"doc_id", doc.ID,

		"chunks", len(chunks),

		"chunk_time", chunkTime,

		"embedding_time", embeddingTime,
	)

	return nil

}

// processDocumentsParallel processes multiple documents concurrently using a worker pool.

func (rp *RAGPipeline) processDocumentsParallel(ctx context.Context, documents []*LoadedDocument) error {

	maxWorkers := rp.config.MaxConcurrentProcessing

	if maxWorkers <= 0 {

		maxWorkers = runtime.NumCPU()

	}

	// Limit to reasonable maximum to avoid resource exhaustion.

	if maxWorkers > 20 {

		maxWorkers = 20

	}

	// Don't create more workers than documents.

	if maxWorkers > len(documents) {

		maxWorkers = len(documents)

	}

	rp.logger.Info("Starting parallel document processing",

		"documents", len(documents),

		"workers", maxWorkers,
	)

	// Create channels for work distribution.

	docChan := make(chan *LoadedDocument, len(documents))

	resultChan := make(chan error, len(documents))

	// Start worker goroutines.

	var wg sync.WaitGroup

	for i := 0; i < maxWorkers; i++ {

		wg.Add(1)

		go func(workerID int) {

			defer wg.Done()

			rp.logger.Debug("Starting document processing worker", "worker_id", workerID)

			for doc := range docChan {

				select {

				case <-ctx.Done():

					resultChan <- ctx.Err()

					return

				default:

					startTime := time.Now()

					err := rp.processIndividualDocument(ctx, doc)

					processingTime := time.Since(startTime)

					if err != nil {

						rp.logger.Error("Worker failed to process document",

							"worker_id", workerID,

							"doc_id", doc.ID,

							"error", err,

							"processing_time", processingTime,
						)

						resultChan <- fmt.Errorf("worker %d failed to process doc %s: %w", workerID, doc.ID, err)

					} else {

						rp.logger.Debug("Worker successfully processed document",

							"worker_id", workerID,

							"doc_id", doc.ID,

							"processing_time", processingTime,
						)

						rp.processedDocuments++

						resultChan <- nil

					}

				}

			}

		}(i)

	}

	// Send documents to workers.

	go func() {

		defer close(docChan)

		for _, doc := range documents {

			select {

			case docChan <- doc:

			case <-ctx.Done():

				return

			}

		}

	}()

	// Wait for all workers to complete.

	go func() {

		wg.Wait()

		close(resultChan)

	}()

	// Collect results and track errors.

	var errors []error

	processedCount := 0

	for err := range resultChan {

		if err != nil {

			errors = append(errors, err)

		} else {

			processedCount++

		}

	}

	rp.logger.Info("Parallel document processing completed",

		"total_documents", len(documents),

		"processed_successfully", processedCount,

		"errors", len(errors),

		"workers", maxWorkers,
	)

	// If we have some errors but not all failed, log warnings but continue.

	if len(errors) > 0 {

		errorRate := float64(len(errors)) / float64(len(documents))

		if errorRate > 0.5 {

			// More than 50% failed - consider this a critical failure.

			return fmt.Errorf("parallel processing failed with %d/%d documents failing: %v", len(errors), len(documents), errors[:min(5, len(errors))])

		} else {

			// Less than 50% failed - log warnings but continue.

			rp.logger.Warn("Some documents failed processing in parallel mode",

				"failed_count", len(errors),

				"success_count", processedCount,

				"error_rate", errorRate,
			)

		}

	}

	return nil

}

// ProcessQuery processes a query through the enhanced retrieval pipeline.

func (rp *RAGPipeline) ProcessQuery(ctx context.Context, request *EnhancedSearchRequest) (*EnhancedSearchResponse, error) {

	if !rp.isInitialized {

		return nil, fmt.Errorf("pipeline not initialized")

	}

	startTime := time.Now()

	rp.processedQueries++

	rp.logger.Info("Processing query",

		"query", request.Query,

		"intent_type", request.IntentType,
	)

	// Check cache first if enabled.

	if rp.redisCache != nil && rp.config.EnableCaching {

		if cached, metadata, found := rp.redisCache.GetContext(ctx, request.Query, request.IntentType); found {

			rp.logger.Debug("Query result found in cache", "query", request.Query)

			if rp.monitor != nil {

				rp.monitor.RecordCacheHitRate("query_result", 1.0)

			}

			return &EnhancedSearchResponse{

				Query: request.Query,

				AssembledContext: cached,

				ContextMetadata: metadata,

				ProcessingTime: time.Since(startTime),

				ProcessedAt: time.Now(),
			}, nil

		}

		if rp.monitor != nil {

			rp.monitor.RecordCacheHitRate("query_result", 0.0)

		}

	}

	// Process query through enhanced retrieval.

	response, err := rp.enhancedRetrieval.SearchEnhanced(ctx, request)

	if err != nil {

		if rp.monitor != nil {

			rp.monitor.RecordQueryError(request.IntentType, "retrieval_error")

		}

		return nil, fmt.Errorf("enhanced retrieval failed: %w", err)

	}

	processingTime := time.Since(startTime)

	// Cache the result if caching is enabled.

	if rp.redisCache != nil && rp.config.EnableCaching {

		contextKey := request.IntentType

		if contextKey == "" {

			contextKey = "general"

		}

		if err := rp.redisCache.SetContext(ctx, request.Query, contextKey, response.AssembledContext, response.ContextMetadata); err != nil {

			rp.logger.Warn("Failed to cache query result", "query", request.Query, "error", err)

		}

	}

	// Record metrics.

	if rp.monitor != nil {

		rp.monitor.RecordQueryLatency(

			processingTime,

			request.IntentType,

			request.EnableQueryEnhancement,

			request.EnableReranking,
		)

		rp.monitor.RecordRetrievalLatency(response.RetrievalTime, "enhanced")

		rp.monitor.RecordContextAssemblyLatency(response.ContextAssemblyTime, "intelligent")

	}

	rp.logger.Info("Query processing completed",

		"query", request.Query,

		"results", len(response.Results),

		"processing_time", processingTime,

		"average_relevance", response.AverageRelevanceScore,
	)

	return response, nil

}

// ProcessIntent processes a high-level intent through the complete RAG pipeline.

func (rp *RAGPipeline) ProcessIntent(ctx context.Context, intent string) (string, error) {

	if !rp.config.LLMIntegration || rp.llmClient == nil {

		return "", fmt.Errorf("LLM integration not enabled or client not available")

	}

	rp.logger.Info("Processing intent", "intent", intent)

	// Step 1: Enhance and retrieve relevant context.

	searchRequest := &EnhancedSearchRequest{

		Query: intent,

		EnableQueryEnhancement: true,

		EnableReranking: true,

		RequiredContextLength: rp.config.RetrievalConfig.MaxContextLength,
	}

	// Classify intent type (simplified).

	searchRequest.IntentType = rp.classifyIntent(intent)

	// Get enhanced context.

	response, err := rp.ProcessQuery(ctx, searchRequest)

	if err != nil {

		return "", fmt.Errorf("failed to retrieve context for intent: %w", err)

	}

	// Step 2: Create enhanced prompt with context.

	enhancedPrompt := rp.buildEnhancedPrompt(intent, response.AssembledContext, searchRequest.IntentType)

	// Step 3: Process through LLM.

	result, err := rp.llmClient.ProcessIntent(ctx, enhancedPrompt)

	if err != nil {

		return "", fmt.Errorf("LLM processing failed: %w", err)

	}

	rp.logger.Info("Intent processing completed",

		"intent", intent,

		"intent_type", searchRequest.IntentType,

		"context_length", len(response.AssembledContext),

		"response_length", len(result),
	)

	return result, nil

<<<<<<< HEAD
// Utility methods

// convertChunkToTelecomDocument converts a DocumentChunk to TelecomDocument
func (rp *RAGPipeline) convertChunkToTelecomDocument(chunk *DocumentChunk) *TelecomDocument {
	// Convert to metadata map
	metadata := make(map[string]interface{})
	if chunk.DocumentMetadata != nil {
		metadata["processed_at"] = chunk.ProcessedAt.Format(time.RFC3339)
		metadata["quality_score"] = chunk.QualityScore
		metadata["section_title"] = chunk.SectionTitle
		metadata["working_group"] = chunk.DocumentMetadata.WorkingGroup
		metadata["subcategory"] = chunk.DocumentMetadata.Subcategory
	}

	return &TelecomDocument{
		ID:              chunk.ID,
		Content:         chunk.CleanContent,
		Title:           chunk.SectionTitle,
		Source:          rp.getSourceFromMetadata(chunk.DocumentMetadata),
		Category:        rp.getCategoryFromMetadata(chunk.DocumentMetadata),
		Version:         rp.getVersionFromMetadata(chunk.DocumentMetadata),
		Confidence:      float64(chunk.QualityScore),
		Type:           "chunk",
		Tags:           chunk.TechnicalTerms,
		Metadata:        metadata,
	}
=======
>>>>>>> b3529b0b
}

// Utility methods.

// convertChunkToTelecomDocument converts a DocumentChunk to TelecomDocument.

// TODO: Define TelecomDocument struct or remove this function if not needed.

// func (rp *RAGPipeline) convertChunkToTelecomDocument(chunk *DocumentChunk) *TelecomDocument {.

// 	return &TelecomDocument{.

// 		ID:              chunk.ID,.

// 		Content:         chunk.CleanContent,.

// 		Title:           chunk.SectionTitle,.

// 		Source:          rp.getSourceFromMetadata(chunk.DocumentMetadata),.

// 		Category:        rp.getCategoryFromMetadata(chunk.DocumentMetadata),.

// 		Version:         rp.getVersionFromMetadata(chunk.DocumentMetadata),.

// 		Keywords:        chunk.TechnicalTerms,.

// 		Confidence:      float32(chunk.QualityScore),.

// 		Language:        "en", // Default to English.

// 		DocumentType:    "chunk",.

// 		NetworkFunction: rp.getNetworkFunctionsFromMetadata(chunk.DocumentMetadata),.

// 		Technology:      rp.getTechnologiesFromMetadata(chunk.DocumentMetadata),.

// 		UseCase:         []string{}, // Could be extracted from chunk analysis.

// 		CreatedAt:       chunk.ProcessedAt,.

// 		UpdatedAt:       chunk.ProcessedAt,.

// 	}.

// }.

// Helper methods for metadata extraction.

func (rp *RAGPipeline) getSourceFromMetadata(metadata *DocumentMetadata) string {

	if metadata != nil {

		return metadata.Source

	}

	return "Unknown"

}

func (rp *RAGPipeline) getCategoryFromMetadata(metadata *DocumentMetadata) string {

	if metadata != nil {

		return metadata.Category

	}

	return "General"

}

func (rp *RAGPipeline) getVersionFromMetadata(metadata *DocumentMetadata) string {

	if metadata != nil {

		return metadata.Version

	}

	return ""

}

func (rp *RAGPipeline) getNetworkFunctionsFromMetadata(metadata *DocumentMetadata) []string {

	if metadata != nil {

		return metadata.NetworkFunctions

	}

	return []string{}

}

func (rp *RAGPipeline) getTechnologiesFromMetadata(metadata *DocumentMetadata) []string {

	if metadata != nil {

		return metadata.Technologies

	}

	return []string{}

}

<<<<<<< HEAD
func (rp *RAGPipeline) getSubcategoryFromMetadata(metadata *DocumentMetadata) string {
	if metadata != nil {
		return metadata.Subcategory
	}
	return ""
}

func (rp *RAGPipeline) getWorkingGroupFromMetadata(metadata *DocumentMetadata) string {
	if metadata != nil {
		return metadata.WorkingGroup
	}
	return ""
}

// getTagsFromMetadata extracts tags from document metadata
func (rp *RAGPipeline) getTagsFromMetadata(metadata *DocumentMetadata) []string {
	if metadata == nil {
		return []string{}
	}
	
	// Combine various metadata fields as tags
	var tags []string
	if metadata.Category != "" {
		tags = append(tags, metadata.Category)
	}
	if metadata.Subcategory != "" {
		tags = append(tags, metadata.Subcategory)
	}
	if metadata.WorkingGroup != "" {
		tags = append(tags, metadata.WorkingGroup)
	}
	
	// Add technologies as tags
	if metadata.Technologies != nil {
		tags = append(tags, metadata.Technologies...)
	}
	
	// Add network functions as tags
	if metadata.NetworkFunctions != nil {
		tags = append(tags, metadata.NetworkFunctions...)
	}
	
	return tags
}

// classifyIntent performs simple intent classification
=======
// classifyIntent performs simple intent classification.

>>>>>>> b3529b0b
func (rp *RAGPipeline) classifyIntent(intent string) string {

	intentLower := strings.ToLower(intent)

	configKeywords := []string{"configure", "config", "setup", "parameter", "setting"}

	troubleshootKeywords := []string{"problem", "issue", "error", "troubleshoot", "debug", "fix"}

	optimizeKeywords := []string{"optimize", "improve", "performance", "enhance", "tuning"}

	monitorKeywords := []string{"monitor", "metric", "measurement", "kpi", "tracking"}

	for _, keyword := range configKeywords {

		if strings.Contains(intentLower, keyword) {

			return "configuration"

		}

	}

	for _, keyword := range troubleshootKeywords {

		if strings.Contains(intentLower, keyword) {

			return "troubleshooting"

		}

	}

	for _, keyword := range optimizeKeywords {

		if strings.Contains(intentLower, keyword) {

			return "optimization"

		}

	}

	for _, keyword := range monitorKeywords {

		if strings.Contains(intentLower, keyword) {

			return "monitoring"

		}

	}

	return "general"

}

// buildEnhancedPrompt creates an enhanced prompt with RAG context.

func (rp *RAGPipeline) buildEnhancedPrompt(intent, context, intentType string) string {

	var promptBuilder strings.Builder

	// System prompt.

	promptBuilder.WriteString("You are an expert telecommunications engineer with deep knowledge of 5G, 4G, O-RAN, and network infrastructure. ")

	promptBuilder.WriteString("You provide accurate, actionable responses based on technical documentation and specifications.\n\n")

	// Intent-specific instructions.

	switch intentType {

	case "configuration":

		promptBuilder.WriteString("Focus on providing step-by-step configuration guidance with specific parameters and best practices.\n\n")

	case "troubleshooting":

		promptBuilder.WriteString("Focus on diagnostic procedures, root cause analysis, and resolution steps.\n\n")

	case "optimization":

		promptBuilder.WriteString("Focus on performance improvement techniques, tuning recommendations, and optimization strategies.\n\n")

	case "monitoring":

		promptBuilder.WriteString("Focus on monitoring approaches, key metrics, alerting strategies, and measurement techniques.\n\n")

	}

	// Context section.

	if context != "" {

		promptBuilder.WriteString("Relevant Technical Documentation:\n")

		promptBuilder.WriteString(context)

		promptBuilder.WriteString("\n\n")

	}

	// User intent.

	promptBuilder.WriteString("User Request:\n")

	promptBuilder.WriteString(intent)

	promptBuilder.WriteString("\n\n")

	// Response instructions.

	promptBuilder.WriteString("Please provide a comprehensive, accurate response based on the provided documentation. ")

	promptBuilder.WriteString("Include specific references to standards or specifications when applicable. ")

	promptBuilder.WriteString("If the documentation doesn't contain sufficient information for a complete answer, ")

	promptBuilder.WriteString("clearly state what information is missing and provide general guidance based on telecom best practices.")

	return promptBuilder.String()

}

// startAutoIndexing starts the automatic indexing background task.

func (rp *RAGPipeline) startAutoIndexing() {

	ticker := time.NewTicker(rp.config.IndexingInterval)

	defer ticker.Stop()

	for range ticker.C {

		rp.logger.Info("Starting automatic indexing")

		ctx, cancel := context.WithTimeout(context.Background(), rp.config.ProcessingTimeout)

		// Process documents from configured paths.

		for _, path := range rp.config.DocumentLoaderConfig.LocalPaths {

			if err := rp.ProcessDocument(ctx, path); err != nil {

				rp.logger.Error("Auto-indexing failed for path", "path", path, "error", err)

			}

		}

		cancel()

		rp.logger.Info("Automatic indexing completed")

	}

}

// Status and management methods.

// GetStatus returns the current pipeline status.

func (rp *RAGPipeline) GetStatus() PipelineStatus {

	rp.mutex.RLock()

	defer rp.mutex.RUnlock()

	status := PipelineStatus{

		IsHealthy: rp.isInitialized,

		IsProcessing: rp.isProcessing,

		StartTime: rp.startTime,

		Uptime: time.Since(rp.startTime),

		ProcessedDocuments: rp.processedDocuments,

		ProcessedQueries: rp.processedQueries,

		TotalChunks: rp.totalChunks,

		ComponentStatuses: make(map[string]string),
	}

	// Check component statuses.

	if rp.weaviateClient != nil {

		health := rp.weaviateClient.GetHealthStatus()

		if health.IsHealthy {

			status.ComponentStatuses["weaviate"] = "healthy"

		} else {

			status.ComponentStatuses["weaviate"] = "unhealthy"

			status.IsHealthy = false

		}

	}

	if rp.redisCache != nil {

		health := rp.redisCache.GetHealthStatus(context.Background())

		if healthy, ok := health["healthy"].(bool); ok && healthy {

			status.ComponentStatuses["redis"] = "healthy"

		} else {

			status.ComponentStatuses["redis"] = "unhealthy"

		}

	}

	return status

}

// Shutdown gracefully shuts down the pipeline.

func (rp *RAGPipeline) Shutdown(ctx context.Context) error {

	rp.logger.Info("Shutting down RAG pipeline")

	// Wait for current processing to complete.

	rp.mutex.Lock()

	defer rp.mutex.Unlock()

	var errors []error

	// Shutdown components.

	if rp.monitor != nil {

		if err := rp.monitor.Shutdown(ctx); err != nil {

			errors = append(errors, fmt.Errorf("monitor shutdown: %w", err))

		}

	}

	if rp.redisCache != nil {

		if err := rp.redisCache.Close(); err != nil {

			errors = append(errors, fmt.Errorf("redis cache shutdown: %w", err))

		}

	}

	if rp.weaviateClient != nil {

		if err := rp.weaviateClient.Close(); err != nil {

			errors = append(errors, fmt.Errorf("weaviate client shutdown: %w", err))

		}

	}

	if len(errors) > 0 {

		return fmt.Errorf("shutdown errors: %v", errors)

	}

	rp.logger.Info("RAG pipeline shutdown completed")

	return nil

}

// initializeAsyncProcessing initializes async processing components.

func (rp *RAGPipeline) initializeAsyncProcessing() error {

	rp.logger.Info("Initializing async processing components")

	// Initialize queues.

	rp.documentQueue = make(chan DocumentJob, rp.config.DocumentQueueSize)

	rp.queryQueue = make(chan QueryJob, rp.config.QueryQueueSize)

	rp.resultCallbacks = make(map[string]func(interface{}, error))

	// Initialize worker pool.

	ctx, cancel := context.WithCancel(context.Background())

	rp.workerPool = &AsyncWorkerPool{

		workerCount: rp.config.WorkerPoolSize,

		jobQueue: make(chan AsyncJob, rp.config.WorkerPoolSize*10),

		ctx: ctx,

		cancel: cancel,

		metrics: &AsyncMetrics{

			TotalJobs: 0,

			CompletedJobs: 0,

			FailedJobs: 0,

			ActiveWorkers: 0,

			AverageLatency: 0,
		},
	}

	// Create workers.

	rp.workerPool.workers = make([]*AsyncWorker, rp.config.WorkerPoolSize)

	for i := 0; i < rp.config.WorkerPoolSize; i++ {

		worker := &AsyncWorker{

			id: i,

			pool: rp.workerPool,

			pipeline: rp,

			logger: rp.logger.With("worker_id", i),
		}

		rp.workerPool.workers[i] = worker

	}

	// Start workers.

	for _, worker := range rp.workerPool.workers {

		rp.workerPool.wg.Add(1)

		go worker.start()

	}

	// Start job dispatchers.

	go rp.processDocumentJobs()

	go rp.processQueryJobs()

	rp.logger.Info("Async processing initialized",

		"worker_count", rp.config.WorkerPoolSize,

		"document_queue_size", rp.config.DocumentQueueSize,

		"query_queue_size", rp.config.QueryQueueSize,
	)

	return nil

}

<<<<<<< HEAD
// ProcessDocumentsAsync processes documents asynchronously
func (rp *RAGPipeline) ProcessDocumentsAsync(ctx context.Context, jobID string, documents []*LoadedDocument, callback func([]ProcessedDocument, error)) error {
=======
// ProcessDocumentsAsync processes documents asynchronously.

func (rp *RAGPipeline) ProcessDocumentsAsync(ctx context.Context, jobID string, documents []Document, callback func([]ProcessedDocument, error)) error {

>>>>>>> b3529b0b
	if !rp.config.AsyncProcessing {

		return rp.processDocumentsSync(ctx, documents, callback)

	}

	job := DocumentJob{

		ID: jobID,

		Documents: documents,

		Callback: callback,

		Context: ctx,

		StartTime: time.Now(),

		MaxRetries: rp.config.MaxRetries,
	}

	select {

	case rp.documentQueue <- job:

		rp.updateQueueMetrics(1, 0)

		return nil

	case <-ctx.Done():

		return ctx.Err()

	default:

		return fmt.Errorf("document queue is full")

	}

}

// ProcessQueryAsync processes a query asynchronously.

func (rp *RAGPipeline) ProcessQueryAsync(ctx context.Context, jobID string, query string, params QueryParameters, callback func(QueryResult, error)) error {

	if !rp.config.AsyncProcessing {

		return rp.processQuerySync(ctx, query, params, callback)

	}

	job := QueryJob{

		ID: jobID,

		Query: query,

		Parameters: params,

		Callback: callback,

		Context: ctx,

		StartTime: time.Now(),

		MaxRetries: rp.config.MaxRetries,
	}

	select {

	case rp.queryQueue <- job:

		rp.updateQueueMetrics(0, 1)

		return nil

	case <-ctx.Done():

		return ctx.Err()

	default:

		return fmt.Errorf("query queue is full")

	}

}

// processDocumentJobs processes document jobs from the queue.

func (rp *RAGPipeline) processDocumentJobs() {

	for job := range rp.documentQueue {

		asyncJob := AsyncJob{

			Type: "document",

			Payload: job,

			Process: rp.processDocumentJob,
		}

		select {

		case rp.workerPool.jobQueue <- asyncJob:

			rp.updateQueueMetrics(-1, 0)

		case <-rp.workerPool.ctx.Done():

			return

		}

	}

}

// processQueryJobs processes query jobs from the queue.

func (rp *RAGPipeline) processQueryJobs() {

	for job := range rp.queryQueue {

		asyncJob := AsyncJob{

			Type: "query",

			Payload: job,

			Process: rp.processQueryJob,
		}

		select {

		case rp.workerPool.jobQueue <- asyncJob:

			rp.updateQueueMetrics(0, -1)

		case <-rp.workerPool.ctx.Done():

			return

		}

	}

}

// processDocumentJob processes a single document job.

func (rp *RAGPipeline) processDocumentJob(ctx context.Context, payload interface{}) error {

	job, ok := payload.(DocumentJob)

	if !ok {

		return fmt.Errorf("invalid document job payload")

	}

	startTime := time.Now()

	processedDocs := make([]ProcessedDocument, 0, len(job.Documents))

	for _, doc := range job.Documents {
<<<<<<< HEAD
		// Process document through pipeline
		chunks, err := rp.chunkingService.ChunkDocument(ctx, doc)
=======

		// Process document through pipeline.

		chunks, err := rp.chunkingService.ChunkDocument(ctx, &LoadedDocument{

			ID: doc.ID,

			Content: doc.Content,

			Metadata: &DocumentMetadata{},
		})

>>>>>>> b3529b0b
		if err != nil {

			processedDocs = append(processedDocs, ProcessedDocument{

				ID: doc.ID,

				Error: fmt.Errorf("chunking failed: %w", err),
			})

			continue

		}

		// Generate embeddings for chunks.

		processedChunks := make([]ProcessedChunk, 0, len(chunks))

		embeddings := make([][]float32, 0, len(chunks))

		for i, chunk := range chunks {

			embeddingResp, err := rp.embeddingService.GenerateEmbeddings(ctx, &EmbeddingRequest{

				Texts: []string{chunk.Content},
			})

			if err != nil {

				rp.logger.Warn("Failed to generate embedding for chunk", "chunk_index", i, "error", err)

				continue

			}

			if len(embeddingResp.Embeddings) > 0 {

				processedChunks = append(processedChunks, ProcessedChunk{

					Content: chunk.Content,

					Embedding: embeddingResp.Embeddings[0],

					Metadata: make(map[string]interface{}),

					ChunkIndex: i,

					Quality: float32(chunk.QualityScore),
				})

				embeddings = append(embeddings, embeddingResp.Embeddings[0])

			}

		}

		// Convert DocumentMetadata to map[string]interface{}
		metadata := make(map[string]interface{})
		if doc.Metadata != nil {
			metadata["source"] = doc.Metadata.Source
			metadata["document_type"] = doc.Metadata.DocumentType
			metadata["version"] = doc.Metadata.Version
			metadata["working_group"] = doc.Metadata.WorkingGroup
			metadata["category"] = doc.Metadata.Category
			metadata["subcategory"] = doc.Metadata.Subcategory
			metadata["technologies"] = doc.Metadata.Technologies
			metadata["network_functions"] = doc.Metadata.NetworkFunctions
			metadata["use_cases"] = doc.Metadata.UseCases
			metadata["keywords"] = doc.Metadata.Keywords
			metadata["confidence"] = doc.Metadata.Confidence
		}

		processedDocs = append(processedDocs, ProcessedDocument{
<<<<<<< HEAD
			ID:          doc.ID,
			Chunks:      processedChunks,
			Embeddings:  embeddings,
			Metadata:    metadata,
=======

			ID: doc.ID,

			Chunks: processedChunks,

			Embeddings: embeddings,

			Metadata: doc.Metadata,

>>>>>>> b3529b0b
			ProcessTime: time.Since(startTime),
		})

	}

	// Call callback with results.

	if job.Callback != nil {

		job.Callback(processedDocs, nil)

	}

	return nil

}

// processQueryJob processes a single query job.

func (rp *RAGPipeline) processQueryJob(ctx context.Context, payload interface{}) error {

	job, ok := payload.(QueryJob)

	if !ok {

		return fmt.Errorf("invalid query job payload")

	}

	startTime := time.Now()

	// Create search request.

	searchRequest := &EnhancedSearchRequest{

		Query: job.Query,

		EnableQueryEnhancement: true,

		EnableReranking: true,

		RequiredContextLength: job.Parameters.MaxResults,
	}

	// Process query.

	response, err := rp.ProcessQuery(ctx, searchRequest)

	if err != nil {

		if job.Callback != nil {

			job.Callback(QueryResult{

				ID: job.ID,

				ProcessTime: time.Since(startTime),
			}, err)

		}

		return err

	}

	// Convert response to query result.

	retrievedDocs := make([]RetrievedDocument, len(response.Results))

	for i, result := range response.Results {

		retrievedDocs[i] = RetrievedDocument{

			ID: result.SearchResult.Document.ID,

			Content: result.SearchResult.Document.Content,

			Score: result.SearchResult.Score,

			Source: result.SearchResult.Document.Source,

			Metadata: make(map[string]interface{}),
		}

	}

	queryResult := QueryResult{

		ID: job.ID,

		Results: retrievedDocs,

		Response: response.AssembledContext,

		Confidence: response.AverageRelevanceScore,

		ProcessTime: time.Since(startTime),

		CacheHit: false, // Would need to track this from ProcessQuery

		Metadata: make(map[string]interface{}),
	}

	// Call callback with results.

	if job.Callback != nil {

		job.Callback(queryResult, nil)

	}

	return nil

}

<<<<<<< HEAD
// processDocumentsSync processes documents synchronously (fallback)
func (rp *RAGPipeline) processDocumentsSync(ctx context.Context, documents []*LoadedDocument, callback func([]ProcessedDocument, error)) error {
=======
// processDocumentsSync processes documents synchronously (fallback).

func (rp *RAGPipeline) processDocumentsSync(ctx context.Context, documents []Document, callback func([]ProcessedDocument, error)) error {

>>>>>>> b3529b0b
	job := DocumentJob{

		Documents: documents,

		Context: ctx,
	}

	err := rp.processDocumentJob(ctx, job)

	return err

}

// processQuerySync processes query synchronously (fallback).

func (rp *RAGPipeline) processQuerySync(ctx context.Context, query string, params QueryParameters, callback func(QueryResult, error)) error {

	job := QueryJob{

		Query: query,

		Parameters: params,

		Context: ctx,
	}

	err := rp.processQueryJob(ctx, job)

	return err

}

// AsyncWorker methods.

// start starts the worker's processing loop.

func (w *AsyncWorker) start() {

	defer w.pool.wg.Done()

	w.pool.metrics.mutex.Lock()

	w.pool.metrics.ActiveWorkers++

	w.pool.metrics.mutex.Unlock()

	defer func() {

		w.pool.metrics.mutex.Lock()

		w.pool.metrics.ActiveWorkers--

		w.pool.metrics.mutex.Unlock()

	}()

	for {

		select {

		case job := <-w.pool.jobQueue:

			w.processJob(job)

		case <-w.pool.ctx.Done():

			return

		}

	}

}

// processJob processes a single async job.

func (w *AsyncWorker) processJob(job AsyncJob) {

	startTime := time.Now()

	w.pool.metrics.mutex.Lock()

	w.pool.metrics.TotalJobs++

	w.pool.metrics.mutex.Unlock()

	err := job.Process(w.pool.ctx, job.Payload)

	processingTime := time.Since(startTime)

	w.pool.metrics.mutex.Lock()

	w.pool.metrics.CompletedJobs++

	if err != nil {

		w.pool.metrics.FailedJobs++

		w.logger.Error("Job processing failed", "job_type", job.Type, "error", err)

	}

	// Update average latency.

	if w.pool.metrics.CompletedJobs > 0 {

		totalLatency := time.Duration(int64(w.pool.metrics.AverageLatency) * (w.pool.metrics.CompletedJobs - 1))

		totalLatency += processingTime

		w.pool.metrics.AverageLatency = totalLatency / time.Duration(w.pool.metrics.CompletedJobs)

	}

	w.pool.metrics.mutex.Unlock()

}

// GetAsyncMetrics returns current async processing metrics.

func (rp *RAGPipeline) GetAsyncMetrics() *AsyncMetrics {

	if rp.workerPool == nil {

		return &AsyncMetrics{}

	}

	rp.workerPool.metrics.mutex.RLock()

	defer rp.workerPool.metrics.mutex.RUnlock()

<<<<<<< HEAD
	// Return a copy without the mutex
	metrics := &AsyncMetrics{
		TotalJobs:      rp.workerPool.metrics.TotalJobs,
		CompletedJobs:  rp.workerPool.metrics.CompletedJobs,
		FailedJobs:     rp.workerPool.metrics.FailedJobs,
		ActiveWorkers:  rp.workerPool.metrics.ActiveWorkers,
		AverageLatency: rp.workerPool.metrics.AverageLatency,
	}
	return metrics
=======
	// Field-by-field copying to avoid mutex copying.

	metrics := &AsyncMetrics{

		TotalJobs: rp.workerPool.metrics.TotalJobs,

		CompletedJobs: rp.workerPool.metrics.CompletedJobs,

		FailedJobs: rp.workerPool.metrics.FailedJobs,

		ActiveWorkers: rp.workerPool.metrics.ActiveWorkers,

		AverageLatency: rp.workerPool.metrics.AverageLatency,
	}

	return metrics

>>>>>>> b3529b0b
}

// updateQueueMetrics updates queue size metrics.

func (rp *RAGPipeline) updateQueueMetrics(docDelta, queryDelta int64) {

	rp.mutex.Lock()

	defer rp.mutex.Unlock()

	rp.queuedJobs += docDelta + queryDelta

	if rp.queuedJobs < 0 {

		rp.queuedJobs = 0

	}

}

// GetQueueStatus returns current queue status.

func (rp *RAGPipeline) GetQueueStatus() map[string]interface{} {

	rp.mutex.RLock()

	defer rp.mutex.RUnlock()

	return map[string]interface{}{

		"document_queue_length": len(rp.documentQueue),

		"query_queue_length": len(rp.queryQueue),

		"document_queue_capacity": cap(rp.documentQueue),

		"query_queue_capacity": cap(rp.queryQueue),

		"total_queued_jobs": rp.queuedJobs,

		"active_jobs": rp.activeJobs,

		"async_enabled": rp.config.AsyncProcessing,
	}

}

// LoadRAGPipelineSecrets loads secrets from configuration files.

func LoadRAGPipelineSecrets(config *PipelineConfig, logger *slog.Logger) error {

	if config == nil {

		return fmt.Errorf("config is nil")

	}

	// Placeholder implementation - in real scenarios this would load.

	// API keys, connection strings, and other sensitive data from.

	// secure sources like Kubernetes secrets, HashiCorp Vault, etc.

	logger.Debug("Loading RAG pipeline secrets",

		"embedding_provider", config.EmbeddingConfig.Provider,

		"vector_db_type", config.WeaviateConfig.Host)

	// For now, just validate that required configuration is present.

	if config.EmbeddingConfig.Provider == "" {

		return fmt.Errorf("embedding provider not configured")

	}

	if config.WeaviateConfig.Host == "" {

		return fmt.Errorf("Weaviate host not configured")

	}

	return nil

}<|MERGE_RESOLUTION|>--- conflicted
+++ resolved
@@ -11,11 +11,7 @@
 	"sync"
 	"time"
 
-<<<<<<< HEAD
-	"github.com/thc1006/nephoran-intent-operator/pkg/types"
-=======
 	"github.com/nephio-project/nephoran-intent-operator/pkg/shared"
->>>>>>> b3529b0b
 )
 
 // RAGPipeline orchestrates the complete RAG processing pipeline.
@@ -35,12 +31,6 @@
 	weaviatePool *WeaviateConnectionPool
 
 	enhancedRetrieval *EnhancedRetrievalService
-<<<<<<< HEAD
-	llmClient         types.ClientInterface
-	redisCache        *RedisCache
-	monitor           *RAGMonitor
-=======
->>>>>>> b3529b0b
 
 	llmClient shared.ClientInterface
 
@@ -189,13 +179,6 @@
 // DocumentJob represents an async document processing job.
 
 type DocumentJob struct {
-<<<<<<< HEAD
-	ID         string
-	Documents  []*LoadedDocument
-	Callback   func([]ProcessedDocument, error)
-	Context    context.Context
-	StartTime  time.Time
-=======
 	ID string
 
 	Documents []Document
@@ -206,7 +189,6 @@
 
 	StartTime time.Time
 
->>>>>>> b3529b0b
 	RetryCount int
 
 	MaxRetries int
@@ -307,19 +289,12 @@
 // ProcessedChunk represents a processed chunk result.
 
 type ProcessedChunk struct {
-<<<<<<< HEAD
-	ID         string
-	Content    string
-	Embedding  []float32
-	Metadata   map[string]interface{}
-=======
 	Content string
 
 	Embedding []float32
 
 	Metadata map[string]interface{}
 
->>>>>>> b3529b0b
 	ChunkIndex int
 
 	Quality float32
@@ -371,15 +346,10 @@
 	Timeout time.Duration
 }
 
-<<<<<<< HEAD
-// NewRAGPipeline creates a new RAG pipeline with all components
-func NewRAGPipeline(config *PipelineConfig, llmClient types.ClientInterface) (*RAGPipeline, error) {
-=======
 // NewRAGPipeline creates a new RAG pipeline with all components.
 
 func NewRAGPipeline(config *PipelineConfig, llmClient shared.ClientInterface) (*RAGPipeline, error) {
 
->>>>>>> b3529b0b
 	if config == nil {
 
 		config = getDefaultPipelineConfig()
@@ -507,9 +477,6 @@
 
 	rp.chunkingService = NewChunkingService(rp.config.ChunkingConfig)
 
-<<<<<<< HEAD
-	// Note: Secret loading is handled through environment variables or external secret management
-=======
 	// Load secrets from files.
 
 	if err := LoadRAGPipelineSecrets(rp.config, rp.logger); err != nil {
@@ -517,7 +484,6 @@
 		rp.logger.Warn("Failed to load some secrets from files", "error", err.Error())
 
 	}
->>>>>>> b3529b0b
 
 	// Initialize embedding service.
 
@@ -1197,35 +1163,6 @@
 
 	return result, nil
 
-<<<<<<< HEAD
-// Utility methods
-
-// convertChunkToTelecomDocument converts a DocumentChunk to TelecomDocument
-func (rp *RAGPipeline) convertChunkToTelecomDocument(chunk *DocumentChunk) *TelecomDocument {
-	// Convert to metadata map
-	metadata := make(map[string]interface{})
-	if chunk.DocumentMetadata != nil {
-		metadata["processed_at"] = chunk.ProcessedAt.Format(time.RFC3339)
-		metadata["quality_score"] = chunk.QualityScore
-		metadata["section_title"] = chunk.SectionTitle
-		metadata["working_group"] = chunk.DocumentMetadata.WorkingGroup
-		metadata["subcategory"] = chunk.DocumentMetadata.Subcategory
-	}
-
-	return &TelecomDocument{
-		ID:              chunk.ID,
-		Content:         chunk.CleanContent,
-		Title:           chunk.SectionTitle,
-		Source:          rp.getSourceFromMetadata(chunk.DocumentMetadata),
-		Category:        rp.getCategoryFromMetadata(chunk.DocumentMetadata),
-		Version:         rp.getVersionFromMetadata(chunk.DocumentMetadata),
-		Confidence:      float64(chunk.QualityScore),
-		Type:           "chunk",
-		Tags:           chunk.TechnicalTerms,
-		Metadata:        metadata,
-	}
-=======
->>>>>>> b3529b0b
 }
 
 // Utility methods.
@@ -1334,57 +1271,8 @@
 
 }
 
-<<<<<<< HEAD
-func (rp *RAGPipeline) getSubcategoryFromMetadata(metadata *DocumentMetadata) string {
-	if metadata != nil {
-		return metadata.Subcategory
-	}
-	return ""
-}
-
-func (rp *RAGPipeline) getWorkingGroupFromMetadata(metadata *DocumentMetadata) string {
-	if metadata != nil {
-		return metadata.WorkingGroup
-	}
-	return ""
-}
-
-// getTagsFromMetadata extracts tags from document metadata
-func (rp *RAGPipeline) getTagsFromMetadata(metadata *DocumentMetadata) []string {
-	if metadata == nil {
-		return []string{}
-	}
-	
-	// Combine various metadata fields as tags
-	var tags []string
-	if metadata.Category != "" {
-		tags = append(tags, metadata.Category)
-	}
-	if metadata.Subcategory != "" {
-		tags = append(tags, metadata.Subcategory)
-	}
-	if metadata.WorkingGroup != "" {
-		tags = append(tags, metadata.WorkingGroup)
-	}
-	
-	// Add technologies as tags
-	if metadata.Technologies != nil {
-		tags = append(tags, metadata.Technologies...)
-	}
-	
-	// Add network functions as tags
-	if metadata.NetworkFunctions != nil {
-		tags = append(tags, metadata.NetworkFunctions...)
-	}
-	
-	return tags
-}
-
-// classifyIntent performs simple intent classification
-=======
 // classifyIntent performs simple intent classification.
 
->>>>>>> b3529b0b
 func (rp *RAGPipeline) classifyIntent(intent string) string {
 
 	intentLower := strings.ToLower(intent)
@@ -1762,15 +1650,10 @@
 
 }
 
-<<<<<<< HEAD
-// ProcessDocumentsAsync processes documents asynchronously
-func (rp *RAGPipeline) ProcessDocumentsAsync(ctx context.Context, jobID string, documents []*LoadedDocument, callback func([]ProcessedDocument, error)) error {
-=======
 // ProcessDocumentsAsync processes documents asynchronously.
 
 func (rp *RAGPipeline) ProcessDocumentsAsync(ctx context.Context, jobID string, documents []Document, callback func([]ProcessedDocument, error)) error {
 
->>>>>>> b3529b0b
 	if !rp.config.AsyncProcessing {
 
 		return rp.processDocumentsSync(ctx, documents, callback)
@@ -1938,10 +1821,6 @@
 	processedDocs := make([]ProcessedDocument, 0, len(job.Documents))
 
 	for _, doc := range job.Documents {
-<<<<<<< HEAD
-		// Process document through pipeline
-		chunks, err := rp.chunkingService.ChunkDocument(ctx, doc)
-=======
 
 		// Process document through pipeline.
 
@@ -1954,7 +1833,6 @@
 			Metadata: &DocumentMetadata{},
 		})
 
->>>>>>> b3529b0b
 		if err != nil {
 
 			processedDocs = append(processedDocs, ProcessedDocument{
@@ -2010,29 +1888,7 @@
 
 		}
 
-		// Convert DocumentMetadata to map[string]interface{}
-		metadata := make(map[string]interface{})
-		if doc.Metadata != nil {
-			metadata["source"] = doc.Metadata.Source
-			metadata["document_type"] = doc.Metadata.DocumentType
-			metadata["version"] = doc.Metadata.Version
-			metadata["working_group"] = doc.Metadata.WorkingGroup
-			metadata["category"] = doc.Metadata.Category
-			metadata["subcategory"] = doc.Metadata.Subcategory
-			metadata["technologies"] = doc.Metadata.Technologies
-			metadata["network_functions"] = doc.Metadata.NetworkFunctions
-			metadata["use_cases"] = doc.Metadata.UseCases
-			metadata["keywords"] = doc.Metadata.Keywords
-			metadata["confidence"] = doc.Metadata.Confidence
-		}
-
 		processedDocs = append(processedDocs, ProcessedDocument{
-<<<<<<< HEAD
-			ID:          doc.ID,
-			Chunks:      processedChunks,
-			Embeddings:  embeddings,
-			Metadata:    metadata,
-=======
 
 			ID: doc.ID,
 
@@ -2042,7 +1898,6 @@
 
 			Metadata: doc.Metadata,
 
->>>>>>> b3529b0b
 			ProcessTime: time.Since(startTime),
 		})
 
@@ -2158,15 +2013,10 @@
 
 }
 
-<<<<<<< HEAD
-// processDocumentsSync processes documents synchronously (fallback)
-func (rp *RAGPipeline) processDocumentsSync(ctx context.Context, documents []*LoadedDocument, callback func([]ProcessedDocument, error)) error {
-=======
 // processDocumentsSync processes documents synchronously (fallback).
 
 func (rp *RAGPipeline) processDocumentsSync(ctx context.Context, documents []Document, callback func([]ProcessedDocument, error)) error {
 
->>>>>>> b3529b0b
 	job := DocumentJob{
 
 		Documents: documents,
@@ -2299,35 +2149,23 @@
 
 	defer rp.workerPool.metrics.mutex.RUnlock()
 
-<<<<<<< HEAD
-	// Return a copy without the mutex
+	// Field-by-field copying to avoid mutex copying.
+
 	metrics := &AsyncMetrics{
-		TotalJobs:      rp.workerPool.metrics.TotalJobs,
-		CompletedJobs:  rp.workerPool.metrics.CompletedJobs,
-		FailedJobs:     rp.workerPool.metrics.FailedJobs,
-		ActiveWorkers:  rp.workerPool.metrics.ActiveWorkers,
+
+		TotalJobs: rp.workerPool.metrics.TotalJobs,
+
+		CompletedJobs: rp.workerPool.metrics.CompletedJobs,
+
+		FailedJobs: rp.workerPool.metrics.FailedJobs,
+
+		ActiveWorkers: rp.workerPool.metrics.ActiveWorkers,
+
 		AverageLatency: rp.workerPool.metrics.AverageLatency,
 	}
+
 	return metrics
-=======
-	// Field-by-field copying to avoid mutex copying.
-
-	metrics := &AsyncMetrics{
-
-		TotalJobs: rp.workerPool.metrics.TotalJobs,
-
-		CompletedJobs: rp.workerPool.metrics.CompletedJobs,
-
-		FailedJobs: rp.workerPool.metrics.FailedJobs,
-
-		ActiveWorkers: rp.workerPool.metrics.ActiveWorkers,
-
-		AverageLatency: rp.workerPool.metrics.AverageLatency,
-	}
-
-	return metrics
-
->>>>>>> b3529b0b
+
 }
 
 // updateQueueMetrics updates queue size metrics.
