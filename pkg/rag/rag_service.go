--- conflicted
+++ resolved
@@ -13,28 +13,14 @@
 	"sync"
 	"time"
 
-<<<<<<< HEAD
-	"github.com/thc1006/nephoran-intent-operator/pkg/errors"
-	"github.com/thc1006/nephoran-intent-operator/pkg/types"
-=======
 	"github.com/nephio-project/nephoran-intent-operator/pkg/errors"
 	"github.com/nephio-project/nephoran-intent-operator/pkg/shared"
->>>>>>> b3529b0b
 )
 
 // RAGService provides Retrieval-Augmented Generation capabilities for telecom domain.
 
 type RAGService struct {
 	weaviateClient *WeaviateClient
-<<<<<<< HEAD
-	llmClient      types.ClientInterface
-	config         *RAGConfig
-	logger         *slog.Logger
-	metrics        *RAGMetrics
-	errorBuilder   *errors.ErrorBuilder
-	cache          *RAGCache
-	mutex          sync.RWMutex
-=======
 
 	llmClient shared.ClientInterface
 
@@ -49,7 +35,6 @@
 	cache *ServiceRAGCache
 
 	mutex sync.RWMutex
->>>>>>> b3529b0b
 }
 
 // RAGCache provides caching for RAG responses.
@@ -192,25 +177,6 @@
 // RAGResponse represents the response from RAG processing.
 
 type RAGResponse struct {
-<<<<<<< HEAD
-	Answer          string                 `json:"answer"`
-	SourceDocuments []*types.SearchResult  `json:"source_documents"`
-	Documents       []*types.SearchResult  `json:"documents"` // Alias for compatibility
-	Context         map[string]interface{} `json:"context"`   // For compatibility
-	Confidence      float32                `json:"confidence"`
-	ProcessingTime  time.Duration          `json:"processing_time"`
-	RetrievalTime   time.Duration          `json:"retrieval_time"`
-	GenerationTime  time.Duration          `json:"generation_time"`
-	UsedCache       bool                   `json:"used_cache"`
-	Query           string                 `json:"query"`
-	IntentType      string                 `json:"intent_type,omitempty"`
-	Metadata        map[string]interface{} `json:"metadata,omitempty"`
-	ProcessedAt     time.Time              `json:"processed_at"`
-}
-
-// NewRAGService creates a new RAG service instance
-func NewRAGService(weaviateClient *WeaviateClient, llmClient types.ClientInterface, config *RAGConfig) *RAGService {
-=======
 	Answer string `json:"answer"`
 
 	SourceDocuments []*shared.SearchResult `json:"source_documents"`
@@ -238,7 +204,6 @@
 
 func NewRAGService(weaviateClient *WeaviateClient, llmClient shared.ClientInterface, config *RAGConfig) *RAGService {
 
->>>>>>> b3529b0b
 	if config == nil {
 
 		config = getDefaultRAGConfig()
@@ -431,23 +396,11 @@
 
 	}
 
-<<<<<<< HEAD
-	// Step 1: Retrieve relevant documents with concurrent processing
-=======
 	// Step 1: Retrieve relevant documents.
 
->>>>>>> b3529b0b
 	retrievalStart := time.Now()
 
 	searchQuery := &SearchQuery{
-<<<<<<< HEAD
-		Query:         request.Query,
-		Limit:         request.MaxResults,
-		Filters:       rs.buildSearchFilters(request),
-		HybridSearch:  request.UseHybridSearch,
-		HybridAlpha:   func() *float32 { v := rs.config.DefaultHybridAlpha; return &v }(),
-		UseReranker:   request.EnableReranking && rs.config.EnableReranking,
-=======
 
 		Query: request.Query,
 
@@ -461,167 +414,41 @@
 
 		UseReranker: request.EnableReranking && rs.config.EnableReranking,
 
->>>>>>> b3529b0b
 		MinConfidence: request.MinConfidence,
 
 		ExpandQuery: rs.config.EnableQueryExpansion,
 	}
 
-<<<<<<< HEAD
-	// Use buffered channel for concurrent search processing
-	searchResultCh := make(chan struct {
-		response *SearchResponse
-		err      error
-	}, 1)
-
-	go func() {
-		defer close(searchResultCh)
-
-		searchResponse, err := rs.weaviateClient.Search(ctx, searchQuery)
+	searchResponse, err := rs.weaviateClient.Search(ctx, searchQuery)
+
+	if err != nil {
+
+		rs.updateMetrics(func(m *ServiceRAGMetrics) {
+
+			m.FailedQueries++
+
+		})
+
+		// Check if context was cancelled during search.
 
 		select {
-		case searchResultCh <- struct {
-			response *SearchResponse
-			err      error
-		}{response: searchResponse, err: err}:
+
 		case <-ctx.Done():
-			// Context cancelled, don't send result
-=======
-	searchResponse, err := rs.weaviateClient.Search(ctx, searchQuery)
-
-	if err != nil {
-
-		rs.updateMetrics(func(m *ServiceRAGMetrics) {
-
-			m.FailedQueries++
-
-		})
-
-		// Check if context was cancelled during search.
-
-		select {
-
-		case <-ctx.Done():
 
 			return nil, eb.ContextCancelledError(ctx)
 
 		default:
 
->>>>>>> b3529b0b
-		}
-	}()
-
-<<<<<<< HEAD
-	// Wait for search result or cancellation
-	var searchResponse *SearchResponse
-	select {
-	case result := <-searchResultCh:
-		if result.err != nil {
-			rs.updateMetrics(func(m *RAGMetrics) {
-				m.FailedQueries++
-			})
-			return nil, eb.ExternalServiceError("weaviate", result.err).
-				WithMetadata("search_query", request.Query).
-				WithMetadata("max_results", request.MaxResults)
-		}
-		searchResponse = result.response
-	case <-ctx.Done():
-		rs.updateMetrics(func(m *RAGMetrics) {
-			m.FailedQueries++
-		})
-		return nil, eb.ContextCancelledError(ctx)
-=======
+		}
+
 		return nil, eb.ExternalServiceError(ctx, "weaviate", err).
 			WithMetadata("search_query", request.Query).
 			WithMetadata("max_results", request.MaxResults)
 
->>>>>>> b3529b0b
 	}
 
 	retrievalTime := time.Since(retrievalStart)
 
-<<<<<<< HEAD
-	// Step 2: Convert local results to shared results with concurrent processing
-	resultCount := len(searchResponse.Results)
-	sharedResults := make([]*types.SearchResult, resultCount)
-
-	// Use worker pool for concurrent document conversion if we have multiple results
-	if resultCount > 1 {
-		// Create buffered channel to limit concurrent workers
-		const maxWorkers = 5
-		workerCount := resultCount
-		if workerCount > maxWorkers {
-			workerCount = maxWorkers
-		}
-
-		workCh := make(chan int, resultCount)
-		resultCh := make(chan struct {
-			index  int
-			result *types.SearchResult
-		}, resultCount)
-
-		// Start workers
-		for w := 0; w < workerCount; w++ {
-			go func() {
-				for i := range workCh {
-					result := searchResponse.Results[i]
-					sharedResult := &types.SearchResult{
-						Document: &types.TelecomDocument{
-							ID:      result.Document.ID,
-							Content: result.Document.Content,
-							Source:  result.Document.Source,
-						},
-						Score: result.Score,
-					}
-
-					select {
-					case resultCh <- struct {
-						index  int
-						result *types.SearchResult
-					}{index: i, result: sharedResult}:
-					case <-ctx.Done():
-						return
-					}
-				}
-			}()
-		}
-
-		// Send work
-		go func() {
-			defer close(workCh)
-			for i := range searchResponse.Results {
-				select {
-				case workCh <- i:
-				case <-ctx.Done():
-					return
-				}
-			}
-		}()
-
-		// Collect results
-		for i := 0; i < resultCount; i++ {
-			select {
-			case result := <-resultCh:
-				sharedResults[result.index] = result.result
-			case <-ctx.Done():
-				rs.updateMetrics(func(m *RAGMetrics) {
-					m.FailedQueries++
-				})
-				return nil, eb.ContextCancelledError(ctx)
-			}
-		}
-	} else {
-		// Single result - process directly
-		for i, result := range searchResponse.Results {
-			sharedResults[i] = &types.SearchResult{
-				Document: &types.TelecomDocument{
-					ID:      result.Document.ID,
-					Content: result.Document.Content,
-					Source:  result.Document.Source,
-				},
-				Score: result.Score,
-			}
-=======
 	// Step 2: Convert local results to shared results and prepare context.
 
 	sharedResults := make([]*shared.SearchResult, len(searchResponse.Results))
@@ -640,7 +467,6 @@
 			},
 
 			Score: result.Score,
->>>>>>> b3529b0b
 		}
 
 	}
@@ -823,15 +649,10 @@
 
 }
 
-<<<<<<< HEAD
-// prepareContext creates a context string from retrieved documents
-func (rs *RAGService) prepareContext(results []*types.SearchResult, request *RAGRequest) (string, map[string]interface{}) {
-=======
 // prepareContext creates a context string from retrieved documents.
 
 func (rs *RAGService) prepareContext(results []*shared.SearchResult, request *RAGRequest) (string, map[string]interface{}) {
 
->>>>>>> b3529b0b
 	var contextParts []string
 
 	var totalTokens int
@@ -897,15 +718,10 @@
 
 }
 
-<<<<<<< HEAD
-// formatDocumentForContext formats a document for inclusion in the LLM context
-func (rs *RAGService) formatDocumentForContext(result *types.SearchResult, index int) string {
-=======
 // formatDocumentForContext formats a document for inclusion in the LLM context.
 
 func (rs *RAGService) formatDocumentForContext(result *shared.SearchResult, index int) string {
 
->>>>>>> b3529b0b
 	doc := result.Document
 
 	var parts []string
@@ -938,12 +754,6 @@
 
 	}
 
-<<<<<<< HEAD
-	// Technology and NetworkFunction fields not available in types.TelecomDocument
-	// Using Tags field instead for technology information
-	if len(doc.Tags) > 0 {
-		parts = append(parts, fmt.Sprintf("Tags: %s", strings.Join(doc.Tags, ", ")))
-=======
 	if len(doc.Technology) > 0 {
 
 		parts = append(parts, fmt.Sprintf("Technologies: %s", strings.Join(doc.Technology, ", ")))
@@ -954,7 +764,6 @@
 
 		parts = append(parts, fmt.Sprintf("Network Functions: %s", strings.Join(doc.NetworkFunction, ", ")))
 
->>>>>>> b3529b0b
 	}
 
 	parts = append(parts, fmt.Sprintf("Relevance Score: %.3f", result.Score))
@@ -1045,15 +854,10 @@
 
 }
 
-<<<<<<< HEAD
-// enhanceResponse post-processes the LLM response to add source references and formatting
-func (rs *RAGService) enhanceResponse(llmResponse string, sourceDocuments []*types.SearchResult, request *RAGRequest) string {
-=======
 // enhanceResponse post-processes the LLM response to add source references and formatting.
 
 func (rs *RAGService) enhanceResponse(llmResponse string, sourceDocuments []*shared.SearchResult, request *RAGRequest) string {
 
->>>>>>> b3529b0b
 	response := llmResponse
 
 	// Add source references if requested.
@@ -1098,15 +902,10 @@
 
 }
 
-<<<<<<< HEAD
-// calculateConfidence calculates an overall confidence score for the response
-func (rs *RAGService) calculateConfidence(results []*types.SearchResult) float32 {
-=======
 // calculateConfidence calculates an overall confidence score for the response.
 
 func (rs *RAGService) calculateConfidence(results []*shared.SearchResult) float32 {
 
->>>>>>> b3529b0b
 	if len(results) == 0 {
 
 		return 0.0
@@ -1171,44 +970,29 @@
 
 	defer rs.metrics.mutex.RUnlock()
 
-<<<<<<< HEAD
-	// Return a copy without the mutex
-	metrics := &RAGMetrics{
-		TotalQueries:          rs.metrics.TotalQueries,
-		SuccessfulQueries:     rs.metrics.SuccessfulQueries,
-		FailedQueries:         rs.metrics.FailedQueries,
-		AverageLatency:        rs.metrics.AverageLatency,
-		AverageRetrievalTime:  rs.metrics.AverageRetrievalTime,
+	// Return a copy with field-by-field copying to avoid mutex copying.
+
+	metrics := &ServiceRAGMetrics{
+
+		TotalQueries: rs.metrics.TotalQueries,
+
+		SuccessfulQueries: rs.metrics.SuccessfulQueries,
+
+		FailedQueries: rs.metrics.FailedQueries,
+
+		AverageLatency: rs.metrics.AverageLatency,
+
+		AverageRetrievalTime: rs.metrics.AverageRetrievalTime,
+
 		AverageGenerationTime: rs.metrics.AverageGenerationTime,
-		CacheHitRate:          rs.metrics.CacheHitRate,
-		LastUpdated:           rs.metrics.LastUpdated,
-	}
+
+		CacheHitRate: rs.metrics.CacheHitRate,
+
+		LastUpdated: rs.metrics.LastUpdated,
+	}
+
 	return metrics
-=======
-	// Return a copy with field-by-field copying to avoid mutex copying.
-
-	metrics := &ServiceRAGMetrics{
-
-		TotalQueries: rs.metrics.TotalQueries,
-
-		SuccessfulQueries: rs.metrics.SuccessfulQueries,
-
-		FailedQueries: rs.metrics.FailedQueries,
-
-		AverageLatency: rs.metrics.AverageLatency,
-
-		AverageRetrievalTime: rs.metrics.AverageRetrievalTime,
-
-		AverageGenerationTime: rs.metrics.AverageGenerationTime,
-
-		CacheHitRate: rs.metrics.CacheHitRate,
-
-		LastUpdated: rs.metrics.LastUpdated,
-	}
-
-	return metrics
-
->>>>>>> b3529b0b
+
 }
 
 // GetHealth returns the health status of the RAG service.
@@ -1603,53 +1387,35 @@
 
 	defer c.metrics.mutex.RUnlock()
 
-<<<<<<< HEAD
-	// Return a copy without the mutex
+	// Field-by-field copying to avoid mutex copying.
+
 	metrics := &CacheMetrics{
-		L1Hits:       c.metrics.L1Hits,
-		L1Misses:     c.metrics.L1Misses,
-		L2Hits:       c.metrics.L2Hits,
-		L2Misses:     c.metrics.L2Misses,
-		L1HitRate:    c.metrics.L1HitRate,
-		L2HitRate:    c.metrics.L2HitRate,
+
+		Hits: c.metrics.Hits,
+
+		Misses: c.metrics.Misses,
+
+		TotalItems: c.metrics.TotalItems,
+
+		Evictions: c.metrics.Evictions,
+
+		L1Hits: c.metrics.L1Hits,
+
+		L1Misses: c.metrics.L1Misses,
+
+		L2Hits: c.metrics.L2Hits,
+
+		L2Misses: c.metrics.L2Misses,
+
+		L1HitRate: c.metrics.L1HitRate,
+
+		L2HitRate: c.metrics.L2HitRate,
+
 		TotalHitRate: c.metrics.TotalHitRate,
-		Hits:         c.metrics.Hits,
-		Misses:       c.metrics.Misses,
-		TotalItems:   c.metrics.TotalItems,
-		Evictions:    c.metrics.Evictions,
-	}
+	}
+
 	return metrics
-=======
-	// Field-by-field copying to avoid mutex copying.
-
-	metrics := &CacheMetrics{
-
-		Hits: c.metrics.Hits,
-
-		Misses: c.metrics.Misses,
-
-		TotalItems: c.metrics.TotalItems,
-
-		Evictions: c.metrics.Evictions,
-
-		L1Hits: c.metrics.L1Hits,
-
-		L1Misses: c.metrics.L1Misses,
-
-		L2Hits: c.metrics.L2Hits,
-
-		L2Misses: c.metrics.L2Misses,
-
-		L1HitRate: c.metrics.L1HitRate,
-
-		L2HitRate: c.metrics.L2HitRate,
-
-		TotalHitRate: c.metrics.TotalHitRate,
-	}
-
-	return metrics
-
->>>>>>> b3529b0b
+
 }
 
 // updateMetrics safely updates cache metrics.
@@ -1661,19 +1427,5 @@
 	defer c.metrics.mutex.Unlock()
 
 	updater(c.metrics)
-<<<<<<< HEAD
-}
-
-// GenerateEmbedding generates embedding for a single text
-func (rs *RAGService) GenerateEmbedding(ctx context.Context, text string) ([]float32, error) {
-	// This is a stub method for performance testing compatibility
-	// In a real implementation, this would generate embeddings using the embedding service
-	embedding := make([]float32, 384) // Standard dimension
-	for i := range embedding {
-		embedding[i] = 0.1 // Simple stub values
-	}
-	return embedding, nil
-=======
-
->>>>>>> b3529b0b
+
 }