//go:build !disable_rag && !test

package rag

import (
	"bufio"
	"context"
	"fmt"
	"io"
	"runtime"
	"strings"
	"sync"
	"sync/atomic"
	"time"

	"github.com/prometheus/client_golang/prometheus"
	"go.uber.org/zap"
)

// StreamingDocumentLoader provides memory-efficient document processing.

type StreamingDocumentLoader struct {
	logger *zap.Logger

	chunkingService *ChunkingService

	memoryThreshold int64 // bytes
<<<<<<< HEAD
	bufferSize      int
	maxConcurrency  int
	documentPool    *ProcessingPool
	chunkPool       *ProcessingPool
	embeddingPool   *ProcessingPool
	metrics         *streamingMetrics
=======

	bufferSize int

	maxConcurrency int

	processPool *ProcessingPool

	metrics *streamingMetrics
>>>>>>> b3529b0b
}

// StreamingConfig holds configuration for streaming operations.

type StreamingConfig struct {
	MemoryThresholdMB int64

	BufferSizeKB int

	MaxConcurrency int

	BackpressureLimit int
}

// ProcessingPool definition moved to document_loader.go to avoid duplicates.

// streamingMetrics tracks performance metrics.

type streamingMetrics struct {
	documentsProcessed prometheus.Counter

	chunksProcessed prometheus.Counter

	bytesProcessed prometheus.Counter

	processingDuration prometheus.Histogram

	memoryUsage prometheus.Gauge

	backpressureEvents prometheus.Counter

	streamingThresholdHit prometheus.Counter
}

// Document definition moved to embedding_support.go to avoid duplicates.

// ProcessedChunk definition moved to pipeline.go to avoid duplicates.

// NewStreamingDocumentLoader creates a new streaming document loader.

func NewStreamingDocumentLoader(

	logger *zap.Logger,

	chunkingService *ChunkingService,

	config StreamingConfig,

) *StreamingDocumentLoader {

	if config.MemoryThresholdMB == 0 {

		config.MemoryThresholdMB = 100 // 100MB default

	}

	if config.BufferSizeKB == 0 {

		config.BufferSizeKB = 64 // 64KB default

	}

	if config.MaxConcurrency == 0 {

		config.MaxConcurrency = runtime.NumCPU()

	}

	metrics := &streamingMetrics{

		documentsProcessed: prometheus.NewCounter(prometheus.CounterOpts{

			Name: "rag_streaming_documents_processed_total",

			Help: "Total number of documents processed via streaming",
		}),

		chunksProcessed: prometheus.NewCounter(prometheus.CounterOpts{

			Name: "rag_streaming_chunks_processed_total",

			Help: "Total number of chunks processed",
		}),

		bytesProcessed: prometheus.NewCounter(prometheus.CounterOpts{

			Name: "rag_streaming_bytes_processed_total",

			Help: "Total bytes processed via streaming",
		}),

		processingDuration: prometheus.NewHistogram(prometheus.HistogramOpts{

			Name: "rag_streaming_processing_duration_seconds",

			Help: "Duration of document processing operations",

			Buckets: prometheus.DefBuckets,
		}),

		memoryUsage: prometheus.NewGauge(prometheus.GaugeOpts{

			Name: "rag_streaming_memory_usage_bytes",

			Help: "Current memory usage for streaming operations",
		}),

		backpressureEvents: prometheus.NewCounter(prometheus.CounterOpts{

			Name: "rag_streaming_backpressure_events_total",

			Help: "Total number of backpressure events",
		}),

		streamingThresholdHit: prometheus.NewCounter(prometheus.CounterOpts{

			Name: "rag_streaming_threshold_hit_total",

			Help: "Number of times streaming threshold was hit",
		}),
	}

	// Register metrics.

	prometheus.MustRegister(

		metrics.documentsProcessed,

		metrics.chunksProcessed,

		metrics.bytesProcessed,

		metrics.processingDuration,

		metrics.memoryUsage,

		metrics.backpressureEvents,

		metrics.streamingThresholdHit,
	)

<<<<<<< HEAD
	// Create separate worker pools
	documentPool := NewProcessingPool(config.MaxConcurrency)
	chunkPool := NewProcessingPool(config.MaxConcurrency * 2)
	embeddingPool := NewProcessingPool(config.MaxConcurrency)
=======
	pool := &ProcessingPool{

		documentWorkers: make(chan func(), config.MaxConcurrency),

		chunkWorkers: make(chan func(), config.MaxConcurrency*2),

		embeddingWorkers: make(chan func(), config.MaxConcurrency),
	}

	// Start worker pools.

	for range config.MaxConcurrency {

		go pool.worker(pool.documentWorkers)

		go pool.worker(pool.chunkWorkers)

		go pool.worker(pool.embeddingWorkers)

	}
>>>>>>> b3529b0b

	loader := &StreamingDocumentLoader{

		logger: logger,

		chunkingService: chunkingService,

		memoryThreshold: config.MemoryThresholdMB * 1024 * 1024,
<<<<<<< HEAD
		bufferSize:      config.BufferSizeKB * 1024,
		maxConcurrency:  config.MaxConcurrency,
		documentPool:    documentPool,
		chunkPool:       chunkPool,
		embeddingPool:   embeddingPool,
		metrics:         metrics,
=======

		bufferSize: config.BufferSizeKB * 1024,

		maxConcurrency: config.MaxConcurrency,

		processPool: pool,

		metrics: metrics,
>>>>>>> b3529b0b
	}

	// Start memory monitor.

	go loader.monitorMemory()

	return loader

}

// ProcessDocument processes a single document with streaming support.

func (l *StreamingDocumentLoader) ProcessDocument(

	ctx context.Context,
<<<<<<< HEAD
	doc LoadedDocument,
=======

	doc Document,

>>>>>>> b3529b0b
	chunkProcessor func(ProcessedChunk) error,

) error {

	start := time.Now()

	defer func() {

		l.metrics.processingDuration.Observe(time.Since(start).Seconds())

		l.metrics.documentsProcessed.Inc()

	}()

	// Check if streaming is needed.

	if doc.Size > 0 && doc.Size > l.memoryThreshold {

		l.metrics.streamingThresholdHit.Inc()

		return l.processStreamingDocument(ctx, doc, chunkProcessor)

	}

	// For smaller documents, use regular processing.

	return l.processRegularDocument(ctx, doc, chunkProcessor)

}

// processStreamingDocument handles large documents with streaming.

func (l *StreamingDocumentLoader) processStreamingDocument(

	ctx context.Context,
<<<<<<< HEAD
	doc LoadedDocument,
=======

	doc Document,

>>>>>>> b3529b0b
	chunkProcessor func(ProcessedChunk) error,

) error {

	l.logger.Info("Processing document via streaming",

		zap.String("document_id", doc.ID),

		zap.Int64("size_bytes", doc.Size))

	reader := bufio.NewReaderSize(strings.NewReader(doc.Content), l.bufferSize)
<<<<<<< HEAD
=======

>>>>>>> b3529b0b
	var buffer []byte

	chunkIndex := 0

	bytesRead := int64(0)

	for {

		select {

		case <-ctx.Done():

			return ctx.Err()

		default:

		}

		// Read chunk with backpressure handling.

		chunk, err := l.readChunkWithBackpressure(reader, &bytesRead)

		if err == io.EOF {

			// Process final chunk if buffer has content.

			if len(buffer) > 0 {

				if err := l.processChunk(ctx, doc, string(buffer), chunkIndex, chunkProcessor); err != nil {

					return fmt.Errorf("failed to process final chunk: %w", err)

				}

			}

			break

		}

		if err != nil {

			return fmt.Errorf("failed to read chunk: %w", err)

		}

		buffer = append(buffer, chunk...)

		// Check if we have enough content for a chunk.

		if len(buffer) >= l.chunkingService.config.ChunkSize {

			content := string(buffer[:l.chunkingService.config.ChunkSize])

			buffer = buffer[l.chunkingService.config.ChunkSize:]

			if err := l.processChunk(ctx, doc, content, chunkIndex, chunkProcessor); err != nil {

				return fmt.Errorf("failed to process chunk %d: %w", chunkIndex, err)

			}

			chunkIndex++

		}

	}

	l.metrics.bytesProcessed.Add(float64(bytesRead))

	return nil

}

// processRegularDocument handles smaller documents in memory.

func (l *StreamingDocumentLoader) processRegularDocument(

	ctx context.Context,
<<<<<<< HEAD
	doc LoadedDocument,
=======

	doc Document,

>>>>>>> b3529b0b
	chunkProcessor func(ProcessedChunk) error,

) error {
<<<<<<< HEAD
	// Read entire document
	content := []byte(doc.Content)

	l.metrics.bytesProcessed.Add(float64(len(content)))

	// Chunk the document
	chunks, err := l.chunkingService.ChunkDocument(ctx, &doc)
	if err != nil {
		return fmt.Errorf("failed to chunk document: %w", err)
	}

	// Convert DocumentChunk objects to strings
	chunkContents := make([]string, len(chunks))
	for i, chunk := range chunks {
		chunkContents[i] = chunk.CleanContent
	}

	// Process chunks in parallel
	return l.processChunksParallel(ctx, doc, chunkContents, chunkProcessor)
=======

	// Read entire document.

	content, err := io.ReadAll(strings.NewReader(doc.Content))

	if err != nil {

		return fmt.Errorf("failed to read document: %w", err)

	}

	l.metrics.bytesProcessed.Add(float64(len(content)))

	// Convert to LoadedDocument for chunking.

	loadedDoc := &LoadedDocument{

		ID: doc.ID,

		Content: string(content),

		Size: int64(len(content)),

		LoadedAt: time.Now(),
	}

	// Chunk the document.

	chunks, err := l.chunkingService.ChunkDocument(ctx, loadedDoc)

	if err != nil {

		return fmt.Errorf("failed to chunk document: %w", err)

	}

	// Convert DocumentChunk objects to strings for parallel processing.

	chunkStrings := make([]string, len(chunks))

	for i, chunk := range chunks {

		chunkStrings[i] = chunk.CleanContent

	}

	// Process chunks in parallel.

	return l.processChunksParallel(ctx, doc, chunkStrings, chunkProcessor)

>>>>>>> b3529b0b
}

// processChunk processes a single chunk.

func (l *StreamingDocumentLoader) processChunk(

	ctx context.Context,
<<<<<<< HEAD
	doc LoadedDocument,
=======

	doc Document,

>>>>>>> b3529b0b
	content string,

	position int,

	processor func(ProcessedChunk) error,

) error {
<<<<<<< HEAD
	// Convert DocumentMetadata to map[string]interface{}
	metadata := make(map[string]interface{})
	if doc.Metadata != nil {
		metadata["source"] = doc.Metadata.Source
		metadata["document_type"] = doc.Metadata.DocumentType
		metadata["version"] = doc.Metadata.Version
		metadata["working_group"] = doc.Metadata.WorkingGroup
		metadata["category"] = doc.Metadata.Category
	}

	chunk := ProcessedChunk{
		ID:         fmt.Sprintf("%s_chunk_%d", doc.ID, position),
		Content:    content,
		Metadata:   metadata,
=======

	chunk := ProcessedChunk{

		Content: content,

		Metadata: doc.Metadata,

>>>>>>> b3529b0b
		ChunkIndex: position,
	}

	l.metrics.chunksProcessed.Inc()

	return processor(chunk)

}

// processChunksParallel processes multiple chunks concurrently.

func (l *StreamingDocumentLoader) processChunksParallel(

	ctx context.Context,
<<<<<<< HEAD
	doc LoadedDocument,
=======

	doc Document,

>>>>>>> b3529b0b
	chunks []string,

	processor func(ProcessedChunk) error,

) error {

	errChan := make(chan error, len(chunks))

	var wg sync.WaitGroup

	for i, chunk := range chunks {

		wg.Add(1)

		i := i

		chunk := chunk

<<<<<<< HEAD
		go func(chunkContent string, index int) {
			l.chunkPool.AcquireWorker()
			defer l.chunkPool.ReleaseWorker()
			defer wg.Done()
			if err := l.processChunk(ctx, doc, chunkContent, index, processor); err != nil {
=======
		l.processPool.chunkWorkers <- func() {

			defer wg.Done()

			if err := l.processChunk(ctx, doc, chunk, i, processor); err != nil {

>>>>>>> b3529b0b
				errChan <- err

			}
<<<<<<< HEAD
		}(chunk, i)
=======

		}

>>>>>>> b3529b0b
	}

	wg.Wait()

	close(errChan)

	// Check for errors.

	for err := range errChan {

		if err != nil {

			return err

		}

	}

	return nil

}

// readChunkWithBackpressure reads data with backpressure handling.

func (l *StreamingDocumentLoader) readChunkWithBackpressure(

	reader *bufio.Reader,

	bytesRead *int64,

) ([]byte, error) {

	// Check memory pressure.

	var memStats runtime.MemStats

	runtime.ReadMemStats(&memStats)

	if memStats.Alloc > uint64(l.memoryThreshold) {

		l.metrics.backpressureEvents.Inc()

		// Apply backpressure - wait for memory to be freed.

		time.Sleep(100 * time.Millisecond)

		runtime.GC()

	}

	// Read chunk.

	chunk := make([]byte, l.bufferSize)

	n, err := reader.Read(chunk)

	if n > 0 {

		atomic.AddInt64(bytesRead, int64(n))

		return chunk[:n], err

	}

	return nil, err

}

// ProcessBatch processes multiple documents concurrently.

func (l *StreamingDocumentLoader) ProcessBatch(

	ctx context.Context,
<<<<<<< HEAD
	documents []LoadedDocument,
=======

	documents []Document,

>>>>>>> b3529b0b
	chunkProcessor func(ProcessedChunk) error,

) error {

	errChan := make(chan error, len(documents))

	var wg sync.WaitGroup

	for _, doc := range documents {

		wg.Add(1)

		doc := doc

<<<<<<< HEAD
		go func(doc LoadedDocument) {
			l.documentPool.AcquireWorker()
			defer l.documentPool.ReleaseWorker()
=======
		l.processPool.documentWorkers <- func() {

>>>>>>> b3529b0b
			defer wg.Done()

			if err := l.ProcessDocument(ctx, doc, chunkProcessor); err != nil {

				errChan <- fmt.Errorf("failed to process document %s: %w", doc.ID, err)

			}
<<<<<<< HEAD
		}(doc)
=======

		}

>>>>>>> b3529b0b
	}

	wg.Wait()

	close(errChan)

	// Collect errors.

	var errs []error

	for err := range errChan {

		if err != nil {

			errs = append(errs, err)

		}

	}

	if len(errs) > 0 {

		return fmt.Errorf("batch processing failed with %d errors: %v", len(errs), errs)

	}

	return nil

}

// monitorMemory tracks memory usage.

func (l *StreamingDocumentLoader) monitorMemory() {

	ticker := time.NewTicker(10 * time.Second)

	defer ticker.Stop()

	for range ticker.C {

		var memStats runtime.MemStats

		runtime.ReadMemStats(&memStats)

		l.metrics.memoryUsage.Set(float64(memStats.Alloc))

	}

}

// worker processes tasks from a channel.

func (p *ProcessingPool) worker(tasks chan func()) {

	for task := range tasks {

		task()

	}

}

<<<<<<< HEAD
// Shutdown gracefully shuts down the processing pools
func (l *StreamingDocumentLoader) Shutdown() {
	// Wait for all active tasks to complete
	l.documentPool.WaitForCompletion()
	l.chunkPool.WaitForCompletion()
	l.embeddingPool.WaitForCompletion()
=======
// Shutdown gracefully shuts down the processing pool.

func (l *StreamingDocumentLoader) Shutdown() {

	close(l.processPool.documentWorkers)

	close(l.processPool.chunkWorkers)

	close(l.processPool.embeddingWorkers)

	l.processPool.activeTasks.Wait()

>>>>>>> b3529b0b
}<|MERGE_RESOLUTION|>--- conflicted
+++ resolved
@@ -25,14 +25,6 @@
 	chunkingService *ChunkingService
 
 	memoryThreshold int64 // bytes
-<<<<<<< HEAD
-	bufferSize      int
-	maxConcurrency  int
-	documentPool    *ProcessingPool
-	chunkPool       *ProcessingPool
-	embeddingPool   *ProcessingPool
-	metrics         *streamingMetrics
-=======
 
 	bufferSize int
 
@@ -41,7 +33,6 @@
 	processPool *ProcessingPool
 
 	metrics *streamingMetrics
->>>>>>> b3529b0b
 }
 
 // StreamingConfig holds configuration for streaming operations.
@@ -183,12 +174,6 @@
 		metrics.streamingThresholdHit,
 	)
 
-<<<<<<< HEAD
-	// Create separate worker pools
-	documentPool := NewProcessingPool(config.MaxConcurrency)
-	chunkPool := NewProcessingPool(config.MaxConcurrency * 2)
-	embeddingPool := NewProcessingPool(config.MaxConcurrency)
-=======
 	pool := &ProcessingPool{
 
 		documentWorkers: make(chan func(), config.MaxConcurrency),
@@ -209,7 +194,6 @@
 		go pool.worker(pool.embeddingWorkers)
 
 	}
->>>>>>> b3529b0b
 
 	loader := &StreamingDocumentLoader{
 
@@ -218,14 +202,6 @@
 		chunkingService: chunkingService,
 
 		memoryThreshold: config.MemoryThresholdMB * 1024 * 1024,
-<<<<<<< HEAD
-		bufferSize:      config.BufferSizeKB * 1024,
-		maxConcurrency:  config.MaxConcurrency,
-		documentPool:    documentPool,
-		chunkPool:       chunkPool,
-		embeddingPool:   embeddingPool,
-		metrics:         metrics,
-=======
 
 		bufferSize: config.BufferSizeKB * 1024,
 
@@ -234,7 +210,6 @@
 		processPool: pool,
 
 		metrics: metrics,
->>>>>>> b3529b0b
 	}
 
 	// Start memory monitor.
@@ -250,13 +225,9 @@
 func (l *StreamingDocumentLoader) ProcessDocument(
 
 	ctx context.Context,
-<<<<<<< HEAD
-	doc LoadedDocument,
-=======
 
 	doc Document,
 
->>>>>>> b3529b0b
 	chunkProcessor func(ProcessedChunk) error,
 
 ) error {
@@ -292,13 +263,9 @@
 func (l *StreamingDocumentLoader) processStreamingDocument(
 
 	ctx context.Context,
-<<<<<<< HEAD
-	doc LoadedDocument,
-=======
 
 	doc Document,
 
->>>>>>> b3529b0b
 	chunkProcessor func(ProcessedChunk) error,
 
 ) error {
@@ -310,10 +277,7 @@
 		zap.Int64("size_bytes", doc.Size))
 
 	reader := bufio.NewReaderSize(strings.NewReader(doc.Content), l.bufferSize)
-<<<<<<< HEAD
-=======
-
->>>>>>> b3529b0b
+
 	var buffer []byte
 
 	chunkIndex := 0
@@ -393,211 +357,258 @@
 func (l *StreamingDocumentLoader) processRegularDocument(
 
 	ctx context.Context,
-<<<<<<< HEAD
-	doc LoadedDocument,
-=======
 
 	doc Document,
 
->>>>>>> b3529b0b
 	chunkProcessor func(ProcessedChunk) error,
 
 ) error {
-<<<<<<< HEAD
-	// Read entire document
-	content := []byte(doc.Content)
+
+	// Read entire document.
+
+	content, err := io.ReadAll(strings.NewReader(doc.Content))
+
+	if err != nil {
+
+		return fmt.Errorf("failed to read document: %w", err)
+
+	}
 
 	l.metrics.bytesProcessed.Add(float64(len(content)))
 
-	// Chunk the document
-	chunks, err := l.chunkingService.ChunkDocument(ctx, &doc)
+	// Convert to LoadedDocument for chunking.
+
+	loadedDoc := &LoadedDocument{
+
+		ID: doc.ID,
+
+		Content: string(content),
+
+		Size: int64(len(content)),
+
+		LoadedAt: time.Now(),
+	}
+
+	// Chunk the document.
+
+	chunks, err := l.chunkingService.ChunkDocument(ctx, loadedDoc)
+
 	if err != nil {
+
 		return fmt.Errorf("failed to chunk document: %w", err)
-	}
-
-	// Convert DocumentChunk objects to strings
-	chunkContents := make([]string, len(chunks))
+
+	}
+
+	// Convert DocumentChunk objects to strings for parallel processing.
+
+	chunkStrings := make([]string, len(chunks))
+
 	for i, chunk := range chunks {
-		chunkContents[i] = chunk.CleanContent
-	}
-
-	// Process chunks in parallel
-	return l.processChunksParallel(ctx, doc, chunkContents, chunkProcessor)
-=======
-
-	// Read entire document.
-
-	content, err := io.ReadAll(strings.NewReader(doc.Content))
-
-	if err != nil {
-
-		return fmt.Errorf("failed to read document: %w", err)
-
-	}
-
-	l.metrics.bytesProcessed.Add(float64(len(content)))
-
-	// Convert to LoadedDocument for chunking.
-
-	loadedDoc := &LoadedDocument{
-
-		ID: doc.ID,
-
-		Content: string(content),
-
-		Size: int64(len(content)),
-
-		LoadedAt: time.Now(),
-	}
-
-	// Chunk the document.
-
-	chunks, err := l.chunkingService.ChunkDocument(ctx, loadedDoc)
-
-	if err != nil {
-
-		return fmt.Errorf("failed to chunk document: %w", err)
-
-	}
-
-	// Convert DocumentChunk objects to strings for parallel processing.
-
-	chunkStrings := make([]string, len(chunks))
+
+		chunkStrings[i] = chunk.CleanContent
+
+	}
+
+	// Process chunks in parallel.
+
+	return l.processChunksParallel(ctx, doc, chunkStrings, chunkProcessor)
+
+}
+
+// processChunk processes a single chunk.
+
+func (l *StreamingDocumentLoader) processChunk(
+
+	ctx context.Context,
+
+	doc Document,
+
+	content string,
+
+	position int,
+
+	processor func(ProcessedChunk) error,
+
+) error {
+
+	chunk := ProcessedChunk{
+
+		Content: content,
+
+		Metadata: doc.Metadata,
+
+		ChunkIndex: position,
+	}
+
+	l.metrics.chunksProcessed.Inc()
+
+	return processor(chunk)
+
+}
+
+// processChunksParallel processes multiple chunks concurrently.
+
+func (l *StreamingDocumentLoader) processChunksParallel(
+
+	ctx context.Context,
+
+	doc Document,
+
+	chunks []string,
+
+	processor func(ProcessedChunk) error,
+
+) error {
+
+	errChan := make(chan error, len(chunks))
+
+	var wg sync.WaitGroup
 
 	for i, chunk := range chunks {
 
-		chunkStrings[i] = chunk.CleanContent
-
-	}
-
-	// Process chunks in parallel.
-
-	return l.processChunksParallel(ctx, doc, chunkStrings, chunkProcessor)
-
->>>>>>> b3529b0b
-}
-
-// processChunk processes a single chunk.
-
-func (l *StreamingDocumentLoader) processChunk(
+		wg.Add(1)
+
+		i := i
+
+		chunk := chunk
+
+		l.processPool.chunkWorkers <- func() {
+
+			defer wg.Done()
+
+			if err := l.processChunk(ctx, doc, chunk, i, processor); err != nil {
+
+				errChan <- err
+
+			}
+
+		}
+
+	}
+
+	wg.Wait()
+
+	close(errChan)
+
+	// Check for errors.
+
+	for err := range errChan {
+
+		if err != nil {
+
+			return err
+
+		}
+
+	}
+
+	return nil
+
+}
+
+// readChunkWithBackpressure reads data with backpressure handling.
+
+func (l *StreamingDocumentLoader) readChunkWithBackpressure(
+
+	reader *bufio.Reader,
+
+	bytesRead *int64,
+
+) ([]byte, error) {
+
+	// Check memory pressure.
+
+	var memStats runtime.MemStats
+
+	runtime.ReadMemStats(&memStats)
+
+	if memStats.Alloc > uint64(l.memoryThreshold) {
+
+		l.metrics.backpressureEvents.Inc()
+
+		// Apply backpressure - wait for memory to be freed.
+
+		time.Sleep(100 * time.Millisecond)
+
+		runtime.GC()
+
+	}
+
+	// Read chunk.
+
+	chunk := make([]byte, l.bufferSize)
+
+	n, err := reader.Read(chunk)
+
+	if n > 0 {
+
+		atomic.AddInt64(bytesRead, int64(n))
+
+		return chunk[:n], err
+
+	}
+
+	return nil, err
+
+}
+
+// ProcessBatch processes multiple documents concurrently.
+
+func (l *StreamingDocumentLoader) ProcessBatch(
 
 	ctx context.Context,
-<<<<<<< HEAD
-	doc LoadedDocument,
-=======
-
-	doc Document,
-
->>>>>>> b3529b0b
-	content string,
-
-	position int,
-
-	processor func(ProcessedChunk) error,
+
+	documents []Document,
+
+	chunkProcessor func(ProcessedChunk) error,
 
 ) error {
-<<<<<<< HEAD
-	// Convert DocumentMetadata to map[string]interface{}
-	metadata := make(map[string]interface{})
-	if doc.Metadata != nil {
-		metadata["source"] = doc.Metadata.Source
-		metadata["document_type"] = doc.Metadata.DocumentType
-		metadata["version"] = doc.Metadata.Version
-		metadata["working_group"] = doc.Metadata.WorkingGroup
-		metadata["category"] = doc.Metadata.Category
-	}
-
-	chunk := ProcessedChunk{
-		ID:         fmt.Sprintf("%s_chunk_%d", doc.ID, position),
-		Content:    content,
-		Metadata:   metadata,
-=======
-
-	chunk := ProcessedChunk{
-
-		Content: content,
-
-		Metadata: doc.Metadata,
-
->>>>>>> b3529b0b
-		ChunkIndex: position,
-	}
-
-	l.metrics.chunksProcessed.Inc()
-
-	return processor(chunk)
-
-}
-
-// processChunksParallel processes multiple chunks concurrently.
-
-func (l *StreamingDocumentLoader) processChunksParallel(
-
-	ctx context.Context,
-<<<<<<< HEAD
-	doc LoadedDocument,
-=======
-
-	doc Document,
-
->>>>>>> b3529b0b
-	chunks []string,
-
-	processor func(ProcessedChunk) error,
-
-) error {
-
-	errChan := make(chan error, len(chunks))
+
+	errChan := make(chan error, len(documents))
 
 	var wg sync.WaitGroup
 
-	for i, chunk := range chunks {
+	for _, doc := range documents {
 
 		wg.Add(1)
 
-		i := i
-
-		chunk := chunk
-
-<<<<<<< HEAD
-		go func(chunkContent string, index int) {
-			l.chunkPool.AcquireWorker()
-			defer l.chunkPool.ReleaseWorker()
+		doc := doc
+
+		l.processPool.documentWorkers <- func() {
+
 			defer wg.Done()
-			if err := l.processChunk(ctx, doc, chunkContent, index, processor); err != nil {
-=======
-		l.processPool.chunkWorkers <- func() {
-
-			defer wg.Done()
-
-			if err := l.processChunk(ctx, doc, chunk, i, processor); err != nil {
-
->>>>>>> b3529b0b
-				errChan <- err
+
+			if err := l.ProcessDocument(ctx, doc, chunkProcessor); err != nil {
+
+				errChan <- fmt.Errorf("failed to process document %s: %w", doc.ID, err)
 
 			}
-<<<<<<< HEAD
-		}(chunk, i)
-=======
-
-		}
-
->>>>>>> b3529b0b
+
+		}
+
 	}
 
 	wg.Wait()
 
 	close(errChan)
 
-	// Check for errors.
+	// Collect errors.
+
+	var errs []error
 
 	for err := range errChan {
 
 		if err != nil {
 
-			return err
-
-		}
+			errs = append(errs, err)
+
+		}
+
+	}
+
+	if len(errs) > 0 {
+
+		return fmt.Errorf("batch processing failed with %d errors: %v", len(errs), errs)
 
 	}
 
@@ -605,130 +616,6 @@
 
 }
 
-// readChunkWithBackpressure reads data with backpressure handling.
-
-func (l *StreamingDocumentLoader) readChunkWithBackpressure(
-
-	reader *bufio.Reader,
-
-	bytesRead *int64,
-
-) ([]byte, error) {
-
-	// Check memory pressure.
-
-	var memStats runtime.MemStats
-
-	runtime.ReadMemStats(&memStats)
-
-	if memStats.Alloc > uint64(l.memoryThreshold) {
-
-		l.metrics.backpressureEvents.Inc()
-
-		// Apply backpressure - wait for memory to be freed.
-
-		time.Sleep(100 * time.Millisecond)
-
-		runtime.GC()
-
-	}
-
-	// Read chunk.
-
-	chunk := make([]byte, l.bufferSize)
-
-	n, err := reader.Read(chunk)
-
-	if n > 0 {
-
-		atomic.AddInt64(bytesRead, int64(n))
-
-		return chunk[:n], err
-
-	}
-
-	return nil, err
-
-}
-
-// ProcessBatch processes multiple documents concurrently.
-
-func (l *StreamingDocumentLoader) ProcessBatch(
-
-	ctx context.Context,
-<<<<<<< HEAD
-	documents []LoadedDocument,
-=======
-
-	documents []Document,
-
->>>>>>> b3529b0b
-	chunkProcessor func(ProcessedChunk) error,
-
-) error {
-
-	errChan := make(chan error, len(documents))
-
-	var wg sync.WaitGroup
-
-	for _, doc := range documents {
-
-		wg.Add(1)
-
-		doc := doc
-
-<<<<<<< HEAD
-		go func(doc LoadedDocument) {
-			l.documentPool.AcquireWorker()
-			defer l.documentPool.ReleaseWorker()
-=======
-		l.processPool.documentWorkers <- func() {
-
->>>>>>> b3529b0b
-			defer wg.Done()
-
-			if err := l.ProcessDocument(ctx, doc, chunkProcessor); err != nil {
-
-				errChan <- fmt.Errorf("failed to process document %s: %w", doc.ID, err)
-
-			}
-<<<<<<< HEAD
-		}(doc)
-=======
-
-		}
-
->>>>>>> b3529b0b
-	}
-
-	wg.Wait()
-
-	close(errChan)
-
-	// Collect errors.
-
-	var errs []error
-
-	for err := range errChan {
-
-		if err != nil {
-
-			errs = append(errs, err)
-
-		}
-
-	}
-
-	if len(errs) > 0 {
-
-		return fmt.Errorf("batch processing failed with %d errors: %v", len(errs), errs)
-
-	}
-
-	return nil
-
-}
-
 // monitorMemory tracks memory usage.
 
 func (l *StreamingDocumentLoader) monitorMemory() {
@@ -761,17 +648,9 @@
 
 }
 
-<<<<<<< HEAD
-// Shutdown gracefully shuts down the processing pools
+// Shutdown gracefully shuts down the processing pool.
+
 func (l *StreamingDocumentLoader) Shutdown() {
-	// Wait for all active tasks to complete
-	l.documentPool.WaitForCompletion()
-	l.chunkPool.WaitForCompletion()
-	l.embeddingPool.WaitForCompletion()
-=======
-// Shutdown gracefully shuts down the processing pool.
-
-func (l *StreamingDocumentLoader) Shutdown() {
 
 	close(l.processPool.documentWorkers)
 
@@ -781,5 +660,4 @@
 
 	l.processPool.activeTasks.Wait()
 
->>>>>>> b3529b0b
 }