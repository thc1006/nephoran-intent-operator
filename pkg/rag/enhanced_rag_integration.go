--- conflicted
+++ resolved
@@ -31,55 +31,33 @@
 
 	Search(ctx context.Context, query string, options *QueryOptions) (*QueryResponse, error)
 
-<<<<<<< HEAD
-	// Index stores documents for retrieval
+	// Index stores documents for retrieval.
+
 	Index(ctx context.Context, documents []*shared.TelecomDocument) error
 
-	// GetHealth returns provider health status
+	// GetHealth returns provider health status.
+
 	GetHealth() ProviderHealth
 
-	// GetMetrics returns provider performance metrics
+	// GetMetrics returns provider performance metrics.
+
 	GetMetrics() ProviderMetrics
 }
 
-// RAGEmbeddingProvider defines the interface for embedding generation in RAG systems
-type RAGEmbeddingProvider interface {
-	// GenerateEmbedding creates embeddings for text
+// EmbeddingProvider defines the interface for embedding generation.
+
+type EmbeddingProvider interface {
+
+	// GenerateEmbedding creates embeddings for text.
+
 	GenerateEmbedding(ctx context.Context, text string) ([]float32, error)
 
-	// GenerateBatchEmbeddings creates embeddings for multiple texts
+	// GenerateBatchEmbeddings creates embeddings for multiple texts.
+
 	GenerateBatchEmbeddings(ctx context.Context, texts []string) ([][]float32, error)
 
-	// GetDimensions returns the embedding dimension size
-=======
-	// Index stores documents for retrieval.
-
-	Index(ctx context.Context, documents []*shared.TelecomDocument) error
-
-	// GetHealth returns provider health status.
-
-	GetHealth() ProviderHealth
-
-	// GetMetrics returns provider performance metrics.
-
-	GetMetrics() ProviderMetrics
-}
-
-// EmbeddingProvider defines the interface for embedding generation.
-
-type EmbeddingProvider interface {
-
-	// GenerateEmbedding creates embeddings for text.
-
-	GenerateEmbedding(ctx context.Context, text string) ([]float32, error)
-
-	// GenerateBatchEmbeddings creates embeddings for multiple texts.
-
-	GenerateBatchEmbeddings(ctx context.Context, texts []string) ([][]float32, error)
-
 	// GetDimensions returns the embedding dimension size.
 
->>>>>>> b3529b0b
 	GetDimensions() int
 
 	// IsHealthy returns the health status of the provider (for health monitoring compatibility).
@@ -99,26 +77,16 @@
 
 	Store(ctx context.Context, vectors []Vector) error
 
-<<<<<<< HEAD
-	// Search finds similar vectors
+	// Search finds similar vectors.
+
 	Search(ctx context.Context, query []float32, limit int) ([]VectorSearchResult, error)
 
-	// Delete removes vectors by ID
+	// Delete removes vectors by ID.
+
 	Delete(ctx context.Context, ids []string) error
 
-	// GetStats returns storage statistics
-=======
-	// Search finds similar vectors.
-
-	Search(ctx context.Context, query []float32, limit int) ([]VectorSearchResult, error)
-
-	// Delete removes vectors by ID.
-
-	Delete(ctx context.Context, ids []string) error
-
 	// GetStats returns storage statistics.
 
->>>>>>> b3529b0b
 	GetStats() VectorStoreStats
 }
 
@@ -127,12 +95,6 @@
 // Vector represents a document with its embedding.
 
 type Vector struct {
-<<<<<<< HEAD
-	ID        string                  `json:"id"`
-	Embedding []float32               `json:"embedding"`
-	Metadata  map[string]interface{}  `json:"metadata"`
-	Document  *shared.TelecomDocument `json:"document,omitempty"`
-=======
 	ID string `json:"id"`
 
 	Embedding []float32 `json:"embedding"`
@@ -140,7 +102,6 @@
 	Metadata map[string]interface{} `json:"metadata"`
 
 	Document *shared.TelecomDocument `json:"document,omitempty"`
->>>>>>> b3529b0b
 }
 
 // VectorSearchResult represents a search result with similarity score.
@@ -166,13 +127,6 @@
 // ProviderHealth represents the health status of a provider.
 
 type ProviderHealth struct {
-<<<<<<< HEAD
-	IsHealthy bool          `json:"is_healthy"`
-	LastCheck time.Time     `json:"last_check"`
-	Latency   time.Duration `json:"latency"`
-	ErrorRate float64       `json:"error_rate"`
-	Details   string        `json:"details,omitempty"`
-=======
 	IsHealthy bool `json:"is_healthy"`
 
 	LastCheck time.Time `json:"last_check"`
@@ -182,7 +136,6 @@
 	ErrorRate float64 `json:"error_rate"`
 
 	Details string `json:"details,omitempty"`
->>>>>>> b3529b0b
 }
 
 // ProviderMetrics contains performance metrics for a provider.
@@ -204,17 +157,6 @@
 // EnhancedRAGManager manages multiple RAG providers with intelligent routing.
 
 type EnhancedRAGManager struct {
-<<<<<<< HEAD
-	providers          map[string]RAGProvider
-	embeddingProviders map[string]RAGEmbeddingProvider
-	vectorStores       map[string]VectorStore
-	router             *ProviderRouter
-	cache              *EnhancedRAGCache
-	metrics            *EnhancedRAGMetrics
-	config             *EnhancedRAGConfig
-	mu                 sync.RWMutex
-	logger             *slog.Logger
-=======
 	providers map[string]RAGProvider
 
 	embeddingProviders map[string]EmbeddingProvider
@@ -232,62 +174,40 @@
 	mu sync.RWMutex
 
 	logger *slog.Logger
->>>>>>> b3529b0b
 }
 
 // EnhancedRAGConfig holds configuration for the RAG manager.
 
 type EnhancedRAGConfig struct {
-<<<<<<< HEAD
-	// Provider Selection Strategy
+
+	// Provider Selection Strategy.
+
 	ProviderStrategy string `json:"provider_strategy"` // "round_robin", "failover", "performance_based"
-	DefaultProvider  string `json:"default_provider"`
-
-	// Caching Configuration
-	CacheEnabled bool          `json:"cache_enabled"`
-	CacheTTL     time.Duration `json:"cache_ttl"`
-	CacheMaxSize int           `json:"cache_max_size"`
-
-	// Performance Settings
-	MaxConcurrentQueries int           `json:"max_concurrent_queries"`
-	QueryTimeout         time.Duration `json:"query_timeout"`
-
-	// Retry Configuration
-	MaxRetries int           `json:"max_retries"`
+
+	DefaultProvider string `json:"default_provider"`
+
+	// Caching Configuration.
+
+	CacheEnabled bool `json:"cache_enabled"`
+
+	CacheTTL time.Duration `json:"cache_ttl"`
+
+	CacheMaxSize int `json:"cache_max_size"`
+
+	// Performance Settings.
+
+	MaxConcurrentQueries int `json:"max_concurrent_queries"`
+
+	QueryTimeout time.Duration `json:"query_timeout"`
+
+	// Retry Configuration.
+
+	MaxRetries int `json:"max_retries"`
+
 	RetryDelay time.Duration `json:"retry_delay"`
 
-	// Health Check Settings
-=======
-
-	// Provider Selection Strategy.
-
-	ProviderStrategy string `json:"provider_strategy"` // "round_robin", "failover", "performance_based"
-
-	DefaultProvider string `json:"default_provider"`
-
-	// Caching Configuration.
-
-	CacheEnabled bool `json:"cache_enabled"`
-
-	CacheTTL time.Duration `json:"cache_ttl"`
-
-	CacheMaxSize int `json:"cache_max_size"`
-
-	// Performance Settings.
-
-	MaxConcurrentQueries int `json:"max_concurrent_queries"`
-
-	QueryTimeout time.Duration `json:"query_timeout"`
-
-	// Retry Configuration.
-
-	MaxRetries int `json:"max_retries"`
-
-	RetryDelay time.Duration `json:"retry_delay"`
-
 	// Health Check Settings.
 
->>>>>>> b3529b0b
 	HealthCheckInterval time.Duration `json:"health_check_interval"`
 }
 
@@ -298,27 +218,16 @@
 	if config == nil {
 
 		config = &EnhancedRAGConfig{
-<<<<<<< HEAD
-			ProviderStrategy:     "performance_based",
-			CacheEnabled:         true,
-			CacheTTL:             5 * time.Minute,
-			CacheMaxSize:         1000,
+
+			ProviderStrategy: "performance_based",
+
+			CacheEnabled: true,
+
+			CacheTTL: 5 * time.Minute,
+
+			CacheMaxSize: 1000,
+
 			MaxConcurrentQueries: 10,
-			QueryTimeout:         30 * time.Second,
-			MaxRetries:           3,
-			RetryDelay:           time.Second,
-			HealthCheckInterval:  time.Minute,
-=======
-
-			ProviderStrategy: "performance_based",
-
-			CacheEnabled: true,
-
-			CacheTTL: 5 * time.Minute,
-
-			CacheMaxSize: 1000,
-
-			MaxConcurrentQueries: 10,
 
 			QueryTimeout: 30 * time.Second,
 
@@ -327,19 +236,11 @@
 			RetryDelay: time.Second,
 
 			HealthCheckInterval: time.Minute,
->>>>>>> b3529b0b
 		}
 
 	}
 
 	manager := &EnhancedRAGManager{
-<<<<<<< HEAD
-		providers:          make(map[string]RAGProvider),
-		embeddingProviders: make(map[string]RAGEmbeddingProvider),
-		vectorStores:       make(map[string]VectorStore),
-		config:             config,
-		logger:             slog.Default().With("component", "enhanced-rag-manager"),
-=======
 
 		providers: make(map[string]RAGProvider),
 
@@ -350,21 +251,15 @@
 		config: config,
 
 		logger: slog.Default().With("component", "enhanced-rag-manager"),
->>>>>>> b3529b0b
 	}
 
 	// Initialize components.
 
 	manager.router = NewProviderRouter(config)
-<<<<<<< HEAD
-	manager.cache = NewEnhancedRAGCache(config.CacheMaxSize, config.CacheTTL)
-	manager.metrics = NewEnhancedRAGMetrics()
-=======
 
 	manager.cache = NewRAGCache(config.CacheMaxSize, config.CacheTTL)
 
 	manager.metrics = NewRAGMetrics()
->>>>>>> b3529b0b
 
 	// Start health checking.
 
@@ -390,15 +285,10 @@
 
 }
 
-<<<<<<< HEAD
-// RegisterEmbeddingProvider registers a new embedding provider
-func (erm *EnhancedRAGManager) RegisterEmbeddingProvider(name string, provider RAGEmbeddingProvider) {
-=======
 // RegisterEmbeddingProvider registers a new embedding provider.
 
 func (erm *EnhancedRAGManager) RegisterEmbeddingProvider(name string, provider EmbeddingProvider) {
 
->>>>>>> b3529b0b
 	erm.mu.Lock()
 
 	defer erm.mu.Unlock()
@@ -429,12 +319,8 @@
 
 	startTime := time.Now()
 
-<<<<<<< HEAD
-	// Check cache first
-=======
 	// Check cache first.
 
->>>>>>> b3529b0b
 	if erm.config.CacheEnabled {
 
 		if cached := erm.cache.Get(query); cached != nil {
@@ -447,12 +333,8 @@
 
 	}
 
-<<<<<<< HEAD
-	// Select optimal provider
-=======
 	// Select optimal provider.
 
->>>>>>> b3529b0b
 	provider := erm.router.SelectProvider(ctx, query)
 
 	if provider == nil {
@@ -461,12 +343,8 @@
 
 	}
 
-<<<<<<< HEAD
-	// Execute query with retries
-=======
 	// Execute query with retries.
 
->>>>>>> b3529b0b
 	var response *QueryResponse
 
 	var err error
@@ -486,16 +364,11 @@
 		}
 
 		if attempt < erm.config.MaxRetries {
-<<<<<<< HEAD
+
 			erm.logger.Warn("Query attempt failed, retrying",
+
 				"attempt", attempt+1,
-=======
-
-			erm.logger.Warn("Query attempt failed, retrying",
-
-				"attempt", attempt+1,
-
->>>>>>> b3529b0b
+
 				"error", err,
 
 				"delay", erm.config.RetryDelay)
@@ -524,22 +397,14 @@
 
 	}
 
-<<<<<<< HEAD
-	// Update metrics
-=======
 	// Update metrics.
 
->>>>>>> b3529b0b
 	duration := time.Since(startTime)
 
 	erm.metrics.RecordQuery(duration)
 
-<<<<<<< HEAD
-	// Cache successful response
-=======
 	// Cache successful response.
 
->>>>>>> b3529b0b
 	if erm.config.CacheEnabled && response != nil {
 
 		erm.cache.Set(query, response)
@@ -574,12 +439,8 @@
 
 	erm.mu.RUnlock()
 
-<<<<<<< HEAD
-	// Index in parallel across all providers
-=======
 	// Index in parallel across all providers.
 
->>>>>>> b3529b0b
 	errCh := make(chan error, len(providers))
 
 	for _, provider := range providers {
@@ -701,13 +562,9 @@
 		health := provider.GetHealth()
 
 		if !health.IsHealthy {
-<<<<<<< HEAD
+
 			erm.logger.Warn("Provider health check failed",
-=======
-
-			erm.logger.Warn("Provider health check failed",
-
->>>>>>> b3529b0b
+
 				"provider", name,
 
 				"details", health.Details)
@@ -723,20 +580,13 @@
 // ProviderRouter handles intelligent routing to optimal providers.
 
 type ProviderRouter struct {
-<<<<<<< HEAD
-	providers  map[string]RAGProvider
-	strategy   string
+	providers map[string]RAGProvider
+
+	strategy string
+
 	roundRobin int
-	mu         sync.RWMutex
-=======
-	providers map[string]RAGProvider
-
-	strategy string
-
-	roundRobin int
 
 	mu sync.RWMutex
->>>>>>> b3529b0b
 }
 
 // NewProviderRouter creates a new provider router.
@@ -846,12 +696,8 @@
 
 		}
 
-<<<<<<< HEAD
-		// Score based on latency and error rate
-=======
 		// Score based on latency and error rate.
 
->>>>>>> b3529b0b
 		score := 1.0 / (1.0 + float64(health.Latency.Milliseconds()))
 
 		score *= (1.0 - health.ErrorRate)
@@ -868,12 +714,8 @@
 
 	}
 
-<<<<<<< HEAD
-	// Sort by score (descending)
-=======
 	// Sort by score (descending).
 
->>>>>>> b3529b0b
 	sort.Slice(scores, func(i, j int) bool {
 
 		return scores[i].score > scores[j].score
@@ -906,25 +748,6 @@
 
 // RAGCache provides caching for query results.
 
-<<<<<<< HEAD
-// EnhancedRAGCache provides caching for query results
-type EnhancedRAGCache struct {
-	cache   map[string]*ragCacheEntry
-	maxSize int
-	ttl     time.Duration
-	mu      sync.RWMutex
-}
-
-type ragCacheEntry struct {
-	response  *QueryResponse
-	timestamp time.Time
-}
-
-// NewEnhancedRAGCache creates a new RAG cache
-func NewEnhancedRAGCache(maxSize int, ttl time.Duration) *EnhancedRAGCache {
-	cache := &EnhancedRAGCache{
-		cache:   make(map[string]*ragCacheEntry),
-=======
 type RAGCache struct {
 	cache map[string]*enhancedCacheEntry
 
@@ -949,33 +772,23 @@
 
 		cache: make(map[string]*enhancedCacheEntry),
 
->>>>>>> b3529b0b
 		maxSize: maxSize,
 
 		ttl: ttl,
 	}
 
-<<<<<<< HEAD
-	// Start cleanup routine
-=======
 	// Start cleanup routine.
 
->>>>>>> b3529b0b
 	go cache.startCleanup()
 
 	return cache
 
 }
 
-<<<<<<< HEAD
-// Get retrieves a cached response
-func (rc *EnhancedRAGCache) Get(query string) *QueryResponse {
-=======
 // Get retrieves a cached response.
 
 func (rc *RAGCache) Get(query string) *QueryResponse {
 
->>>>>>> b3529b0b
 	rc.mu.RLock()
 
 	defer rc.mu.RUnlock()
@@ -998,51 +811,33 @@
 
 }
 
-<<<<<<< HEAD
-// Set stores a response in cache
-func (rc *EnhancedRAGCache) Set(query string, response *QueryResponse) {
-=======
 // Set stores a response in cache.
 
 func (rc *RAGCache) Set(query string, response *QueryResponse) {
 
->>>>>>> b3529b0b
 	rc.mu.Lock()
 
 	defer rc.mu.Unlock()
 
-<<<<<<< HEAD
-	// Evict if at capacity
-=======
 	// Evict if at capacity.
 
->>>>>>> b3529b0b
 	if len(rc.cache) >= rc.maxSize {
 
 		rc.evictOldest()
 
 	}
 
-<<<<<<< HEAD
-	rc.cache[query] = &ragCacheEntry{
-		response:  response,
-=======
 	rc.cache[query] = &enhancedCacheEntry{
 
 		response: response,
 
->>>>>>> b3529b0b
 		timestamp: time.Now(),
 	}
 
 }
 
-<<<<<<< HEAD
-func (rc *EnhancedRAGCache) evictOldest() {
-=======
 func (rc *RAGCache) evictOldest() {
 
->>>>>>> b3529b0b
 	var oldestKey string
 
 	var oldestTime time.Time
@@ -1071,12 +866,8 @@
 
 }
 
-<<<<<<< HEAD
-func (rc *EnhancedRAGCache) startCleanup() {
-=======
 func (rc *RAGCache) startCleanup() {
 
->>>>>>> b3529b0b
 	ticker := time.NewTicker(rc.ttl / 2) // Cleanup twice per TTL
 
 	defer ticker.Stop()
@@ -1095,12 +886,8 @@
 
 }
 
-<<<<<<< HEAD
-func (rc *EnhancedRAGCache) cleanup() {
-=======
 func (rc *RAGCache) cleanup() {
 
->>>>>>> b3529b0b
 	rc.mu.Lock()
 
 	defer rc.mu.Unlock()
@@ -1123,13 +910,6 @@
 
 // RAGMetrics tracks performance metrics.
 
-<<<<<<< HEAD
-// EnhancedRAGMetrics tracks performance metrics
-type EnhancedRAGMetrics struct {
-	queryCount   int64
-	errorCount   int64
-	cacheHits    int64
-=======
 type RAGMetrics struct {
 	queryCount int64
 
@@ -1137,21 +917,11 @@
 
 	cacheHits int64
 
->>>>>>> b3529b0b
 	totalLatency time.Duration
 
 	mu sync.RWMutex
 }
 
-<<<<<<< HEAD
-// NewEnhancedRAGMetrics creates a new metrics tracker
-func NewEnhancedRAGMetrics() *EnhancedRAGMetrics {
-	return &EnhancedRAGMetrics{}
-}
-
-// RecordQuery records a successful query
-func (rm *EnhancedRAGMetrics) RecordQuery(duration time.Duration) {
-=======
 // NewRAGMetrics creates a new metrics tracker.
 
 func NewRAGMetrics() *RAGMetrics {
@@ -1164,7 +934,6 @@
 
 func (rm *RAGMetrics) RecordQuery(duration time.Duration) {
 
->>>>>>> b3529b0b
 	rm.mu.Lock()
 
 	defer rm.mu.Unlock()
@@ -1175,15 +944,10 @@
 
 }
 
-<<<<<<< HEAD
-// RecordError records a query error
-func (rm *EnhancedRAGMetrics) RecordError() {
-=======
 // RecordError records a query error.
 
 func (rm *RAGMetrics) RecordError() {
 
->>>>>>> b3529b0b
 	rm.mu.Lock()
 
 	defer rm.mu.Unlock()
@@ -1192,15 +956,10 @@
 
 }
 
-<<<<<<< HEAD
-// RecordCacheHit records a cache hit
-func (rm *EnhancedRAGMetrics) RecordCacheHit() {
-=======
 // RecordCacheHit records a cache hit.
 
 func (rm *RAGMetrics) RecordCacheHit() {
 
->>>>>>> b3529b0b
 	rm.mu.Lock()
 
 	defer rm.mu.Unlock()
@@ -1209,15 +968,10 @@
 
 }
 
-<<<<<<< HEAD
-// GetStats returns current metrics
-func (rm *EnhancedRAGMetrics) GetStats() RAGStats {
-=======
 // GetStats returns current metrics.
 
 func (rm *RAGMetrics) GetStats() RAGStats {
 
->>>>>>> b3529b0b
 	rm.mu.RLock()
 
 	defer rm.mu.RUnlock()
@@ -1249,27 +1003,18 @@
 	}
 
 	return RAGStats{
-<<<<<<< HEAD
-		QueryCount:     rm.queryCount,
-		ErrorCount:     rm.errorCount,
-		CacheHits:      rm.cacheHits,
+
+		QueryCount: rm.queryCount,
+
+		ErrorCount: rm.errorCount,
+
+		CacheHits: rm.cacheHits,
+
 		AverageLatency: avgLatency,
-		ErrorRate:      errorRate,
-		CacheHitRate:   cacheHitRate,
-=======
-
-		QueryCount: rm.queryCount,
-
-		ErrorCount: rm.errorCount,
-
-		CacheHits: rm.cacheHits,
-
-		AverageLatency: avgLatency,
 
 		ErrorRate: errorRate,
 
 		CacheHitRate: cacheHitRate,
->>>>>>> b3529b0b
 	}
 
 }
@@ -1290,13 +1035,9 @@
 	CacheHitRate float64 `json:"cache_hit_rate"`
 }
 
-<<<<<<< HEAD
-// Type aliases for shared types (SearchResult is defined in types.go)
-=======
 // Type aliases for shared types.
 
 type SearchResult = shared.SearchResult
->>>>>>> b3529b0b
 
 // QueryOptions holds options for RAG queries.
 
@@ -1397,24 +1138,16 @@
 
 	}
 
-<<<<<<< HEAD
-	// Sort by score (descending)
-=======
 	// Sort by score (descending).
 
->>>>>>> b3529b0b
 	sort.Slice(results, func(i, j int) bool {
 
 		return results[i].Score > results[j].Score
 
 	})
 
-<<<<<<< HEAD
-	// Limit results
-=======
 	// Limit results.
 
->>>>>>> b3529b0b
 	if limit > 0 && len(results) > limit {
 
 		results = results[:limit]
@@ -1473,12 +1206,8 @@
 
 	var dotProduct, normA, normB float32
 
-<<<<<<< HEAD
-	for i := 0; i < len(a); i++ {
-=======
 	for i := range len(a) {
 
->>>>>>> b3529b0b
 		dotProduct += a[i] * b[i]
 
 		normA += a[i] * a[i]
@@ -1502,13 +1231,6 @@
 // MockRAGProvider is a simple mock implementation of RAGProvider.
 
 type MockRAGProvider struct {
-<<<<<<< HEAD
-	name        string
-	isHealthy   bool
-	documents   []*shared.TelecomDocument
-	mu          sync.RWMutex
-	metrics     ProviderMetrics
-=======
 	name string
 
 	isHealthy bool
@@ -1519,7 +1241,6 @@
 
 	metrics ProviderMetrics
 
->>>>>>> b3529b0b
 	lastRequest time.Time
 }
 
@@ -1555,20 +1276,11 @@
 
 	mrp.metrics.RequestCount++
 
-<<<<<<< HEAD
-	// Simple mock search logic
+	// Simple mock search logic.
+
 	var results []*SearchResult
 
 	for _, doc := range mrp.documents {
-		// Simple keyword matching for mock
-		if ragContains(doc.Content, query) {
-			// Create SearchResult using the correct shared.SearchResult struct
-=======
-	// Simple mock search logic.
-
-	var results []*SearchResult
-
-	for _, doc := range mrp.documents {
 
 		// Simple keyword matching for mock.
 
@@ -1576,7 +1288,6 @@
 
 			// Create SearchResult using the correct shared.SearchResult struct.
 
->>>>>>> b3529b0b
 			results = append(results, &SearchResult{
 
 				Document: doc,
@@ -1634,24 +1345,16 @@
 	defer mrp.mu.RUnlock()
 
 	return ProviderHealth{
-<<<<<<< HEAD
+
 		IsHealthy: mrp.isHealthy,
+
 		LastCheck: time.Now(),
-		Latency:   10 * time.Millisecond,
+
+		Latency: 10 * time.Millisecond,
+
 		ErrorRate: 0.01,
-		Details:   fmt.Sprintf("Mock provider %s", mrp.name),
-=======
-
-		IsHealthy: mrp.isHealthy,
-
-		LastCheck: time.Now(),
-
-		Latency: 10 * time.Millisecond,
-
-		ErrorRate: 0.01,
 
 		Details: fmt.Sprintf("Mock provider %s", mrp.name),
->>>>>>> b3529b0b
 	}
 
 }
@@ -1686,27 +1389,18 @@
 
 }
 
-<<<<<<< HEAD
-// contains is a simple helper function for string matching
-func ragContains(text, substring string) bool {
+// contains is a simple helper function for string matching.
+
+func contains(text, substring string) bool {
+
 	return len(substring) == 0 || len(text) >= len(substring) &&
+
 		(text == substring || text[:len(substring)] == substring ||
+
 			text[len(text)-len(substring):] == substring ||
+
 			findSubstring(text, substring))
-=======
-// contains is a simple helper function for string matching.
-
-func contains(text, substring string) bool {
-
-	return len(substring) == 0 || len(text) >= len(substring) &&
-
-		(text == substring || text[:len(substring)] == substring ||
-
-			text[len(text)-len(substring):] == substring ||
-
-			findSubstring(text, substring))
-
->>>>>>> b3529b0b
+
 }
 
 func findSubstring(text, substring string) bool {
@@ -1849,50 +1543,32 @@
 	// Create configuration.
 
 	config := &EnhancedRAGConfig{
-<<<<<<< HEAD
-		ProviderStrategy:     "performance_based",
-		DefaultProvider:      "weaviate",
-		CacheEnabled:         true,
-		CacheTTL:             5 * time.Minute,
+
+		ProviderStrategy: "performance_based",
+
+		DefaultProvider: "weaviate",
+
+		CacheEnabled: true,
+
+		CacheTTL: 5 * time.Minute,
+
 		MaxConcurrentQueries: 10,
-		QueryTimeout:         30 * time.Second,
-		MaxRetries:           3,
-		RetryDelay:           time.Second,
-		HealthCheckInterval:  time.Minute,
-	}
-
-	// Create RAG manager
+
+		QueryTimeout: 30 * time.Second,
+
+		MaxRetries: 3,
+
+		RetryDelay: time.Second,
+
+		HealthCheckInterval: time.Minute,
+	}
+
+	// Create RAG manager.
+
 	manager := NewEnhancedRAGManager(config)
 
-	// Register providers
-=======
-
-		ProviderStrategy: "performance_based",
-
-		DefaultProvider: "weaviate",
-
-		CacheEnabled: true,
-
-		CacheTTL: 5 * time.Minute,
-
-		MaxConcurrentQueries: 10,
-
-		QueryTimeout: 30 * time.Second,
-
-		MaxRetries: 3,
-
-		RetryDelay: time.Second,
-
-		HealthCheckInterval: time.Minute,
-	}
-
-	// Create RAG manager.
-
-	manager := NewEnhancedRAGManager(config)
-
 	// Register providers.
 
->>>>>>> b3529b0b
 	weaviateProvider := NewMockRAGProvider("weaviate")
 
 	chromaProvider := NewMockRAGProvider("chroma")
@@ -1901,12 +1577,8 @@
 
 	manager.RegisterProvider("chroma", chromaProvider)
 
-<<<<<<< HEAD
-	// Index some documents
-=======
 	// Index some documents.
 
->>>>>>> b3529b0b
 	documents := []*shared.TelecomDocument{
 
 		{
@@ -1919,16 +1591,11 @@
 		},
 
 		{
-<<<<<<< HEAD
-			ID:      "doc2",
-			Title:   "O-RAN Alliance Specifications",
-=======
 
 			ID: "doc2",
 
 			Title: "O-RAN Alliance Specifications",
 
->>>>>>> b3529b0b
 			Content: "Open RAN specifications define disaggregated RAN...",
 		},
 	}
@@ -1943,21 +1610,14 @@
 
 	}
 
-<<<<<<< HEAD
-	// Perform queries
+	// Perform queries.
+
 	queryOptions := &QueryOptions{
-		TopK:            5,
-		ScoreThreshold:  0.7,
-=======
-	// Perform queries.
-
-	queryOptions := &QueryOptions{
 
 		TopK: 5,
 
 		ScoreThreshold: 0.7,
 
->>>>>>> b3529b0b
 		IncludeMetadata: true,
 	}
 
@@ -1972,17 +1632,11 @@
 	}
 
 	log.Printf("Query successful: found %d results in %v",
-<<<<<<< HEAD
+
 		len(response.Results), response.ProcessingTime)
 
-	// Check health
-=======
-
-		len(response.Results), response.ProcessingTime)
-
 	// Check health.
 
->>>>>>> b3529b0b
 	health := manager.GetHealth()
 
 	for provider, status := range health {
@@ -1991,12 +1645,8 @@
 
 	}
 
-<<<<<<< HEAD
-	// Get metrics
-=======
 	// Get metrics.
 
->>>>>>> b3529b0b
 	metrics := manager.GetMetrics()
 
 	for provider, metric := range metrics {
