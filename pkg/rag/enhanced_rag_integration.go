//go:build !disable_rag

package rag

import (
	"context"
	"encoding/json"
	"fmt"
	"log"
	"log/slog"
	"math/rand"
	"net/http"
	"sort"
	"sync"
	"time"

	"github.com/thc1006/nephoran-intent-operator/pkg/shared"
)

// Enhanced RAG Integration with Multiple Providers
// This file provides a comprehensive RAG implementation with support for multiple vector stores,
// embedding providers, and optimization strategies.

// RAGProvider defines the interface for RAG providers
type RAGProvider interface {
	// Search performs semantic search
	Search(ctx context.Context, query string, options *QueryOptions) (*QueryResponse, error)
	
	// Index stores documents for retrieval
	Index(ctx context.Context, documents []*shared.TelecomDocument) error
	
	// GetHealth returns provider health status
	GetHealth() ProviderHealth
	
	// GetMetrics returns provider performance metrics
	GetMetrics() ProviderMetrics
}

// EmbeddingProvider defines the interface for embedding generation
type EmbeddingProvider interface {
	// GenerateEmbedding creates embeddings for text
	GenerateEmbedding(ctx context.Context, text string) ([]float32, error)
	
	// GenerateBatchEmbeddings creates embeddings for multiple texts
	GenerateBatchEmbeddings(ctx context.Context, texts []string) ([][]float32, error)
	
	// GetDimensions returns the embedding dimension size
	GetDimensions() int
}

// VectorStore defines the interface for vector storage
type VectorStore interface {
	// Store saves vectors with metadata
	Store(ctx context.Context, vectors []Vector) error
	
	// Search finds similar vectors
	Search(ctx context.Context, query []float32, limit int) ([]VectorSearchResult, error)
	
	// Delete removes vectors by ID
	Delete(ctx context.Context, ids []string) error
	
	// GetStats returns storage statistics
	GetStats() VectorStoreStats
}

// Core Types

// Vector represents a document with its embedding
type Vector struct {
	ID        string                 `json:"id"`
	Embedding []float32              `json:"embedding"`
	Metadata  map[string]interface{} `json:"metadata"`
	Document  *shared.TelecomDocument      `json:"document,omitempty"`
}

// VectorSearchResult represents a search result with similarity score
type VectorSearchResult struct {
	Vector *Vector `json:"vector"`
	Score  float32 `json:"score"`
}

// VectorStoreStats provides storage statistics
type VectorStoreStats struct {
	TotalVectors int64                  `json:"total_vectors"`
	IndexSize    int64                  `json:"index_size"`
	Metadata     map[string]interface{} `json:"metadata,omitempty"`
}

// Provider Health and Metrics

// ProviderHealth represents the health status of a provider
type ProviderHealth struct {
	IsHealthy   bool      `json:"is_healthy"`
	LastCheck   time.Time `json:"last_check"`
	Latency     time.Duration `json:"latency"`
	ErrorRate   float64   `json:"error_rate"`
	Details     string    `json:"details,omitempty"`
}

// ProviderMetrics contains performance metrics for a provider
type ProviderMetrics struct {
	RequestCount    int64         `json:"request_count"`
	AverageLatency  time.Duration `json:"average_latency"`
	ErrorCount      int64         `json:"error_count"`
	CacheHitRate    float64       `json:"cache_hit_rate"`
	LastRequestTime time.Time     `json:"last_request_time"`
}

// Enhanced RAG Manager

// EnhancedRAGManager manages multiple RAG providers with intelligent routing
type EnhancedRAGManager struct {
	providers        map[string]RAGProvider
	embeddingProviders map[string]EmbeddingProvider
	vectorStores     map[string]VectorStore
	router           *ProviderRouter
	cache            *RAGCache
	metrics          *RAGMetrics
	config           *EnhancedRAGConfig
	mu               sync.RWMutex
	logger           *slog.Logger
}

// EnhancedRAGConfig holds configuration for the RAG manager
type EnhancedRAGConfig struct {
	// Provider Selection Strategy
	ProviderStrategy   string        `json:"provider_strategy"`   // "round_robin", "failover", "performance_based"
	DefaultProvider    string        `json:"default_provider"`
	
	// Caching Configuration
	CacheEnabled       bool          `json:"cache_enabled"`
	CacheTTL          time.Duration  `json:"cache_ttl"`
	CacheMaxSize      int           `json:"cache_max_size"`
	
	// Performance Settings
	MaxConcurrentQueries int         `json:"max_concurrent_queries"`
	QueryTimeout         time.Duration `json:"query_timeout"`
	
	// Retry Configuration
	MaxRetries         int           `json:"max_retries"`
	RetryDelay         time.Duration `json:"retry_delay"`
	
	// Health Check Settings
	HealthCheckInterval time.Duration `json:"health_check_interval"`
}

// NewEnhancedRAGManager creates a new enhanced RAG manager
func NewEnhancedRAGManager(config *EnhancedRAGConfig) *EnhancedRAGManager {
	if config == nil {
		config = &EnhancedRAGConfig{
			ProviderStrategy:     "performance_based",
			CacheEnabled:        true,
			CacheTTL:           5 * time.Minute,
			CacheMaxSize:       1000,
			MaxConcurrentQueries: 10,
			QueryTimeout:        30 * time.Second,
			MaxRetries:         3,
			RetryDelay:         time.Second,
			HealthCheckInterval: time.Minute,
		}
	}

	manager := &EnhancedRAGManager{
		providers:        make(map[string]RAGProvider),
		embeddingProviders: make(map[string]EmbeddingProvider),
		vectorStores:     make(map[string]VectorStore),
		config:           config,
		logger:           slog.Default().With("component", "enhanced-rag-manager"),
	}

	// Initialize components
	manager.router = NewProviderRouter(config)
	manager.cache = NewRAGCache(config.CacheMaxSize, config.CacheTTL)
	manager.metrics = NewRAGMetrics()

	// Start health checking
	go manager.startHealthChecking()

	return manager
}

// RegisterProvider registers a new RAG provider
func (erm *EnhancedRAGManager) RegisterProvider(name string, provider RAGProvider) {
	erm.mu.Lock()
	defer erm.mu.Unlock()
	
	erm.providers[name] = provider
	erm.router.AddProvider(name, provider)
	
	erm.logger.Info("Registered RAG provider", "provider", name)
}

// RegisterEmbeddingProvider registers a new embedding provider
func (erm *EnhancedRAGManager) RegisterEmbeddingProvider(name string, provider EmbeddingProvider) {
	erm.mu.Lock()
	defer erm.mu.Unlock()
	
	erm.embeddingProviders[name] = provider
	erm.logger.Info("Registered embedding provider", "provider", name)
}

// RegisterVectorStore registers a new vector store
func (erm *EnhancedRAGManager) RegisterVectorStore(name string, store VectorStore) {
	erm.mu.Lock()
	defer erm.mu.Unlock()
	
	erm.vectorStores[name] = store
	erm.logger.Info("Registered vector store", "store", name)
}

// Query performs an enhanced RAG query with provider selection and caching
func (erm *EnhancedRAGManager) Query(ctx context.Context, query string, options *QueryOptions) (*QueryResponse, error) {
	startTime := time.Now()
	
	// Check cache first
	if erm.config.CacheEnabled {
		if cached := erm.cache.Get(query); cached != nil {
			erm.metrics.RecordCacheHit()
			return cached, nil
		}
	}
	
	// Select optimal provider
	provider := erm.router.SelectProvider(ctx, query)
	if provider == nil {
		return nil, fmt.Errorf("no healthy providers available")
	}
	
	// Execute query with retries
	var response *QueryResponse
	var err error
	
	for attempt := 0; attempt <= erm.config.MaxRetries; attempt++ {
		queryCtx, cancel := context.WithTimeout(ctx, erm.config.QueryTimeout)
		response, err = provider.Search(queryCtx, query, options)
		cancel()
		
		if err == nil {
			break
		}
		
		if attempt < erm.config.MaxRetries {
			erm.logger.Warn("Query attempt failed, retrying", 
				"attempt", attempt+1, 
				"error", err,
				"delay", erm.config.RetryDelay)
			
			select {
			case <-ctx.Done():
				return nil, ctx.Err()
			case <-time.After(erm.config.RetryDelay):
				// Continue to next attempt
			}
		}
	}
	
	if err != nil {
		erm.metrics.RecordError()
		return nil, fmt.Errorf("query failed after %d attempts: %w", erm.config.MaxRetries+1, err)
	}
	
	// Update metrics
	duration := time.Since(startTime)
	erm.metrics.RecordQuery(duration)
	
	// Cache successful response
	if erm.config.CacheEnabled && response != nil {
		erm.cache.Set(query, response)
	}
	
	response.ProcessingTime = duration
	return response, nil
}

// IndexDocuments indexes documents across all registered vector stores
func (erm *EnhancedRAGManager) IndexDocuments(ctx context.Context, documents []*shared.TelecomDocument) error {
	if len(documents) == 0 {
		return nil
	}
	
	erm.mu.RLock()
	providers := make([]RAGProvider, 0, len(erm.providers))
	for _, provider := range erm.providers {
		providers = append(providers, provider)
	}
	erm.mu.RUnlock()
	
	// Index in parallel across all providers
	errCh := make(chan error, len(providers))
	
	for _, provider := range providers {
		go func(p RAGProvider) {
			err := p.Index(ctx, documents)
			errCh <- err
		}(provider)
	}
	
	var errors []error
	for i := 0; i < len(providers); i++ {
		if err := <-errCh; err != nil {
			errors = append(errors, err)
		}
	}
	
	if len(errors) > 0 {
		return fmt.Errorf("indexing failed in %d providers: %v", len(errors), errors)
	}
	
	erm.logger.Info("Indexed documents successfully", "count", len(documents))
	return nil
}

// GetHealth returns the health status of all providers
func (erm *EnhancedRAGManager) GetHealth() map[string]ProviderHealth {
	erm.mu.RLock()
	defer erm.mu.RUnlock()
	
	health := make(map[string]ProviderHealth)
	for name, provider := range erm.providers {
		health[name] = provider.GetHealth()
	}
	
	return health
}

// GetMetrics returns aggregated metrics for all providers
func (erm *EnhancedRAGManager) GetMetrics() map[string]ProviderMetrics {
	erm.mu.RLock()
	defer erm.mu.RUnlock()
	
	metrics := make(map[string]ProviderMetrics)
	for name, provider := range erm.providers {
		metrics[name] = provider.GetMetrics()
	}
	
	return metrics
}

// startHealthChecking runs periodic health checks
func (erm *EnhancedRAGManager) startHealthChecking() {
	ticker := time.NewTicker(erm.config.HealthCheckInterval)
	defer ticker.Stop()
	
	for {
		select {
		case <-ticker.C:
			erm.checkProviderHealth()
		}
	}
}

// checkProviderHealth checks the health of all providers
func (erm *EnhancedRAGManager) checkProviderHealth() {
	erm.mu.RLock()
	providers := make(map[string]RAGProvider)
	for name, provider := range erm.providers {
		providers[name] = provider
	}
	erm.mu.RUnlock()
	
	for name, provider := range providers {
		health := provider.GetHealth()
		if !health.IsHealthy {
			erm.logger.Warn("Provider health check failed", 
				"provider", name,
				"details", health.Details)
		}
	}
}

// Provider Router for intelligent provider selection

// ProviderRouter handles intelligent routing to optimal providers
type ProviderRouter struct {
	providers    map[string]RAGProvider
	strategy     string
	roundRobin   int
	mu           sync.RWMutex
}

// NewProviderRouter creates a new provider router
func NewProviderRouter(config *EnhancedRAGConfig) *ProviderRouter {
	return &ProviderRouter{
		providers: make(map[string]RAGProvider),
		strategy:  config.ProviderStrategy,
	}
}

// AddProvider adds a provider to the router
func (pr *ProviderRouter) AddProvider(name string, provider RAGProvider) {
	pr.mu.Lock()
	defer pr.mu.Unlock()
	pr.providers[name] = provider
}

// SelectProvider selects the optimal provider based on strategy
func (pr *ProviderRouter) SelectProvider(ctx context.Context, query string) RAGProvider {
	pr.mu.RLock()
	defer pr.mu.RUnlock()
	
	if len(pr.providers) == 0 {
		return nil
	}
	
	switch pr.strategy {
	case "round_robin":
		return pr.selectRoundRobin()
	case "performance_based":
		return pr.selectByPerformance()
	case "failover":
		return pr.selectFailover()
	default:
		return pr.selectFailover()
	}
}

func (pr *ProviderRouter) selectRoundRobin() RAGProvider {
	providers := make([]RAGProvider, 0, len(pr.providers))
	for _, provider := range pr.providers {
		providers = append(providers, provider)
	}
	
	if len(providers) == 0 {
		return nil
	}
	
	provider := providers[pr.roundRobin%len(providers)]
	pr.roundRobin++
	return provider
}

func (pr *ProviderRouter) selectByPerformance() RAGProvider {
	type providerScore struct {
		provider RAGProvider
		score    float64
	}
	
	var scores []providerScore
	for _, provider := range pr.providers {
		health := provider.GetHealth()
		metrics := provider.GetMetrics()
		
		if !health.IsHealthy {
			continue
		}
		
		// Score based on latency and error rate
		score := 1.0 / (1.0 + float64(health.Latency.Milliseconds()))
		score *= (1.0 - health.ErrorRate)
		score *= metrics.CacheHitRate
		
		scores = append(scores, providerScore{provider, score})
	}
	
	if len(scores) == 0 {
		return nil
	}
	
	// Sort by score (descending)
	sort.Slice(scores, func(i, j int) bool {
		return scores[i].score > scores[j].score
	})
	
	return scores[0].provider
}

func (pr *ProviderRouter) selectFailover() RAGProvider {
	for _, provider := range pr.providers {
		health := provider.GetHealth()
		if health.IsHealthy {
			return provider
		}
	}
	return nil
}

// RAG Cache for query result caching

// RAGCache provides caching for query results
type RAGCache struct {
	cache    map[string]*cacheEntry
	maxSize  int
	ttl      time.Duration
	mu       sync.RWMutex
}

type cacheEntry struct {
	response  *QueryResponse
	timestamp time.Time
}

// NewRAGCache creates a new RAG cache
func NewRAGCache(maxSize int, ttl time.Duration) *RAGCache {
	cache := &RAGCache{
		cache:   make(map[string]*cacheEntry),
		maxSize: maxSize,
		ttl:     ttl,
	}
	
	// Start cleanup routine
	go cache.startCleanup()
	
	return cache
}

// Get retrieves a cached response
func (rc *RAGCache) Get(query string) *QueryResponse {
	rc.mu.RLock()
	defer rc.mu.RUnlock()
	
	entry, exists := rc.cache[query]
	if !exists {
		return nil
	}
	
	if time.Since(entry.timestamp) > rc.ttl {
		return nil
	}
	
	return entry.response
}

// Set stores a response in cache
func (rc *RAGCache) Set(query string, response *QueryResponse) {
	rc.mu.Lock()
	defer rc.mu.Unlock()
	
	// Evict if at capacity
	if len(rc.cache) >= rc.maxSize {
		rc.evictOldest()
	}
	
	rc.cache[query] = &cacheEntry{
		response:  response,
		timestamp: time.Now(),
	}
}

func (rc *RAGCache) evictOldest() {
	var oldestKey string
	var oldestTime time.Time
	first := true
	
	for key, entry := range rc.cache {
		if first || entry.timestamp.Before(oldestTime) {
			oldestKey = key
			oldestTime = entry.timestamp
			first = false
		}
	}
	
	if oldestKey != "" {
		delete(rc.cache, oldestKey)
	}
}

func (rc *RAGCache) startCleanup() {
	ticker := time.NewTicker(rc.ttl / 2) // Cleanup twice per TTL
	defer ticker.Stop()
	
	for {
		select {
		case <-ticker.C:
			rc.cleanup()
		}
	}
}

func (rc *RAGCache) cleanup() {
	rc.mu.Lock()
	defer rc.mu.Unlock()
	
	now := time.Now()
	for query, entry := range rc.cache {
		if now.Sub(entry.timestamp) > rc.ttl {
			delete(rc.cache, query)
		}
	}
}

// RAG Metrics for performance tracking

// RAGMetrics tracks performance metrics
type RAGMetrics struct {
	queryCount   int64
	errorCount   int64
	cacheHits    int64
	totalLatency time.Duration
	mu           sync.RWMutex
}

// NewRAGMetrics creates a new metrics tracker
func NewRAGMetrics() *RAGMetrics {
	return &RAGMetrics{}
}

// RecordQuery records a successful query
func (rm *RAGMetrics) RecordQuery(duration time.Duration) {
	rm.mu.Lock()
	defer rm.mu.Unlock()
	
	rm.queryCount++
	rm.totalLatency += duration
}

// RecordError records a query error
func (rm *RAGMetrics) RecordError() {
	rm.mu.Lock()
	defer rm.mu.Unlock()
	
	rm.errorCount++
}

// RecordCacheHit records a cache hit
func (rm *RAGMetrics) RecordCacheHit() {
	rm.mu.Lock()
	defer rm.mu.Unlock()
	
	rm.cacheHits++
}

<<<<<<< HEAD
// VectorStore interface
type VectorStore interface {
	Store(ctx context.Context, id string, embedding []float32, metadata map[string]interface{}) error
	Search(ctx context.Context, queryEmbedding []float32, topK int) ([]*EnhancedSearchResult, error)
	Delete(ctx context.Context, id string) error
}

// SearchResult represents a vector search result
// EnhancedSearchResult definition moved to enhanced_retrieval_service.go to avoid duplication
=======
// GetStats returns current metrics
func (rm *RAGMetrics) GetStats() RAGStats {
	rm.mu.RLock()
	defer rm.mu.RUnlock()
	
	var avgLatency time.Duration
	if rm.queryCount > 0 {
		avgLatency = rm.totalLatency / time.Duration(rm.queryCount)
	}
	
	var errorRate float64
	totalRequests := rm.queryCount + rm.errorCount
	if totalRequests > 0 {
		errorRate = float64(rm.errorCount) / float64(totalRequests)
	}
	
	var cacheHitRate float64
	if totalRequests > 0 {
		cacheHitRate = float64(rm.cacheHits) / float64(totalRequests)
	}
	
	return RAGStats{
		QueryCount:   rm.queryCount,
		ErrorCount:   rm.errorCount,
		CacheHits:    rm.cacheHits,
		AverageLatency: avgLatency,
		ErrorRate:    errorRate,
		CacheHitRate: cacheHitRate,
	}
}

// RAGStats contains aggregated statistics
type RAGStats struct {
	QueryCount     int64         `json:"query_count"`
	ErrorCount     int64         `json:"error_count"`
	CacheHits      int64         `json:"cache_hits"`
	AverageLatency time.Duration `json:"average_latency"`
	ErrorRate      float64       `json:"error_rate"`
	CacheHitRate   float64       `json:"cache_hit_rate"`
}
>>>>>>> f79c76d3

// Type aliases for shared types
type SearchResult = shared.SearchResult

// QueryOptions holds options for RAG queries
type QueryOptions struct {
	TopK            int                    `json:"top_k"`
	ScoreThreshold  float32                `json:"score_threshold"`
	Filters         map[string]interface{} `json:"filters"`
	IncludeMetadata bool                   `json:"include_metadata"`
}

// QueryResponse represents a RAG query response
type QueryResponse struct {
	Query          string                  `json:"query"`
	Results        []*EnhancedSearchResult `json:"results"`
	ProcessingTime time.Duration           `json:"processing_time"`
	EmbeddingCost  float64                 `json:"embedding_cost"`
	ProviderUsed   string                  `json:"provider_used"`
}

// MockVectorStore is a simple in-memory vector store for testing
type MockVectorStore struct {
	data map[string]*vectorEntry
	mu   sync.RWMutex
}

type vectorEntry struct {
	Vector    *Vector   `json:"vector"`
	Timestamp time.Time `json:"timestamp"`
}

// NewMockVectorStore creates a new mock vector store
func NewMockVectorStore() *MockVectorStore {
	return &MockVectorStore{
		data: make(map[string]*vectorEntry),
	}
}

// Store implements VectorStore interface
func (mvs *MockVectorStore) Store(ctx context.Context, vectors []Vector) error {
	mvs.mu.Lock()
	defer mvs.mu.Unlock()
	
	for _, vector := range vectors {
		mvs.data[vector.ID] = &vectorEntry{
			Vector:    &vector,
			Timestamp: time.Now(),
		}
	}
	
	return nil
}

<<<<<<< HEAD
func (m *MockVectorStore) Search(ctx context.Context, queryEmbedding []float32, topK int) ([]*EnhancedSearchResult, error) {
	m.mu.RLock()
	defer m.mu.RUnlock()

	// Simple cosine similarity search
	var results []*EnhancedSearchResult

	for id, entry := range m.data {
		score := cosineSimilarity(queryEmbedding, entry.embedding)
		results = append(results, &EnhancedSearchResult{
			SearchResult: &SearchResult{
				ID:         id,
				Score:      score,
				Metadata:   entry.metadata,
				Content:    "", // Add default empty content
				Confidence: float64(score),
			},
			RelevanceScore: score,
			QualityScore:   0.5, // Default value
			FreshnessScore: 0.5, // Default value
			AuthorityScore: 0.5, // Default value
			CombinedScore:  score,
=======
// Search implements VectorStore interface
func (mvs *MockVectorStore) Search(ctx context.Context, query []float32, limit int) ([]VectorSearchResult, error) {
	mvs.mu.RLock()
	defer mvs.mu.RUnlock()
	
	var results []VectorSearchResult
	
	for _, entry := range mvs.data {
		// Simple cosine similarity calculation
		score := cosineSimilarity(query, entry.Vector.Embedding)
		
		results = append(results, VectorSearchResult{
			Vector: entry.Vector,
			Score:  score,
>>>>>>> f79c76d3
		})
	}
	
	// Sort by score (descending)
	sort.Slice(results, func(i, j int) bool {
		return results[i].Score > results[j].Score
	})
	
	// Limit results
	if limit > 0 && len(results) > limit {
		results = results[:limit]
	}
	
	return results, nil
}

// Delete implements VectorStore interface
func (mvs *MockVectorStore) Delete(ctx context.Context, ids []string) error {
	mvs.mu.Lock()
	defer mvs.mu.Unlock()
	
	for _, id := range ids {
		delete(mvs.data, id)
	}
	
	return nil
}

// GetStats implements VectorStore interface
func (mvs *MockVectorStore) GetStats() VectorStoreStats {
	mvs.mu.RLock()
	defer mvs.mu.RUnlock()
	
	return VectorStoreStats{
		TotalVectors: int64(len(mvs.data)),
		IndexSize:    int64(len(mvs.data) * 1024), // Approximate size
	}
}

// cosineSimilarity calculates cosine similarity between two vectors
func cosineSimilarity(a, b []float32) float32 {
	if len(a) != len(b) {
		return 0
	}
	
	var dotProduct, normA, normB float32
	
	for i := 0; i < len(a); i++ {
		dotProduct += a[i] * b[i]
		normA += a[i] * a[i]
		normB += b[i] * b[i]
	}
	
	if normA == 0 || normB == 0 {
		return 0
	}
	
	return dotProduct / (float32(normA) * float32(normB))
}

// Mock RAG Provider for testing

// MockRAGProvider is a simple mock implementation of RAGProvider
type MockRAGProvider struct {
	name         string
	isHealthy    bool
	documents    []*shared.TelecomDocument
	mu           sync.RWMutex
	metrics      ProviderMetrics
	lastRequest  time.Time
}

// NewMockRAGProvider creates a new mock RAG provider
func NewMockRAGProvider(name string) *MockRAGProvider {
	return &MockRAGProvider{
		name:      name,
		isHealthy: true,
		documents: make([]*shared.TelecomDocument, 0),
		metrics: ProviderMetrics{
			CacheHitRate: 0.8,
		},
	}
}

// Search implements RAGProvider interface
func (mrp *MockRAGProvider) Search(ctx context.Context, query string, options *QueryOptions) (*QueryResponse, error) {
	mrp.mu.Lock()
	defer mrp.mu.Unlock()
	
	mrp.lastRequest = time.Now()
	mrp.metrics.RequestCount++
	
	// Simple mock search logic
	var results []*SearchResult
	
	for _, doc := range mrp.documents {
		// Simple keyword matching for mock
		if contains(doc.Content, query) {
			// Create SearchResult using the correct shared.SearchResult struct
			results = append(results, &SearchResult{
				Document: doc,
				Score:    rand.Float32(),
				Distance: rand.Float32(),
				Metadata: map[string]interface{}{"source": "mock", "provider": mrp.name},
			})
		}
		
		if options != nil && options.TopK > 0 && len(results) >= options.TopK {
			break
		}
	}
	
	return &QueryResponse{
		Query:         query,
		Results:       results,
		ProviderUsed:  mrp.name,
		EmbeddingCost: 0.01,
	}, nil
}

// Index implements RAGProvider interface
func (mrp *MockRAGProvider) Index(ctx context.Context, documents []*shared.TelecomDocument) error {
	mrp.mu.Lock()
	defer mrp.mu.Unlock()
	
	mrp.documents = append(mrp.documents, documents...)
	return nil
}

// GetHealth implements RAGProvider interface
func (mrp *MockRAGProvider) GetHealth() ProviderHealth {
	mrp.mu.RLock()
	defer mrp.mu.RUnlock()
	
	return ProviderHealth{
		IsHealthy:   mrp.isHealthy,
		LastCheck:   time.Now(),
		Latency:     10 * time.Millisecond,
		ErrorRate:   0.01,
		Details:     fmt.Sprintf("Mock provider %s", mrp.name),
	}
}

// GetMetrics implements RAGProvider interface
func (mrp *MockRAGProvider) GetMetrics() ProviderMetrics {
	mrp.mu.RLock()
	defer mrp.mu.RUnlock()
	
	metrics := mrp.metrics
	metrics.LastRequestTime = mrp.lastRequest
	metrics.AverageLatency = 10 * time.Millisecond
	
	return metrics
}

// SetHealthy sets the health status for testing
func (mrp *MockRAGProvider) SetHealthy(healthy bool) {
	mrp.mu.Lock()
	defer mrp.mu.Unlock()
	mrp.isHealthy = healthy
}

// contains is a simple helper function for string matching
func contains(text, substring string) bool {
	return len(substring) == 0 || len(text) >= len(substring) && 
		(text == substring || text[:len(substring)] == substring ||
		 text[len(text)-len(substring):] == substring ||
		 findSubstring(text, substring))
}

func findSubstring(text, substring string) bool {
	for i := 0; i <= len(text)-len(substring); i++ {
		if text[i:i+len(substring)] == substring {
			return true
		}
	}
	return false
}

// HTTP Handlers for RAG API

// RAGHandler provides HTTP endpoints for RAG operations
type RAGHandler struct {
	manager *EnhancedRAGManager
	logger  *slog.Logger
}

// NewRAGHandler creates a new RAG HTTP handler
func NewRAGHandler(manager *EnhancedRAGManager) *RAGHandler {
	return &RAGHandler{
		manager: manager,
		logger:  slog.Default().With("component", "rag-handler"),
	}
}

// HandleQuery handles RAG query requests
func (rh *RAGHandler) HandleQuery(w http.ResponseWriter, r *http.Request) {
	if r.Method != http.MethodPost {
		http.Error(w, "Method not allowed", http.StatusMethodNotAllowed)
		return
	}
	
	var request struct {
		Query   string        `json:"query"`
		Options *QueryOptions `json:"options"`
	}
	
	if err := json.NewDecoder(r.Body).Decode(&request); err != nil {
		http.Error(w, "Invalid request body", http.StatusBadRequest)
		return
	}
	
	if request.Query == "" {
		http.Error(w, "Query is required", http.StatusBadRequest)
		return
	}
	
	response, err := rh.manager.Query(r.Context(), request.Query, request.Options)
	if err != nil {
		rh.logger.Error("Query failed", "error", err)
		http.Error(w, "Query failed", http.StatusInternalServerError)
		return
	}
	
	w.Header().Set("Content-Type", "application/json")
	json.NewEncoder(w).Encode(response)
}

// HandleHealth handles health check requests
func (rh *RAGHandler) HandleHealth(w http.ResponseWriter, r *http.Request) {
	if r.Method != http.MethodGet {
		http.Error(w, "Method not allowed", http.StatusMethodNotAllowed)
		return
	}
	
	health := rh.manager.GetHealth()
	
	w.Header().Set("Content-Type", "application/json")
	json.NewEncoder(w).Encode(health)
}

// HandleMetrics handles metrics requests
func (rh *RAGHandler) HandleMetrics(w http.ResponseWriter, r *http.Request) {
	if r.Method != http.MethodGet {
		http.Error(w, "Method not allowed", http.StatusMethodNotAllowed)
		return
	}
	
	metrics := rh.manager.GetMetrics()
	
	w.Header().Set("Content-Type", "application/json")
	json.NewEncoder(w).Encode(metrics)
}

// Example Usage and Integration

// RAGIntegrationExample demonstrates how to use the enhanced RAG system
func RAGIntegrationExample() {
	// Create configuration
	config := &EnhancedRAGConfig{
		ProviderStrategy:     "performance_based",
		DefaultProvider:      "weaviate",
		CacheEnabled:        true,
		CacheTTL:           5 * time.Minute,
		MaxConcurrentQueries: 10,
		QueryTimeout:        30 * time.Second,
		MaxRetries:         3,
		RetryDelay:         time.Second,
		HealthCheckInterval: time.Minute,
	}
	
	// Create RAG manager
	manager := NewEnhancedRAGManager(config)
	
	// Register providers
	weaviateProvider := NewMockRAGProvider("weaviate")
	chromaProvider := NewMockRAGProvider("chroma")
	
	manager.RegisterProvider("weaviate", weaviateProvider)
	manager.RegisterProvider("chroma", chromaProvider)
	
	// Index some documents
	documents := []*shared.TelecomDocument{
		{
			ID:      "doc1",
			Title:   "5G Network Architecture",
			Content: "5G networks use a service-based architecture...",
		},
		{
			ID:      "doc2", 
			Title:   "O-RAN Alliance Specifications",
			Content: "Open RAN specifications define disaggregated RAN...",
		},
	}
	
	ctx := context.Background()
	if err := manager.IndexDocuments(ctx, documents); err != nil {
		log.Printf("Failed to index documents: %v", err)
		return
	}
	
	// Perform queries
	queryOptions := &QueryOptions{
		TopK:           5,
		ScoreThreshold: 0.7,
		IncludeMetadata: true,
	}
	
	response, err := manager.Query(ctx, "5G network architecture", queryOptions)
	if err != nil {
		log.Printf("Query failed: %v", err)
		return
	}
	
	log.Printf("Query successful: found %d results in %v", 
		len(response.Results), response.ProcessingTime)
	
	// Check health
	health := manager.GetHealth()
	for provider, status := range health {
		log.Printf("Provider %s health: %v", provider, status.IsHealthy)
	}
	
	// Get metrics
	metrics := manager.GetMetrics()
	for provider, metric := range metrics {
		log.Printf("Provider %s metrics: %+v", provider, metric)
	}
}<|MERGE_RESOLUTION|>--- conflicted
+++ resolved
@@ -619,17 +619,6 @@
 	rm.cacheHits++
 }
 
-<<<<<<< HEAD
-// VectorStore interface
-type VectorStore interface {
-	Store(ctx context.Context, id string, embedding []float32, metadata map[string]interface{}) error
-	Search(ctx context.Context, queryEmbedding []float32, topK int) ([]*EnhancedSearchResult, error)
-	Delete(ctx context.Context, id string) error
-}
-
-// SearchResult represents a vector search result
-// EnhancedSearchResult definition moved to enhanced_retrieval_service.go to avoid duplication
-=======
 // GetStats returns current metrics
 func (rm *RAGMetrics) GetStats() RAGStats {
 	rm.mu.RLock()
@@ -670,7 +659,6 @@
 	ErrorRate      float64       `json:"error_rate"`
 	CacheHitRate   float64       `json:"cache_hit_rate"`
 }
->>>>>>> f79c76d3
 
 // Type aliases for shared types
 type SearchResult = shared.SearchResult
@@ -685,11 +673,11 @@
 
 // QueryResponse represents a RAG query response
 type QueryResponse struct {
-	Query          string                  `json:"query"`
-	Results        []*EnhancedSearchResult `json:"results"`
-	ProcessingTime time.Duration           `json:"processing_time"`
-	EmbeddingCost  float64                 `json:"embedding_cost"`
-	ProviderUsed   string                  `json:"provider_used"`
+	Query          string          `json:"query"`
+	Results        []*SearchResult `json:"results"`
+	ProcessingTime time.Duration   `json:"processing_time"`
+	EmbeddingCost  float64         `json:"embedding_cost"`
+	ProviderUsed   string          `json:"provider_used"`
 }
 
 // MockVectorStore is a simple in-memory vector store for testing
@@ -725,30 +713,6 @@
 	return nil
 }
 
-<<<<<<< HEAD
-func (m *MockVectorStore) Search(ctx context.Context, queryEmbedding []float32, topK int) ([]*EnhancedSearchResult, error) {
-	m.mu.RLock()
-	defer m.mu.RUnlock()
-
-	// Simple cosine similarity search
-	var results []*EnhancedSearchResult
-
-	for id, entry := range m.data {
-		score := cosineSimilarity(queryEmbedding, entry.embedding)
-		results = append(results, &EnhancedSearchResult{
-			SearchResult: &SearchResult{
-				ID:         id,
-				Score:      score,
-				Metadata:   entry.metadata,
-				Content:    "", // Add default empty content
-				Confidence: float64(score),
-			},
-			RelevanceScore: score,
-			QualityScore:   0.5, // Default value
-			FreshnessScore: 0.5, // Default value
-			AuthorityScore: 0.5, // Default value
-			CombinedScore:  score,
-=======
 // Search implements VectorStore interface
 func (mvs *MockVectorStore) Search(ctx context.Context, query []float32, limit int) ([]VectorSearchResult, error) {
 	mvs.mu.RLock()
@@ -763,7 +727,6 @@
 		results = append(results, VectorSearchResult{
 			Vector: entry.Vector,
 			Score:  score,
->>>>>>> f79c76d3
 		})
 	}
 	
