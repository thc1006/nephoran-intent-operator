--- conflicted
+++ resolved
@@ -21,11 +21,9 @@
 	semanticCache     *SemanticCache
 	queryPreprocessor *QueryPreprocessor
 	resultAggregator  *ResultAggregator
-<<<<<<< HEAD
-	embeddingCache    *OptimizedEmbeddingCache
-=======
+
 	embeddingCache    EmbeddingCache
->>>>>>> a523ef4a
+
 	weaviateClient    *WeaviateClient
 	batchSearchClient *OptimizedBatchSearchClient
 	connectionPool    *OptimizedConnectionPool
@@ -143,35 +141,9 @@
 	mutex                  sync.RWMutex
 }
 
-<<<<<<< HEAD
-// EmbeddingCache caches embedding vectors for reuse
-type OptimizedEmbeddingCache struct {
-	embeddings map[string]*CachedEmbedding
-	config     *RAGPipelineConfig
-	mutex      sync.RWMutex
-	metrics    *EmbeddingCacheMetrics
-}
-
-// CachedEmbedding represents a cached embedding
-type CachedEmbedding struct {
-	Text        string    `json:"text"`
-	Vector      []float32 `json:"vector"`
-	CreatedAt   time.Time `json:"created_at"`
-	AccessCount int64     `json:"access_count"`
-}
-
-// EmbeddingCacheMetrics tracks embedding cache performance
-type EmbeddingCacheMetrics struct {
-	TotalRequests  int64   `json:"total_requests"`
-	CacheHits      int64   `json:"cache_hits"`
-	CacheMisses    int64   `json:"cache_misses"`
-	CacheHitRate   float64 `json:"cache_hit_rate"`
-	CacheEvictions int64   `json:"cache_evictions"`
-	mutex          sync.RWMutex
-}
-=======
+
 // Note: EmbeddingCache interface and related types are defined in embedding_service.go
->>>>>>> a523ef4a
+
 
 // RAGPipelineMetrics tracks overall pipeline performance
 type RAGPipelineMetrics struct {
@@ -241,17 +213,10 @@
 		metrics: &ResultAggregatorMetrics{},
 	}
 
-<<<<<<< HEAD
-	// Initialize embedding cache
-	embeddingCache := &OptimizedEmbeddingCache{
-		embeddings: make(map[string]*CachedEmbedding),
-		config:     config,
-		metrics:    &EmbeddingCacheMetrics{},
-	}
-=======
+
 	// Initialize embedding cache - use the in-memory implementation
 	embeddingCache := NewInMemoryCache(config.EmbeddingCacheSize)
->>>>>>> a523ef4a
+
 
 	pipeline := &OptimizedRAGPipeline{
 		config:            config,
@@ -1070,30 +1035,9 @@
 	c.logger.Debug("Semantic cache cleanup completed", "evicted", len(keysToDelete))
 }
 
-<<<<<<< HEAD
-func (c *OptimizedEmbeddingCache) cleanupExpired() {
-	c.mutex.Lock()
-	defer c.mutex.Unlock()
-
-	now := time.Now()
-	var keysToDelete []string
-
-	for key, entry := range c.embeddings {
-		if now.Sub(entry.CreatedAt) > c.config.EmbeddingCacheTTL {
-			keysToDelete = append(keysToDelete, key)
-		}
-	}
-
-	for _, key := range keysToDelete {
-		delete(c.embeddings, key)
-		c.metrics.mutex.Lock()
-		c.metrics.CacheEvictions++
-		c.metrics.mutex.Unlock()
-	}
-}
-=======
+
 // Note: EmbeddingCache cleanup is handled by the cache implementation
->>>>>>> a523ef4a
+
 
 // GetMetrics returns all pipeline metrics
 func (p *OptimizedRAGPipeline) GetMetrics() map[string]interface{} {
