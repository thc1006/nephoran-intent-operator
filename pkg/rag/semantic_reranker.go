//go:build !disable_rag && !test

package rag

import (
	"context"
	"fmt"
	"hash/fnv"
	"log/slog"
	"math"
	"sort"
	"strings"
	"sync"
)

// SemanticReranker provides semantic reranking of search results.

type SemanticReranker struct {
	config *RetrievalConfig

	logger *slog.Logger

	embeddingService *EmbeddingService

	crossEncoder *CrossEncoder

	mutex sync.RWMutex
}

// CrossEncoder provides cross-encoder scoring for query-document pairs.

type CrossEncoder struct {
	modelName string

	initialized bool

	scoreCache map[string]float32

	cacheMutex sync.RWMutex
}

// RerankingScore contains detailed scoring information.

type RerankingScore struct {
	SemanticSimilarity float32 `json:"semantic_similarity"`

	CrossEncoderScore float32 `json:"cross_encoder_score"`

	LexicalSimilarity float32 `json:"lexical_similarity"`

	StructuralRelevance float32 `json:"structural_relevance"`

	ContextualRelevance float32 `json:"contextual_relevance"`

	CombinedScore float32 `json:"combined_score"`

	Explanation string `json:"explanation"`
}

// NewSemanticReranker creates a new semantic reranker.

func NewSemanticReranker(config *RetrievalConfig) *SemanticReranker {

	return &SemanticReranker{

		config: config,

		logger: slog.Default().With("component", "semantic-reranker"),

		crossEncoder: &CrossEncoder{

			modelName: config.CrossEncoderModel,

			scoreCache: make(map[string]float32),
		},
	}

}

// RerankResults reranks search results using semantic similarity.

func (sr *SemanticReranker) RerankResults(ctx context.Context, query string, results []*EnhancedSearchResult) ([]*EnhancedSearchResult, error) {

	if len(results) <= 1 {

		return results, nil

	}

	sr.logger.Debug("Starting semantic reranking",

		"query", query,

		"result_count", len(results),
	)

	// Calculate detailed scores for each result.

	for i, result := range results {

		score, err := sr.calculateDetailedScore(ctx, query, result)

		if err != nil {

			sr.logger.Warn("Failed to calculate detailed score",

				"result_index", i,

				"error", err,
			)

			continue

		}

		// Update result with new scores.

		result.SemanticSimilarity = score.SemanticSimilarity

		result.ContextRelevance = score.ContextualRelevance

		result.CombinedScore = score.CombinedScore

		result.RelevanceReason = score.Explanation

		// Add processing note.

		if result.ProcessingNotes == nil {

			result.ProcessingNotes = []string{}

		}

		result.ProcessingNotes = append(result.ProcessingNotes, "semantic_reranked")

	}

	// Sort by combined score.

	sort.Slice(results, func(i, j int) bool {

		return results[i].CombinedScore > results[j].CombinedScore

	})

	sr.logger.Info("Semantic reranking completed",

		"query", query,

		"reranked_count", len(results),
	)

	return results, nil

}

// calculateDetailedScore calculates a comprehensive relevance score.

func (sr *SemanticReranker) calculateDetailedScore(ctx context.Context, query string, result *EnhancedSearchResult) (*RerankingScore, error) {

	if result.Document == nil {

		return &RerankingScore{}, fmt.Errorf("result document is nil")

	}

	score := &RerankingScore{}

	// 1. Semantic similarity (using embeddings if available).

	score.SemanticSimilarity = sr.calculateSemanticSimilarity(query, result.Document.Content)

	// 2. Cross-encoder score (if cross-encoder is available).

	crossScore, err := sr.calculateCrossEncoderScore(ctx, query, result.Document.Content)

	if err != nil {

		sr.logger.Debug("Cross-encoder scoring failed", "error", err)

		crossScore = score.SemanticSimilarity // Fallback to semantic similarity

	}

	score.CrossEncoderScore = crossScore

	// 3. Lexical similarity (keyword matching).

	score.LexicalSimilarity = sr.calculateLexicalSimilarity(query, result.Document.Content)

	// 4. Structural relevance (document structure and metadata).

	score.StructuralRelevance = sr.calculateStructuralRelevance(query, result)

	// 5. Contextual relevance (hierarchy and domain context).

	score.ContextualRelevance = sr.calculateContextualRelevance(query, result)

	// 6. Combined score with weights.

	score.CombinedScore = sr.calculateCombinedScore(score)

	// 7. Generate explanation.

	score.Explanation = sr.generateScoreExplanation(score, result)

	return score, nil

}

// calculateSemanticSimilarity calculates semantic similarity using embeddings.

func (sr *SemanticReranker) calculateSemanticSimilarity(query, content string) float32 {

	// This is a simplified implementation.

	// In practice, you would use actual embeddings and cosine similarity.

	// For now, use a heuristic based on term overlap and TF-IDF-like scoring.

	queryTerms := sr.extractImportantTerms(query)

	contentTerms := sr.extractImportantTerms(content)

	if len(queryTerms) == 0 || len(contentTerms) == 0 {

		return 0.0

	}

	// Calculate term overlap with TF-IDF weighting.

	overlap := 0.0

	totalWeight := 0.0

	for queryTerm, queryWeight := range queryTerms {

		totalWeight += queryWeight

		if contentWeight, exists := contentTerms[queryTerm]; exists {

			overlap += queryWeight * contentWeight

		}

	}

	if totalWeight == 0 {

		return 0.0

	}

	similarity := float32(overlap / totalWeight)

	if similarity > 1.0 {

		similarity = 1.0

	}

	return similarity

}

// extractImportantTerms extracts important terms with weights.

func (sr *SemanticReranker) extractImportantTerms(text string) map[string]float64 {

	terms := make(map[string]float64)

	words := strings.Fields(strings.ToLower(text))

	// Count term frequencies.

	termFreq := make(map[string]int)

	for _, word := range words {

		// Clean word.

		word = strings.Trim(word, ".,!?;:()[]{}\"'")

		if len(word) > 2 { // Only consider meaningful words

			termFreq[word]++

		}

	}

	// Calculate TF-IDF-like weights.

	totalWords := len(words)

	for term, freq := range termFreq {

		// Simple TF weight.

		tf := float64(freq) / float64(totalWords)

		// Boost technical terms.

		idf := 1.0

		if sr.isTechnicalTerm(term) {

			idf = 2.0

		}

		terms[term] = tf * idf

	}

	return terms

}

// isTechnicalTerm checks if a term is likely a technical term.

func (sr *SemanticReranker) isTechnicalTerm(term string) bool {

	// Check for acronyms (all caps).

	if len(term) >= 2 && strings.ToUpper(term) == term {

		return true

	}

	// Check for technical patterns.

	technicalPatterns := []string{

		"config", "parameter", "protocol", "interface", "algorithm",

		"network", "wireless", "radio", "frequency", "signal",

		"bandwidth", "latency", "throughput", "performance",

		"optimization", "authentication", "encryption", "security",
	}

	for _, pattern := range technicalPatterns {

		if strings.Contains(term, pattern) {

			return true

		}

	}

	return false

}

// calculateCrossEncoderScore calculates score using a cross-encoder model.

func (sr *SemanticReranker) calculateCrossEncoderScore(ctx context.Context, query, content string) (float32, error) {

	// Check cache first.

	cacheKey := sr.generateCacheKey(query, content)

	if score, exists := sr.crossEncoder.getCachedScore(cacheKey); exists {

		return score, nil

	}

	// For now, return a placeholder score based on lexical similarity.

	// In a full implementation, this would call an actual cross-encoder model.

	score := sr.calculateLexicalSimilarity(query, content)

	// Cache the score.

	sr.crossEncoder.setCachedScore(cacheKey, score)

	return score, nil

}

// generateCacheKey generates a cache key for cross-encoder scores using fast FNV hash.

func (sr *SemanticReranker) generateCacheKey(query, content string) string {

	h := fnv.New64a()

	h.Write([]byte(query))

	h.Write([]byte("|"))

	h.Write([]byte(content))

	return fmt.Sprintf("%016x", h.Sum64())

}

// calculateLexicalSimilarity calculates lexical similarity using keyword matching.

func (sr *SemanticReranker) calculateLexicalSimilarity(query, content string) float32 {

	queryWords := sr.tokenize(strings.ToLower(query))

	contentWords := sr.tokenize(strings.ToLower(content))

	if len(queryWords) == 0 {

		return 0.0

	}

	// Create word frequency maps.

	queryFreq := make(map[string]int)

	contentFreq := make(map[string]int)

	for _, word := range queryWords {

		queryFreq[word]++

	}

	for _, word := range contentWords {

		contentFreq[word]++

	}

	// Calculate cosine similarity.

	dotProduct := 0.0

	queryMagnitude := 0.0

	contentMagnitude := 0.0

	for word, qFreq := range queryFreq {

		cFreq := contentFreq[word]

		dotProduct += float64(qFreq * cFreq)

		queryMagnitude += float64(qFreq * qFreq)

	}

	for _, cFreq := range contentFreq {

		contentMagnitude += float64(cFreq * cFreq)

	}

	if queryMagnitude == 0 || contentMagnitude == 0 {

		return 0.0

	}

	similarity := dotProduct / (math.Sqrt(queryMagnitude) * math.Sqrt(contentMagnitude))

	return float32(similarity)

}

// tokenize splits text into meaningful tokens.

func (sr *SemanticReranker) tokenize(text string) []string {

	// Split on whitespace and punctuation.

	words := strings.FieldsFunc(text, func(c rune) bool {

		return !((c >= 'a' && c <= 'z') || (c >= 'A' && c <= 'Z') || (c >= '0' && c <= '9'))

	})

	// Filter out very short words and common stop words.

	stopWords := map[string]bool{

		"the": true, "and": true, "or": true, "but": true, "in": true,

		"on": true, "at": true, "to": true, "for": true, "of": true,

		"with": true, "by": true, "is": true, "are": true, "was": true,

		"were": true, "be": true, "been": true, "have": true, "has": true,

		"had": true, "do": true, "does": true, "did": true, "will": true,

		"would": true, "could": true, "should": true, "may": true, "might": true,

		"can": true, "must": true, "shall": true, "a": true, "an": true,
	}

	var filtered []string

	for _, word := range words {

		if len(word) > 2 && !stopWords[word] {

			filtered = append(filtered, word)

		}

	}

	return filtered

}

// calculateStructuralRelevance calculates relevance based on document structure.

func (sr *SemanticReranker) calculateStructuralRelevance(query string, result *EnhancedSearchResult) float32 {

	score := float32(0.0)

	if result.Document == nil {

		return score

	}

	doc := result.Document

	// Title relevance.

	if doc.Title != "" {

		titleSim := sr.calculateLexicalSimilarity(query, doc.Title)

		score += titleSim * 0.3 // Title is important

	}

	// Keywords relevance.

	if len(doc.Keywords) > 0 {

		keywordText := strings.Join(doc.Keywords, " ")

		keywordSim := sr.calculateLexicalSimilarity(query, keywordText)

		score += keywordSim * 0.2

	}

	// Source authority (higher weight for authoritative sources).

	authorityBoost := float32(0.0)

	switch doc.Source {

	case "3GPP":

		authorityBoost = 0.2

	case "O-RAN":

		authorityBoost = 0.15

	case "ETSI":

		authorityBoost = 0.1

	case "ITU":

		authorityBoost = 0.05

	}

	score += authorityBoost

<<<<<<< HEAD
	// Document type relevance (use Type field instead of DocumentType)
	if string(doc.Type) != "" {
		switch strings.ToLower(string(doc.Type)) {
=======
	// Document type relevance.

	if doc.DocumentType != "" {

		switch strings.ToLower(doc.DocumentType) {

>>>>>>> b3529b0b
		case "specification", "standard":

			score += 0.1 // High value for specs

		case "technical report", "report":

			score += 0.05

		}

	}

	// Confidence score from document metadata.

	if doc.Confidence > 0 {
<<<<<<< HEAD
		score += float32(doc.Confidence) * 0.1
=======

		score += doc.Confidence * 0.1

>>>>>>> b3529b0b
	}

	// Normalize score.

	if score > 1.0 {

		score = 1.0

	}

	return score

}

// calculateContextualRelevance calculates relevance based on context.

func (sr *SemanticReranker) calculateContextualRelevance(query string, result *EnhancedSearchResult) float32 {

	score := float32(0.0)

	if result.Document == nil {

		return score

	}

	doc := result.Document

	// Technology relevance.

	if len(doc.Technology) > 0 {

		for _, tech := range doc.Technology {

			if strings.Contains(strings.ToLower(query), strings.ToLower(tech)) {

				score += 0.15

			}

		}

	}

	// Network function relevance.

	if len(doc.NetworkFunction) > 0 {

		for _, nf := range doc.NetworkFunction {

			if strings.Contains(strings.ToLower(query), strings.ToLower(nf)) {

				score += 0.15

			}

		}

	}

<<<<<<< HEAD
	// Use case relevance (use Keywords field from shared.TelecomDocument)
	if len(doc.Keywords) > 0 {
		for _, keyword := range doc.Keywords {
			if strings.Contains(strings.ToLower(query), strings.ToLower(keyword)) {
=======
	// Use case relevance.

	if len(doc.UseCase) > 0 {

		for _, uc := range doc.UseCase {

			if strings.Contains(strings.ToLower(query), strings.ToLower(uc)) {

>>>>>>> b3529b0b
				score += 0.1

			}

		}

	}

	// Category relevance.

	if doc.Category != "" {

		if strings.Contains(strings.ToLower(query), strings.ToLower(doc.Category)) {

			score += 0.1

		}

	}

<<<<<<< HEAD
	// Recency boost - use CreatedAt field instead of Timestamp
	if !doc.CreatedAt.IsZero() {
=======
	// Recency boost.

	if !doc.Timestamp.IsZero() {

>>>>>>> b3529b0b
		age := float32(result.FreshnessScore)

		score += age * 0.1

	}

	// Normalize score.

	if score > 1.0 {

		score = 1.0

	}

	return score

}

// calculateCombinedScore calculates the final combined score.

func (sr *SemanticReranker) calculateCombinedScore(score *RerankingScore) float32 {

	// Define weights for different scoring components.

	weights := map[string]float32{

		"semantic": 0.3,

		"cross": 0.25,

		"lexical": 0.2,

		"structural": 0.15,

		"contextual": 0.1,
	}

	combined := score.SemanticSimilarity*weights["semantic"] +

		score.CrossEncoderScore*weights["cross"] +

		score.LexicalSimilarity*weights["lexical"] +

		score.StructuralRelevance*weights["structural"] +

		score.ContextualRelevance*weights["contextual"]

	return combined

}

// generateScoreExplanation generates a human-readable explanation of the score.

func (sr *SemanticReranker) generateScoreExplanation(score *RerankingScore, result *EnhancedSearchResult) string {

	var explanations []string

	// Identify the strongest scoring components.

	if score.SemanticSimilarity > 0.7 {

		explanations = append(explanations, "high semantic similarity")

	}

	if score.CrossEncoderScore > 0.7 {

		explanations = append(explanations, "strong cross-encoder relevance")

	}

	if score.LexicalSimilarity > 0.7 {

		explanations = append(explanations, "excellent keyword match")

	}

	if score.StructuralRelevance > 0.7 {

		explanations = append(explanations, "authoritative source")

	}

	if score.ContextualRelevance > 0.7 {

		explanations = append(explanations, "contextually relevant")

	}

	// Add document-specific information.

	if result.Document != nil {

		if result.Document.Source != "" && result.Document.Source != "Unknown" {

			explanations = append(explanations, fmt.Sprintf("from %s", result.Document.Source))

		}

		if len(result.Document.Technology) > 0 {

			explanations = append(explanations, fmt.Sprintf("covers %s", strings.Join(result.Document.Technology, ", ")))

		}

	}

	if len(explanations) == 0 {

		return "moderate relevance"

	}

	return strings.Join(explanations, "; ")

}

// CrossEncoder methods.

// getCachedScore retrieves a cached cross-encoder score.

func (ce *CrossEncoder) getCachedScore(key string) (float32, bool) {

	ce.cacheMutex.RLock()

	defer ce.cacheMutex.RUnlock()

	score, exists := ce.scoreCache[key]

	return score, exists

}

// setCachedScore stores a cross-encoder score in cache.

func (ce *CrossEncoder) setCachedScore(key string, score float32) {

	ce.cacheMutex.Lock()

	defer ce.cacheMutex.Unlock()

	// Limit cache size.

	if len(ce.scoreCache) > 10000 {

		// Simple cache eviction - remove 25% of entries.

		count := 0

		for k := range ce.scoreCache {

			delete(ce.scoreCache, k)

			count++

			if count > 2500 {

				break

			}

		}

	}

	ce.scoreCache[key] = score

}

// clearCache clears the cross-encoder cache.

func (ce *CrossEncoder) clearCache() {

	ce.cacheMutex.Lock()

	defer ce.cacheMutex.Unlock()

	ce.scoreCache = make(map[string]float32)

}<|MERGE_RESOLUTION|>--- conflicted
+++ resolved
@@ -578,18 +578,12 @@
 
 	score += authorityBoost
 
-<<<<<<< HEAD
-	// Document type relevance (use Type field instead of DocumentType)
-	if string(doc.Type) != "" {
-		switch strings.ToLower(string(doc.Type)) {
-=======
 	// Document type relevance.
 
 	if doc.DocumentType != "" {
 
 		switch strings.ToLower(doc.DocumentType) {
 
->>>>>>> b3529b0b
 		case "specification", "standard":
 
 			score += 0.1 // High value for specs
@@ -605,13 +599,9 @@
 	// Confidence score from document metadata.
 
 	if doc.Confidence > 0 {
-<<<<<<< HEAD
-		score += float32(doc.Confidence) * 0.1
-=======
 
 		score += doc.Confidence * 0.1
 
->>>>>>> b3529b0b
 	}
 
 	// Normalize score.
@@ -672,12 +662,6 @@
 
 	}
 
-<<<<<<< HEAD
-	// Use case relevance (use Keywords field from shared.TelecomDocument)
-	if len(doc.Keywords) > 0 {
-		for _, keyword := range doc.Keywords {
-			if strings.Contains(strings.ToLower(query), strings.ToLower(keyword)) {
-=======
 	// Use case relevance.
 
 	if len(doc.UseCase) > 0 {
@@ -686,7 +670,6 @@
 
 			if strings.Contains(strings.ToLower(query), strings.ToLower(uc)) {
 
->>>>>>> b3529b0b
 				score += 0.1
 
 			}
@@ -707,15 +690,10 @@
 
 	}
 
-<<<<<<< HEAD
-	// Recency boost - use CreatedAt field instead of Timestamp
-	if !doc.CreatedAt.IsZero() {
-=======
 	// Recency boost.
 
 	if !doc.Timestamp.IsZero() {
 
->>>>>>> b3529b0b
 		age := float32(result.FreshnessScore)
 
 		score += age * 0.1
