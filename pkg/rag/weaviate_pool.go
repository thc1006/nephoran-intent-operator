--- conflicted
+++ resolved
@@ -51,23 +51,9 @@
 	metricsRecorder WeaviatePoolMetricsRecorder
 }
 
-<<<<<<< HEAD
-// PooledConnection represents a connection in the pool
-type PooledConnection struct {
-	Client         *weaviate.Client // Renamed from client
-	HTTPClient     *http.Client     // Added from optimized version
-	FastHTTPClient *fasthttp.Client // Added from optimized version
-	ID             string           // Renamed from id
-	CreatedAt      time.Time        // Renamed from createdAt
-	LastUsed       time.Time        // Renamed from lastUsed
-	UsageCount     int64            // Renamed from usageCount
-	IsHealthy      bool             // Renamed from isHealthy
-	InUse          bool             // Renamed from inUse
-	mu             sync.RWMutex     // Keep unexported for safety
-}
-=======
+
 // Note: PooledConnection is defined in optimized_connection_pool.go
->>>>>>> a523ef4a
+
 
 // PoolConfig configures the connection pool
 type PoolConfig struct {
