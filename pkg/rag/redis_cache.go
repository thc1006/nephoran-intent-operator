--- conflicted
+++ resolved
@@ -16,11 +16,6 @@
 	"sync"
 	"time"
 
-<<<<<<< HEAD
-	"bytes"
-
-=======
->>>>>>> b3529b0b
 	"github.com/redis/go-redis/v9"
 )
 
@@ -159,13 +154,7 @@
 
 	LastUpdated time.Time `json:"last_updated"`
 
-<<<<<<< HEAD
-	// Added for compatibility with prometheus_metrics.go
-	CategoryStats map[string]interface{} `json:"category_stats,omitempty"`
-	mutex         sync.RWMutex
-=======
 	mutex sync.RWMutex
->>>>>>> b3529b0b
 }
 
 // CacheKey represents a cache key with category information.
@@ -258,17 +247,6 @@
 	// Create Redis client.
 
 	rdb := redis.NewClient(&redis.Options{
-<<<<<<< HEAD
-		Addr:            config.Address,
-		Password:        config.Password,
-		DB:              config.Database,
-		PoolSize:        config.PoolSize,
-		MinIdleConns:    config.MinIdleConns,
-		MaxRetries:      config.MaxRetries,
-		DialTimeout:     config.DialTimeout,
-		ReadTimeout:     config.ReadTimeout,
-		WriteTimeout:    config.WriteTimeout,
-=======
 
 		Addr: config.Address,
 
@@ -288,7 +266,6 @@
 
 		WriteTimeout: config.WriteTimeout,
 
->>>>>>> b3529b0b
 		ConnMaxIdleTime: config.IdleTimeout,
 	})
 
@@ -1160,92 +1137,55 @@
 
 	defer rc.metrics.mutex.RUnlock()
 
-<<<<<<< HEAD
-	// Return a copy without the mutex
+	// Field-by-field copying to avoid mutex copying.
+
 	metrics := &RedisCacheMetrics{
-		TotalRequests:     rc.metrics.TotalRequests,
-		Hits:              rc.metrics.Hits,
-		Misses:            rc.metrics.Misses,
-		Sets:              rc.metrics.Sets,
-		Deletes:           rc.metrics.Deletes,
-		Errors:            rc.metrics.Errors,
-		AverageGetTime:    rc.metrics.AverageGetTime,
-		AverageSetTime:    rc.metrics.AverageSetTime,
-		HitRate:           rc.metrics.HitRate,
-		EmbeddingHits:     rc.metrics.EmbeddingHits,
-		EmbeddingMisses:   rc.metrics.EmbeddingMisses,
-		DocumentHits:      rc.metrics.DocumentHits,
-		DocumentMisses:    rc.metrics.DocumentMisses,
-		QueryResultHits:   rc.metrics.QueryResultHits,
+
+		TotalRequests: rc.metrics.TotalRequests,
+
+		Hits: rc.metrics.Hits,
+
+		Misses: rc.metrics.Misses,
+
+		Sets: rc.metrics.Sets,
+
+		Deletes: rc.metrics.Deletes,
+
+		Errors: rc.metrics.Errors,
+
+		AverageGetTime: rc.metrics.AverageGetTime,
+
+		AverageSetTime: rc.metrics.AverageSetTime,
+
+		HitRate: rc.metrics.HitRate,
+
+		EmbeddingHits: rc.metrics.EmbeddingHits,
+
+		EmbeddingMisses: rc.metrics.EmbeddingMisses,
+
+		DocumentHits: rc.metrics.DocumentHits,
+
+		DocumentMisses: rc.metrics.DocumentMisses,
+
+		QueryResultHits: rc.metrics.QueryResultHits,
+
 		QueryResultMisses: rc.metrics.QueryResultMisses,
-		ContextHits:       rc.metrics.ContextHits,
-		ContextMisses:     rc.metrics.ContextMisses,
-		MemoryUsage:       rc.metrics.MemoryUsage,
-		KeyCount:          rc.metrics.KeyCount,
-		LastCleanup:       rc.metrics.LastCleanup,
-		LastUpdated:       rc.metrics.LastUpdated,
-		CategoryStats:     make(map[string]interface{}),
-	}
-
-	// Deep copy map if not nil
-	if rc.metrics.CategoryStats != nil {
-		for k, v := range rc.metrics.CategoryStats {
-			metrics.CategoryStats[k] = v
-		}
+
+		ContextHits: rc.metrics.ContextHits,
+
+		ContextMisses: rc.metrics.ContextMisses,
+
+		MemoryUsage: rc.metrics.MemoryUsage,
+
+		KeyCount: rc.metrics.KeyCount,
+
+		LastCleanup: rc.metrics.LastCleanup,
+
+		LastUpdated: rc.metrics.LastUpdated,
 	}
 
 	return metrics
-=======
-	// Field-by-field copying to avoid mutex copying.
-
-	metrics := &RedisCacheMetrics{
-
-		TotalRequests: rc.metrics.TotalRequests,
-
-		Hits: rc.metrics.Hits,
-
-		Misses: rc.metrics.Misses,
-
-		Sets: rc.metrics.Sets,
-
-		Deletes: rc.metrics.Deletes,
-
-		Errors: rc.metrics.Errors,
-
-		AverageGetTime: rc.metrics.AverageGetTime,
-
-		AverageSetTime: rc.metrics.AverageSetTime,
-
-		HitRate: rc.metrics.HitRate,
-
-		EmbeddingHits: rc.metrics.EmbeddingHits,
-
-		EmbeddingMisses: rc.metrics.EmbeddingMisses,
-
-		DocumentHits: rc.metrics.DocumentHits,
-
-		DocumentMisses: rc.metrics.DocumentMisses,
-
-		QueryResultHits: rc.metrics.QueryResultHits,
-
-		QueryResultMisses: rc.metrics.QueryResultMisses,
-
-		ContextHits: rc.metrics.ContextHits,
-
-		ContextMisses: rc.metrics.ContextMisses,
-
-		MemoryUsage: rc.metrics.MemoryUsage,
-
-		KeyCount: rc.metrics.KeyCount,
-
-		LastCleanup: rc.metrics.LastCleanup,
-
-		LastUpdated: rc.metrics.LastUpdated,
-	}
-
-	return metrics
-
->>>>>>> b3529b0b
+
 }
 
 // GetHealthStatus returns cache health status.
@@ -1701,10 +1641,6 @@
 	}
 
 	pipe := rc.client.Pipeline()
-<<<<<<< HEAD
-	// Note: Redis pipeline doesn't need explicit close, it's handled by the client
-=======
->>>>>>> b3529b0b
 
 	for textHash, item := range embeddings {
 
