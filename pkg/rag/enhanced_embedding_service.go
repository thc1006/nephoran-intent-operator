--- conflicted
+++ resolved
@@ -803,15 +803,11 @@
 			cacheHits++
 
 		} else {
-<<<<<<< HEAD
-			// If any text is not cached, we need to generate all embeddings
-=======
 
 			// If any text is not cached, we need to generate all embeddings.
 			// Log cache miss (cacheMisses would be used for metrics if not returning early)
 			_ = cacheMisses // Acknowledge variable to avoid linter warning
 
->>>>>>> b3529b0b
 			return nil
 
 		}
@@ -1204,30 +1200,6 @@
 
 	defer mps.metrics.mutex.RUnlock()
 
-<<<<<<< HEAD
-	// Return a copy without the mutex
-	metrics := &EmbeddingMetrics{
-		TotalRequests:      mps.metrics.TotalRequests,
-		SuccessfulRequests: mps.metrics.SuccessfulRequests,
-		FailedRequests:     mps.metrics.FailedRequests,
-		TotalTexts:         mps.metrics.TotalTexts,
-		TotalTokens:        mps.metrics.TotalTokens,
-		TotalCost:          mps.metrics.TotalCost,
-		AverageLatency:     mps.metrics.AverageLatency,
-		AverageTextLength:  mps.metrics.AverageTextLength,
-		CacheStats:         mps.metrics.CacheStats,
-		RateLimitingStats:  mps.metrics.RateLimitingStats,
-		ModelStats:         make(map[string]ModelUsageStats),
-		LastUpdated:        mps.metrics.LastUpdated,
-	}
-
-	// Deep copy map
-	for k, v := range mps.metrics.ModelStats {
-		metrics.ModelStats[k] = v
-	}
-
-	return metrics
-=======
 	// Return a copy without the mutex.
 
 	metrics := &EmbeddingMetrics{
@@ -1289,7 +1261,6 @@
 
 	return metrics
 
->>>>>>> b3529b0b
 }
 
 // GetCostSummary returns cost tracking summary.
