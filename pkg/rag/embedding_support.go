--- conflicted
+++ resolved
@@ -208,22 +208,6 @@
 // CacheMetrics tracks cache performance.
 
 type CacheMetrics struct {
-<<<<<<< HEAD
-	L1Hits       int64
-	L1Misses     int64
-	L2Hits       int64
-	L2Misses     int64
-	L1HitRate    float64
-	L2HitRate    float64
-	TotalHitRate float64
-
-	// Added for compatibility with rag_service.go references
-	Hits       int64
-	Misses     int64
-	TotalItems int64
-	Evictions  int64
-	mutex      sync.RWMutex
-=======
 
 	// Basic cache metrics.
 
@@ -252,7 +236,6 @@
 	L2HitRate float64 `json:"l2_hit_rate"`
 
 	TotalHitRate float64 `json:"total_hit_rate"`
->>>>>>> b3529b0b
 }
 
 // LRUCache implements an LRU cache for embeddings.
@@ -299,9 +282,6 @@
 	mutex sync.RWMutex
 }
 
-<<<<<<< HEAD
-// Document is now defined in pkg/shared/types/common_types.go
-=======
 // Document represents a document for processing.
 
 type Document struct {
@@ -313,7 +293,6 @@
 
 	Metadata map[string]interface{} `json:"metadata,omitempty"`
 }
->>>>>>> b3529b0b
 
 // NewCostManager performs newcostmanager operation.
 
