//go:build !disable_rag && !test

package rag

import (
	"bytes"
	"context"
	"encoding/json"
	"fmt"
	"hash/fnv"
	"log/slog"
	"math"
	"net/http"
	"strings"
	"sync"
	"time"

	"github.com/thc1006/nephoran-intent-operator/pkg/types"
)

// EmbeddingService provides embedding generation for telecom documents.

type EmbeddingService struct {
<<<<<<< HEAD
	config        *EmbeddingConfig
	logger        *slog.Logger
	metrics       *EmbeddingMetrics
	httpClient    *http.Client
	rateLimiter   *RateLimiter
	cache         types.EmbeddingCacheInterface
	redisCache    RedisEmbeddingCache
	providers     map[string]BasicEmbeddingProvider
=======
	config *EmbeddingConfig

	logger *slog.Logger

	metrics *EmbeddingMetrics

	httpClient *http.Client

	rateLimiter *RateLimiter

	cache EmbeddingCache

	redisCache RedisEmbeddingCache

	providers map[string]BasicEmbeddingProvider

>>>>>>> b3529b0b
	fallbackChain []string

	costTracker *CostTracker

	qualityAssess *QualityAssessment

	mutex sync.RWMutex
}

// EmbeddingConfig holds configuration for the embedding service.

type EmbeddingConfig struct {

	// Provider configuration.

	Provider string `json:"provider"` // "openai", "azure", "local", etc.

	APIKey string `json:"api_key"`

	APIEndpoint string `json:"api_endpoint"`

	ModelName string `json:"model_name"`

	// Model-specific settings.

	Dimensions int `json:"dimensions"` // Embedding dimensions

	MaxTokens int `json:"max_tokens"` // Max tokens per request

	BatchSize int `json:"batch_size"` // Documents per batch

	MaxConcurrency int `json:"max_concurrency"` // Concurrent requests

	// Request configuration.

	RequestTimeout time.Duration `json:"request_timeout"`

	RetryAttempts int `json:"retry_attempts"`

	RetryDelay time.Duration `json:"retry_delay"`

	// Rate limiting.

	RateLimit int `json:"rate_limit"` // Requests per minute

	TokenRateLimit int `json:"token_rate_limit"` // Tokens per minute

	// Quality control.

	MinTextLength int `json:"min_text_length"` // Minimum text length for embedding

	MaxTextLength int `json:"max_text_length"` // Maximum text length for embedding

	NormalizeText bool `json:"normalize_text"` // Normalize text before embedding

	RemoveStopWords bool `json:"remove_stop_words"` // Remove common stop words

	// Caching.

	EnableCaching bool `json:"enable_caching"`

	CacheTTL time.Duration `json:"cache_ttl"`

	CacheDirectory string `json:"cache_directory"`

	EnableRedisCache bool `json:"enable_redis_cache"`

	RedisAddr string `json:"redis_addr"`

	RedisPassword string `json:"redis_password"`

	RedisDB int `json:"redis_db"`

	L1CacheSize int64 `json:"l1_cache_size"` // L1 in-memory cache size

	L2CacheEnabled bool `json:"l2_cache_enabled"` // L2 Redis cache

	// Multi-provider configuration.

	Providers []ProviderConfig `json:"providers"` // Multiple provider configurations

	FallbackEnabled bool `json:"fallback_enabled"` // Enable fallback to other providers

	FallbackOrder []string `json:"fallback_order"` // Order of fallback providers

	LoadBalancing string `json:"load_balancing"` // "round_robin", "least_cost", "fastest"

	HealthCheckInterval time.Duration `json:"health_check_interval"` // Provider health check interval

	// Cost management.

	EnableCostTracking bool `json:"enable_cost_tracking"`

	DailyCostLimit float64 `json:"daily_cost_limit"` // Daily cost limit in USD

	MonthlyCostLimit float64 `json:"monthly_cost_limit"` // Monthly cost limit in USD

	CostAlertThreshold float64 `json:"cost_alert_threshold"` // Alert when cost reaches % of limit

	// Quality control.

	EnableQualityCheck bool `json:"enable_quality_check"`

	MinQualityScore float64 `json:"min_quality_score"` // Minimum embedding quality score

	QualityCheckSample int `json:"quality_check_sample"` // Sample size for quality checks

	// Telecom-specific preprocessing.

	TelecomPreprocessing bool `json:"telecom_preprocessing"` // Apply telecom-specific preprocessing

	PreserveTechnicalTerms bool `json:"preserve_technical_terms"`

	TechnicalTermWeighting float64 `json:"technical_term_weighting"` // Weight boost for technical terms

	// Performance monitoring.

	EnableMetrics bool `json:"enable_metrics"`

	MetricsInterval time.Duration `json:"metrics_interval"`
}

// EmbeddingRequest represents a request for generating embeddings.

type EmbeddingRequest struct {
	Texts []string `json:"texts"`

	Metadata map[string]interface{} `json:"metadata,omitempty"`

	RequestID string `json:"request_id,omitempty"`

	Priority int `json:"priority"` // Higher = more important

	ChunkIDs []string `json:"chunk_ids,omitempty"`

	UseCache bool `json:"use_cache"`

	Model string `json:"model,omitempty"`

	BatchSize int `json:"batch_size,omitempty"`

	Timeout time.Duration `json:"timeout,omitempty"`
}

// EmbeddingResponse represents the response from embedding generation.

type EmbeddingResponse struct {
<<<<<<< HEAD
	Embeddings     [][]float32            `json:"embeddings"`
	TokenUsage     EmbeddingTokenUsage    `json:"token_usage"`
	ProcessingTime time.Duration          `json:"processing_time"`
	CacheHits      int                    `json:"cache_hits"`
	CacheMisses    int                    `json:"cache_misses"`
	RequestID      string                 `json:"request_id"`
	ModelUsed      string                 `json:"model_used"`
	Model          string                 `json:"model"`
	Provider       string                 `json:"provider"`
	CacheHitRate   float64                `json:"cache_hit_rate"`
	QualityScore   float64                `json:"quality_score"`
	Cost           float64                `json:"cost"`
	Metadata       map[string]interface{} `json:"metadata,omitempty"`
}

// TokenUsage tracks token consumption
type EmbeddingTokenUsage struct {
	PromptTokens  int     `json:"prompt_tokens"`
	TotalTokens   int     `json:"total_tokens"`
=======
	Embeddings [][]float32 `json:"embeddings"`

	TokenUsage TokenUsage `json:"token_usage"`

	ProcessingTime time.Duration `json:"processing_time"`

	CacheHits int `json:"cache_hits"`

	CacheMisses int `json:"cache_misses"`

	RequestID string `json:"request_id"`

	ModelUsed string `json:"model_used"`

	Model string `json:"model"`

	Provider string `json:"provider"`

	CacheHitRate float64 `json:"cache_hit_rate"`

	QualityScore float64 `json:"quality_score"`

	Cost float64 `json:"cost"`

	Metadata map[string]interface{} `json:"metadata,omitempty"`
}

// TokenUsage tracks token consumption.

type TokenUsage struct {
	PromptTokens int `json:"prompt_tokens"`

	TotalTokens int `json:"total_tokens"`

>>>>>>> b3529b0b
	EstimatedCost float64 `json:"estimated_cost"`
}

// EmbeddingMetrics tracks embedding service performance.

type EmbeddingMetrics struct {
	TotalRequests int64 `json:"total_requests"`

	SuccessfulRequests int64 `json:"successful_requests"`

	FailedRequests int64 `json:"failed_requests"`

	TotalTexts int64 `json:"total_texts"`

	TotalTokens int64 `json:"total_tokens"`

	TotalCost float64 `json:"total_cost"`

	AverageLatency time.Duration `json:"average_latency"`

	AverageTextLength float64 `json:"average_text_length"`

	CacheStats struct {
		TotalLookups int64 `json:"total_lookups"`

		CacheHits int64 `json:"cache_hits"`

		CacheMisses int64 `json:"cache_misses"`

		HitRate float64 `json:"hit_rate"`
	} `json:"cache_stats"`

	RateLimitingStats struct {
		RateLimitHits int64 `json:"rate_limit_hits"`

		TotalWaitTime time.Duration `json:"total_wait_time"`

		AverageWaitTime time.Duration `json:"average_wait_time"`
	} `json:"rate_limiting_stats"`

	ModelStats map[string]ModelUsageStats `json:"model_stats"`

	LastUpdated time.Time `json:"last_updated"`

	mutex sync.RWMutex
}

// ModelUsageStats tracks usage per model.

type ModelUsageStats struct {
	RequestCount int64 `json:"request_count"`

	TokenCount int64 `json:"token_count"`

	TotalCost float64 `json:"total_cost"`

	SuccessRate float64 `json:"success_rate"`
}

// RateLimiter manages API rate limiting.

type RateLimiter struct {
	requestTokens chan struct{}

	tokenBucket chan int

	lastRefill time.Time

	mutex sync.Mutex
}

<<<<<<< HEAD
// EmbeddingCache interface for caching embeddings
// Use consolidated types from pkg/types
type EmbeddingCache = types.EmbeddingCacheInterface
type CacheStats = types.EmbeddingCacheStats
=======
// EmbeddingCache interface for caching embeddings.

type EmbeddingCache interface {
	Get(key string) ([]float32, bool)

	Set(key string, embedding []float32, ttl time.Duration) error

	Delete(key string) error

	Clear() error

	Stats() CacheStats
}

// CacheStats represents cache statistics.

type CacheStats struct {
	Size int64 `json:"size"`

	Hits int64 `json:"hits"`

	Misses int64 `json:"misses"`

	HitRate float64 `json:"hit_rate"`
}
>>>>>>> b3529b0b

// InMemoryCache is a simple in-memory cache implementation.

type InMemoryCache struct {
	data map[string]cacheEntry

	stats CacheStats

	mutex sync.RWMutex

	maxSize int64
}

type cacheEntry struct {
	embedding []float32

	expiresAt time.Time
}

// OpenAIEmbeddingRequest represents the request format for OpenAI API.

type OpenAIEmbeddingRequest struct {
	Input []string `json:"input"`

	Model string `json:"model"`
}

// ProviderConfig holds configuration for a specific embedding provider.

type ProviderConfig struct {
	Name string `json:"name"` // Provider name (openai, azure, local)

	APIKey string `json:"api_key"`

	APIEndpoint string `json:"api_endpoint"`

	ModelName string `json:"model_name"`

	Dimensions int `json:"dimensions"`

	MaxTokens int `json:"max_tokens"`

	CostPerToken float64 `json:"cost_per_token"` // Cost per 1K tokens

	RateLimit int `json:"rate_limit"` // Requests per minute

	Priority int `json:"priority"` // Priority for load balancing

	Enabled bool `json:"enabled"`

	Healthy bool `json:"healthy"`

	LastCheck time.Time `json:"last_check"`
}

// BasicEmbeddingProvider interface for different embedding providers.

type BasicEmbeddingProvider interface {
<<<<<<< HEAD
	GenerateEmbeddings(ctx context.Context, texts []string) ([][]float32, EmbeddingTokenUsage, error)
=======
	GenerateEmbeddings(ctx context.Context, texts []string) ([][]float32, TokenUsage, error)

>>>>>>> b3529b0b
	GetConfig() ProviderConfig

	HealthCheck(ctx context.Context) error

	GetCostEstimate(tokenCount int) float64

	GetName() string

	IsHealthy() bool

	GetLatency() time.Duration
}

// RedisEmbeddingCache interface for Redis-based caching.

type RedisEmbeddingCache interface {
	Get(key string) ([]float32, bool, error)

	Set(key string, embedding []float32, ttl time.Duration) error

	Delete(key string) error

	Clear() error

	Stats() CacheStats

	Close() error
}

// CostTracker manages embedding cost tracking and limits.

type CostTracker struct {
	dailyCosts map[string]float64 // date -> cost

	monthlyCosts map[string]float64 // month -> cost

	limits CostLimits

	mutex sync.RWMutex

	alerts []CostAlert
}

// CostLimits defines cost limits and thresholds.

type CostLimits struct {
	DailyLimit float64

	MonthlyLimit float64

	AlertThreshold float64
}

// CostAlert represents a cost alert.

type CostAlert struct {
	Timestamp time.Time

	Type string // "daily", "monthly", "threshold"

	Amount float64

	Limit float64

	Message string
}

// QualityAssessment manages embedding quality assessment.

type QualityAssessment struct {
	config QualityConfig

	metrics QualityMetrics

	referenceEmbs map[string][]float32 // Reference embeddings for quality check

	mutex sync.RWMutex
}

// QualityConfig holds quality assessment configuration.

type QualityConfig struct {
	Enabled bool

	MinScore float64

	SampleSize int

	ReferenceTexts []string

	SimilarityThreshold float64
}

// QualityMetrics tracks embedding quality metrics.

type QualityMetrics struct {
	AverageScore float64

	MinScore float64

	MaxScore float64

	FailedChecks int64

	TotalChecks int64

	LastCheck time.Time
}

// OpenAIEmbeddingResponse represents the response format from OpenAI API.

type OpenAIEmbeddingResponse struct {
	Object string `json:"object"`

	Data []struct {
		Object string `json:"object"`

		Index int `json:"index"`

		Embedding []float32 `json:"embedding"`
	} `json:"data"`

	Model string `json:"model"`

	Usage struct {
		PromptTokens int `json:"prompt_tokens"`

		TotalTokens int `json:"total_tokens"`
	} `json:"usage"`
}

// NewEmbeddingService creates a new embedding service.

func NewEmbeddingService(config *EmbeddingConfig) *EmbeddingService {

	if config == nil {

		config = getDefaultEmbeddingConfig()

	}

	// Create HTTP client with appropriate settings.

	httpClient := &http.Client{

		Timeout: config.RequestTimeout,

		Transport: &http.Transport{

			MaxIdleConns: 100,

			MaxConnsPerHost: config.MaxConcurrency,

			IdleConnTimeout: 90 * time.Second,

			DisableCompression: false,
		},
	}

	// Create rate limiter.

	rateLimiter := NewRateLimiter(config.RateLimit, config.TokenRateLimit)

	// Create L1 cache (in-memory).

	var cache EmbeddingCache

	if config.EnableCaching {

		cache = NewInMemoryCache(config.L1CacheSize)

	} else {

		cache = &NoOpCache{}

	}

	// Create L2 cache (Redis) if enabled.

	var redisCache RedisEmbeddingCache

	if config.EnableRedisCache {

		redisCache = NewRedisEmbeddingCache(config.RedisAddr, config.RedisPassword, config.RedisDB)

	} else {

		redisCache = &NoOpRedisCache{}

	}

	// Initialize providers.

	providers := make(map[string]BasicEmbeddingProvider)

	for _, providerConfig := range config.Providers {

		if providerConfig.Enabled {

			provider := createProvider(providerConfig, httpClient)

			providers[providerConfig.Name] = provider

		}

	}

	// If no providers configured, create default OpenAI provider.

	if len(providers) == 0 && config.Provider != "" {

		defaultConfig := ProviderConfig{

			Name: config.Provider,

			APIKey: config.APIKey,

			APIEndpoint: config.APIEndpoint,

			ModelName: config.ModelName,

			Dimensions: config.Dimensions,

			MaxTokens: config.MaxTokens,

			CostPerToken: 0.00013, // Default OpenAI cost

			RateLimit: config.RateLimit,

			Priority: 1,

			Enabled: true,

			Healthy: true,
		}

		providers[config.Provider] = createProvider(defaultConfig, httpClient)

	}

	// Create cost tracker.

	costTracker := NewCostTracker(CostLimits{

		DailyLimit: config.DailyCostLimit,

		MonthlyLimit: config.MonthlyCostLimit,

		AlertThreshold: config.CostAlertThreshold,
	})

	// Create quality assessment.

	qualityAssess := NewQualityAssessment(QualityConfig{

		Enabled: config.EnableQualityCheck,

		MinScore: config.MinQualityScore,

		SampleSize: config.QualityCheckSample,

		SimilarityThreshold: 0.8,
	})

	service := &EmbeddingService{

		config: config,

		logger: slog.Default().With("component", "embedding-service"),

		metrics: &EmbeddingMetrics{

			ModelStats: make(map[string]ModelUsageStats),

			LastUpdated: time.Now(),
		},

		httpClient: httpClient,

		rateLimiter: rateLimiter,

		cache: cache,

		redisCache: redisCache,

		providers: providers,

		fallbackChain: config.FallbackOrder,

		costTracker: costTracker,

		qualityAssess: qualityAssess,
	}

	// Start background services.

	if config.EnableMetrics {

		go service.startMetricsCollection()

	}

	if config.HealthCheckInterval > 0 {

		go service.startHealthChecks()

	}

	if config.EnableCostTracking {

		go service.startCostMonitoring()

	}

	return service

}

// GenerateEmbeddings generates embeddings for the provided texts using multi-provider approach.

func (es *EmbeddingService) GenerateEmbeddings(ctx context.Context, request *EmbeddingRequest) (*EmbeddingResponse, error) {

	startTime := time.Now()

	if request == nil {

		return nil, fmt.Errorf("embedding request cannot be nil")

	}

	if len(request.Texts) == 0 {

		return nil, fmt.Errorf("no texts provided for embedding")

	}

	// Check cost limits before processing.

	if es.config.EnableCostTracking {

		estimatedCost := es.estimateCost(request.Texts)

		if !es.costTracker.CanAfford(estimatedCost) {

			return nil, fmt.Errorf("cost limit exceeded: estimated cost $%.4f would exceed limits", estimatedCost)

		}

	}

	es.logger.Info("Generating embeddings",

		"text_count", len(request.Texts),

		"request_id", request.RequestID,

		"use_cache", request.UseCache,
	)

	// Preprocess texts.

	processedTexts := es.preprocessTexts(request.Texts)

	// Check L1 (memory) and L2 (Redis) cache for existing embeddings.

	var embeddings [][]float32

	var cacheHits, cacheMisses int

	var textsToEmbed []string

	var textIndices []int

	if request.UseCache {

		embeddings = make([][]float32, len(processedTexts))

		for i, text := range processedTexts {

			cacheKey := es.generateCacheKey(text)

			var cached []float32

			var found bool

			// Try L1 cache first (in-memory).

			if es.config.EnableCaching {

				cached, found = es.cache.Get(cacheKey)

			}

			// Try L2 cache (Redis) if L1 miss.

			if !found && es.config.EnableRedisCache {

				var err error

				cached, found, err = es.redisCache.Get(cacheKey)

				if err != nil {

					es.logger.Warn("Redis cache error", "error", err)

				}

				// If found in L2, promote to L1.

				if found && es.config.EnableCaching {

					es.cache.Set(cacheKey, cached, es.config.CacheTTL)

				}

			}

			if found {

				embeddings[i] = cached

				cacheHits++

			} else {

				textsToEmbed = append(textsToEmbed, text)

				textIndices = append(textIndices, i)

				cacheMisses++

			}

		}

	} else {

		textsToEmbed = processedTexts

		textIndices = make([]int, len(processedTexts))

		for i := range textIndices {

			textIndices[i] = i

		}

		embeddings = make([][]float32, len(processedTexts))

	}

<<<<<<< HEAD
	// Generate embeddings for texts not in cache using selected provider
	var tokenUsage EmbeddingTokenUsage
=======
	// Generate embeddings for texts not in cache using selected provider.

	var tokenUsage TokenUsage

>>>>>>> b3529b0b
	var usedProvider string

	if len(textsToEmbed) > 0 {

		newEmbeddings, usage, provider, err := es.generateEmbeddingsWithProvider(ctx, textsToEmbed)

		if err != nil {

			es.updateMetrics(func(m *EmbeddingMetrics) {

				m.FailedRequests++

			})

			return nil, fmt.Errorf("failed to generate embeddings: %w", err)

		}

		tokenUsage = usage

		usedProvider = provider

		// Quality assessment if enabled.

		if es.config.EnableQualityCheck {

			qualityScore := es.qualityAssess.AssessQuality(newEmbeddings, textsToEmbed)

			if qualityScore < es.config.MinQualityScore {

				es.logger.Warn("Low quality embeddings detected", "score", qualityScore, "threshold", es.config.MinQualityScore)

			}

		}

		// Place new embeddings in the correct positions and cache them.

		for i, newEmbedding := range newEmbeddings {

			originalIndex := textIndices[i]

			embeddings[originalIndex] = newEmbedding

			// Cache in both L1 and L2 if enabled.

			if request.UseCache {

				cacheKey := es.generateCacheKey(textsToEmbed[i])

				// Cache in L1 (memory).

				if es.config.EnableCaching {

					if err := es.cache.Set(cacheKey, newEmbedding, es.config.CacheTTL); err != nil {

						es.logger.Warn("Failed to cache embedding in L1", "error", err)

					}

				}

				// Cache in L2 (Redis).

				if es.config.EnableRedisCache {

					if err := es.redisCache.Set(cacheKey, newEmbedding, es.config.CacheTTL); err != nil {

						es.logger.Warn("Failed to cache embedding in L2", "error", err)

					}

				}

			}

		}

		// Track cost.

		if es.config.EnableCostTracking {

			es.costTracker.RecordCost(tokenUsage.EstimatedCost, usedProvider)

		}

	}

	processingTime := time.Since(startTime)

	// Update metrics.

	es.updateMetrics(func(m *EmbeddingMetrics) {

		m.TotalRequests++

		m.SuccessfulRequests++

		m.TotalTexts += int64(len(request.Texts))

		m.TotalTokens += int64(tokenUsage.TotalTokens)

		m.TotalCost += tokenUsage.EstimatedCost

		if m.SuccessfulRequests > 0 {

			m.AverageLatency = (m.AverageLatency*time.Duration(m.SuccessfulRequests-1) + processingTime) / time.Duration(m.SuccessfulRequests)

		} else {

			m.AverageLatency = processingTime

		}

		m.CacheStats.TotalLookups += int64(len(request.Texts))

		m.CacheStats.CacheHits += int64(cacheHits)

		m.CacheStats.CacheMisses += int64(cacheMisses)

		if m.CacheStats.TotalLookups > 0 {

			m.CacheStats.HitRate = float64(m.CacheStats.CacheHits) / float64(m.CacheStats.TotalLookups)

		}

		// Update model stats for the used provider.

		modelName := usedProvider

		if modelName == "" {

			modelName = es.config.ModelName

		}

		modelStats := m.ModelStats[modelName]

		modelStats.RequestCount++

		modelStats.TokenCount += int64(tokenUsage.TotalTokens)

		modelStats.TotalCost += tokenUsage.EstimatedCost

		if modelStats.RequestCount > 0 {

			modelStats.SuccessRate = float64(m.SuccessfulRequests) / float64(m.TotalRequests)

		}

		m.ModelStats[modelName] = modelStats

		m.LastUpdated = time.Now()

	})

	response := &EmbeddingResponse{

		Embeddings: embeddings,

		TokenUsage: tokenUsage,

		ProcessingTime: processingTime,

		CacheHits: cacheHits,

		CacheMisses: cacheMisses,

		RequestID: request.RequestID,

		ModelUsed: usedProvider,

		Metadata: request.Metadata,
	}

	es.logger.Info("Embeddings generated successfully",

		"text_count", len(request.Texts),

		"processing_time", processingTime,

		"cache_hits", cacheHits,

		"cache_misses", cacheMisses,

		"provider", usedProvider,

		"cost", tokenUsage.EstimatedCost,
	)

	return response, nil

}

<<<<<<< HEAD
// generateEmbeddingsWithProvider generates embeddings using the best available provider
func (es *EmbeddingService) generateEmbeddingsWithProvider(ctx context.Context, texts []string) ([][]float32, EmbeddingTokenUsage, string, error) {
	// Select best provider based on load balancing strategy
=======
// generateEmbeddingsWithProvider generates embeddings using the best available provider.

func (es *EmbeddingService) generateEmbeddingsWithProvider(ctx context.Context, texts []string) ([][]float32, TokenUsage, string, error) {

	// Select best provider based on load balancing strategy.

>>>>>>> b3529b0b
	provider, err := es.selectBestProvider(ctx, texts)

	if err != nil {
<<<<<<< HEAD
		return nil, EmbeddingTokenUsage{}, "", fmt.Errorf("no available providers: %w", err)
=======

		return nil, TokenUsage{}, "", fmt.Errorf("no available providers: %w", err)

>>>>>>> b3529b0b
	}

	// Try primary provider.

	embeddings, usage, err := es.generateEmbeddingsWithSpecificProvider(ctx, texts, provider)

	if err == nil {

		return embeddings, usage, provider.GetName(), nil

	}

	es.logger.Warn("Primary provider failed, trying fallback", "provider", provider.GetName(), "error", err)

	// Try fallback providers if enabled.

	if es.config.FallbackEnabled {

		for _, fallbackName := range es.fallbackChain {

			if fallbackName == provider.GetName() {

				continue // Skip the failed provider

			}

			fallbackProvider, exists := es.providers[fallbackName]

			if !exists || !fallbackProvider.GetConfig().Enabled {

				continue

			}

			// Check provider health.

			if healthErr := fallbackProvider.HealthCheck(ctx); healthErr != nil {

				es.logger.Warn("Fallback provider unhealthy, skipping", "provider", fallbackName, "error", healthErr)

				continue

			}

			embeddings, usage, fallbackErr := es.generateEmbeddingsWithSpecificProvider(ctx, texts, fallbackProvider)

			if fallbackErr == nil {

				es.logger.Info("Fallback provider succeeded", "provider", fallbackName)

				return embeddings, usage, fallbackProvider.GetName(), nil

			}

			es.logger.Warn("Fallback provider failed", "provider", fallbackName, "error", fallbackErr)

		}

	}

<<<<<<< HEAD
	return nil, EmbeddingTokenUsage{}, "", fmt.Errorf("all providers failed, last error: %w", err)
}

// generateEmbeddingsWithSpecificProvider generates embeddings using a specific provider
func (es *EmbeddingService) generateEmbeddingsWithSpecificProvider(ctx context.Context, texts []string, provider BasicEmbeddingProvider) ([][]float32, EmbeddingTokenUsage, error) {
	// Process in smaller batches to respect API limits
	var allEmbeddings [][]float32
	var totalUsage EmbeddingTokenUsage
=======
	return nil, TokenUsage{}, "", fmt.Errorf("all providers failed, last error: %w", err)

}

// generateEmbeddingsWithSpecificProvider generates embeddings using a specific provider.

func (es *EmbeddingService) generateEmbeddingsWithSpecificProvider(ctx context.Context, texts []string, provider BasicEmbeddingProvider) ([][]float32, TokenUsage, error) {

	// Process in smaller batches to respect API limits.

	var allEmbeddings [][]float32

	var totalUsage TokenUsage

>>>>>>> b3529b0b
	batchSize := es.config.BatchSize

	// Adjust batch size based on provider configuration.

	providerConfig := provider.GetConfig()

	if providerConfig.MaxTokens > 0 && batchSize > providerConfig.MaxTokens/100 { // Rough estimation

		batchSize = providerConfig.MaxTokens / 100

	}

	for i := 0; i < len(texts); i += batchSize {

		end := i + batchSize

		if end > len(texts) {

			end = len(texts)

		}

		batch := texts[i:end]

		// Wait for rate limiting.

		if err := es.rateLimiter.Wait(ctx, len(batch)); err != nil {

			return nil, totalUsage, fmt.Errorf("rate limiting error: %w", err)

		}

		// Generate embeddings for this batch.

		embeddings, usage, err := provider.GenerateEmbeddings(ctx, batch)

		if err != nil {

			return nil, totalUsage, fmt.Errorf("provider API call failed for batch %d-%d: %w", i, end, err)

		}

		allEmbeddings = append(allEmbeddings, embeddings...)

		totalUsage.PromptTokens += usage.PromptTokens

		totalUsage.TotalTokens += usage.TotalTokens

		totalUsage.EstimatedCost += usage.EstimatedCost

	}

	return allEmbeddings, totalUsage, nil

}

// selectBestProvider selects the best provider based on load balancing strategy.

func (es *EmbeddingService) selectBestProvider(ctx context.Context, texts []string) (BasicEmbeddingProvider, error) {

	var availableProviders []BasicEmbeddingProvider

	// Filter healthy and enabled providers.

	for _, provider := range es.providers {

		config := provider.GetConfig()

		if !config.Enabled || !config.Healthy {

			continue

		}

		// Quick health check if needed.

		if time.Since(config.LastCheck) > es.config.HealthCheckInterval {

			if err := provider.HealthCheck(ctx); err != nil {

				es.logger.Warn("Provider health check failed", "provider", provider.GetName(), "error", err)

				continue

			}

		}

		availableProviders = append(availableProviders, provider)

	}

	if len(availableProviders) == 0 {

		return nil, fmt.Errorf("no healthy providers available")

	}

	// Select based on load balancing strategy.

	switch es.config.LoadBalancing {

	case "least_cost":

		return es.selectLeastCostProvider(availableProviders, texts)

	case "fastest":

		return es.selectFastestProvider(availableProviders)

	case "round_robin":

		return es.selectRoundRobinProvider(availableProviders)

	default:

		// Default to highest priority.

		return es.selectHighestPriorityProvider(availableProviders)

	}

}

// selectLeastCostProvider selects the provider with lowest estimated cost.

func (es *EmbeddingService) selectLeastCostProvider(providers []BasicEmbeddingProvider, texts []string) (BasicEmbeddingProvider, error) {

	if len(providers) == 0 {

		return nil, fmt.Errorf("no providers available")

	}

	estimatedTokens := es.estimateTokenCount(texts)

	bestProvider := providers[0]

	lowestCost := bestProvider.GetCostEstimate(estimatedTokens)

	for _, provider := range providers[1:] {

		cost := provider.GetCostEstimate(estimatedTokens)

		if cost < lowestCost {

			lowestCost = cost

			bestProvider = provider

		}

	}

	return bestProvider, nil

}

// selectFastestProvider selects the provider with best performance metrics.

func (es *EmbeddingService) selectFastestProvider(providers []BasicEmbeddingProvider) (BasicEmbeddingProvider, error) {

	if len(providers) == 0 {

		return nil, fmt.Errorf("no providers available")

	}

	// For now, select based on priority (in real implementation, use historical latency).

	return es.selectHighestPriorityProvider(providers)

}

// selectRoundRobinProvider selects providers in round-robin fashion.

func (es *EmbeddingService) selectRoundRobinProvider(providers []BasicEmbeddingProvider) (BasicEmbeddingProvider, error) {

	if len(providers) == 0 {

		return nil, fmt.Errorf("no providers available")

	}

	// Simple round-robin based on request count.

	minRequests := int64(-1)

	var selectedProvider BasicEmbeddingProvider

	for _, provider := range providers {

		modelStats, exists := es.metrics.ModelStats[provider.GetName()]

		if !exists {

			return provider, nil // Use provider with no previous requests

		}

		if minRequests == -1 || modelStats.RequestCount < minRequests {

			minRequests = modelStats.RequestCount

			selectedProvider = provider

		}

	}

	if selectedProvider == nil {

		return providers[0], nil

	}

	return selectedProvider, nil

}

// selectHighestPriorityProvider selects the provider with highest priority.

func (es *EmbeddingService) selectHighestPriorityProvider(providers []BasicEmbeddingProvider) (BasicEmbeddingProvider, error) {

	if len(providers) == 0 {

		return nil, fmt.Errorf("no providers available")

	}

	bestProvider := providers[0]

	highestPriority := bestProvider.GetConfig().Priority

	for _, provider := range providers[1:] {

		priority := provider.GetConfig().Priority

		if priority > highestPriority {

			highestPriority = priority

			bestProvider = provider

		}

	}

	return bestProvider, nil

}

// estimateTokenCount estimates the number of tokens for texts.

func (es *EmbeddingService) estimateTokenCount(texts []string) int {

	totalChars := 0

	for _, text := range texts {

		totalChars += len(text)

	}

	// Rough estimation: 4 characters per token.

	return totalChars / 4

}

// estimateCost estimates the cost for processing texts.

func (es *EmbeddingService) estimateCost(texts []string) float64 {

	if len(es.providers) == 0 {

		return 0.0

	}

	// Use the default or first available provider for estimation.

	var provider BasicEmbeddingProvider

	for _, p := range es.providers {

		if p.GetConfig().Enabled {

			provider = p

			break

		}

	}

	if provider == nil {

		return 0.0

	}

	estimatedTokens := es.estimateTokenCount(texts)

	return provider.GetCostEstimate(estimatedTokens)

}

<<<<<<< HEAD
// Legacy method for backward compatibility
func (es *EmbeddingService) callEmbeddingAPI(ctx context.Context, texts []string) ([][]float32, EmbeddingTokenUsage, error) {
=======
// Legacy method for backward compatibility.

func (es *EmbeddingService) callEmbeddingAPI(ctx context.Context, texts []string) ([][]float32, TokenUsage, error) {

>>>>>>> b3529b0b
	embeddings, usage, _, err := es.generateEmbeddingsWithProvider(ctx, texts)

	return embeddings, usage, err

}

<<<<<<< HEAD
// callOpenAIAPI calls the OpenAI embeddings API
func (es *EmbeddingService) callOpenAIAPI(ctx context.Context, texts []string) ([][]float32, EmbeddingTokenUsage, error) {
=======
// callOpenAIAPI calls the OpenAI embeddings API.

func (es *EmbeddingService) callOpenAIAPI(ctx context.Context, texts []string) ([][]float32, TokenUsage, error) {

>>>>>>> b3529b0b
	requestBody := OpenAIEmbeddingRequest{

		Input: texts,

		Model: es.config.ModelName,
	}

	jsonBody, err := json.Marshal(requestBody)

	if err != nil {
<<<<<<< HEAD
		return nil, EmbeddingTokenUsage{}, fmt.Errorf("failed to marshal request: %w", err)
=======

		return nil, TokenUsage{}, fmt.Errorf("failed to marshal request: %w", err)

>>>>>>> b3529b0b
	}

	req, err := http.NewRequestWithContext(ctx, "POST", es.config.APIEndpoint, bytes.NewBuffer(jsonBody))

	if err != nil {
<<<<<<< HEAD
		return nil, EmbeddingTokenUsage{}, fmt.Errorf("failed to create request: %w", err)
=======

		return nil, TokenUsage{}, fmt.Errorf("failed to create request: %w", err)

>>>>>>> b3529b0b
	}

	// Set headers.

	req.Header.Set("Content-Type", "application/json")

	req.Header.Set("Authorization", "Bearer "+es.config.APIKey)

	req.Header.Set("User-Agent", "Nephoran-Intent-Operator/1.0")

	// Execute request with retries.

	var resp *http.Response

	var lastErr error

	for attempt := 0; attempt <= es.config.RetryAttempts; attempt++ {

		resp, lastErr = es.httpClient.Do(req)

		if lastErr == nil && resp.StatusCode == http.StatusOK {

			break

		}

		if resp != nil {

			resp.Body.Close()

		}

		if attempt < es.config.RetryAttempts {

			es.logger.Warn("API request failed, retrying",

				"attempt", attempt+1,

				"error", lastErr,

				"status", func() int {

					if resp != nil {

						return resp.StatusCode

					}

					return 0

				}(),
			)

			// Wait before retrying.

			select {

			case <-ctx.Done():
<<<<<<< HEAD
				return nil, EmbeddingTokenUsage{}, ctx.Err()
=======

				return nil, TokenUsage{}, ctx.Err()

>>>>>>> b3529b0b
			case <-time.After(es.config.RetryDelay * time.Duration(attempt+1)):

			}

		}

	}

	if lastErr != nil {
<<<<<<< HEAD
		return nil, EmbeddingTokenUsage{}, fmt.Errorf("API request failed after %d attempts: %w", es.config.RetryAttempts+1, lastErr)
	}

	if resp.StatusCode != http.StatusOK {
		return nil, EmbeddingTokenUsage{}, fmt.Errorf("API returned status %d", resp.StatusCode)
=======

		return nil, TokenUsage{}, fmt.Errorf("API request failed after %d attempts: %w", es.config.RetryAttempts+1, lastErr)

	}

	if resp.StatusCode != http.StatusOK {

		return nil, TokenUsage{}, fmt.Errorf("API returned status %d", resp.StatusCode)

>>>>>>> b3529b0b
	}

	defer resp.Body.Close()

	var apiResponse OpenAIEmbeddingResponse

	if err := json.NewDecoder(resp.Body).Decode(&apiResponse); err != nil {
<<<<<<< HEAD
		return nil, EmbeddingTokenUsage{}, fmt.Errorf("failed to decode response: %w", err)
=======

		return nil, TokenUsage{}, fmt.Errorf("failed to decode response: %w", err)

>>>>>>> b3529b0b
	}

	// Extract embeddings.

	embeddings := make([][]float32, len(apiResponse.Data))

	for i, data := range apiResponse.Data {

		embeddings[i] = data.Embedding

	}

	// Calculate estimated cost (approximate based on OpenAI pricing).

	costPerToken := 0.00013 / 1000 // Approximate cost for text-embedding-3-large

	estimatedCost := float64(apiResponse.Usage.TotalTokens) * costPerToken

<<<<<<< HEAD
	usage := EmbeddingTokenUsage{
		PromptTokens:  apiResponse.Usage.PromptTokens,
		TotalTokens:   apiResponse.Usage.TotalTokens,
=======
	usage := TokenUsage{

		PromptTokens: apiResponse.Usage.PromptTokens,

		TotalTokens: apiResponse.Usage.TotalTokens,

>>>>>>> b3529b0b
		EstimatedCost: estimatedCost,
	}

	return embeddings, usage, nil

}

// preprocessTexts applies preprocessing to input texts.

func (es *EmbeddingService) preprocessTexts(texts []string) []string {

	processed := make([]string, len(texts))

	for i, text := range texts {

		processed[i] = es.preprocessText(text)

	}

	return processed

}

// preprocessText applies preprocessing to a single text.

func (es *EmbeddingService) preprocessText(text string) string {

	// Basic normalization.

	if es.config.NormalizeText {

		text = strings.TrimSpace(text)

		// Normalize whitespace.

		text = strings.Join(strings.Fields(text), " ")

	}

	// Length validation and truncation.

	if len(text) < es.config.MinTextLength {

		return text // Return as-is if too short

	}

	if len(text) > es.config.MaxTextLength {

		text = text[:es.config.MaxTextLength]

		es.logger.Debug("Text truncated to max length", "original_length", len(text), "max_length", es.config.MaxTextLength)

	}

	// Telecom-specific preprocessing.

	if es.config.TelecomPreprocessing {

		text = es.applyTelecomPreprocessing(text)

	}

	return text

}

// applyTelecomPreprocessing applies telecom-specific text preprocessing.

func (es *EmbeddingService) applyTelecomPreprocessing(text string) string {

	// Preserve technical terms by adding emphasis (this is a simple approach).

	if es.config.PreserveTechnicalTerms {

		// Define telecom technical term patterns.

		technicalPatterns := []string{

			`\b[A-Z]{2,}(?:-[A-Z]{2,})*\b`, // Acronyms like RAN, AMF, SMF

			`\b\d+G\b`, // Technology generations

			`\b(?:Rel|Release)[-\s]*\d+\b`, // Release versions

			`\b[vV]\d+\.\d+(?:\.\d+)?\b`, // Version numbers

			`\b\d+\.\d+\.\d+\b`, // Specification numbers

			`\b[A-Z]+\d+\b`, // Standards like TS38.300

		}

		// Apply weighting by duplicating technical terms (simple approach).

		if es.config.TechnicalTermWeighting > 1.0 {

			for _, pattern := range technicalPatterns {

				// This is a simplified implementation.

				// In production, you might use more sophisticated methods.

				text = strings.ReplaceAll(text, pattern, pattern+" "+pattern)

			}

		}

	}

	return text

}

// generateCacheKey generates a cache key for the given text using fast FNV hash.

func (es *EmbeddingService) generateCacheKey(text string) string {

	// Create a fast hash of the text and configuration that affects embeddings.

	h := fnv.New64a()

	h.Write([]byte(text))

	h.Write([]byte(es.config.ModelName))

	h.Write([]byte(fmt.Sprintf("%d", es.config.Dimensions)))

	return fmt.Sprintf("%016x", h.Sum64())

}

// GenerateEmbeddingsForChunks generates embeddings for document chunks.

func (es *EmbeddingService) GenerateEmbeddingsForChunks(ctx context.Context, chunks []*DocumentChunk) error {

	if len(chunks) == 0 {

		return nil

	}

	es.logger.Info("Generating embeddings for chunks", "chunk_count", len(chunks))

	// Extract texts from chunks.

	texts := make([]string, len(chunks))

	chunkIDs := make([]string, len(chunks))

	for i, chunk := range chunks {

		// Use clean content for embedding.

		content := chunk.CleanContent

		// Add section context if available.

		if chunk.SectionTitle != "" && es.config.TelecomPreprocessing {

			content = fmt.Sprintf("Section: %s\n\n%s", chunk.SectionTitle, content)

		}

		// Add parent context if available.

		if chunk.ParentContext != "" {

			content = fmt.Sprintf("Context: %s\n\n%s", chunk.ParentContext, content)

		}

		texts[i] = content

		chunkIDs[i] = chunk.ID

	}

	// Create embedding request.

	request := &EmbeddingRequest{

		Texts: texts,

		ChunkIDs: chunkIDs,

		UseCache: true,

		RequestID: fmt.Sprintf("chunks_%d_%d", time.Now().Unix(), len(chunks)),

		Metadata: map[string]interface{}{

			"chunk_count": len(chunks),

			"source": "chunk_processing",
		},
	}

	// Generate embeddings.

	response, err := es.GenerateEmbeddings(ctx, request)

	if err != nil {

		return fmt.Errorf("failed to generate embeddings for chunks: %w", err)

	}

	// Store embeddings in chunks (if we extended DocumentChunk to include embeddings).

	// For now, we just log the successful generation.

	es.logger.Info("Embeddings generated for chunks",

		"chunk_count", len(chunks),

		"processing_time", response.ProcessingTime,

		"cache_hits", response.CacheHits,
	)

	return nil

}

// updateMetrics safely updates the embedding metrics.

func (es *EmbeddingService) updateMetrics(updater func(*EmbeddingMetrics)) {

	es.metrics.mutex.Lock()

	defer es.metrics.mutex.Unlock()

	updater(es.metrics)

}

// GetMetrics returns the current embedding metrics.

func (es *EmbeddingService) GetMetrics() *EmbeddingMetrics {

	es.metrics.mutex.RLock()

	defer es.metrics.mutex.RUnlock()

<<<<<<< HEAD
	// Return a copy without the mutex
	metrics := &EmbeddingMetrics{
		TotalRequests:      es.metrics.TotalRequests,
		SuccessfulRequests: es.metrics.SuccessfulRequests,
		FailedRequests:     es.metrics.FailedRequests,
		TotalTexts:         es.metrics.TotalTexts,
		TotalTokens:        es.metrics.TotalTokens,
		TotalCost:          es.metrics.TotalCost,
		AverageLatency:     es.metrics.AverageLatency,
		AverageTextLength:  es.metrics.AverageTextLength,
		CacheStats:         es.metrics.CacheStats,
		RateLimitingStats:  es.metrics.RateLimitingStats,
		ModelStats:         make(map[string]ModelUsageStats),
		LastUpdated:        es.metrics.LastUpdated,
	}

	// Deep copy map
	for k, v := range es.metrics.ModelStats {
		metrics.ModelStats[k] = v
	}

	return metrics
=======
	// Return a copy without the mutex.

	metrics := &EmbeddingMetrics{

		TotalRequests: es.metrics.TotalRequests,

		SuccessfulRequests: es.metrics.SuccessfulRequests,

		FailedRequests: es.metrics.FailedRequests,

		TotalTexts: es.metrics.TotalTexts,

		TotalTokens: es.metrics.TotalTokens,

		TotalCost: es.metrics.TotalCost,

		AverageLatency: es.metrics.AverageLatency,

		AverageTextLength: es.metrics.AverageTextLength,

		CacheStats: struct {
			TotalLookups int64 `json:"total_lookups"`

			CacheHits int64 `json:"cache_hits"`

			CacheMisses int64 `json:"cache_misses"`

			HitRate float64 `json:"hit_rate"`
		}{

			TotalLookups: es.metrics.CacheStats.TotalLookups,

			CacheHits: es.metrics.CacheStats.CacheHits,

			CacheMisses: es.metrics.CacheStats.CacheMisses,

			HitRate: es.metrics.CacheStats.HitRate,
		},

		RateLimitingStats: struct {
			RateLimitHits int64 `json:"rate_limit_hits"`

			TotalWaitTime time.Duration `json:"total_wait_time"`

			AverageWaitTime time.Duration `json:"average_wait_time"`
		}{

			RateLimitHits: es.metrics.RateLimitingStats.RateLimitHits,

			TotalWaitTime: es.metrics.RateLimitingStats.TotalWaitTime,

			AverageWaitTime: es.metrics.RateLimitingStats.AverageWaitTime,
		},

		ModelStats: copyModelStats(es.metrics.ModelStats),

		LastUpdated: es.metrics.LastUpdated,
	}

	return metrics

>>>>>>> b3529b0b
}

// startMetricsCollection starts background metrics collection.

func (es *EmbeddingService) startMetricsCollection() {

	ticker := time.NewTicker(es.config.MetricsInterval)

	defer ticker.Stop()

	for range ticker.C {

		es.collectMetrics()

	}

}

// collectMetrics collects and logs periodic metrics.

func (es *EmbeddingService) collectMetrics() {

	metrics := es.GetMetrics()

	cacheStats := es.cache.Stats()

	es.logger.Info("Embedding service metrics",

		"total_requests", metrics.TotalRequests,

		"success_rate", float64(metrics.SuccessfulRequests)/float64(metrics.TotalRequests),

		"average_latency", metrics.AverageLatency,

		"total_cost", metrics.TotalCost,

		"cache_hit_rate", cacheStats.HitRate,
	)

}

// Rate limiter implementation.

// NewRateLimiter creates a new rate limiter.

func NewRateLimiter(requestsPerMinute, tokensPerMinute int) *RateLimiter {

	rl := &RateLimiter{

		requestTokens: make(chan struct{}, requestsPerMinute),

		tokenBucket: make(chan int, tokensPerMinute),

		lastRefill: time.Now(),
	}

	// Initialize tokens.

	for i := 0; i < requestsPerMinute; i++ {

		rl.requestTokens <- struct{}{}

	}

	for i := 0; i < tokensPerMinute; i++ {

		rl.tokenBucket <- 1

	}

	// Start refill goroutine.

	go rl.refillTokens(requestsPerMinute, tokensPerMinute)

	return rl

}

// Wait waits for rate limiting tokens.

func (rl *RateLimiter) Wait(ctx context.Context, estimatedTokens int) error {

	// Wait for request token.

	select {

	case <-rl.requestTokens:

	case <-ctx.Done():

		return ctx.Err()

	}

	// Wait for enough token bucket capacity.

	tokensNeeded := estimatedTokens

	for tokensNeeded > 0 {

		select {

		case <-rl.tokenBucket:

			tokensNeeded--

		case <-ctx.Done():

			return ctx.Err()

		}

	}

	return nil

}

// refillTokens periodically refills the rate limiting tokens.

func (rl *RateLimiter) refillTokens(requestsPerMinute, tokensPerMinute int) {

	ticker := time.NewTicker(time.Minute)

	defer ticker.Stop()

	for range ticker.C {

		rl.mutex.Lock()

		// Refill request tokens.

		for len(rl.requestTokens) < requestsPerMinute {

			select {

			case rl.requestTokens <- struct{}{}:

			default:

				goto refillTokenBucket

			}

		}

	refillTokenBucket:

		// Refill token bucket.

		for len(rl.tokenBucket) < tokensPerMinute {

			select {

			case rl.tokenBucket <- 1:

			default:

				break

			}

		}

		rl.lastRefill = time.Now()

		rl.mutex.Unlock()

	}

}

// Cache implementations.

// NewInMemoryCache creates a new in-memory cache.

func NewInMemoryCache(maxSize int64) *InMemoryCache {

	return &InMemoryCache{

		data: make(map[string]cacheEntry),

		maxSize: maxSize,
	}

}

// Get retrieves an embedding from the cache.

func (c *InMemoryCache) Get(key string) ([]float32, bool) {

	c.mutex.RLock()

	defer c.mutex.RUnlock()

	entry, exists := c.data[key]

	if !exists || time.Now().After(entry.expiresAt) {

		c.stats.Misses++

		return nil, false

	}

	c.stats.Hits++

	return entry.embedding, true

}

// Set stores an embedding in the cache.

func (c *InMemoryCache) Set(key string, embedding []float32, ttl time.Duration) error {

	c.mutex.Lock()

	defer c.mutex.Unlock()

	// Check if we need to evict entries.

	if int64(len(c.data)) >= c.maxSize {

		c.evictOldest()

	}

	c.data[key] = cacheEntry{

		embedding: embedding,

		expiresAt: time.Now().Add(ttl),
	}

	c.stats.Size = int64(len(c.data))

	return nil

}

// Delete removes an embedding from the cache.

func (c *InMemoryCache) Delete(key string) error {

	c.mutex.Lock()

	defer c.mutex.Unlock()

	delete(c.data, key)

	c.stats.Size = int64(len(c.data))

	return nil

}

// Clear removes all embeddings from the cache.

func (c *InMemoryCache) Clear() error {

	c.mutex.Lock()

	defer c.mutex.Unlock()

	c.data = make(map[string]cacheEntry)

	c.stats.Size = 0

	return nil

}

// Stats returns cache statistics.

func (c *InMemoryCache) Stats() CacheStats {

	c.mutex.RLock()

	defer c.mutex.RUnlock()

	stats := c.stats

	if stats.Hits+stats.Misses > 0 {

		stats.HitRate = float64(stats.Hits) / float64(stats.Hits+stats.Misses)

	}

	return stats

}

// evictOldest evicts the oldest cache entry.

func (c *InMemoryCache) evictOldest() {

	var oldestKey string

	var oldestTime time.Time

	for key, entry := range c.data {

		if oldestKey == "" || entry.expiresAt.Before(oldestTime) {

			oldestKey = key

			oldestTime = entry.expiresAt

		}

	}

	if oldestKey != "" {

		delete(c.data, oldestKey)

	}

}

// NoOpCache is a cache implementation that doesn't cache anything.

type NoOpCache struct{}

// Get performs get operation.

func (c *NoOpCache) Get(_ string) ([]float32, bool) { return nil, false }

// Set performs set operation.

func (c *NoOpCache) Set(_ string, _ []float32, _ time.Duration) error { return nil }

// Delete performs delete operation.

func (c *NoOpCache) Delete(_ string) error { return nil }

// Clear performs clear operation.

func (c *NoOpCache) Clear() error { return nil }

// Stats performs stats operation.

func (c *NoOpCache) Stats() CacheStats { return CacheStats{} }

// createProvider creates a provider instance based on configuration.

func createProvider(config ProviderConfig, httpClient *http.Client) BasicEmbeddingProvider {

	switch config.Name {

	case "openai":

		return NewBasicOpenAIProvider(config, httpClient)

	case "azure":

		return NewBasicAzureOpenAIProvider(config, httpClient)

	case "huggingface":

		return NewBasicHuggingFaceProvider(config, httpClient)

	case "cohere":

		return NewCohereProvider(config, httpClient)

	case "local":

		return NewLocalProvider(config)

	default:

		return NewBasicOpenAIProvider(config, httpClient)

	}

}

// Cost tracking implementations.

// NewCostTracker creates a new cost tracker.

func NewCostTracker(limits CostLimits) *CostTracker {

	return &CostTracker{

		dailyCosts: make(map[string]float64),

		monthlyCosts: make(map[string]float64),

		limits: limits,

		alerts: []CostAlert{},
	}

}

// CanAfford checks if the estimated cost can be afforded within limits.

func (ct *CostTracker) CanAfford(estimatedCost float64) bool {

	ct.mutex.RLock()

	defer ct.mutex.RUnlock()

	today := time.Now().Format("2006-01-02")

	thisMonth := time.Now().Format("2006-01")

	dailyCost := ct.dailyCosts[today]

	monthlyCost := ct.monthlyCosts[thisMonth]

	return (dailyCost+estimatedCost <= ct.limits.DailyLimit) &&

		(monthlyCost+estimatedCost <= ct.limits.MonthlyLimit)

}

// RecordCost records the actual cost incurred.

func (ct *CostTracker) RecordCost(cost float64, provider string) {

	ct.mutex.Lock()

	defer ct.mutex.Unlock()

	today := time.Now().Format("2006-01-02")

	thisMonth := time.Now().Format("2006-01")

	ct.dailyCosts[today] += cost

	ct.monthlyCosts[thisMonth] += cost

	// Check for alerts.

	ct.checkAlerts(today, thisMonth)

}

// checkAlerts checks if cost thresholds have been exceeded.

func (ct *CostTracker) checkAlerts(today, thisMonth string) {

	dailyCost := ct.dailyCosts[today]

	monthlyCost := ct.monthlyCosts[thisMonth]

	// Daily threshold alert.

	if dailyCost >= ct.limits.DailyLimit*ct.limits.AlertThreshold {

		alert := CostAlert{

			Timestamp: time.Now(),

			Type: "daily",

			Amount: dailyCost,

			Limit: ct.limits.DailyLimit,

			Message: fmt.Sprintf("Daily cost alert: $%.2f (%.1f%% of limit)", dailyCost, dailyCost/ct.limits.DailyLimit*100),
		}

		ct.alerts = append(ct.alerts, alert)

	}

	// Monthly threshold alert.

	if monthlyCost >= ct.limits.MonthlyLimit*ct.limits.AlertThreshold {

		alert := CostAlert{

			Timestamp: time.Now(),

			Type: "monthly",

			Amount: monthlyCost,

			Limit: ct.limits.MonthlyLimit,

			Message: fmt.Sprintf("Monthly cost alert: $%.2f (%.1f%% of limit)", monthlyCost, monthlyCost/ct.limits.MonthlyLimit*100),
		}

		ct.alerts = append(ct.alerts, alert)

	}

}

// GetAlerts returns recent cost alerts.

func (ct *CostTracker) GetAlerts() []CostAlert {

	ct.mutex.RLock()

	defer ct.mutex.RUnlock()

	return append([]CostAlert{}, ct.alerts...)

}

// Quality assessment implementations.

// NewQualityAssessment creates a new quality assessment service.

func NewQualityAssessment(config QualityConfig) *QualityAssessment {

	return &QualityAssessment{

		config: config,

		metrics: QualityMetrics{},

		referenceEmbs: make(map[string][]float32),
	}

}

// AssessQuality assesses the quality of generated embeddings.

func (qa *QualityAssessment) AssessQuality(embeddings [][]float32, texts []string) float64 {

	if !qa.config.Enabled || len(embeddings) == 0 {

		return 1.0 // Default high quality if assessment is disabled

	}

	qa.mutex.Lock()

	defer qa.mutex.Unlock()

	var totalScore float64

	validAssessments := 0

	for i, embedding := range embeddings {

		if i >= len(texts) {

			break

		}

		// Check embedding dimensions.

		if len(embedding) == 0 {

			continue

		}

		// Calculate quality score based on various factors.

		score := qa.calculateEmbeddingScore(embedding, texts[i])

		totalScore += score

		validAssessments++

	}

	if validAssessments == 0 {

		return 0.0

	}

	averageScore := totalScore / float64(validAssessments)

	// Update metrics.

	qa.metrics.TotalChecks++

	if averageScore < qa.config.MinScore {

		qa.metrics.FailedChecks++

	}

	qa.metrics.AverageScore = (qa.metrics.AverageScore*float64(qa.metrics.TotalChecks-1) + averageScore) / float64(qa.metrics.TotalChecks)

	qa.metrics.LastCheck = time.Now()

	if qa.metrics.MinScore == 0 || averageScore < qa.metrics.MinScore {

		qa.metrics.MinScore = averageScore

	}

	if averageScore > qa.metrics.MaxScore {

		qa.metrics.MaxScore = averageScore

	}

	return averageScore

}

// calculateEmbeddingScore calculates a quality score for a single embedding.

func (qa *QualityAssessment) calculateEmbeddingScore(embedding []float32, text string) float64 {

	score := 1.0

	// Check for zero embeddings.

	zeroCount := 0

	for _, val := range embedding {

		if val == 0.0 {

			zeroCount++

		}

	}

	zeroRatio := float64(zeroCount) / float64(len(embedding))

	if zeroRatio > 0.5 { // More than 50% zeros is suspicious

		score *= 0.5

	}

	// Check magnitude (embeddings should have reasonable magnitude).

	var magnitude float64

	for _, val := range embedding {

		magnitude += float64(val * val)

	}

	magnitude = math.Sqrt(magnitude)

	if magnitude < 0.1 || magnitude > 100.0 { // Suspicious magnitude

		score *= 0.7

	}

	// Check text length correlation (longer texts should have more informative embeddings).

	if len(text) > 100 && magnitude < 1.0 {

		score *= 0.8

	}

	return score

}

// Background services.

// startHealthChecks starts periodic health checks for providers.

func (es *EmbeddingService) startHealthChecks() {

	ticker := time.NewTicker(es.config.HealthCheckInterval)

	defer ticker.Stop()

	for range ticker.C {

		es.performHealthChecks()

	}

}

// performHealthChecks checks the health of all providers.

func (es *EmbeddingService) performHealthChecks() {

	ctx, cancel := context.WithTimeout(context.Background(), 30*time.Second)

	defer cancel()

	for name, provider := range es.providers {

		go func(providerName string, p BasicEmbeddingProvider) {

			if err := p.HealthCheck(ctx); err != nil {

				es.logger.Warn("Provider health check failed", "provider", providerName, "error", err)

			} else {

				es.logger.Debug("Provider health check passed", "provider", providerName)

			}

		}(name, provider)

	}

}

// startCostMonitoring starts cost monitoring and alerting.

func (es *EmbeddingService) startCostMonitoring() {

	ticker := time.NewTicker(1 * time.Hour) // Check costs hourly

	defer ticker.Stop()

	for range ticker.C {

		alerts := es.costTracker.GetAlerts()

		for _, alert := range alerts {

			es.logger.Warn("Cost alert", "type", alert.Type, "message", alert.Message)

		}

	}

}

// CheckStatus checks the health status of the embedding service.

func (es *EmbeddingService) CheckStatus(ctx context.Context) (*ComponentStatus, error) {

	if es == nil {

		return &ComponentStatus{

			Status: "unhealthy",

			Message: "Embedding service not initialized",

			LastCheck: time.Now(),
		}, nil

	}

	// Check if we have any providers.

	if len(es.providers) == 0 {

		return &ComponentStatus{

			Status: "unhealthy",

			Message: "No embedding providers configured",

			LastCheck: time.Now(),
		}, nil

	}

	// Check each provider's health.

	healthyProviders := 0

	totalProviders := len(es.providers)

	details := make(map[string]interface{})

	for name, provider := range es.providers {

		providerHealthy := true

		var providerError error

		// Perform a quick test embedding to verify provider functionality.

		if provider != nil {

			testCtx, cancel := context.WithTimeout(ctx, 2*time.Second)

			_, _, err := provider.GenerateEmbeddings(testCtx, []string{"test"})

			cancel()

			if err != nil {

				providerHealthy = false

				providerError = err

			}

		} else {

			providerHealthy = false

			providerError = fmt.Errorf("provider is nil")

		}

		if providerHealthy {

			healthyProviders++

		}

		details[name] = map[string]interface{}{

			"healthy": providerHealthy,

			"error": providerError,
		}

	}

	// Determine overall status.

	var status, message string

	if healthyProviders == 0 {

		status = "unhealthy"

		message = "All embedding providers are unavailable"

	} else if healthyProviders < totalProviders {

		status = "degraded"

		message = fmt.Sprintf("%d of %d embedding providers are healthy", healthyProviders, totalProviders)

	} else {

		status = "healthy"

		message = "All embedding providers are operational"

	}

	return &ComponentStatus{

		Status: status,

		Message: message,

		LastCheck: time.Now(),

		Details: details,
	}, nil
<<<<<<< HEAD
}

// CalculateSimilarity calculates semantic similarity between two texts
func (es *EmbeddingService) CalculateSimilarity(ctx context.Context, text1, text2 string) (float32, error) {
	// Generate embeddings for both texts
	embeddings1, err := es.Embed(ctx, text1)
	if err != nil {
		return 0, fmt.Errorf("failed to generate embedding for text1: %w", err)
	}

	embeddings2, err := es.Embed(ctx, text2)
	if err != nil {
		return 0, fmt.Errorf("failed to generate embedding for text2: %w", err)
	}

	// Calculate cosine similarity
	return cosineSimilarity(embeddings1, embeddings2), nil
}

// Embed generates embeddings for a single text (interface method)
func (es *EmbeddingService) Embed(ctx context.Context, text string) ([]float32, error) {
	request := &EmbeddingRequest{
		Texts: []string{text},
	}
	response, err := es.GenerateEmbeddings(ctx, request)
	if err != nil {
		return nil, err
	}
	if len(response.Embeddings) == 0 {
		return nil, fmt.Errorf("no embeddings generated")
	}
	return response.Embeddings[0], nil
}

// EmbedBatch generates embeddings for multiple texts (interface method)
func (es *EmbeddingService) EmbedBatch(ctx context.Context, texts []string) ([][]float32, error) {
	request := &EmbeddingRequest{
		Texts: texts,
	}
	response, err := es.GenerateEmbeddings(ctx, request)
	if err != nil {
		return nil, err
	}
	return response.Embeddings, nil
}

// GetDimension returns the dimension of the embeddings (interface method)
func (es *EmbeddingService) GetDimension() int {
	return es.config.Dimensions
}

// GetModel returns the model name being used (interface method)
func (es *EmbeddingService) GetModel() string {
	return es.config.ModelName
}

// Close gracefully shuts down the embedding service (interface method)
func (es *EmbeddingService) Close() error {
	// Close any resources if needed
	return nil
}

// GetUsage returns token usage statistics (interface method)
func (es *EmbeddingService) GetUsage() EmbeddingTokenUsage {
	// Return usage stats from metrics
	metrics := es.GetMetrics()
	return EmbeddingTokenUsage{
		TotalTokens: int(metrics.TotalTokens),
	}
}

// ResetUsage resets the token usage counters (interface method)
func (es *EmbeddingService) ResetUsage() {
	es.updateMetrics(func(m *EmbeddingMetrics) {
		m.TotalTokens = 0
		m.TotalRequests = 0
		m.SuccessfulRequests = 0
		m.FailedRequests = 0
	})
}

// HealthCheck verifies the service is operational (interface method)
func (es *EmbeddingService) HealthCheck(ctx context.Context) error {
	status, err := es.CheckStatus(ctx)
	if err != nil {
		return err
	}
	if status.Status != "healthy" {
		return fmt.Errorf("service not healthy: %s", status.Message)
	}
	return nil
}

// GetCostEstimate returns cost estimate for the given text (interface method)
func (es *EmbeddingService) GetCostEstimate(text string) float64 {
	return es.estimateCost([]string{text})
=======

}

// copyModelStats creates a deep copy of ModelUsageStats map.

func copyModelStats(original map[string]ModelUsageStats) map[string]ModelUsageStats {

	if original == nil {

		return nil

	}

	copied := make(map[string]ModelUsageStats, len(original))

	for k, v := range original {

		copied[k] = v

	}

	return copied

>>>>>>> b3529b0b
}<|MERGE_RESOLUTION|>--- conflicted
+++ resolved
@@ -14,23 +14,11 @@
 	"strings"
 	"sync"
 	"time"
-
-	"github.com/thc1006/nephoran-intent-operator/pkg/types"
 )
 
 // EmbeddingService provides embedding generation for telecom documents.
 
 type EmbeddingService struct {
-<<<<<<< HEAD
-	config        *EmbeddingConfig
-	logger        *slog.Logger
-	metrics       *EmbeddingMetrics
-	httpClient    *http.Client
-	rateLimiter   *RateLimiter
-	cache         types.EmbeddingCacheInterface
-	redisCache    RedisEmbeddingCache
-	providers     map[string]BasicEmbeddingProvider
-=======
 	config *EmbeddingConfig
 
 	logger *slog.Logger
@@ -47,7 +35,6 @@
 
 	providers map[string]BasicEmbeddingProvider
 
->>>>>>> b3529b0b
 	fallbackChain []string
 
 	costTracker *CostTracker
@@ -195,27 +182,6 @@
 // EmbeddingResponse represents the response from embedding generation.
 
 type EmbeddingResponse struct {
-<<<<<<< HEAD
-	Embeddings     [][]float32            `json:"embeddings"`
-	TokenUsage     EmbeddingTokenUsage    `json:"token_usage"`
-	ProcessingTime time.Duration          `json:"processing_time"`
-	CacheHits      int                    `json:"cache_hits"`
-	CacheMisses    int                    `json:"cache_misses"`
-	RequestID      string                 `json:"request_id"`
-	ModelUsed      string                 `json:"model_used"`
-	Model          string                 `json:"model"`
-	Provider       string                 `json:"provider"`
-	CacheHitRate   float64                `json:"cache_hit_rate"`
-	QualityScore   float64                `json:"quality_score"`
-	Cost           float64                `json:"cost"`
-	Metadata       map[string]interface{} `json:"metadata,omitempty"`
-}
-
-// TokenUsage tracks token consumption
-type EmbeddingTokenUsage struct {
-	PromptTokens  int     `json:"prompt_tokens"`
-	TotalTokens   int     `json:"total_tokens"`
-=======
 	Embeddings [][]float32 `json:"embeddings"`
 
 	TokenUsage TokenUsage `json:"token_usage"`
@@ -250,7 +216,6 @@
 
 	TotalTokens int `json:"total_tokens"`
 
->>>>>>> b3529b0b
 	EstimatedCost float64 `json:"estimated_cost"`
 }
 
@@ -322,12 +287,6 @@
 	mutex sync.Mutex
 }
 
-<<<<<<< HEAD
-// EmbeddingCache interface for caching embeddings
-// Use consolidated types from pkg/types
-type EmbeddingCache = types.EmbeddingCacheInterface
-type CacheStats = types.EmbeddingCacheStats
-=======
 // EmbeddingCache interface for caching embeddings.
 
 type EmbeddingCache interface {
@@ -353,7 +312,6 @@
 
 	HitRate float64 `json:"hit_rate"`
 }
->>>>>>> b3529b0b
 
 // InMemoryCache is a simple in-memory cache implementation.
 
@@ -412,12 +370,8 @@
 // BasicEmbeddingProvider interface for different embedding providers.
 
 type BasicEmbeddingProvider interface {
-<<<<<<< HEAD
-	GenerateEmbeddings(ctx context.Context, texts []string) ([][]float32, EmbeddingTokenUsage, error)
-=======
 	GenerateEmbeddings(ctx context.Context, texts []string) ([][]float32, TokenUsage, error)
 
->>>>>>> b3529b0b
 	GetConfig() ProviderConfig
 
 	HealthCheck(ctx context.Context) error
@@ -869,15 +823,10 @@
 
 	}
 
-<<<<<<< HEAD
-	// Generate embeddings for texts not in cache using selected provider
-	var tokenUsage EmbeddingTokenUsage
-=======
 	// Generate embeddings for texts not in cache using selected provider.
 
 	var tokenUsage TokenUsage
 
->>>>>>> b3529b0b
 	var usedProvider string
 
 	if len(textsToEmbed) > 0 {
@@ -1072,28 +1021,18 @@
 
 }
 
-<<<<<<< HEAD
-// generateEmbeddingsWithProvider generates embeddings using the best available provider
-func (es *EmbeddingService) generateEmbeddingsWithProvider(ctx context.Context, texts []string) ([][]float32, EmbeddingTokenUsage, string, error) {
-	// Select best provider based on load balancing strategy
-=======
 // generateEmbeddingsWithProvider generates embeddings using the best available provider.
 
 func (es *EmbeddingService) generateEmbeddingsWithProvider(ctx context.Context, texts []string) ([][]float32, TokenUsage, string, error) {
 
 	// Select best provider based on load balancing strategy.
 
->>>>>>> b3529b0b
 	provider, err := es.selectBestProvider(ctx, texts)
 
 	if err != nil {
-<<<<<<< HEAD
-		return nil, EmbeddingTokenUsage{}, "", fmt.Errorf("no available providers: %w", err)
-=======
 
 		return nil, TokenUsage{}, "", fmt.Errorf("no available providers: %w", err)
 
->>>>>>> b3529b0b
 	}
 
 	// Try primary provider.
@@ -1154,31 +1093,20 @@
 
 	}
 
-<<<<<<< HEAD
-	return nil, EmbeddingTokenUsage{}, "", fmt.Errorf("all providers failed, last error: %w", err)
-}
-
-// generateEmbeddingsWithSpecificProvider generates embeddings using a specific provider
-func (es *EmbeddingService) generateEmbeddingsWithSpecificProvider(ctx context.Context, texts []string, provider BasicEmbeddingProvider) ([][]float32, EmbeddingTokenUsage, error) {
-	// Process in smaller batches to respect API limits
+	return nil, TokenUsage{}, "", fmt.Errorf("all providers failed, last error: %w", err)
+
+}
+
+// generateEmbeddingsWithSpecificProvider generates embeddings using a specific provider.
+
+func (es *EmbeddingService) generateEmbeddingsWithSpecificProvider(ctx context.Context, texts []string, provider BasicEmbeddingProvider) ([][]float32, TokenUsage, error) {
+
+	// Process in smaller batches to respect API limits.
+
 	var allEmbeddings [][]float32
-	var totalUsage EmbeddingTokenUsage
-=======
-	return nil, TokenUsage{}, "", fmt.Errorf("all providers failed, last error: %w", err)
-
-}
-
-// generateEmbeddingsWithSpecificProvider generates embeddings using a specific provider.
-
-func (es *EmbeddingService) generateEmbeddingsWithSpecificProvider(ctx context.Context, texts []string, provider BasicEmbeddingProvider) ([][]float32, TokenUsage, error) {
-
-	// Process in smaller batches to respect API limits.
-
-	var allEmbeddings [][]float32
 
 	var totalUsage TokenUsage
 
->>>>>>> b3529b0b
 	batchSize := es.config.BatchSize
 
 	// Adjust batch size based on provider configuration.
@@ -1487,30 +1415,20 @@
 
 }
 
-<<<<<<< HEAD
-// Legacy method for backward compatibility
-func (es *EmbeddingService) callEmbeddingAPI(ctx context.Context, texts []string) ([][]float32, EmbeddingTokenUsage, error) {
-=======
 // Legacy method for backward compatibility.
 
 func (es *EmbeddingService) callEmbeddingAPI(ctx context.Context, texts []string) ([][]float32, TokenUsage, error) {
 
->>>>>>> b3529b0b
 	embeddings, usage, _, err := es.generateEmbeddingsWithProvider(ctx, texts)
 
 	return embeddings, usage, err
 
 }
 
-<<<<<<< HEAD
-// callOpenAIAPI calls the OpenAI embeddings API
-func (es *EmbeddingService) callOpenAIAPI(ctx context.Context, texts []string) ([][]float32, EmbeddingTokenUsage, error) {
-=======
 // callOpenAIAPI calls the OpenAI embeddings API.
 
 func (es *EmbeddingService) callOpenAIAPI(ctx context.Context, texts []string) ([][]float32, TokenUsage, error) {
 
->>>>>>> b3529b0b
 	requestBody := OpenAIEmbeddingRequest{
 
 		Input: texts,
@@ -1521,25 +1439,17 @@
 	jsonBody, err := json.Marshal(requestBody)
 
 	if err != nil {
-<<<<<<< HEAD
-		return nil, EmbeddingTokenUsage{}, fmt.Errorf("failed to marshal request: %w", err)
-=======
 
 		return nil, TokenUsage{}, fmt.Errorf("failed to marshal request: %w", err)
 
->>>>>>> b3529b0b
 	}
 
 	req, err := http.NewRequestWithContext(ctx, "POST", es.config.APIEndpoint, bytes.NewBuffer(jsonBody))
 
 	if err != nil {
-<<<<<<< HEAD
-		return nil, EmbeddingTokenUsage{}, fmt.Errorf("failed to create request: %w", err)
-=======
 
 		return nil, TokenUsage{}, fmt.Errorf("failed to create request: %w", err)
 
->>>>>>> b3529b0b
 	}
 
 	// Set headers.
@@ -1598,13 +1508,9 @@
 			select {
 
 			case <-ctx.Done():
-<<<<<<< HEAD
-				return nil, EmbeddingTokenUsage{}, ctx.Err()
-=======
 
 				return nil, TokenUsage{}, ctx.Err()
 
->>>>>>> b3529b0b
 			case <-time.After(es.config.RetryDelay * time.Duration(attempt+1)):
 
 			}
@@ -1614,23 +1520,15 @@
 	}
 
 	if lastErr != nil {
-<<<<<<< HEAD
-		return nil, EmbeddingTokenUsage{}, fmt.Errorf("API request failed after %d attempts: %w", es.config.RetryAttempts+1, lastErr)
+
+		return nil, TokenUsage{}, fmt.Errorf("API request failed after %d attempts: %w", es.config.RetryAttempts+1, lastErr)
+
 	}
 
 	if resp.StatusCode != http.StatusOK {
-		return nil, EmbeddingTokenUsage{}, fmt.Errorf("API returned status %d", resp.StatusCode)
-=======
-
-		return nil, TokenUsage{}, fmt.Errorf("API request failed after %d attempts: %w", es.config.RetryAttempts+1, lastErr)
-
-	}
-
-	if resp.StatusCode != http.StatusOK {
 
 		return nil, TokenUsage{}, fmt.Errorf("API returned status %d", resp.StatusCode)
 
->>>>>>> b3529b0b
 	}
 
 	defer resp.Body.Close()
@@ -1638,13 +1536,9 @@
 	var apiResponse OpenAIEmbeddingResponse
 
 	if err := json.NewDecoder(resp.Body).Decode(&apiResponse); err != nil {
-<<<<<<< HEAD
-		return nil, EmbeddingTokenUsage{}, fmt.Errorf("failed to decode response: %w", err)
-=======
 
 		return nil, TokenUsage{}, fmt.Errorf("failed to decode response: %w", err)
 
->>>>>>> b3529b0b
 	}
 
 	// Extract embeddings.
@@ -1663,18 +1557,12 @@
 
 	estimatedCost := float64(apiResponse.Usage.TotalTokens) * costPerToken
 
-<<<<<<< HEAD
-	usage := EmbeddingTokenUsage{
-		PromptTokens:  apiResponse.Usage.PromptTokens,
-		TotalTokens:   apiResponse.Usage.TotalTokens,
-=======
 	usage := TokenUsage{
 
 		PromptTokens: apiResponse.Usage.PromptTokens,
 
 		TotalTokens: apiResponse.Usage.TotalTokens,
 
->>>>>>> b3529b0b
 		EstimatedCost: estimatedCost,
 	}
 
@@ -1921,30 +1809,6 @@
 
 	defer es.metrics.mutex.RUnlock()
 
-<<<<<<< HEAD
-	// Return a copy without the mutex
-	metrics := &EmbeddingMetrics{
-		TotalRequests:      es.metrics.TotalRequests,
-		SuccessfulRequests: es.metrics.SuccessfulRequests,
-		FailedRequests:     es.metrics.FailedRequests,
-		TotalTexts:         es.metrics.TotalTexts,
-		TotalTokens:        es.metrics.TotalTokens,
-		TotalCost:          es.metrics.TotalCost,
-		AverageLatency:     es.metrics.AverageLatency,
-		AverageTextLength:  es.metrics.AverageTextLength,
-		CacheStats:         es.metrics.CacheStats,
-		RateLimitingStats:  es.metrics.RateLimitingStats,
-		ModelStats:         make(map[string]ModelUsageStats),
-		LastUpdated:        es.metrics.LastUpdated,
-	}
-
-	// Deep copy map
-	for k, v := range es.metrics.ModelStats {
-		metrics.ModelStats[k] = v
-	}
-
-	return metrics
-=======
 	// Return a copy without the mutex.
 
 	metrics := &EmbeddingMetrics{
@@ -2006,7 +1870,6 @@
 
 	return metrics
 
->>>>>>> b3529b0b
 }
 
 // startMetricsCollection starts background metrics collection.
@@ -2858,104 +2721,6 @@
 
 		Details: details,
 	}, nil
-<<<<<<< HEAD
-}
-
-// CalculateSimilarity calculates semantic similarity between two texts
-func (es *EmbeddingService) CalculateSimilarity(ctx context.Context, text1, text2 string) (float32, error) {
-	// Generate embeddings for both texts
-	embeddings1, err := es.Embed(ctx, text1)
-	if err != nil {
-		return 0, fmt.Errorf("failed to generate embedding for text1: %w", err)
-	}
-
-	embeddings2, err := es.Embed(ctx, text2)
-	if err != nil {
-		return 0, fmt.Errorf("failed to generate embedding for text2: %w", err)
-	}
-
-	// Calculate cosine similarity
-	return cosineSimilarity(embeddings1, embeddings2), nil
-}
-
-// Embed generates embeddings for a single text (interface method)
-func (es *EmbeddingService) Embed(ctx context.Context, text string) ([]float32, error) {
-	request := &EmbeddingRequest{
-		Texts: []string{text},
-	}
-	response, err := es.GenerateEmbeddings(ctx, request)
-	if err != nil {
-		return nil, err
-	}
-	if len(response.Embeddings) == 0 {
-		return nil, fmt.Errorf("no embeddings generated")
-	}
-	return response.Embeddings[0], nil
-}
-
-// EmbedBatch generates embeddings for multiple texts (interface method)
-func (es *EmbeddingService) EmbedBatch(ctx context.Context, texts []string) ([][]float32, error) {
-	request := &EmbeddingRequest{
-		Texts: texts,
-	}
-	response, err := es.GenerateEmbeddings(ctx, request)
-	if err != nil {
-		return nil, err
-	}
-	return response.Embeddings, nil
-}
-
-// GetDimension returns the dimension of the embeddings (interface method)
-func (es *EmbeddingService) GetDimension() int {
-	return es.config.Dimensions
-}
-
-// GetModel returns the model name being used (interface method)
-func (es *EmbeddingService) GetModel() string {
-	return es.config.ModelName
-}
-
-// Close gracefully shuts down the embedding service (interface method)
-func (es *EmbeddingService) Close() error {
-	// Close any resources if needed
-	return nil
-}
-
-// GetUsage returns token usage statistics (interface method)
-func (es *EmbeddingService) GetUsage() EmbeddingTokenUsage {
-	// Return usage stats from metrics
-	metrics := es.GetMetrics()
-	return EmbeddingTokenUsage{
-		TotalTokens: int(metrics.TotalTokens),
-	}
-}
-
-// ResetUsage resets the token usage counters (interface method)
-func (es *EmbeddingService) ResetUsage() {
-	es.updateMetrics(func(m *EmbeddingMetrics) {
-		m.TotalTokens = 0
-		m.TotalRequests = 0
-		m.SuccessfulRequests = 0
-		m.FailedRequests = 0
-	})
-}
-
-// HealthCheck verifies the service is operational (interface method)
-func (es *EmbeddingService) HealthCheck(ctx context.Context) error {
-	status, err := es.CheckStatus(ctx)
-	if err != nil {
-		return err
-	}
-	if status.Status != "healthy" {
-		return fmt.Errorf("service not healthy: %s", status.Message)
-	}
-	return nil
-}
-
-// GetCostEstimate returns cost estimate for the given text (interface method)
-func (es *EmbeddingService) GetCostEstimate(text string) float64 {
-	return es.estimateCost([]string{text})
-=======
 
 }
 
@@ -2979,5 +2744,4 @@
 
 	return copied
 
->>>>>>> b3529b0b
 }