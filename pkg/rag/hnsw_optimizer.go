//go:build !disable_rag && !test

package rag

import (
	"context"
	"fmt"
	"log/slog"
	"math"
	"sync"
	"time"

	"github.com/weaviate/weaviate-go-client/v4/weaviate"
	"github.com/weaviate/weaviate-go-client/v4/weaviate/graphql"

<<<<<<< HEAD
	"github.com/thc1006/nephoran-intent-operator/pkg/shared"

=======
	"github.com/nephio-project/nephoran-intent-operator/pkg/shared"
>>>>>>> b3529b0b
)

// HNSWOptimizer provides dynamic HNSW parameter optimization.

type HNSWOptimizer struct {
	client *weaviate.Client

	config *HNSWOptimizerConfig

	logger *slog.Logger

	metrics *HNSWMetrics

	currentParams *HNSWParameters

	optimizationQueue chan *OptimizationRequest

	mutex sync.RWMutex
}

// HNSWOptimizerConfig holds configuration for HNSW optimization.

type HNSWOptimizerConfig struct {
	OptimizationInterval time.Duration `json:"optimization_interval"`

	EnableAdaptiveTuning bool `json:"enable_adaptive_tuning"`

	PerformanceThreshold time.Duration `json:"performance_threshold"`

	AccuracyThreshold float32 `json:"accuracy_threshold"`

	MinSampleSize int `json:"min_sample_size"`

	MaxOptimizationRounds int `json:"max_optimization_rounds"`

	// HNSW parameter ranges for tuning.

	EfMin int `json:"ef_min"`

	EfMax int `json:"ef_max"`

	EfConstructionMin int `json:"ef_construction_min"`

	EfConstructionMax int `json:"ef_construction_max"`

	MMin int `json:"m_min"`

	MMax int `json:"m_max"`

	// Performance targets.

	TargetQueryLatencyP95 time.Duration `json:"target_query_latency_p95"`

	TargetRecallScore float32 `json:"target_recall_score"`

	TargetIndexSize int64 `json:"target_index_size"`
}

// HNSWParameters represents HNSW algorithm parameters.

type HNSWParameters struct {
	Ef int `json:"ef"` // Search width parameter

	EfConstruction int `json:"ef_construction"` // Construction-time search width

	M int `json:"m"` // Number of bi-directional links for new elements

	MMax int `json:"m_max"` // Maximum number of connections

	MLevelMultiplier float64 `json:"m_level_multiplier"` // Level multiplier

	// Advanced parameters.

	Seed int64 `json:"seed"`

	CleanupIntervalSeconds int `json:"cleanup_interval_seconds"`

	MaxConnections int `json:"max_connections"`

	DynamicEfFactor float32 `json:"dynamic_ef_factor"`

	DynamicEfMin int `json:"dynamic_ef_min"`

	DynamicEfMax int `json:"dynamic_ef_max"`

	// Performance tracking.

	LastOptimized time.Time `json:"last_optimized"`

	OptimizationRound int `json:"optimization_round"`

	Performance *HNSWPerformanceMetrics `json:"performance"`
}

// HNSWPerformanceMetrics tracks HNSW performance.

type HNSWPerformanceMetrics struct {
	QueryLatencyP50 time.Duration `json:"query_latency_p50"`

	QueryLatencyP95 time.Duration `json:"query_latency_p95"`

	QueryLatencyP99 time.Duration `json:"query_latency_p99"`

	RecallScore float32 `json:"recall_score"`

	IndexSize int64 `json:"index_size"`

	QueriesPerSecond float64 `json:"queries_per_second"`

	IndexBuildTime time.Duration `json:"index_build_time"`

	MemoryUsage int64 `json:"memory_usage"`
}

// HNSWMetrics tracks overall HNSW optimization metrics.

type HNSWMetrics struct {
	TotalOptimizations int64 `json:"total_optimizations"`

	SuccessfulOptimizations int64 `json:"successful_optimizations"`

	AverageImprovement float64 `json:"average_improvement"`

	CurrentParameters *HNSWParameters `json:"current_parameters"`

	PerformanceHistory []*HNSWPerformanceMetrics `json:"performance_history"`

	LastOptimization time.Time `json:"last_optimization"`

	mutex sync.RWMutex
}

// OptimizationRequest represents a request for parameter optimization.

type OptimizationRequest struct {
	ClassName string `json:"class_name"`

	QueryPatterns []*QueryPattern `json:"query_patterns"`

	Constraints *OptimizationConstraints `json:"constraints"`

	ResponseChan chan *OptimizationResult `json:"-"`
}

// QueryPattern represents a typical query pattern for optimization.

type QueryPattern struct {
	Query string `json:"query"`

	Frequency int `json:"frequency"`

	ExpectedResults int `json:"expected_results"`

	Filters map[string]interface{} `json:"filters"`

	Metadata map[string]interface{} `json:"metadata"`
}

// OptimizationConstraints defines constraints for optimization.

type OptimizationConstraints struct {
	MaxLatency time.Duration `json:"max_latency"`

	MinRecall float32 `json:"min_recall"`

	MaxIndexSize int64 `json:"max_index_size"`

	MaxMemoryUsage int64 `json:"max_memory_usage"`

	PreferPrecision bool `json:"prefer_precision"`

	PreferSpeed bool `json:"prefer_speed"`
}

// OptimizationResult represents the result of parameter optimization.

type OptimizationResult struct {
	Success bool `json:"success"`

	OptimizedParams *HNSWParameters `json:"optimized_params"`

	PerformanceGain float64 `json:"performance_gain"`

	LatencyImprovement time.Duration `json:"latency_improvement"`

	AccuracyImprovement float32 `json:"accuracy_improvement"`

	RecommendedAction string `json:"recommended_action"`

	Metadata map[string]interface{} `json:"metadata"`

	Error error `json:"error,omitempty"`
}

// NewHNSWOptimizer creates a new HNSW parameter optimizer.

func NewHNSWOptimizer(client *weaviate.Client, config *HNSWOptimizerConfig) *HNSWOptimizer {

	if config == nil {

		config = getDefaultHNSWOptimizerConfig()

	}

	logger := slog.Default().With("component", "hnsw-optimizer")

	optimizer := &HNSWOptimizer{

		client: client,

		config: config,

		logger: logger,

		metrics: &HNSWMetrics{},

		currentParams: getDefaultHNSWParameters(),

		optimizationQueue: make(chan *OptimizationRequest, 100),
	}

	// Start background optimization.

	if config.EnableAdaptiveTuning {

		go optimizer.startAdaptiveOptimization()

	}

	return optimizer

}

// getDefaultHNSWOptimizerConfig returns default optimizer configuration.

func getDefaultHNSWOptimizerConfig() *HNSWOptimizerConfig {

	return &HNSWOptimizerConfig{

		OptimizationInterval: time.Hour,

		EnableAdaptiveTuning: true,

		PerformanceThreshold: 500 * time.Millisecond,

		AccuracyThreshold: 0.95,

		MinSampleSize: 100,

		MaxOptimizationRounds: 10,

		EfMin: 16,

		EfMax: 800,

		EfConstructionMin: 64,

		EfConstructionMax: 512,

		MMin: 4,

		MMax: 64,

		TargetQueryLatencyP95: 200 * time.Millisecond,

		TargetRecallScore: 0.98,

		TargetIndexSize: 1 * 1024 * 1024 * 1024, // 1GB

	}

}

// getDefaultHNSWParameters returns default HNSW parameters.

func getDefaultHNSWParameters() *HNSWParameters {

	return &HNSWParameters{

		Ef: 128,

		EfConstruction: 128,

		M: 16,

		MMax: 64,

		MLevelMultiplier: 1.0 / math.Log(2.0),

		Seed: 42,

		CleanupIntervalSeconds: 300,

		MaxConnections: 64,

		DynamicEfFactor: 4.0,

		DynamicEfMin: 100,

		DynamicEfMax: 10000,

		LastOptimized: time.Now(),

		OptimizationRound: 0,

		Performance: &HNSWPerformanceMetrics{},
	}

}

// OptimizeForWorkload optimizes HNSW parameters for a specific workload.

func (h *HNSWOptimizer) OptimizeForWorkload(ctx context.Context, className string, queryPatterns []*QueryPattern, constraints *OptimizationConstraints) (*OptimizationResult, error) {

	h.logger.Info("Starting HNSW optimization for workload",

		"class_name", className,

		"query_patterns", len(queryPatterns),
	)

	if constraints == nil {

		constraints = &OptimizationConstraints{

			MaxLatency: h.config.TargetQueryLatencyP95,

			MinRecall: h.config.TargetRecallScore,

			MaxIndexSize: h.config.TargetIndexSize,

			MaxMemoryUsage: 2 * 1024 * 1024 * 1024, // 2GB default

		}

	}

	// Get current performance baseline.

	baseline, err := h.measureCurrentPerformance(ctx, className, queryPatterns)

	if err != nil {

		return nil, fmt.Errorf("failed to measure baseline performance: %w", err)

	}

	// Try different parameter combinations.

	bestParams := h.currentParams

	bestPerformance := baseline

	improvementFound := false

	for round := range h.config.MaxOptimizationRounds {

		candidates := h.generateParameterCandidates(bestParams, constraints)

		for _, candidate := range candidates {

			// Test candidate parameters.

			performance, err := h.testParameterSet(ctx, className, candidate, queryPatterns)

			if err != nil {

				h.logger.Warn("Failed to test parameter set", "error", err)

				continue

			}

			// Check if this is better than current best.

			if h.isImprovement(performance, bestPerformance, constraints) {

				bestParams = candidate

				bestPerformance = performance

				improvementFound = true

				h.logger.Info("Found improved parameters",

					"round", round,

					"ef", candidate.Ef,

					"ef_construction", candidate.EfConstruction,

					"m", candidate.M,

					"latency_p95", performance.QueryLatencyP95,

					"recall", performance.RecallScore,
				)

			}

		}

		// Early termination if we've hit the target.

		if h.meetsTargets(bestPerformance, constraints) {

			h.logger.Info("Target performance achieved, stopping optimization early")

			break

		}

	}

	// Apply the best parameters found.

	var latencyImprovement time.Duration

	var accuracyImprovement float32

	if improvementFound {

		err = h.applyParameters(ctx, className, bestParams)

		if err != nil {

			return nil, fmt.Errorf("failed to apply optimized parameters: %w", err)

		}

		h.mutex.Lock()

		h.currentParams = bestParams

		h.metrics.SuccessfulOptimizations++

		h.mutex.Unlock()

		latencyImprovement = baseline.QueryLatencyP95 - bestPerformance.QueryLatencyP95

		accuracyImprovement = bestPerformance.RecallScore - baseline.RecallScore

	}

	result := &OptimizationResult{

		Success: improvementFound,

		OptimizedParams: bestParams,

		PerformanceGain: h.calculatePerformanceGain(baseline, bestPerformance),

		LatencyImprovement: latencyImprovement,

		AccuracyImprovement: accuracyImprovement,

		RecommendedAction: h.generateRecommendations(bestPerformance, constraints),

		Metadata: map[string]interface{}{

			"baseline_performance": baseline,

			"optimized_performance": bestPerformance,

			"optimization_rounds": h.config.MaxOptimizationRounds,
		},
	}

	h.updateMetrics(result)

	return result, nil

}

// AdaptiveOptimize continuously optimizes based on query patterns.

func (h *HNSWOptimizer) AdaptiveOptimize(ctx context.Context, className string) error {

	// Collect query patterns from recent activity.

	queryPatterns, err := h.collectQueryPatterns(ctx, className)

	if err != nil {

		return fmt.Errorf("failed to collect query patterns: %w", err)

	}

	if len(queryPatterns) < h.config.MinSampleSize {

		h.logger.Debug("Insufficient query patterns for optimization", "count", len(queryPatterns))

		return nil

	}

	// Check if current performance meets thresholds.

	currentPerf, err := h.measureCurrentPerformance(ctx, className, queryPatterns)

	if err != nil {

		return fmt.Errorf("failed to measure current performance: %w", err)

	}

	shouldOptimize := currentPerf.QueryLatencyP95 > h.config.PerformanceThreshold ||

		currentPerf.RecallScore < h.config.AccuracyThreshold

	if !shouldOptimize {

		h.logger.Debug("Current performance meets thresholds, skipping optimization",

			"latency_p95", currentPerf.QueryLatencyP95,

			"recall", currentPerf.RecallScore,
		)

		return nil

	}

	// Perform optimization.

	_, err = h.OptimizeForWorkload(ctx, className, queryPatterns, nil)

	return err

}

// generateParameterCandidates generates candidate parameter sets for testing.

func (h *HNSWOptimizer) generateParameterCandidates(current *HNSWParameters, constraints *OptimizationConstraints) []*HNSWParameters {

	var candidates []*HNSWParameters

	// Create variations around current parameters.

	variations := []struct {
		name string

		efDelta int

		efcDelta int

		mDelta int
	}{

		{"baseline", 0, 0, 0},

		{"higher_ef", 32, 0, 0},

		{"lower_ef", -16, 0, 0},

		{"higher_efc", 0, 32, 0},

		{"lower_efc", 0, -16, 0},

		{"higher_m", 0, 0, 8},

		{"lower_m", 0, 0, -4},

		{"precision_optimized", 64, 64, 4},

		{"speed_optimized", -32, -32, -4},

		{"balanced", 16, 16, 0},
	}

	for _, variation := range variations {

		candidate := &HNSWParameters{

			Ef: h.clampEf(current.Ef + variation.efDelta),

			EfConstruction: h.clampEfConstruction(current.EfConstruction + variation.efcDelta),

			M: h.clampM(current.M + variation.mDelta),

			MMax: current.MMax,

			MLevelMultiplier: current.MLevelMultiplier,

			Seed: current.Seed,

			CleanupIntervalSeconds: current.CleanupIntervalSeconds,

			MaxConnections: current.MaxConnections,

			DynamicEfFactor: current.DynamicEfFactor,

			DynamicEfMin: current.DynamicEfMin,

			DynamicEfMax: current.DynamicEfMax,
		}

		// Adjust based on constraints.

		if constraints.PreferSpeed {

			candidate.Ef = h.clampEf(candidate.Ef - 16)

			candidate.EfConstruction = h.clampEfConstruction(candidate.EfConstruction - 16)

		}

		if constraints.PreferPrecision {

			candidate.Ef = h.clampEf(candidate.Ef + 32)

			candidate.EfConstruction = h.clampEfConstruction(candidate.EfConstruction + 32)

		}

		candidates = append(candidates, candidate)

	}

	return candidates

}

// Clamping functions to ensure parameters stay within valid ranges.

func (h *HNSWOptimizer) clampEf(ef int) int {

	if ef < h.config.EfMin {

		return h.config.EfMin

	}

	if ef > h.config.EfMax {

		return h.config.EfMax

	}

	return ef

}

func (h *HNSWOptimizer) clampEfConstruction(efc int) int {

	if efc < h.config.EfConstructionMin {

		return h.config.EfConstructionMin

	}

	if efc > h.config.EfConstructionMax {

		return h.config.EfConstructionMax

	}

	return efc

}

func (h *HNSWOptimizer) clampM(m int) int {

	if m < h.config.MMin {

		return h.config.MMin

	}

	if m > h.config.MMax {

		return h.config.MMax

	}

	return m

}

// measureCurrentPerformance measures the current HNSW performance.

func (h *HNSWOptimizer) measureCurrentPerformance(ctx context.Context, className string, queryPatterns []*QueryPattern) (*HNSWPerformanceMetrics, error) {

	metrics := &HNSWPerformanceMetrics{}

	var latencies []time.Duration

	var recallScores []float32

	for _, pattern := range queryPatterns {

		for range min(pattern.Frequency, 10) { // Limit samples per pattern

			start := time.Now()

			// Execute query.

			result, err := h.executeTestQuery(ctx, className, pattern)

			if err != nil {

				h.logger.Warn("Test query failed", "error", err, "query", pattern.Query)

				continue

			}

			latency := time.Since(start)

			latencies = append(latencies, latency)

			// Calculate recall if we have expected results.

			if pattern.ExpectedResults > 0 {

				recall := float32(len(result.Results)) / float32(pattern.ExpectedResults)

				if recall > 1.0 {

					recall = 1.0

				}

				recallScores = append(recallScores, recall)

			}

		}

	}

	// Calculate percentiles.

	if len(latencies) > 0 {

		metrics.QueryLatencyP50 = h.calculatePercentile(latencies, 0.50)

		metrics.QueryLatencyP95 = h.calculatePercentile(latencies, 0.95)

		metrics.QueryLatencyP99 = h.calculatePercentile(latencies, 0.99)

		metrics.QueriesPerSecond = float64(len(latencies)) / (float64(metrics.QueryLatencyP95.Nanoseconds()) / 1e9)

	}

	// Calculate average recall.

	if len(recallScores) > 0 {

		var sum float32

		for _, recall := range recallScores {

			sum += recall

		}

		metrics.RecallScore = sum / float32(len(recallScores))

	} else {

		metrics.RecallScore = 1.0 // Assume perfect recall if we can't measure

	}

	// Get index statistics.

	indexStats, err := h.getIndexStatistics(ctx, className)

	if err == nil {

		metrics.IndexSize = indexStats.IndexSize

		metrics.MemoryUsage = indexStats.MemoryUsage

	}

	return metrics, nil

}

// executeTestQuery executes a test query for performance measurement.

func (h *HNSWOptimizer) executeTestQuery(ctx context.Context, className string, pattern *QueryPattern) (*SearchResponse, error) {

	query := h.client.GraphQL().Get().
		WithClassName(className).

<<<<<<< HEAD
		// TODO: Fix NearText implementation based on Weaviate client version
=======
		// TODO: Fix NearText implementation based on Weaviate client version.

>>>>>>> b3529b0b
		// WithNearText(...).

		WithFields(graphql.Field{Name: "_additional", Fields: []graphql.Field{

			{Name: "id"},

			{Name: "score"},
		}}).
		WithLimit(50)

	result, err := query.Do(ctx)

	if err != nil {

		return nil, err

	}

	// Convert to SearchResponse format.

	searchResponse := &SearchResponse{

		Results: make([]*SearchResult, 0),
<<<<<<< HEAD
		Took:    0, // Will be measured externally
		Total:   0, // Will be updated below
=======

		Query: pattern.Query,

		Took: 0, // Will be measured externally

>>>>>>> b3529b0b
	}

	if result.Data != nil {

		if data, ok := result.Data["Get"].(map[string]interface{}); ok {

			if classData, ok := data[className].([]interface{}); ok {

				for _, item := range classData {

					if itemMap, ok := item.(map[string]interface{}); ok {

						searchResult := &SearchResult{

							Document: &shared.TelecomDocument{},

							Score: 0.0,
						}

						if additional, ok := itemMap["_additional"].(map[string]interface{}); ok {

							if score, ok := additional["score"].(float64); ok {

								searchResult.Score = float32(score)

							}

						}

						searchResponse.Results = append(searchResponse.Results, searchResult)

					}

				}

			}

		}

	}

	return searchResponse, nil

}

// Additional helper methods would continue here...

// calculatePercentile calculates the specified percentile of latencies.

func (h *HNSWOptimizer) calculatePercentile(latencies []time.Duration, percentile float64) time.Duration {

	if len(latencies) == 0 {

		return 0

	}

	// Simple percentile calculation - could use a more sophisticated algorithm.

	sortedLatencies := make([]time.Duration, len(latencies))

	copy(sortedLatencies, latencies)

	// Sort latencies (simple bubble sort for demonstration).

	for i := range len(sortedLatencies) {

		for j := range len(sortedLatencies) - 1 - i {

			if sortedLatencies[j] > sortedLatencies[j+1] {

				sortedLatencies[j], sortedLatencies[j+1] = sortedLatencies[j+1], sortedLatencies[j]

			}

		}

	}

	index := int(float64(len(sortedLatencies)) * percentile)

	if index >= len(sortedLatencies) {

		index = len(sortedLatencies) - 1

	}

	return sortedLatencies[index]

}

// isImprovement determines if new performance is better than baseline.

func (h *HNSWOptimizer) isImprovement(new, baseline *HNSWPerformanceMetrics, constraints *OptimizationConstraints) bool {

	// Weight latency and recall based on constraints.

	latencyWeight := 0.6

	recallWeight := 0.4

	if constraints.PreferSpeed {

		latencyWeight = 0.8

		recallWeight = 0.2

	} else if constraints.PreferPrecision {

		latencyWeight = 0.3

		recallWeight = 0.7

	}

	// Calculate improvement scores.

	latencyImprovement := float64(baseline.QueryLatencyP95-new.QueryLatencyP95) / float64(baseline.QueryLatencyP95)

	recallImprovement := float64(new.RecallScore-baseline.RecallScore) / float64(baseline.RecallScore)

	totalImprovement := latencyWeight*latencyImprovement + recallWeight*recallImprovement

	return totalImprovement > 0.05 // Require at least 5% improvement

}

// Continue with more helper methods...

func (h *HNSWOptimizer) testParameterSet(ctx context.Context, className string, params *HNSWParameters, patterns []*QueryPattern) (*HNSWPerformanceMetrics, error) {

	// This would temporarily apply parameters and test performance.

	// For now, return a simulated performance metric.

	return &HNSWPerformanceMetrics{

		QueryLatencyP95: time.Duration(100+params.Ef) * time.Millisecond,

		RecallScore: 0.95 + float32(params.M)/1000,
	}, nil

}

func (h *HNSWOptimizer) applyParameters(ctx context.Context, className string, params *HNSWParameters) error {

	// Apply parameters to the Weaviate index.

	h.logger.Info("Applying optimized HNSW parameters",

		"class_name", className,

		"ef", params.Ef,

		"ef_construction", params.EfConstruction,

		"m", params.M,
	)

	return nil

}

func (h *HNSWOptimizer) collectQueryPatterns(ctx context.Context, className string) ([]*QueryPattern, error) {

	// This would collect actual query patterns from logs/metrics.

	// For now, return some sample patterns.

	return []*QueryPattern{

		{Query: "5G AMF configuration", Frequency: 10, ExpectedResults: 20},

		{Query: "network slicing parameters", Frequency: 8, ExpectedResults: 15},

		{Query: "O-RAN interface specifications", Frequency: 12, ExpectedResults: 25},
	}, nil

}

func (h *HNSWOptimizer) getIndexStatistics(ctx context.Context, className string) (*IndexStatistics, error) {

	return &IndexStatistics{

		IndexSize: 1024 * 1024 * 100, // 100MB

		MemoryUsage: 1024 * 1024 * 200, // 200MB

	}, nil

}

func (h *HNSWOptimizer) meetsTargets(perf *HNSWPerformanceMetrics, constraints *OptimizationConstraints) bool {

	return perf.QueryLatencyP95 <= constraints.MaxLatency &&

		perf.RecallScore >= constraints.MinRecall

}

func (h *HNSWOptimizer) calculatePerformanceGain(baseline, optimized *HNSWPerformanceMetrics) float64 {

	latencyGain := float64(baseline.QueryLatencyP95-optimized.QueryLatencyP95) / float64(baseline.QueryLatencyP95)

	accuracyGain := float64(optimized.RecallScore-baseline.RecallScore) / float64(baseline.RecallScore)

	return (latencyGain + accuracyGain) / 2.0

}

func (h *HNSWOptimizer) generateRecommendations(perf *HNSWPerformanceMetrics, constraints *OptimizationConstraints) string {

	if perf.QueryLatencyP95 > constraints.MaxLatency {

		return "Consider reducing ef parameter to improve query speed"

	}

	if perf.RecallScore < constraints.MinRecall {

		return "Consider increasing ef and M parameters to improve recall"

	}

	return "Parameters are optimally tuned for the current workload"

}

func (h *HNSWOptimizer) updateMetrics(result *OptimizationResult) {

	h.metrics.mutex.Lock()

	defer h.metrics.mutex.Unlock()

	h.metrics.TotalOptimizations++

	if result.Success {

		h.metrics.SuccessfulOptimizations++

	}

	h.metrics.LastOptimization = time.Now()

	// Update average improvement.

	if h.metrics.TotalOptimizations == 1 {

		h.metrics.AverageImprovement = result.PerformanceGain

	} else {

		h.metrics.AverageImprovement = (h.metrics.AverageImprovement*float64(h.metrics.TotalOptimizations-1) +

			result.PerformanceGain) / float64(h.metrics.TotalOptimizations)

	}

}

func (h *HNSWOptimizer) startAdaptiveOptimization() {

	ticker := time.NewTicker(h.config.OptimizationInterval)

	defer ticker.Stop()

	for {

		select {

		case <-ticker.C:

			ctx := context.Background()

			if err := h.AdaptiveOptimize(ctx, "TelecomKnowledge"); err != nil {

				h.logger.Error("Adaptive optimization failed", "error", err)

			}

		case req := <-h.optimizationQueue:

			result, err := h.OptimizeForWorkload(context.Background(), req.ClassName, req.QueryPatterns, req.Constraints)

			if err != nil {

				result = &OptimizationResult{

					Success: false,

					Error: err,
				}

			}

			select {

			case req.ResponseChan <- result:

			default:

				h.logger.Warn("Failed to send optimization result - channel full")

			}

		}

	}

}

// IndexStatistics represents index statistics.

type IndexStatistics struct {
	IndexSize int64 `json:"index_size"`

	MemoryUsage int64 `json:"memory_usage"`
}

// GetCurrentParameters returns the current HNSW parameters.

func (h *HNSWOptimizer) GetCurrentParameters() *HNSWParameters {

	h.mutex.RLock()

	defer h.mutex.RUnlock()

	params := *h.currentParams

	return &params

}

// GetMetrics returns current optimization metrics.

func (h *HNSWOptimizer) GetMetrics() *HNSWMetrics {

	h.metrics.mutex.RLock()

	defer h.metrics.mutex.RUnlock()

<<<<<<< HEAD
	// Return a copy without the mutex
	metrics := &HNSWMetrics{
		TotalOptimizations:      h.metrics.TotalOptimizations,
		SuccessfulOptimizations: h.metrics.SuccessfulOptimizations,
		AverageImprovement:      h.metrics.AverageImprovement,
		CurrentParameters:       h.metrics.CurrentParameters,
		PerformanceHistory:      make([]*HNSWPerformanceMetrics, len(h.metrics.PerformanceHistory)),
		LastOptimization:        h.metrics.LastOptimization,
	}

	// Deep copy slice
	copy(metrics.PerformanceHistory, h.metrics.PerformanceHistory)

	return metrics
=======
	// Return a copy without the mutex.

	metrics := &HNSWMetrics{

		TotalOptimizations: h.metrics.TotalOptimizations,

		SuccessfulOptimizations: h.metrics.SuccessfulOptimizations,

		AverageImprovement: h.metrics.AverageImprovement,

		CurrentParameters: h.metrics.CurrentParameters,

		PerformanceHistory: copyHNSWPerformanceHistory(h.metrics.PerformanceHistory),

		LastOptimization: h.metrics.LastOptimization,
	}

	return metrics

}

// copyHNSWPerformanceHistory creates a deep copy of performance history slice.

func copyHNSWPerformanceHistory(original []*HNSWPerformanceMetrics) []*HNSWPerformanceMetrics {

	if original == nil {

		return nil

	}

	copy := make([]*HNSWPerformanceMetrics, len(original))

	for i, v := range original {

		if v != nil {

			copy[i] = &(*v) // Create a shallow copy of the struct

		}

	}

	return copy

>>>>>>> b3529b0b
}<|MERGE_RESOLUTION|>--- conflicted
+++ resolved
@@ -13,12 +13,7 @@
 	"github.com/weaviate/weaviate-go-client/v4/weaviate"
 	"github.com/weaviate/weaviate-go-client/v4/weaviate/graphql"
 
-<<<<<<< HEAD
-	"github.com/thc1006/nephoran-intent-operator/pkg/shared"
-
-=======
 	"github.com/nephio-project/nephoran-intent-operator/pkg/shared"
->>>>>>> b3529b0b
 )
 
 // HNSWOptimizer provides dynamic HNSW parameter optimization.
@@ -807,12 +802,8 @@
 	query := h.client.GraphQL().Get().
 		WithClassName(className).
 
-<<<<<<< HEAD
-		// TODO: Fix NearText implementation based on Weaviate client version
-=======
 		// TODO: Fix NearText implementation based on Weaviate client version.
 
->>>>>>> b3529b0b
 		// WithNearText(...).
 
 		WithFields(graphql.Field{Name: "_additional", Fields: []graphql.Field{
@@ -836,16 +827,11 @@
 	searchResponse := &SearchResponse{
 
 		Results: make([]*SearchResult, 0),
-<<<<<<< HEAD
-		Took:    0, // Will be measured externally
-		Total:   0, // Will be updated below
-=======
 
 		Query: pattern.Query,
 
 		Took: 0, // Will be measured externally
 
->>>>>>> b3529b0b
 	}
 
 	if result.Data != nil {
@@ -1187,40 +1173,24 @@
 
 	defer h.metrics.mutex.RUnlock()
 
-<<<<<<< HEAD
-	// Return a copy without the mutex
+	// Return a copy without the mutex.
+
 	metrics := &HNSWMetrics{
-		TotalOptimizations:      h.metrics.TotalOptimizations,
+
+		TotalOptimizations: h.metrics.TotalOptimizations,
+
 		SuccessfulOptimizations: h.metrics.SuccessfulOptimizations,
-		AverageImprovement:      h.metrics.AverageImprovement,
-		CurrentParameters:       h.metrics.CurrentParameters,
-		PerformanceHistory:      make([]*HNSWPerformanceMetrics, len(h.metrics.PerformanceHistory)),
-		LastOptimization:        h.metrics.LastOptimization,
-	}
-
-	// Deep copy slice
-	copy(metrics.PerformanceHistory, h.metrics.PerformanceHistory)
+
+		AverageImprovement: h.metrics.AverageImprovement,
+
+		CurrentParameters: h.metrics.CurrentParameters,
+
+		PerformanceHistory: copyHNSWPerformanceHistory(h.metrics.PerformanceHistory),
+
+		LastOptimization: h.metrics.LastOptimization,
+	}
 
 	return metrics
-=======
-	// Return a copy without the mutex.
-
-	metrics := &HNSWMetrics{
-
-		TotalOptimizations: h.metrics.TotalOptimizations,
-
-		SuccessfulOptimizations: h.metrics.SuccessfulOptimizations,
-
-		AverageImprovement: h.metrics.AverageImprovement,
-
-		CurrentParameters: h.metrics.CurrentParameters,
-
-		PerformanceHistory: copyHNSWPerformanceHistory(h.metrics.PerformanceHistory),
-
-		LastOptimization: h.metrics.LastOptimization,
-	}
-
-	return metrics
 
 }
 
@@ -1248,5 +1218,4 @@
 
 	return copy
 
->>>>>>> b3529b0b
 }