--- conflicted
+++ resolved
@@ -2,13 +2,9 @@
 
 package rag
 
-<<<<<<< HEAD
-// MemoryMonitor and ProcessingPool definitions moved to document_loader.go to avoid duplicates
-=======
 // No imports needed - this file contains only comments referencing moved code.
 
 // MemoryMonitor and ProcessingPool definitions moved to document_loader.go to avoid duplicates.
->>>>>>> b3529b0b
 
 // NoOpRedisCache definition moved to redis_cache.go to avoid duplicates.
 
