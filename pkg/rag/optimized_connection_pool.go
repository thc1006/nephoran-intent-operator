--- conflicted
+++ resolved
@@ -325,12 +325,10 @@
 	// Initialize encoder pool
 	codec.encoderPool.New = func() interface{} {
 		if codec.useSonic {
-<<<<<<< HEAD
-			return sonic.ConfigDefault.NewEncoder(nil) // Will be reset with actual writer
-=======
+
 			// Sonic requires specific writer, fall back to JSON for pool usage
 			return json.NewEncoder(nil)
->>>>>>> a523ef4a
+
 		}
 		return json.NewEncoder(nil)
 	}
@@ -338,12 +336,10 @@
 	// Initialize decoder pool
 	codec.decoderPool.New = func() interface{} {
 		if codec.useSonic {
-<<<<<<< HEAD
-			return sonic.ConfigDefault.NewDecoder(nil) // Will be reset with actual reader
-=======
+
 			// Sonic requires specific reader, fall back to JSON for pool usage
 			return json.NewDecoder(nil)
->>>>>>> a523ef4a
+
 		}
 		return json.NewDecoder(nil)
 	}
