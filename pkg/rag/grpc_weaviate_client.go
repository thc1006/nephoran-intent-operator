--- conflicted
+++ resolved
@@ -111,16 +111,9 @@
 	mutex             sync.Mutex
 }
 
-<<<<<<< HEAD
-// Batch request structures for gRPC batching (renamed to avoid conflicts with shared.BatchSearchRequest)
-type GRPCBatchSearchRequest struct {
-	Requests []*VectorSearchRequest `json:"requests"`
-	Metadata map[string]string      `json:"metadata"`
-}
-
-=======
+
 // GRPC-specific request structures 
->>>>>>> a523ef4a
+
 type VectorSearchRequest struct {
 	Query    string                 `json:"query"`
 	Vector   []float32              `json:"vector"`
@@ -129,10 +122,9 @@
 	Metadata map[string]string      `json:"metadata"`
 }
 
-<<<<<<< HEAD
-=======
+
 // GRPC-specific batch response
->>>>>>> a523ef4a
+
 type GRPCBatchSearchResponse struct {
 	Responses []*VectorSearchResponse `json:"responses"`
 	Metadata  map[string]string       `json:"metadata"`
@@ -328,20 +320,16 @@
 
 	// Initialize encoder pool - using bytes.Buffer as proto.Buffer is deprecated
 	codec.encoderPool.New = func() interface{} {
-<<<<<<< HEAD
-		return make([]byte, 0, 1024) // Buffer for encoding
-=======
+
 		return make([]byte, 0, 1024) // Protobuf encoder buffer
->>>>>>> a523ef4a
+
 	}
 
 	// Initialize decoder pool - using bytes.Buffer as proto.Buffer is deprecated  
 	codec.decoderPool.New = func() interface{} {
-<<<<<<< HEAD
-		return make([]byte, 0, 1024) // Buffer for decoding
-=======
+
 		return make([]byte, 0, 1024) // Protobuf decoder buffer
->>>>>>> a523ef4a
+
 	}
 
 	return codec
@@ -392,17 +380,12 @@
 
 	startTime := time.Now()
 
-<<<<<<< HEAD
-	// Convert to gRPC batch request
-	batchReq := &GRPCBatchSearchRequest{
-		Requests: make([]*VectorSearchRequest, len(queries)),
-		Metadata: map[string]string{
-=======
+
 	// Convert to gRPC batch request - using Queries field instead of Requests
 	batchReq := &BatchSearchRequest{
 		Queries: make([]*SearchQuery, len(queries)),
 		Metadata: map[string]interface{}{
->>>>>>> a523ef4a
+
 			"batch_size": fmt.Sprintf("%d", len(queries)),
 		},
 	}
@@ -437,11 +420,9 @@
 // performGRPCSearch performs the actual gRPC search call
 func (c *GRPCWeaviateClient) performGRPCSearch(ctx context.Context, req *VectorSearchRequest) (*VectorSearchResponse, error) {
 	// Get connection from pool
-<<<<<<< HEAD
-	_ = c.connPool.GetConnection() // TODO: Use in actual gRPC implementation
-=======
+
 	_ = c.connPool.GetConnection() // TODO: Use when actual gRPC implementation is ready
->>>>>>> a523ef4a
+
 
 	// Add authentication metadata
 	ctx = c.addAuthenticationContext(ctx)
@@ -477,11 +458,9 @@
 }
 
 // performGRPCBatchSearch performs batch gRPC search
-<<<<<<< HEAD
-func (c *GRPCWeaviateClient) performGRPCBatchSearch(ctx context.Context, req *GRPCBatchSearchRequest) (*GRPCBatchSearchResponse, error) {
-=======
+
 func (c *GRPCWeaviateClient) performGRPCBatchSearch(ctx context.Context, req *BatchSearchRequest) (*GRPCBatchSearchResponse, error) {
->>>>>>> a523ef4a
+
 	// Get connection from pool
 	conn := c.connPool.GetConnection()
 	_ = conn // Use the connection
@@ -539,11 +518,9 @@
 
 // convertToSearchResponse converts gRPC response to standard SearchResponse
 func (c *GRPCWeaviateClient) convertToSearchResponse(grpcResp *VectorSearchResponse, query string) *SearchResponse {
-<<<<<<< HEAD
-	results := make([]*types.SearchResult, len(grpcResp.Results))
-=======
+
 	results := make([]*SearchResult, len(grpcResp.Results))
->>>>>>> a523ef4a
+
 
 	for i, result := range grpcResp.Results {
 		doc := &types.TelecomDocument{
@@ -558,11 +535,9 @@
 			doc.Title = title
 		}
 
-<<<<<<< HEAD
-		results[i] = &types.SearchResult{
-=======
+
 		results[i] = &SearchResult{
->>>>>>> a523ef4a
+
 			Document: doc,
 			Score:    result.Score,
 		}
