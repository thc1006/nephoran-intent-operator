--- conflicted
+++ resolved
@@ -13,11 +13,8 @@
 	"google.golang.org/grpc/credentials/insecure"
 	"google.golang.org/grpc/keepalive"
 	"google.golang.org/grpc/metadata"
-<<<<<<< HEAD
-=======
 
 	"github.com/nephio-project/nephoran-intent-operator/pkg/shared"
->>>>>>> b3529b0b
 )
 
 // GRPCWeaviateClient provides high-performance gRPC-based Weaviate client.
@@ -174,12 +171,7 @@
 	mutex sync.Mutex
 }
 
-<<<<<<< HEAD
-
-// GRPC-specific request structures 
-=======
 // GRPC-specific request structures.
->>>>>>> b3529b0b
 
 type VectorSearchRequest struct {
 	Query string `json:"query"`
@@ -193,12 +185,7 @@
 	Metadata map[string]string `json:"metadata"`
 }
 
-<<<<<<< HEAD
-
-// GRPC-specific batch response
-=======
 // GRPC-specific batch response.
->>>>>>> b3529b0b
 
 type GRPCBatchSearchResponse struct {
 	Responses []*VectorSearchResponse `json:"responses"`
@@ -546,12 +533,8 @@
 		Metadata: map[string]string{
 
 			"hybrid_search": fmt.Sprintf("%t", query.HybridSearch),
-<<<<<<< HEAD
-			"hybrid_alpha":  fmt.Sprintf("%.2f", *query.HybridAlpha),
-=======
 
 			"hybrid_alpha": fmt.Sprintf("%.2f", query.HybridAlpha),
->>>>>>> b3529b0b
 		},
 	}
 
@@ -600,28 +583,18 @@
 
 	startTime := time.Now()
 
-<<<<<<< HEAD
-
-	// Convert to gRPC batch request - using Queries field instead of Requests
+	// Convert to gRPC batch request - using Queries field instead of Requests.
+
 	batchReq := &BatchSearchRequest{
-		Queries: queries, // SearchQuery is already the correct type
-=======
-	// Convert to gRPC batch request - using Queries field instead of Requests.
-
-	batchReq := &BatchSearchRequest{
 
 		Queries: make([]*SearchQuery, len(queries)),
 
->>>>>>> b3529b0b
 		Metadata: map[string]interface{}{
 
 			"batch_size": fmt.Sprintf("%d", len(queries)),
 		},
 	}
 
-<<<<<<< HEAD
-	// Perform batch search
-=======
 	for i, query := range queries {
 
 		batchReq.Queries[i] = query
@@ -630,7 +603,6 @@
 
 	// Perform batch search.
 
->>>>>>> b3529b0b
 	batchResp, err := c.performGRPCBatchSearch(ctx, batchReq)
 
 	if err != nil {
@@ -667,22 +639,13 @@
 // performGRPCSearch performs the actual gRPC search call.
 
 func (c *GRPCWeaviateClient) performGRPCSearch(ctx context.Context, req *VectorSearchRequest) (*VectorSearchResponse, error) {
-<<<<<<< HEAD
-	// Get connection from pool
+
+	// Get connection from pool.
 
 	_ = c.connPool.GetConnection() // TODO: Use when actual gRPC implementation is ready
 
-
-	// Add authentication metadata
-=======
-
-	// Get connection from pool.
-
-	_ = c.connPool.GetConnection() // TODO: Use when actual gRPC implementation is ready
-
 	// Add authentication metadata.
 
->>>>>>> b3529b0b
 	ctx = c.addAuthenticationContext(ctx)
 
 	// Add timeout.
@@ -690,7 +653,6 @@
 	ctx, cancel := context.WithTimeout(ctx, c.config.RequestTimeout)
 
 	defer cancel()
-	_ = ctx // Context prepared for future gRPC call implementation
 
 	// This is a placeholder - in a real implementation, you would call the actual gRPC service.
 	// The ctx with timeout would be used in the actual gRPC call:
@@ -731,20 +693,12 @@
 
 }
 
-<<<<<<< HEAD
-// performGRPCBatchSearch performs batch gRPC search
+// performGRPCBatchSearch performs batch gRPC search.
 
 func (c *GRPCWeaviateClient) performGRPCBatchSearch(ctx context.Context, req *BatchSearchRequest) (*GRPCBatchSearchResponse, error) {
 
-	// Get connection from pool
-=======
-// performGRPCBatchSearch performs batch gRPC search.
-
-func (c *GRPCWeaviateClient) performGRPCBatchSearch(ctx context.Context, req *BatchSearchRequest) (*GRPCBatchSearchResponse, error) {
-
 	// Get connection from pool.
 
->>>>>>> b3529b0b
 	conn := c.connPool.GetConnection()
 
 	_ = conn // Use the connection
@@ -758,7 +712,6 @@
 	ctx, cancel := context.WithTimeout(ctx, c.config.RequestTimeout*time.Duration(len(req.Queries)))
 
 	defer cancel()
-	_ = ctx // Context prepared for future gRPC batch call implementation
 
 	// This is a placeholder for actual gRPC batch call.
 	// The ctx with timeout would be used in the actual batch gRPC call
@@ -856,28 +809,15 @@
 		}
 
 		results[i] = &SearchResult{
-<<<<<<< HEAD
-			ID:       result.ID,
-			Content:  doc.Content,
+
 			Document: doc,
-			Score:    result.Score,
-			Distance: result.Score, // Use score as distance for compatibility
-=======
-
-			Document: doc,
 
 			Score: result.Score,
->>>>>>> b3529b0b
 		}
 
 	}
 
 	return &SearchResponse{
-<<<<<<< HEAD
-		Results: results,
-		Took:    0, // Timing should be calculated by the caller
-		Total:   int64(len(results)),
-=======
 
 		Results: results,
 
@@ -889,19 +829,12 @@
 
 			"grpc_metadata": grpcResp.Metadata,
 		},
->>>>>>> b3529b0b
-	}
-
-}
-
-<<<<<<< HEAD
-// convertSharedSearchResults is no longer needed since SearchResult is now an alias to shared.SearchResult
-
-// updateMetrics updates gRPC client metrics
-=======
+	}
+
+}
+
 // updateMetrics updates gRPC client metrics.
 
->>>>>>> b3529b0b
 func (c *GRPCWeaviateClient) updateMetrics(success bool, latency time.Duration, resultCount, batchSize int) {
 
 	c.metrics.mutex.Lock()
@@ -988,56 +921,37 @@
 
 	defer c.metrics.mutex.RUnlock()
 
-<<<<<<< HEAD
-	// Return a copy without the mutex
+	// Return a copy without the mutex.
+
 	metrics := &GRPCMetrics{
-		TotalRequests:      c.metrics.TotalRequests,
+
+		TotalRequests: c.metrics.TotalRequests,
+
 		SuccessfulRequests: c.metrics.SuccessfulRequests,
-		FailedRequests:     c.metrics.FailedRequests,
-		AverageLatency:     c.metrics.AverageLatency,
-		ConnectionsActive:  c.metrics.ConnectionsActive,
+
+		FailedRequests: c.metrics.FailedRequests,
+
+		AverageLatency: c.metrics.AverageLatency,
+
+		ConnectionsActive: c.metrics.ConnectionsActive,
+
 		ConnectionsCreated: c.metrics.ConnectionsCreated,
-		ConnectionsFailed:  c.metrics.ConnectionsFailed,
-		BytesSent:          c.metrics.BytesSent,
-		BytesReceived:      c.metrics.BytesReceived,
+
+		ConnectionsFailed: c.metrics.ConnectionsFailed,
+
+		BytesSent: c.metrics.BytesSent,
+
+		BytesReceived: c.metrics.BytesReceived,
+
 		CompressionSavings: c.metrics.CompressionSavings,
-		BatchedRequests:    c.metrics.BatchedRequests,
-		BatchEfficiency:    c.metrics.BatchEfficiency,
-	}
+
+		BatchedRequests: c.metrics.BatchedRequests,
+
+		BatchEfficiency: c.metrics.BatchEfficiency,
+	}
+
 	return metrics
-=======
-	// Return a copy without the mutex.
-
-	metrics := &GRPCMetrics{
-
-		TotalRequests: c.metrics.TotalRequests,
-
-		SuccessfulRequests: c.metrics.SuccessfulRequests,
-
-		FailedRequests: c.metrics.FailedRequests,
-
-		AverageLatency: c.metrics.AverageLatency,
-
-		ConnectionsActive: c.metrics.ConnectionsActive,
-
-		ConnectionsCreated: c.metrics.ConnectionsCreated,
-
-		ConnectionsFailed: c.metrics.ConnectionsFailed,
-
-		BytesSent: c.metrics.BytesSent,
-
-		BytesReceived: c.metrics.BytesReceived,
-
-		CompressionSavings: c.metrics.CompressionSavings,
-
-		BatchedRequests: c.metrics.BatchedRequests,
-
-		BatchEfficiency: c.metrics.BatchEfficiency,
-	}
-
-	return metrics
-
->>>>>>> b3529b0b
+
 }
 
 // GetConnectionPoolStatus returns connection pool status.
