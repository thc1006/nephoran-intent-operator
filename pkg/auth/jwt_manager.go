--- conflicted
+++ resolved
@@ -19,247 +19,131 @@
 	"github.com/nephio-project/nephoran-intent-operator/pkg/auth/providers"
 )
 
-<<<<<<< HEAD
-// JWTManager manages JWT token creation, validation, and rotation
-// COMPLIANCE: NIST PR.AC-1, GDPR Art. 32, OWASP A07:2021, O-RAN WG11
+// JWTManager manages JWT token creation, validation, and rotation.
+
 type JWTManager struct {
-	// Signing keys - COMPLIANCE: FIPS 140-3 Level 2 compliant key generation
-	signingKey        *rsa.PrivateKey
-	verifyingKey      *rsa.PublicKey
-	keyID             string
+
+	// Signing keys.
+
+	signingKey *rsa.PrivateKey
+
+	verifyingKey *rsa.PublicKey
+
+	keyID string
+
 	keyRotationPeriod time.Duration
 
-	// Token settings - COMPLIANCE: NIST PR.AC-4 token lifecycle management
-	issuer     string
-=======
-// JWTManager manages JWT token creation, validation, and rotation.
-
-type JWTManager struct {
-
-	// Signing keys.
-
-	signingKey *rsa.PrivateKey
-
-	verifyingKey *rsa.PublicKey
-
-	keyID string
-
-	keyRotationPeriod time.Duration
-
 	// Token settings.
 
 	issuer string
 
->>>>>>> b3529b0b
 	defaultTTL time.Duration
 
 	refreshTTL time.Duration
 
-<<<<<<< HEAD
-	// Token storage and blacklist - COMPLIANCE: GDPR Art. 17 right to erasure
-=======
 	// Token storage and blacklist.
 
->>>>>>> b3529b0b
 	tokenStore TokenStore
 
-<<<<<<< HEAD
-	// Security settings - COMPLIANCE: CIS 5.1.3 secure cookie handling
-=======
 	blacklist TokenBlacklist
 
 	// Security settings.
 
->>>>>>> b3529b0b
 	requireSecureCookies bool
 
-<<<<<<< HEAD
-	// Monitoring - COMPLIANCE: NIST DE.CM-1 security monitoring
-	logger  *slog.Logger
+	cookieDomain string
+
+	cookiePath string
+
+	// Monitoring.
+
+	logger *slog.Logger
+
 	metrics *JWTMetrics
-	mutex   sync.RWMutex
-
-	// GDPR compliance tracking
-	gdprComplianceMode bool
-	dataRetentionDays  int
-	consentRequired    bool
-
-	// Security hardening - COMPLIANCE: CIS 5.2 pod security standards
-	enforceFIPSMode     bool
-	auditTokenAccess    bool
-	rateLimitingEnabled bool
-}
-
-// JWTConfig represents JWT configuration with comprehensive compliance controls
+
+	mutex sync.RWMutex
+}
+
+// JWTConfig represents JWT configuration.
+
 type JWTConfig struct {
-	Issuer               string        `json:"issuer" validate:"required,url"`
-	SigningKeyPath       string        `json:"signing_key_path,omitempty"`
-	SigningKey           string        `json:"signing_key,omitempty"`
-	KeyRotationPeriod    time.Duration `json:"key_rotation_period" validate:"min=24h"` // COMPLIANCE: Minimum 24h rotation
-	DefaultTTL           time.Duration `json:"default_ttl" validate:"max=1h"`          // COMPLIANCE: Short-lived tokens
-	RefreshTTL           time.Duration `json:"refresh_ttl" validate:"max=168h"`        // COMPLIANCE: Max 7 days
-	RequireSecureCookies bool          `json:"require_secure_cookies"`
-	CookieDomain         string        `json:"cookie_domain"`
-	CookiePath           string        `json:"cookie_path"`
-
-	// GDPR compliance configuration
-	GDPRCompliance    bool `json:"gdpr_compliance" default:"true"`
-	DataRetentionDays int  `json:"data_retention_days" validate:"max=730"` // COMPLIANCE: Max 2 years
-	ConsentRequired   bool `json:"consent_required" default:"true"`
-
-	// Security hardening
-	EnforceFIPSMode     bool `json:"enforce_fips_mode" default:"true"`
-	AuditTokenAccess    bool `json:"audit_token_access" default:"true"`
-	RateLimitingEnabled bool `json:"rate_limiting_enabled" default:"true"`
-
-	// O-RAN specific settings
-	ORANSecurityLevel string `json:"oran_security_level" validate:"oneof=basic enhanced"`
-	InterfaceType     string `json:"interface_type" validate:"oneof=E2 A1 O1 O2"`
-	ZeroTrustMode     bool   `json:"zero_trust_mode" default:"true"`
-}
-
-// NephoranJWTClaims extends standard JWT claims with Nephoran-specific fields
-// COMPLIANCE: GDPR data minimization principle, NIST PR.AC-1 identity management
+	Issuer string `json:"issuer"`
+
+	SigningKeyPath string `json:"signing_key_path,omitempty"`
+
+	SigningKey string `json:"signing_key,omitempty"`
+
+	KeyRotationPeriod time.Duration `json:"key_rotation_period"`
+
+	DefaultTTL time.Duration `json:"default_ttl"`
+
+	RefreshTTL time.Duration `json:"refresh_ttl"`
+
+	RequireSecureCookies bool `json:"require_secure_cookies"`
+
+	CookieDomain string `json:"cookie_domain"`
+
+	CookiePath string `json:"cookie_path"`
+
+	Algorithm string `json:"algorithm"`
+}
+
+// NephoranJWTClaims extends standard JWT claims with Nephoran-specific fields.
+
 type NephoranJWTClaims struct {
 	jwt.RegisteredClaims
 
-	// User information - COMPLIANCE: GDPR Art. 5 data minimization
-	Email         string `json:"email,omitempty"`
-	EmailVerified bool   `json:"email_verified"`
-	Name          string `json:"name,omitempty"`
-	PreferredName string `json:"preferred_username,omitempty"`
-	Picture       string `json:"picture,omitempty"`
-
-	// Authorization - COMPLIANCE: NIST PR.AC-4 access permissions
-	Groups        []string `json:"groups,omitempty"`
-	Roles         []string `json:"roles,omitempty"`
-	Permissions   []string `json:"permissions,omitempty"`
-	Organizations []string `json:"organizations,omitempty"`
-
-	// Provider information - COMPLIANCE: NIST ID.AM-1 asset management
-	Provider   string `json:"provider"`
+	// User information.
+
+	Email string `json:"email"`
+
+	EmailVerified bool `json:"email_verified"`
+
+	Name string `json:"name"`
+
+	PreferredName string `json:"preferred_username"`
+
+	Picture string `json:"picture"`
+
+	// Authorization.
+
+	Groups []string `json:"groups"`
+
+	Roles []string `json:"roles"`
+
+	Permissions []string `json:"permissions"`
+
+	Organizations []string `json:"organizations"`
+
+	// Provider information.
+
+	Provider string `json:"provider"`
+
 	ProviderID string `json:"provider_id"`
 
-	// Nephoran-specific - COMPLIANCE: O-RAN WG11 multi-tenancy
-	TenantID  string `json:"tenant_id,omitempty"`
-=======
-	cookieDomain string
-
-	cookiePath string
-
-	// Monitoring.
-
-	logger *slog.Logger
-
-	metrics *JWTMetrics
-
-	mutex sync.RWMutex
-}
-
-// JWTConfig represents JWT configuration.
-
-type JWTConfig struct {
-	Issuer string `json:"issuer"`
-
-	SigningKeyPath string `json:"signing_key_path,omitempty"`
-
-	SigningKey string `json:"signing_key,omitempty"`
-
-	KeyRotationPeriod time.Duration `json:"key_rotation_period"`
-
-	DefaultTTL time.Duration `json:"default_ttl"`
-
-	RefreshTTL time.Duration `json:"refresh_ttl"`
-
-	RequireSecureCookies bool `json:"require_secure_cookies"`
-
-	CookieDomain string `json:"cookie_domain"`
-
-	CookiePath string `json:"cookie_path"`
-
-	Algorithm string `json:"algorithm"`
-}
-
-// NephoranJWTClaims extends standard JWT claims with Nephoran-specific fields.
-
-type NephoranJWTClaims struct {
-	jwt.RegisteredClaims
-
-	// User information.
-
-	Email string `json:"email"`
-
-	EmailVerified bool `json:"email_verified"`
-
-	Name string `json:"name"`
-
-	PreferredName string `json:"preferred_username"`
-
-	Picture string `json:"picture"`
-
-	// Authorization.
-
-	Groups []string `json:"groups"`
-
-	Roles []string `json:"roles"`
-
-	Permissions []string `json:"permissions"`
-
-	Organizations []string `json:"organizations"`
-
-	// Provider information.
-
-	Provider string `json:"provider"`
-
-	ProviderID string `json:"provider_id"`
-
 	// Nephoran-specific.
 
 	TenantID string `json:"tenant_id,omitempty"`
 
->>>>>>> b3529b0b
 	SessionID string `json:"session_id"`
 
 	TokenType string `json:"token_type"` // "access" or "refresh"
 
-<<<<<<< HEAD
-	// Security context - COMPLIANCE: NIST PR.AC-3 remote access management
-=======
 	Scope string `json:"scope,omitempty"`
 
 	// Security.
 
->>>>>>> b3529b0b
 	IPAddress string `json:"ip_address,omitempty"`
 
 	UserAgent string `json:"user_agent,omitempty"`
 
-<<<<<<< HEAD
-	// GDPR compliance fields
-	ConsentGiven          bool      `json:"consent_given,omitempty"`
-	ConsentTimestamp      time.Time `json:"consent_timestamp,omitempty"`
-	DataProcessingPurpose string    `json:"data_processing_purpose,omitempty"`
-
-	// O-RAN specific security context
-	ORANInterface string `json:"oran_interface,omitempty"` // E2, A1, O1, O2
-	SecurityLevel string `json:"security_level,omitempty"`
-	TrustLevel    string `json:"trust_level,omitempty"`
-
-	// Custom attributes - COMPLIANCE: NIST ID.AM-3 organizational data flow mapping
+	// Custom attributes.
+
 	Attributes map[string]interface{} `json:"attributes,omitempty"`
 }
 
-// TokenStore interface for storing and retrieving tokens
-// COMPLIANCE: GDPR Art. 30 records of processing activities
-=======
-	// Custom attributes.
-
-	Attributes map[string]interface{} `json:"attributes,omitempty"`
-}
-
 // TokenStore interface for storing and retrieving tokens.
 
->>>>>>> b3529b0b
 type TokenStore interface {
 
 	// Store a token with expiration.
@@ -274,41 +158,21 @@
 
 	UpdateToken(ctx context.Context, tokenID string, token *TokenInfo) error
 
-<<<<<<< HEAD
-	// Delete token - COMPLIANCE: GDPR Art. 17 right to erasure
+	// Delete token.
+
 	DeleteToken(ctx context.Context, tokenID string) error
 
-	// List tokens for a user - COMPLIANCE: GDPR Art. 15 right of access
+	// List tokens for a user.
+
 	ListUserTokens(ctx context.Context, userID string) ([]*TokenInfo, error)
 
-	// Cleanup expired tokens - COMPLIANCE: GDPR Art. 5 storage limitation
-=======
-	// Delete token.
-
-	DeleteToken(ctx context.Context, tokenID string) error
-
-	// List tokens for a user.
-
-	ListUserTokens(ctx context.Context, userID string) ([]*TokenInfo, error)
-
 	// Cleanup expired tokens.
 
->>>>>>> b3529b0b
 	CleanupExpired(ctx context.Context) error
-
-	// GDPR compliance methods
-	DeleteUserData(ctx context.Context, userID string) error
-	ExportUserData(ctx context.Context, userID string) (map[string]interface{}, error)
-	ApplyDataRetention(ctx context.Context, retentionDays int) error
-}
-
-<<<<<<< HEAD
-// TokenBlacklist interface for managing revoked tokens
-// COMPLIANCE: NIST PR.AC-4 access permissions management
-=======
+}
+
 // TokenBlacklist interface for managing revoked tokens.
 
->>>>>>> b3529b0b
 type TokenBlacklist interface {
 
 	// Add token to blacklist.
@@ -322,19 +186,10 @@
 	// Remove expired entries.
 
 	CleanupExpired(ctx context.Context) error
-
-	// GDPR compliance methods
-	BlacklistUserTokens(ctx context.Context, userID string, reason string) error
-	GetBlacklistAuditTrail(ctx context.Context, tokenID string) ([]AuditEvent, error)
-}
-
-<<<<<<< HEAD
-// TokenInfo represents stored token information with compliance tracking
-// COMPLIANCE: NIST DE.CM-1 continuous monitoring
-=======
+}
+
 // TokenInfo represents stored token information.
 
->>>>>>> b3529b0b
 type TokenInfo struct {
 	TokenID string `json:"token_id"`
 
@@ -357,74 +212,6 @@
 	UserAgent string `json:"user_agent,omitempty"`
 
 	Attributes map[string]interface{} `json:"attributes,omitempty"`
-<<<<<<< HEAD
-	LastUsed   time.Time              `json:"last_used"`
-	UseCount   int64                  `json:"use_count"`
-
-	// GDPR compliance tracking
-	ConsentGiven       bool      `json:"consent_given"`
-	ConsentTimestamp   time.Time `json:"consent_timestamp"`
-	ProcessingPurpose  string    `json:"processing_purpose"`
-	DataClassification string    `json:"data_classification"`
-	RetentionExpiry    time.Time `json:"retention_expiry"`
-
-	// Security audit fields
-	CreatedBy       string          `json:"created_by"`
-	SecurityEvents  []SecurityEvent `json:"security_events"`
-	ComplianceFlags map[string]bool `json:"compliance_flags"`
-	RiskScore       float64         `json:"risk_score"`
-}
-
-// SecurityEvent represents security-related events for audit trail
-// COMPLIANCE: NIST DE.AE-3 event data collected and correlated
-type SecurityEvent struct {
-	EventID   string                 `json:"event_id"`
-	EventType string                 `json:"event_type"`
-	Timestamp time.Time              `json:"timestamp"`
-	IPAddress string                 `json:"ip_address"`
-	UserAgent string                 `json:"user_agent"`
-	Details   map[string]interface{} `json:"details"`
-	RiskLevel string                 `json:"risk_level"`
-	Mitigated bool                   `json:"mitigated"`
-}
-
-// AuditEvent represents audit trail events
-// COMPLIANCE: GDPR Art. 30 records of processing activities
-type AuditEvent struct {
-	EventID           string                 `json:"event_id"`
-	Timestamp         time.Time              `json:"timestamp"`
-	EventType         string                 `json:"event_type"`
-	UserID            string                 `json:"user_id"`
-	TokenID           string                 `json:"token_id"`
-	Action            string                 `json:"action"`
-	Result            string                 `json:"result"`
-	IPAddress         string                 `json:"ip_address"`
-	UserAgent         string                 `json:"user_agent"`
-	Metadata          map[string]interface{} `json:"metadata"`
-	ComplianceContext string                 `json:"compliance_context"`
-}
-
-// JWTMetrics contains JWT-related metrics with compliance tracking
-// COMPLIANCE: NIST DE.CM-1 continuous monitoring
-type JWTMetrics struct {
-	TokensIssued          int64 `json:"tokens_issued"`
-	TokensValidated       int64 `json:"tokens_validated"`
-	TokensRevoked         int64 `json:"tokens_revoked"`
-	TokensExpired         int64 `json:"tokens_expired"`
-	ValidationFailures    int64 `json:"validation_failures"`
-	KeyRotations          int64 `json:"key_rotations"`
-	GDPRRequests          int64 `json:"gdpr_requests"`
-	SecurityViolations    int64 `json:"security_violations"`
-	ComplianceAuditEvents int64 `json:"compliance_audit_events"`
-}
-
-// NewJWTManager creates a new JWT manager with comprehensive compliance controls
-func NewJWTManager(config *JWTConfig, tokenStore TokenStore, blacklist TokenBlacklist, logger *slog.Logger) (*JWTManager, error) {
-	// COMPLIANCE: Validate configuration against security requirements
-	if err := validateJWTConfig(config); err != nil {
-		return nil, fmt.Errorf("invalid JWT configuration: %w", err)
-	}
-=======
 
 	LastUsed time.Time `json:"last_used"`
 
@@ -450,7 +237,6 @@
 // NewJWTManager creates a new JWT manager.
 
 func NewJWTManager(ctx context.Context, config *JWTConfig, tokenStore TokenStore, blacklist TokenBlacklist, logger *slog.Logger) (*JWTManager, error) {
->>>>>>> b3529b0b
 
 	manager := &JWTManager{
 
@@ -463,27 +249,6 @@
 		keyRotationPeriod: config.KeyRotationPeriod,
 
 		requireSecureCookies: config.RequireSecureCookies,
-<<<<<<< HEAD
-		cookieDomain:         config.CookieDomain,
-		cookiePath:           config.CookiePath,
-		tokenStore:           tokenStore,
-		blacklist:            blacklist,
-		logger:               logger,
-		metrics:              &JWTMetrics{},
-
-		// GDPR compliance settings
-		gdprComplianceMode: config.GDPRCompliance,
-		dataRetentionDays:  config.DataRetentionDays,
-		consentRequired:    config.ConsentRequired,
-
-		// Security hardening
-		enforceFIPSMode:     config.EnforceFIPSMode,
-		auditTokenAccess:    config.AuditTokenAccess,
-		rateLimitingEnabled: config.RateLimitingEnabled,
-	}
-
-	// Initialize signing key with FIPS compliance
-=======
 
 		cookieDomain: config.CookieDomain,
 
@@ -500,43 +265,24 @@
 
 	// Initialize signing key.
 
->>>>>>> b3529b0b
 	if err := manager.initializeSigningKey(config); err != nil {
 
 		return nil, fmt.Errorf("failed to initialize signing key: %w", err)
 
 	}
 
-<<<<<<< HEAD
-	// Start background tasks
-	go manager.keyRotationLoop()
-	go manager.cleanupLoop()
-	go manager.complianceMonitoringLoop()
-
-	logger.Info("JWT Manager initialized with compliance controls",
-		"gdpr_compliance", config.GDPRCompliance,
-		"fips_mode", config.EnforceFIPSMode,
-		"zero_trust", config.ZeroTrustMode,
-		"oran_security_level", config.ORANSecurityLevel)
-=======
 	// Start background tasks.
 
 	go manager.keyRotationLoop(ctx)
 
 	go manager.cleanupLoop(ctx)
->>>>>>> b3529b0b
 
 	return manager, nil
 
 }
 
-<<<<<<< HEAD
-// generateAccessToken generates an access token with enhanced security and compliance
-// COMPLIANCE: NIST PR.AC-1, GDPR Art. 25, OWASP A07:2021
-=======
 // GenerateAccessToken generates an access token for a user.
 
->>>>>>> b3529b0b
 func (jm *JWTManager) GenerateAccessToken(ctx context.Context, userInfo *providers.UserInfo, sessionID string, options ...TokenOption) (string, *TokenInfo, error) {
 
 	if userInfo == nil {
@@ -549,28 +295,12 @@
 
 	defer jm.mutex.RUnlock()
 
-	// COMPLIANCE: GDPR consent validation
-	if jm.consentRequired && !jm.hasValidConsent(userInfo) {
-		return "", nil, fmt.Errorf("valid consent required for token generation (GDPR Art. 6)")
-	}
-
-	// COMPLIANCE: Rate limiting check
-	if jm.rateLimitingEnabled {
-		if err := jm.checkRateLimit(ctx, userInfo.Subject); err != nil {
-			return "", nil, fmt.Errorf("rate limit exceeded: %w", err)
-		}
-	}
-
 	opts := applyTokenOptions(options...)
+
 	now := time.Now()
-<<<<<<< HEAD
-	tokenID := generateSecureTokenID() // Enhanced secure generation
-=======
 
 	tokenID := generateTokenID()
->>>>>>> b3529b0b
-
-	// COMPLIANCE: Data minimization principle
+
 	claims := &NephoranJWTClaims{
 
 		RegisteredClaims: jwt.RegisteredClaims{
@@ -589,69 +319,82 @@
 
 			Issuer: jm.issuer,
 		},
-<<<<<<< HEAD
-		Provider:   userInfo.Provider,
+
+		Email: userInfo.Email,
+
+		EmailVerified: userInfo.EmailVerified,
+
+		Name: userInfo.Name,
+
+		PreferredName: userInfo.PreferredName,
+
+		Picture: userInfo.Picture,
+
+		Groups: userInfo.Groups,
+
+		Roles: userInfo.Roles,
+
+		Permissions: userInfo.Permissions,
+
+		Organizations: extractOrganizationNames(userInfo.Organizations),
+
+		Provider: userInfo.Provider,
+
 		ProviderID: userInfo.ProviderID,
-		SessionID:  sessionID,
-		TokenType:  "access",
-		Scope:      opts.Scope,
-		IPAddress:  opts.IPAddress,
-		UserAgent:  opts.UserAgent,
-
-		// GDPR compliance fields
-		ConsentGiven:          jm.consentRequired,
-		ConsentTimestamp:      now,
-		DataProcessingPurpose: "authentication_authorization",
-
-		// O-RAN specific fields
-		ORANInterface: opts.ORANInterface,
-		SecurityLevel: opts.SecurityLevel,
-		TrustLevel:    opts.TrustLevel,
-	}
-
-	// COMPLIANCE: Only include personal data if necessary
-	if jm.shouldIncludePersonalData(opts.Scope) {
-		claims.Email = userInfo.Email
-		claims.EmailVerified = userInfo.EmailVerified
-		claims.Name = userInfo.Name
-		claims.PreferredName = userInfo.PreferredName
-	}
-
-	// COMPLIANCE: Role-based access control
-	claims.Groups = userInfo.Groups
-	claims.Roles = userInfo.Roles
-	claims.Permissions = userInfo.Permissions
-	claims.Organizations = extractOrganizationNames(userInfo.Organizations)
-
-	// Apply custom TTL if specified
-=======
-
-		Email: userInfo.Email,
-
-		EmailVerified: userInfo.EmailVerified,
-
-		Name: userInfo.Name,
-
-		PreferredName: userInfo.PreferredName,
-
-		Picture: userInfo.Picture,
-
-		Groups: userInfo.Groups,
-
-		Roles: userInfo.Roles,
-
-		Permissions: userInfo.Permissions,
-
-		Organizations: extractOrganizationNames(userInfo.Organizations),
+
+		SessionID: sessionID,
+
+		TokenType: "access",
+
+		Scope: opts.Scope,
+
+		IPAddress: opts.IPAddress,
+
+		UserAgent: opts.UserAgent,
+
+		Attributes: userInfo.Attributes,
+	}
+
+	// Apply custom TTL if specified.
+
+	if opts.TTL > 0 {
+
+		claims.ExpiresAt = jwt.NewNumericDate(now.Add(opts.TTL))
+
+	}
+
+	// Sign token.
+
+	token := jwt.NewWithClaims(jwt.SigningMethodRS256, claims)
+
+	token.Header["kid"] = jm.keyID
+
+	tokenString, err := token.SignedString(jm.signingKey)
+
+	if err != nil {
+
+		return "", nil, fmt.Errorf("failed to sign access token: %w", err)
+
+	}
+
+	// Store token info.
+
+	tokenInfo := &TokenInfo{
+
+		TokenID: tokenID,
+
+		UserID: userInfo.Subject,
+
+		SessionID: sessionID,
+
+		TokenType: "access",
+
+		IssuedAt: now,
+
+		ExpiresAt: claims.ExpiresAt.Time,
 
 		Provider: userInfo.Provider,
 
-		ProviderID: userInfo.ProviderID,
-
-		SessionID: sessionID,
-
-		TokenType: "access",
-
 		Scope: opts.Scope,
 
 		IPAddress: opts.IPAddress,
@@ -659,96 +402,10 @@
 		UserAgent: opts.UserAgent,
 
 		Attributes: userInfo.Attributes,
-	}
-
-	// Apply custom TTL if specified.
-
->>>>>>> b3529b0b
-	if opts.TTL > 0 {
-
-		claims.ExpiresAt = jwt.NewNumericDate(now.Add(opts.TTL))
-
-	}
-
-<<<<<<< HEAD
-	// COMPLIANCE: FIPS-compliant RSA signing with SHA-384
-	token := jwt.NewWithClaims(jwt.SigningMethodRS384, claims)
-=======
-	// Sign token.
-
-	token := jwt.NewWithClaims(jwt.SigningMethodRS256, claims)
-
->>>>>>> b3529b0b
-	token.Header["kid"] = jm.keyID
-	token.Header["alg"] = "RS384" // Enhanced security
-
-	// Add compliance headers
-	token.Header["fips_compliant"] = jm.enforceFIPSMode
-	token.Header["gdpr_compliant"] = jm.gdprComplianceMode
-
-	tokenString, err := token.SignedString(jm.signingKey)
-
-	if err != nil {
-
-		return "", nil, fmt.Errorf("failed to sign access token: %w", err)
-
-	}
-
-<<<<<<< HEAD
-	// Store token info with compliance tracking
-=======
-	// Store token info.
-
->>>>>>> b3529b0b
-	tokenInfo := &TokenInfo{
-
-		TokenID: tokenID,
-
-		UserID: userInfo.Subject,
-
-		SessionID: sessionID,
-
-		TokenType: "access",
-
-		IssuedAt: now,
-
-		ExpiresAt: claims.ExpiresAt.Time,
-
-		Provider: userInfo.Provider,
-
-		Scope: opts.Scope,
-
-		IPAddress: opts.IPAddress,
-
-		UserAgent: opts.UserAgent,
-
-		Attributes: userInfo.Attributes,
-<<<<<<< HEAD
-		LastUsed:   now,
-		UseCount:   0,
-
-		// GDPR compliance tracking
-		ConsentGiven:       jm.consentRequired,
-		ConsentTimestamp:   now,
-		ProcessingPurpose:  "authentication_authorization",
-		DataClassification: jm.classifyTokenData(userInfo),
-		RetentionExpiry:    now.AddDate(0, 0, jm.dataRetentionDays),
-
-		// Security audit
-		CreatedBy:      "jwt_manager",
-		SecurityEvents: []SecurityEvent{},
-		ComplianceFlags: map[string]bool{
-			"gdpr_compliant": jm.gdprComplianceMode,
-			"fips_compliant": jm.enforceFIPSMode,
-			"oran_compliant": true,
-		},
-		RiskScore: jm.calculateRiskScore(userInfo, opts),
-=======
 
 		LastUsed: now,
 
 		UseCount: 0,
->>>>>>> b3529b0b
 	}
 
 	if err := jm.tokenStore.StoreToken(ctx, tokenID, tokenInfo); err != nil {
@@ -757,19 +414,7 @@
 
 	}
 
-	// COMPLIANCE: Audit trail logging
-	jm.logTokenEvent(ctx, "token_issued", tokenID, userInfo.Subject, map[string]interface{}{
-		"token_type":     "access",
-		"scope":          opts.Scope,
-		"ip_address":     opts.IPAddress,
-		"consent_given":  jm.consentRequired,
-		"fips_compliant": jm.enforceFIPSMode,
-	})
-
 	jm.metrics.TokensIssued++
-	if jm.gdprComplianceMode {
-		jm.metrics.GDPRRequests++
-	}
 
 	return tokenString, tokenInfo, nil
 
@@ -900,28 +545,16 @@
 
 	defer jm.mutex.RUnlock()
 
-<<<<<<< HEAD
-	startTime := time.Now()
-
-	// Parse and validate token with enhanced security
+	// Parse and validate token.
+
 	token, err := jwt.ParseWithClaims(tokenString, &NephoranJWTClaims{}, func(token *jwt.Token) (interface{}, error) {
-		// COMPLIANCE: FIPS-compliant algorithm verification
-		if method, ok := token.Method.(*jwt.SigningMethodRSA); !ok {
+
+		// Verify signing method.
+
+		if _, ok := token.Method.(*jwt.SigningMethodRSA); !ok {
+
 			return nil, fmt.Errorf("unexpected signing method: %v", token.Header["alg"])
-		} else if jm.enforceFIPSMode && method.Name != "RS384" {
-			return nil, fmt.Errorf("non-FIPS compliant algorithm: %v", method.Name)
-=======
-	// Parse and validate token.
-
-	token, err := jwt.ParseWithClaims(tokenString, &NephoranJWTClaims{}, func(token *jwt.Token) (interface{}, error) {
-
-		// Verify signing method.
-
-		if _, ok := token.Method.(*jwt.SigningMethodRSA); !ok {
-
-			return nil, fmt.Errorf("unexpected signing method: %v", token.Header["alg"])
-
->>>>>>> b3529b0b
+
 		}
 
 		// Verify key ID.
@@ -929,134 +562,75 @@
 		if kidInterface, exists := token.Header["kid"]; exists {
 
 			if kid, ok := kidInterface.(string); ok && kid != jm.keyID {
-<<<<<<< HEAD
-=======
 
 				// Check if this is from a previous key rotation.
 
 				// In production, you'd maintain multiple keys for rotation.
 
->>>>>>> b3529b0b
 				jm.logger.Warn("Token signed with different key ID", "token_kid", kid, "current_kid", jm.keyID)
 
 			}
 
 		}
 
-		// COMPLIANCE: Verify FIPS compliance header
-		if jm.enforceFIPSMode {
-			if fipsCompliant, exists := token.Header["fips_compliant"]; !exists || fipsCompliant != true {
-				return nil, fmt.Errorf("token not FIPS compliant")
-			}
+		return jm.verifyingKey, nil
+
+	})
+
+	if err != nil {
+
+		jm.metrics.ValidationFailures++
+
+		return nil, fmt.Errorf("failed to parse token: %w", err)
+
+	}
+
+	if !token.Valid {
+
+		jm.metrics.ValidationFailures++
+
+		return nil, fmt.Errorf("invalid token")
+
+	}
+
+	claims, ok := token.Claims.(*NephoranJWTClaims)
+
+	if !ok {
+
+		jm.metrics.ValidationFailures++
+
+		return nil, fmt.Errorf("invalid token claims")
+
+	}
+
+	// Check if token is blacklisted.
+
+	if blacklisted, err := jm.blacklist.IsTokenBlacklisted(ctx, claims.ID); err != nil {
+
+		jm.logger.Warn("Failed to check token blacklist", "error", err)
+
+	} else if blacklisted {
+
+		jm.metrics.ValidationFailures++
+
+		return nil, fmt.Errorf("token is blacklisted")
+
+	}
+
+	// Update token usage.
+
+	if tokenInfo, err := jm.tokenStore.GetToken(ctx, claims.ID); err == nil && tokenInfo != nil {
+
+		tokenInfo.LastUsed = time.Now()
+
+		tokenInfo.UseCount++
+
+		if err := jm.tokenStore.UpdateToken(ctx, claims.ID, tokenInfo); err != nil {
+
+			jm.logger.Warn("Failed to update token usage", "error", err)
+
 		}
 
-		return jm.verifyingKey, nil
-
-	})
-
-	if err != nil {
-
-		jm.metrics.ValidationFailures++
-<<<<<<< HEAD
-		jm.logSecurityEvent(ctx, "token_validation_failed", "", "", err.Error())
-=======
-
->>>>>>> b3529b0b
-		return nil, fmt.Errorf("failed to parse token: %w", err)
-
-	}
-
-	if !token.Valid {
-
-		jm.metrics.ValidationFailures++
-
-		return nil, fmt.Errorf("invalid token")
-
-	}
-
-	claims, ok := token.Claims.(*NephoranJWTClaims)
-
-	if !ok {
-
-		jm.metrics.ValidationFailures++
-
-		return nil, fmt.Errorf("invalid token claims")
-
-	}
-
-<<<<<<< HEAD
-	// COMPLIANCE: Enhanced blacklist checking
-=======
-	// Check if token is blacklisted.
-
->>>>>>> b3529b0b
-	if blacklisted, err := jm.blacklist.IsTokenBlacklisted(ctx, claims.ID); err != nil {
-
-		jm.logger.Warn("Failed to check token blacklist", "error", err)
-
-	} else if blacklisted {
-
-		jm.metrics.ValidationFailures++
-<<<<<<< HEAD
-		jm.logSecurityEvent(ctx, "blacklisted_token_access", claims.ID, claims.Subject, "Attempted use of blacklisted token")
-		return nil, fmt.Errorf("token is revoked")
-	}
-
-	// COMPLIANCE: GDPR consent validation
-	if jm.gdprComplianceMode && jm.consentRequired {
-		if !claims.ConsentGiven || time.Since(claims.ConsentTimestamp) > 365*24*time.Hour {
-			jm.logSecurityEvent(ctx, "expired_consent", claims.ID, claims.Subject, "Token consent expired")
-			return nil, fmt.Errorf("token consent expired, re-authentication required")
-		}
-	}
-
-	// COMPLIANCE: Risk-based validation
-	if err := jm.validateTokenRisk(ctx, claims); err != nil {
-		jm.logSecurityEvent(ctx, "high_risk_token", claims.ID, claims.Subject, err.Error())
-		return nil, fmt.Errorf("token failed risk assessment: %w", err)
-	}
-
-	// Update token usage with security monitoring
-	if tokenInfo, err := jm.tokenStore.GetToken(ctx, claims.ID); err == nil {
-=======
-
-		return nil, fmt.Errorf("token is blacklisted")
-
-	}
-
-	// Update token usage.
-
-	if tokenInfo, err := jm.tokenStore.GetToken(ctx, claims.ID); err == nil && tokenInfo != nil {
-
->>>>>>> b3529b0b
-		tokenInfo.LastUsed = time.Now()
-
-		tokenInfo.UseCount++
-
-<<<<<<< HEAD
-		// COMPLIANCE: Detect unusual usage patterns
-		if jm.detectAnomalousUsage(tokenInfo) {
-			jm.logSecurityEvent(ctx, "anomalous_token_usage", claims.ID, claims.Subject, "Unusual token usage pattern detected")
-		}
-
-=======
->>>>>>> b3529b0b
-		if err := jm.tokenStore.UpdateToken(ctx, claims.ID, tokenInfo); err != nil {
-
-			jm.logger.Warn("Failed to update token usage", "error", err)
-
-		}
-
-	}
-
-	// COMPLIANCE: Audit successful validation
-	if jm.auditTokenAccess {
-		jm.logTokenEvent(ctx, "token_validated", claims.ID, claims.Subject, map[string]interface{}{
-			"validation_duration": time.Since(startTime),
-			"ip_address":          claims.IPAddress,
-			"user_agent":          claims.UserAgent,
-			"scope":               claims.Scope,
-		})
 	}
 
 	jm.metrics.TokensValidated++
@@ -1473,12 +1047,9 @@
 	var err error
 
 	if config.SigningKeyPath != "" {
-<<<<<<< HEAD
-=======
 
 		// Load key from file.
 
->>>>>>> b3529b0b
 		privateKey, err = loadRSAPrivateKeyFromFile(config.SigningKeyPath)
 
 		if err != nil {
@@ -1488,12 +1059,9 @@
 		}
 
 	} else if config.SigningKey != "" {
-<<<<<<< HEAD
-=======
 
 		// Parse key from string.
 
->>>>>>> b3529b0b
 		privateKey, err = parseRSAPrivateKey(config.SigningKey)
 
 		if err != nil {
@@ -1503,38 +1071,19 @@
 		}
 
 	} else {
-<<<<<<< HEAD
-		// COMPLIANCE: FIPS 140-3 Level 2 - Use 4096-bit RSA keys
-		keySize := 4096
-		if config.EnforceFIPSMode {
-			keySize = 4096 // Ensure FIPS compliance
+
+		// Generate new key.
+
+		privateKey, err = rsa.GenerateKey(rand.Reader, 2048)
+
+		if err != nil {
+
+			return fmt.Errorf("failed to generate signing key: %w", err)
+
 		}
 
-		privateKey, err = rsa.GenerateKey(rand.Reader, keySize)
-=======
-
-		// Generate new key.
-
-		privateKey, err = rsa.GenerateKey(rand.Reader, 2048)
-
->>>>>>> b3529b0b
-		if err != nil {
-
-			return fmt.Errorf("failed to generate signing key: %w", err)
-
-		}
-
-<<<<<<< HEAD
-		jm.logger.Info("Generated FIPS-compliant RSA signing key", "key_size", keySize)
-	}
-
-	// COMPLIANCE: Validate key strength
-	if err := jm.validateKeyStrength(privateKey); err != nil {
-		return fmt.Errorf("signing key failed security validation: %w", err)
-=======
 		jm.logger.Info("Generated new RSA signing key")
 
->>>>>>> b3529b0b
 	}
 
 	jm.signingKey = privateKey
@@ -1547,189 +1096,6 @@
 
 }
 
-<<<<<<< HEAD
-func (jm *JWTManager) validateKeyStrength(key *rsa.PrivateKey) error {
-	// COMPLIANCE: Ensure minimum key size for security standards
-	minKeySize := 2048
-	if jm.enforceFIPSMode {
-		minKeySize = 3072 // FIPS 140-3 requirement
-	}
-
-	if key.Size()*8 < minKeySize {
-		return fmt.Errorf("RSA key size %d bits below minimum required %d bits", key.Size()*8, minKeySize)
-	}
-
-	return nil
-}
-
-func (jm *JWTManager) hasValidConsent(userInfo *providers.UserInfo) bool {
-	// COMPLIANCE: GDPR consent validation logic
-	if consentAttr, exists := userInfo.Attributes["consent_given"]; exists {
-		if consent, ok := consentAttr.(bool); ok && consent {
-			// Check consent timestamp
-			if consentTimeAttr, exists := userInfo.Attributes["consent_timestamp"]; exists {
-				if consentTimeStr, ok := consentTimeAttr.(string); ok {
-					if consentTime, err := time.Parse(time.RFC3339, consentTimeStr); err == nil {
-						// Consent valid for 1 year
-						return time.Since(consentTime) < 365*24*time.Hour
-					}
-				}
-			}
-		}
-	}
-	return false
-}
-
-func (jm *JWTManager) checkRateLimit(ctx context.Context, userID string) error {
-	// COMPLIANCE: OWASP A07:2021 - Rate limiting for authentication
-	// Implementation would check Redis/cache for rate limits
-	// For now, return nil (rate limiting would be implemented with external cache)
-	return nil
-}
-
-func (jm *JWTManager) shouldIncludePersonalData(scope string) bool {
-	// COMPLIANCE: GDPR Art. 5 - Data minimization
-	personalDataScopes := []string{"profile", "email", "user_info"}
-	for _, pds := range personalDataScopes {
-		if scope == pds {
-			return true
-		}
-	}
-	return false
-}
-
-func (jm *JWTManager) classifyTokenData(userInfo *providers.UserInfo) string {
-	// COMPLIANCE: Data classification for GDPR compliance
-	if userInfo.Email != "" || userInfo.Name != "" {
-		return "personal"
-	}
-	if len(userInfo.Organizations) > 0 {
-		return "organizational"
-	}
-	return "technical"
-}
-
-func (jm *JWTManager) calculateRiskScore(userInfo *providers.UserInfo, opts *TokenOptions) float64 {
-	// COMPLIANCE: Risk-based authentication
-	score := 0.0
-
-	// High-privilege roles increase risk
-	for _, role := range userInfo.Roles {
-		if role == "admin" || role == "cluster-admin" {
-			score += 0.3
-		}
-	}
-
-	// Unknown IP addresses increase risk
-	if opts.IPAddress == "" {
-		score += 0.2
-	}
-
-	// Long token lifetime increases risk
-	if opts.TTL > 4*time.Hour {
-		score += 0.2
-	}
-
-	return score
-}
-
-func (jm *JWTManager) validateTokenRisk(ctx context.Context, claims *NephoranJWTClaims) error {
-	// COMPLIANCE: Risk-based token validation
-	riskFactors := []string{}
-
-	// Check for unusual timestamp patterns
-	if time.Since(claims.IssuedAt.Time) > 24*time.Hour {
-		riskFactors = append(riskFactors, "old_token")
-	}
-
-	// Check for privilege escalation
-	for _, role := range claims.Roles {
-		if role == "cluster-admin" {
-			riskFactors = append(riskFactors, "high_privilege")
-		}
-	}
-
-	if len(riskFactors) > 2 {
-		return fmt.Errorf("high risk token: %v", riskFactors)
-	}
-
-	return nil
-}
-
-func (jm *JWTManager) detectAnomalousUsage(tokenInfo *TokenInfo) bool {
-	// COMPLIANCE: NIST DE.AE-2 anomaly detection
-	// Detect rapid usage increases
-	if tokenInfo.UseCount > 1000 {
-		return true
-	}
-
-	// Detect usage from multiple IPs (simplified check)
-	if tokenInfo.IPAddress != "" && len(tokenInfo.SecurityEvents) > 10 {
-		return true
-	}
-
-	return false
-}
-
-func (jm *JWTManager) logTokenEvent(ctx context.Context, eventType, tokenID, userID string, metadata map[string]interface{}) {
-	// COMPLIANCE: GDPR Art. 30 - Audit logging
-	auditEvent := AuditEvent{
-		EventID:           generateEventID(),
-		Timestamp:         time.Now(),
-		EventType:         eventType,
-		UserID:            userID,
-		TokenID:           tokenID,
-		Action:            eventType,
-		Result:            "success",
-		Metadata:          metadata,
-		ComplianceContext: "jwt_management",
-	}
-
-	// Log to structured logger
-	jm.logger.Info("JWT audit event",
-		"event_id", auditEvent.EventID,
-		"event_type", eventType,
-		"user_id", userID,
-		"token_id", tokenID,
-		"metadata", metadata)
-
-	jm.metrics.ComplianceAuditEvents++
-}
-
-func (jm *JWTManager) logSecurityEvent(ctx context.Context, eventType, tokenID, userID, details string) {
-	// COMPLIANCE: Security event logging
-	securityEvent := SecurityEvent{
-		EventID:   generateEventID(),
-		EventType: eventType,
-		Timestamp: time.Now(),
-		Details:   map[string]interface{}{"description": details},
-		RiskLevel: "medium",
-		Mitigated: false,
-	}
-
-	jm.logger.Warn("JWT security event",
-		"event_id", securityEvent.EventID,
-		"event_type", eventType,
-		"user_id", userID,
-		"token_id", tokenID,
-		"details", details)
-
-	jm.metrics.SecurityViolations++
-}
-
-// Background compliance monitoring loop
-func (jm *JWTManager) complianceMonitoringLoop() {
-	ticker := time.NewTicker(6 * time.Hour) // Check every 6 hours
-	defer ticker.Stop()
-
-	for range ticker.C {
-		ctx, cancel := context.WithTimeout(context.Background(), 10*time.Minute)
-
-		// COMPLIANCE: GDPR data retention enforcement
-		if jm.gdprComplianceMode {
-			if err := jm.tokenStore.ApplyDataRetention(ctx, jm.dataRetentionDays); err != nil {
-				jm.logger.Error("Failed to apply GDPR data retention", "error", err)
-=======
 func (jm *JWTManager) keyRotationLoop(ctx context.Context) {
 
 	if jm.keyRotationPeriod == 0 {
@@ -1751,66 +1117,32 @@
 
 				jm.logger.Error("Failed to rotate signing key", "error", err)
 
->>>>>>> b3529b0b
 			}
 		}
-
-		// COMPLIANCE: Security monitoring
-		jm.performSecurityHealthCheck(ctx)
-
-		cancel()
-	}
-
-}
-
-func (jm *JWTManager) performSecurityHealthCheck(ctx context.Context) {
-	// COMPLIANCE: Continuous security monitoring
-	jm.logger.Info("Performing JWT security health check",
-		"tokens_issued", jm.metrics.TokensIssued,
-		"validation_failures", jm.metrics.ValidationFailures,
-		"security_violations", jm.metrics.SecurityViolations,
-		"gdpr_requests", jm.metrics.GDPRRequests)
-}
-
-// Enhanced key rotation with compliance logging
+	}
+
+}
+
 func (jm *JWTManager) rotateSigningKey() error {
 
 	jm.mutex.Lock()
 
 	defer jm.mutex.Unlock()
 
-<<<<<<< HEAD
-	keySize := 4096
-	if jm.enforceFIPSMode {
-		keySize = 4096 // FIPS compliance
-	}
-
-	newKey, err := rsa.GenerateKey(rand.Reader, keySize)
-=======
 	// Generate new key.
 
 	newKey, err := rsa.GenerateKey(rand.Reader, 2048)
 
->>>>>>> b3529b0b
 	if err != nil {
 
 		return fmt.Errorf("failed to generate new signing key: %w", err)
 
 	}
 
-<<<<<<< HEAD
-	// COMPLIANCE: Validate new key
-	if err := jm.validateKeyStrength(newKey); err != nil {
-		return fmt.Errorf("new signing key failed validation: %w", err)
-	}
-
-	oldKeyID := jm.keyID
-=======
 	// Update keys.
 
 	// In production, you'd want to maintain the old key for some time to validate existing tokens.
 
->>>>>>> b3529b0b
 	jm.signingKey = newKey
 
 	jm.verifyingKey = &newKey.PublicKey
@@ -1818,63 +1150,13 @@
 	jm.keyID = generateKeyID()
 
 	jm.metrics.KeyRotations++
-<<<<<<< HEAD
-	jm.logger.Info("Rotated JWT signing key",
-		"old_key_id", oldKeyID,
-		"new_key_id", jm.keyID,
-		"key_size", keySize,
-		"fips_compliant", jm.enforceFIPSMode)
-=======
 
 	jm.logger.Info("Rotated JWT signing key", "new_key_id", jm.keyID)
->>>>>>> b3529b0b
 
 	return nil
 
 }
 
-<<<<<<< HEAD
-// =============================================================================
-// Enhanced Utility Functions
-// =============================================================================
-
-func validateJWTConfig(config *JWTConfig) error {
-	// COMPLIANCE: Configuration validation
-	if config.DefaultTTL > time.Hour {
-		return fmt.Errorf("default TTL exceeds maximum allowed (1 hour)")
-	}
-
-	if config.RefreshTTL > 168*time.Hour {
-		return fmt.Errorf("refresh TTL exceeds maximum allowed (7 days)")
-	}
-
-	if config.KeyRotationPeriod < 24*time.Hour {
-		return fmt.Errorf("key rotation period below minimum required (24 hours)")
-	}
-
-	if config.DataRetentionDays > 730 {
-		return fmt.Errorf("data retention period exceeds maximum allowed (2 years)")
-	}
-
-	return nil
-}
-
-func generateSecureTokenID() string {
-	// Enhanced secure random generation
-	b := make([]byte, 32) // 256 bits for enhanced security
-	if _, err := rand.Read(b); err != nil {
-		// Fallback to time-based ID if crypto/rand fails
-		return fmt.Sprintf("fallback-%d", time.Now().UnixNano())
-	}
-	return fmt.Sprintf("%x", b)
-}
-
-func generateEventID() string {
-	b := make([]byte, 16)
-	rand.Read(b)
-	return fmt.Sprintf("evt-%x", b)
-}
-=======
 func (jm *JWTManager) cleanupLoop(ctx context.Context) {
 
 	ticker := time.NewTicker(1 * time.Hour)
@@ -1913,9 +1195,7 @@
 // Token options.
 
 // TokenOption represents a tokenoption.
->>>>>>> b3529b0b
-
-// Token options with O-RAN compliance
+
 type TokenOption func(*TokenOptions)
 
 // TokenOptions represents a tokenoptions.
@@ -1928,73 +1208,50 @@
 	IPAddress string
 
 	UserAgent string
-
-	// O-RAN specific options
-	ORANInterface string
-	SecurityLevel string
-	TrustLevel    string
-}
-
-func WithORANInterface(iface string) TokenOption {
+}
+
+// WithTTL performs withttl operation.
+
+func WithTTL(ttl time.Duration) TokenOption {
+
 	return func(opts *TokenOptions) {
-		opts.ORANInterface = iface
-	}
-}
-
-func WithSecurityLevel(level string) TokenOption {
+
+		opts.TTL = ttl
+
+	}
+
+}
+
+// WithScope performs withscope operation.
+
+func WithScope(scope string) TokenOption {
+
 	return func(opts *TokenOptions) {
-		opts.SecurityLevel = level
-	}
-}
-
-func WithTrustLevel(level string) TokenOption {
+
+		opts.Scope = scope
+
+	}
+
+}
+
+// WithIPAddress performs withipaddress operation.
+
+func WithIPAddress(ip string) TokenOption {
+
 	return func(opts *TokenOptions) {
-		opts.TrustLevel = level
-	}
-}
-
-// WithTTL performs withttl operation.
-
-func WithTTL(ttl time.Duration) TokenOption {
+
+		opts.IPAddress = ip
+
+	}
+
+}
+
+// WithUserAgent performs withuseragent operation.
+
+func WithUserAgent(ua string) TokenOption {
 
 	return func(opts *TokenOptions) {
 
-		opts.TTL = ttl
-
-	}
-
-}
-
-// WithScope performs withscope operation.
-
-func WithScope(scope string) TokenOption {
-
-	return func(opts *TokenOptions) {
-
-		opts.Scope = scope
-
-	}
-
-}
-
-// WithIPAddress performs withipaddress operation.
-
-func WithIPAddress(ip string) TokenOption {
-
-	return func(opts *TokenOptions) {
-
-		opts.IPAddress = ip
-
-	}
-
-}
-
-// WithUserAgent performs withuseragent operation.
-
-func WithUserAgent(ua string) TokenOption {
-
-	return func(opts *TokenOptions) {
-
 		opts.UserAgent = ua
 
 	}
@@ -2015,29 +1272,37 @@
 
 }
 
-<<<<<<< HEAD
-// Existing helper functions (preserved)
+// Helper functions.
+
 func generateTokenID() string {
-	return generateSecureTokenID()
+
+	// Generate a random token ID.
+
+	b := make([]byte, 16)
+
+	if _, err := rand.Read(b); err != nil {
+
+		// Fallback to time-based ID if random generation fails.
+
+		return fmt.Sprintf("%x", time.Now().UnixNano())
+
+	}
+
+	return fmt.Sprintf("%x", b)
+
 }
 
 func generateKeyID() string {
-	b := make([]byte, 16)
-	rand.Read(b)
-=======
-// Helper functions.
-
-func generateTokenID() string {
-
-	// Generate a random token ID.
-
-	b := make([]byte, 16)
+
+	// Generate a random key ID.
+
+	b := make([]byte, 8)
 
 	if _, err := rand.Read(b); err != nil {
 
 		// Fallback to time-based ID if random generation fails.
 
-		return fmt.Sprintf("%x", time.Now().UnixNano())
+		return fmt.Sprintf("key-%x", time.Now().UnixNano())
 
 	}
 
@@ -2045,25 +1310,6 @@
 
 }
 
-func generateKeyID() string {
-
-	// Generate a random key ID.
-
-	b := make([]byte, 8)
-
-	if _, err := rand.Read(b); err != nil {
-
-		// Fallback to time-based ID if random generation fails.
-
-		return fmt.Sprintf("key-%x", time.Now().UnixNano())
-
-	}
-
->>>>>>> b3529b0b
-	return fmt.Sprintf("%x", b)
-
-}
-
 func loadRSAPrivateKeyFromFile(filename string) (*rsa.PrivateKey, error) {
 
 	// Implementation would read PEM file and parse RSA key.
@@ -2123,68 +1369,6 @@
 	}
 
 	return names
-<<<<<<< HEAD
-}
-
-// Additional methods for backward compatibility and existing API contracts
-func (jm *JWTManager) CreateAccessToken(username, sessionID, provider string, roles, groups []string, attributes map[string]interface{}) (string, error) {
-	userInfo := &providers.UserInfo{
-		Subject:    username,
-		Username:   username,
-		Roles:      roles,
-		Groups:     groups,
-		Provider:   provider,
-		Attributes: attributes,
-	}
-
-	tokenString, _, err := jm.GenerateAccessToken(context.Background(), userInfo, sessionID)
-	return tokenString, err
-}
-
-func (jm *JWTManager) CreateRefreshToken(username, sessionID, provider string) (string, error) {
-	userInfo := &providers.UserInfo{
-		Subject:  username,
-		Username: username,
-		Provider: provider,
-	}
-
-	tokenString, _, err := jm.GenerateRefreshToken(context.Background(), userInfo, sessionID)
-	return tokenString, err
-}
-
-func (jm *JWTManager) keyRotationLoop() {
-	if jm.keyRotationPeriod == 0 {
-		return
-	}
-
-	ticker := time.NewTicker(jm.keyRotationPeriod)
-	defer ticker.Stop()
-
-	for range ticker.C {
-		if err := jm.rotateSigningKey(); err != nil {
-			jm.logger.Error("Failed to rotate signing key", "error", err)
-		}
-	}
-}
-
-func (jm *JWTManager) cleanupLoop() {
-	ticker := time.NewTicker(1 * time.Hour)
-	defer ticker.Stop()
-
-	for range ticker.C {
-		ctx, cancel := context.WithTimeout(context.Background(), 5*time.Minute)
-
-		if err := jm.tokenStore.CleanupExpired(ctx); err != nil {
-			jm.logger.Error("Failed to cleanup expired tokens", "error", err)
-		}
-
-		if err := jm.blacklist.CleanupExpired(ctx); err != nil {
-			jm.logger.Error("Failed to cleanup expired blacklist entries", "error", err)
-		}
-
-		cancel()
-	}
-=======
 
 }
 
@@ -2383,5 +1567,4 @@
 
 	return strings.TrimRight(base64.URLEncoding.EncodeToString(data), "=")
 
->>>>>>> b3529b0b
 }