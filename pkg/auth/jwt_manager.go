--- conflicted
+++ resolved
@@ -399,7 +399,6 @@
 		LastUsed:   now,
 		UseCount:   0,
 
-<<<<<<< HEAD
 		// GDPR compliance tracking
 		ConsentGiven:       jm.consentRequired,
 		ConsentTimestamp:   now,
@@ -414,7 +413,38 @@
 			"gdpr_compliant": jm.gdprComplianceMode,
 			"fips_compliant": jm.enforceFIPSMode,
 			"oran_compliant": true,
-=======
+		},
+		RiskScore: jm.calculateRiskScore(userInfo, opts),
+	}
+
+	if err := jm.tokenStore.StoreToken(ctx, tokenID, tokenInfo); err != nil {
+		jm.logger.Warn("Failed to store token info", "error", err)
+	}
+
+	// COMPLIANCE: Audit trail logging
+	jm.logTokenEvent(ctx, "token_issued", tokenID, userInfo.Subject, map[string]interface{}{
+		"token_type":     "access",
+		"scope":          opts.Scope,
+		"ip_address":     opts.IPAddress,
+		"consent_given":  jm.consentRequired,
+		"fips_compliant": jm.enforceFIPSMode,
+	})
+
+	jm.metrics.TokensIssued++
+	if jm.gdprComplianceMode {
+		jm.metrics.GDPRRequests++
+	}
+
+	return tokenString, tokenInfo, nil
+}
+
+// GenerateRefreshToken generates a refresh token
+func (jm *JWTManager) GenerateRefreshToken(ctx context.Context, userInfo *providers.UserInfo, sessionID string, options ...TokenOption) (string, *TokenInfo, error) {
+	jm.mutex.RLock()
+	defer jm.mutex.RUnlock()
+
+	opts := applyTokenOptions(options...)
+
 	now := time.Now()
 	tokenID := generateTokenID()
 
@@ -427,34 +457,56 @@
 			NotBefore: jwt.NewNumericDate(now),
 			IssuedAt:  jwt.NewNumericDate(now),
 			Issuer:    jm.issuer,
->>>>>>> a523ef4a
 		},
-		RiskScore: jm.calculateRiskScore(userInfo, opts),
+		Email:      userInfo.Email,
+		Name:       userInfo.Name,
+		Provider:   userInfo.Provider,
+		ProviderID: userInfo.ProviderID,
+		SessionID:  sessionID,
+		TokenType:  "refresh",
+		IPAddress:  opts.IPAddress,
+		UserAgent:  opts.UserAgent,
+	}
+
+	// Apply custom TTL if specified
+	if opts.TTL > 0 {
+		claims.ExpiresAt = jwt.NewNumericDate(now.Add(opts.TTL))
+	}
+
+	// Sign token
+	token := jwt.NewWithClaims(jwt.SigningMethodRS256, claims)
+	token.Header["kid"] = jm.keyID
+
+	tokenString, err := token.SignedString(jm.signingKey)
+	if err != nil {
+		return "", nil, fmt.Errorf("failed to sign refresh token: %w", err)
+	}
+
+	// Store token info
+	tokenInfo := &TokenInfo{
+		TokenID:   tokenID,
+		UserID:    userInfo.Subject,
+		SessionID: sessionID,
+		TokenType: "refresh",
+		IssuedAt:  now,
+		ExpiresAt: claims.ExpiresAt.Time,
+		Provider:  userInfo.Provider,
+		IPAddress: opts.IPAddress,
+		UserAgent: opts.UserAgent,
+		LastUsed:  now,
+		UseCount:  0,
 	}
 
 	if err := jm.tokenStore.StoreToken(ctx, tokenID, tokenInfo); err != nil {
-		jm.logger.Warn("Failed to store token info", "error", err)
-	}
-
-	// COMPLIANCE: Audit trail logging
-	jm.logTokenEvent(ctx, "token_issued", tokenID, userInfo.Subject, map[string]interface{}{
-		"token_type":     "access",
-		"scope":          opts.Scope,
-		"ip_address":     opts.IPAddress,
-		"consent_given":  jm.consentRequired,
-		"fips_compliant": jm.enforceFIPSMode,
-	})
+		jm.logger.Warn("Failed to store refresh token info", "error", err)
+	}
 
 	jm.metrics.TokensIssued++
-	if jm.gdprComplianceMode {
-		jm.metrics.GDPRRequests++
-	}
 
 	return tokenString, tokenInfo, nil
 }
 
-// Enhanced token validation with comprehensive compliance checks
-// COMPLIANCE: NIST PR.AC-7, GDPR Art. 32, OWASP A02:2021
+// ValidateToken validates a JWT token and returns claims
 func (jm *JWTManager) ValidateToken(ctx context.Context, tokenString string) (*NephoranJWTClaims, error) {
 	jm.mutex.RLock()
 	defer jm.mutex.RUnlock()
@@ -557,9 +609,113 @@
 	return claims, nil
 }
 
-// =============================================================================
-// Enhanced Private Methods with Compliance
-// =============================================================================
+// RefreshAccessToken generates a new access token using a refresh token
+func (jm *JWTManager) RefreshAccessToken(ctx context.Context, refreshTokenString string, options ...TokenOption) (string, *TokenInfo, error) {
+	// Validate refresh token
+	claims, err := jm.ValidateToken(ctx, refreshTokenString)
+	if err != nil {
+		return "", nil, fmt.Errorf("invalid refresh token: %w", err)
+	}
+
+	if claims.TokenType != "refresh" {
+		return "", nil, fmt.Errorf("token is not a refresh token")
+	}
+
+	// Create user info from refresh token claims
+	userInfo := &providers.UserInfo{
+		Subject:       claims.Subject,
+		Email:         claims.Email,
+		EmailVerified: claims.EmailVerified,
+		Name:          claims.Name,
+		PreferredName: claims.PreferredName,
+		Picture:       claims.Picture,
+		Groups:        claims.Groups,
+		Roles:         claims.Roles,
+		Permissions:   claims.Permissions,
+		Provider:      claims.Provider,
+		ProviderID:    claims.ProviderID,
+		Attributes:    claims.Attributes,
+	}
+
+	// Generate new access token
+	return jm.GenerateAccessToken(ctx, userInfo, claims.SessionID, options...)
+}
+
+// RevokeToken revokes a token by adding it to the blacklist
+func (jm *JWTManager) RevokeToken(ctx context.Context, tokenString string) error {
+	// Parse token to get expiration
+	token, err := jwt.ParseWithClaims(tokenString, &NephoranJWTClaims{}, nil)
+	if err != nil {
+		// Check if it's just an expired token - we still want to blacklist it
+		if !errors.Is(err, jwt.ErrTokenExpired) {
+			return fmt.Errorf("failed to parse token for revocation: %w", err)
+		}
+	}
+
+	claims, ok := token.Claims.(*NephoranJWTClaims)
+	if !ok {
+		return fmt.Errorf("invalid token claims")
+	}
+
+	// Add to blacklist
+	if err := jm.blacklist.BlacklistToken(ctx, claims.ID, claims.ExpiresAt.Time); err != nil {
+		return fmt.Errorf("failed to blacklist token: %w", err)
+	}
+
+	// Remove from token store
+	if err := jm.tokenStore.DeleteToken(ctx, claims.ID); err != nil {
+		jm.logger.Warn("Failed to delete token from store", "error", err)
+	}
+
+	jm.metrics.TokensRevoked++
+
+	return nil
+}
+
+// RevokeUserTokens revokes all tokens for a specific user
+func (jm *JWTManager) RevokeUserTokens(ctx context.Context, userID string) error {
+	tokens, err := jm.tokenStore.ListUserTokens(ctx, userID)
+	if err != nil {
+		return fmt.Errorf("failed to list user tokens: %w", err)
+	}
+
+	for _, token := range tokens {
+		if err := jm.blacklist.BlacklistToken(ctx, token.TokenID, token.ExpiresAt); err != nil {
+			jm.logger.Warn("Failed to blacklist token", "token_id", token.TokenID, "error", err)
+			continue
+		}
+
+		if err := jm.tokenStore.DeleteToken(ctx, token.TokenID); err != nil {
+			jm.logger.Warn("Failed to delete token from store", "token_id", token.TokenID, "error", err)
+		}
+
+		jm.metrics.TokensRevoked++
+	}
+
+	return nil
+}
+
+// GetTokenInfo retrieves token information
+func (jm *JWTManager) GetTokenInfo(ctx context.Context, tokenID string) (*TokenInfo, error) {
+	return jm.tokenStore.GetToken(ctx, tokenID)
+}
+
+// ListUserTokens lists all active tokens for a user
+func (jm *JWTManager) ListUserTokens(ctx context.Context, userID string) ([]*TokenInfo, error) {
+	return jm.tokenStore.ListUserTokens(ctx, userID)
+}
+
+// GetMetrics returns JWT metrics
+func (jm *JWTManager) GetMetrics() *JWTMetrics {
+	jm.mutex.RLock()
+	defer jm.mutex.RUnlock()
+
+	// Return a copy to avoid race conditions
+	metrics := *jm.metrics
+	return &metrics
+}
+
+// Private methods
 
 func (jm *JWTManager) initializeSigningKey(config *JWTConfig) error {
 	var privateKey *rsa.PrivateKey
@@ -616,7 +772,6 @@
 	return nil
 }
 
-<<<<<<< HEAD
 func (jm *JWTManager) hasValidConsent(userInfo *providers.UserInfo) bool {
 	// COMPLIANCE: GDPR consent validation logic
 	if consentAttr, exists := userInfo.Attributes["consent_given"]; exists {
@@ -630,16 +785,6 @@
 					}
 				}
 			}
-=======
-// RevokeToken revokes a token by adding it to the blacklist
-func (jm *JWTManager) RevokeToken(ctx context.Context, tokenString string) error {
-	// Parse token to get expiration
-	token, err := jwt.ParseWithClaims(tokenString, &NephoranJWTClaims{}, nil)
-	if err != nil {
-		// Check if it's just an expired token - we still want to blacklist it
-		if !errors.Is(err, jwt.ErrTokenExpired) {
-			return fmt.Errorf("failed to parse token for revocation: %w", err)
->>>>>>> a523ef4a
 		}
 	}
 	return false
