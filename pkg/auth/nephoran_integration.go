--- conflicted
+++ resolved
@@ -1,10 +1,6 @@
 package auth
 
 import (
-<<<<<<< HEAD
-	"log/slog"
-
-=======
 	// "context"
 	// "fmt"
 	"log/slog"
@@ -13,7 +9,6 @@
 
 	// "github.com/gorilla/mux"
 	// "k8s.io/client-go/tools/record"
->>>>>>> a523ef4a
 	"sigs.k8s.io/controller-runtime/pkg/client"
 )
 
