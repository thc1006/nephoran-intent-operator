package auth

import (
	"context"
	"crypto/rand"
	"encoding/hex"
	"fmt"
	"log/slog"
	"net/http"
	"sync"
	"time"

	"github.com/nephio-project/nephoran-intent-operator/pkg/auth/providers"
)

// SessionManager manages user sessions and SSO.

type SessionManager struct {

	// Session storage.

	sessions map[string]*UserSession

	// Components.

	jwtManager *JWTManager

	rbacManager *RBACManager

	providers map[string]providers.OAuthProvider

	// Configuration.

	config *SessionConfig

	// State management.

	stateStore map[string]*State // CSRF state management

	logger *slog.Logger

	mutex sync.RWMutex
}

// UserSession is defined in interfaces.go.

// State represents OAuth2 authorization state.

type State struct {
	State string `json:"state"`

	Provider string `json:"provider"`

	RedirectURI string `json:"redirect_uri"`

	PKCEChallenge *providers.PKCEChallenge `json:"pkce_challenge,omitempty"`

	CreatedAt time.Time `json:"created_at"`

	ExpiresAt time.Time `json:"expires_at"`

	IPAddress string `json:"ip_address"`

	UserAgent string `json:"user_agent"`

	// Custom parameters.

	CustomParams map[string]string `json:"custom_params,omitempty"`
}

<<<<<<< HEAD
// SessionData represents session data for creation
type SessionData struct {
	UserID      string                 `json:"user_id"`
	Username    string                 `json:"username"`
	Email       string                 `json:"email"`
	DisplayName string                 `json:"display_name"`
	Provider    string                 `json:"provider"`
	Groups      []string               `json:"groups"`
	Roles       []string               `json:"roles"`
	Attributes  map[string]interface{} `json:"attributes,omitempty"`
	ExpiresAt   time.Time              `json:"expires_at"`
	IPAddress   string                 `json:"ip_address,omitempty"`
	UserAgent   string                 `json:"user_agent,omitempty"`
}

// SessionConfig represents session configuration
type SessionConfig struct {
	SessionTimeout   time.Duration `json:"session_timeout"`
	SessionTTL       time.Duration `json:"session_ttl"` // Alias for SessionTimeout for compatibility
	RefreshThreshold time.Duration `json:"refresh_threshold"`
	CleanupPeriod    time.Duration `json:"cleanup_period"` // How often to run cleanup
	MaxSessions      int           `json:"max_sessions"`
	SecureCookies    bool          `json:"secure_cookies"`
	SameSiteCookies  string        `json:"same_site_cookies"`
	CookieDomain     string        `json:"cookie_domain"`
	CookiePath       string        `json:"cookie_path"`
	CookieName       string        `json:"cookie_name"` // Name of session cookie
	HTTPOnly         bool          `json:"http_only"`   // HTTPOnly flag for cookies

	// SSO settings
	EnableSSO      bool   `json:"enable_sso"`
	SSODomain      string `json:"sso_domain"`
	CrossDomainSSO bool   `json:"cross_domain_sso"`

	// Security settings
	EnableCSRF   bool          `json:"enable_csrf"`
=======
// SessionConfig represents session configuration.

type SessionConfig struct {
	SessionTimeout time.Duration `json:"session_timeout"`

	RefreshThreshold time.Duration `json:"refresh_threshold"`

	MaxSessions int `json:"max_sessions"`

	SecureCookies bool `json:"secure_cookies"`

	SameSiteCookies string `json:"same_site_cookies"`

	CookieDomain string `json:"cookie_domain"`

	CookiePath string `json:"cookie_path"`

	// SSO settings.

	EnableSSO bool `json:"enable_sso"`

	SSODomain string `json:"sso_domain"`

	CrossDomainSSO bool `json:"cross_domain_sso"`

	// Security settings.

	EnableCSRF bool `json:"enable_csrf"`

>>>>>>> b3529b0b
	StateTimeout time.Duration `json:"state_timeout"`

	RequireHTTPS bool `json:"require_https"`

	// Session cleanup.

	CleanupInterval time.Duration `json:"cleanup_interval"`
}

// LoginRequest represents a login initiation request.

type LoginRequest struct {
	Provider string `json:"provider"`

	RedirectURI string `json:"redirect_uri,omitempty"`

	State string `json:"state,omitempty"`

	Options map[string]string `json:"options,omitempty"`

	IPAddress string `json:"ip_address"`

	UserAgent string `json:"user_agent"`
}

// LoginResponse represents login initiation response.

type LoginResponse struct {
	AuthURL string `json:"auth_url"`

	State string `json:"state"`

	SessionID string `json:"session_id,omitempty"`

	PKCEChallenge string `json:"pkce_challenge,omitempty"`
}

// CallbackRequest represents OAuth2 callback request.

type CallbackRequest struct {
	Provider string `json:"provider"`

	Code string `json:"code"`

	State string `json:"state"`

	RedirectURI string `json:"redirect_uri"`

	IPAddress string `json:"ip_address"`

	UserAgent string `json:"user_agent"`
}

// CallbackResponse represents OAuth2 callback response.

type CallbackResponse struct {
	Success bool `json:"success"`

	SessionID string `json:"session_id"`

	AccessToken string `json:"access_token"`

	RefreshToken string `json:"refresh_token"`

	IDToken string `json:"id_token,omitempty"`

	UserInfo *providers.UserInfo `json:"user_info"`

	RedirectURL string `json:"redirect_url,omitempty"`

	Error string `json:"error,omitempty"`
}

// SessionInfo represents session information for API responses.

type SessionInfo struct {
	ID string `json:"id"`

	UserID string `json:"user_id"`

	Provider string `json:"provider"`

	CreatedAt time.Time `json:"created_at"`

	LastActivity time.Time `json:"last_activity"`

	ExpiresAt time.Time `json:"expires_at"`

	IPAddress string `json:"ip_address"`

	UserAgent string `json:"user_agent"`

	Roles []string `json:"roles"`

	SSOEnabled bool `json:"sso_enabled"`

	UserInfo *providers.UserInfo `json:"user_info,omitempty"`
}

// NewSessionManager creates a new session manager.

func NewSessionManager(config *SessionConfig, jwtManager *JWTManager, rbacManager *RBACManager, logger *slog.Logger) *SessionManager {

	if config == nil {

		config = &SessionConfig{

			SessionTimeout: 24 * time.Hour,

			RefreshThreshold: 15 * time.Minute,

			MaxSessions: 10,

			SecureCookies: true,

			SameSiteCookies: "Strict",

			CookiePath: "/",

			EnableSSO: true,

			EnableCSRF: true,

			StateTimeout: 10 * time.Minute,

			RequireHTTPS: true,

			CleanupInterval: 1 * time.Hour,
		}

	}

	manager := &SessionManager{

		sessions: make(map[string]*UserSession),

		stateStore: make(map[string]*State),

		providers: make(map[string]providers.OAuthProvider),

		jwtManager: jwtManager,

		rbacManager: rbacManager,

		config: config,

		logger: logger,
	}

	// Start background cleanup.

	go manager.cleanupLoop()

	return manager

}

// RegisterProvider registers an OAuth2 provider.

func (sm *SessionManager) RegisterProvider(provider providers.OAuthProvider) {

	sm.mutex.Lock()

	defer sm.mutex.Unlock()

	name := provider.GetProviderName()

	sm.providers[name] = provider

	sm.logger.Info("OAuth2 provider registered",

		"provider", name,

		"features", provider.GetConfiguration().Features)

}

// InitiateLogin starts the OAuth2 login flow.

func (sm *SessionManager) InitiateLogin(ctx context.Context, request *LoginRequest) (*LoginResponse, error) {

	sm.mutex.Lock()

	defer sm.mutex.Unlock()

	// Validate provider.

	provider, exists := sm.providers[request.Provider]

	if !exists {

		return nil, fmt.Errorf("unknown provider: %s", request.Provider)

	}

	// Generate state.

	state := request.State

	if state == "" {

		state = sm.generateState()

	}

	// Build auth options.

	capacity := len(request.Options)

	if sm.config.EnableCSRF {

		capacity++

	}

	authOptions := make([]providers.AuthOption, 0, capacity)

	if sm.config.EnableCSRF {

		authOptions = append(authOptions, providers.WithPKCE())

	}

	// Add custom options.

	for key, value := range request.Options {

		authOptions = append(authOptions, providers.WithCustomParam(key, value))

	}

	// Get authorization URL.

	authURL, challenge, err := provider.GetAuthorizationURL(state, request.RedirectURI, authOptions...)

	if err != nil {

		return nil, fmt.Errorf("failed to get authorization URL: %w", err)

	}

	// Store state.

	authState := &State{

		State: state,

		Provider: request.Provider,

		RedirectURI: request.RedirectURI,

		PKCEChallenge: challenge,

		CreatedAt: time.Now(),

		ExpiresAt: time.Now().Add(sm.config.StateTimeout),

		IPAddress: request.IPAddress,

		UserAgent: request.UserAgent,

		CustomParams: request.Options,
	}

	sm.stateStore[state] = authState

	sm.logger.Info("Login initiated",

		"provider", request.Provider,

		"state", state,

		"ip_address", request.IPAddress)

	response := &LoginResponse{

		AuthURL: authURL,

		State: state,
	}

	if challenge != nil {

		response.PKCEChallenge = challenge.CodeChallenge

	}

	return response, nil

}

// HandleCallback handles OAuth2 callback and creates session.

func (sm *SessionManager) HandleCallback(ctx context.Context, request *CallbackRequest) (*CallbackResponse, error) {

	sm.mutex.Lock()

	defer sm.mutex.Unlock()

	// Validate state.

	authState, exists := sm.stateStore[request.State]

	if !exists {

		return &CallbackResponse{

			Success: false,

			Error: "Invalid or expired state parameter",
		}, nil

	}

	// Check state expiration.

	if time.Now().After(authState.ExpiresAt) {

		delete(sm.stateStore, request.State)

		return &CallbackResponse{

			Success: false,

			Error: "Authorization state has expired",
		}, nil

	}

	// Validate provider match.

	if authState.Provider != request.Provider {

		return &CallbackResponse{

			Success: false,

			Error: "Provider mismatch in callback",
		}, nil

	}

	// Get provider.

	provider, exists := sm.providers[request.Provider]

	if !exists {

		return &CallbackResponse{

			Success: false,

			Error: "Unknown provider",
		}, nil

	}

	// Exchange code for token.

	tokenResponse, err := provider.ExchangeCodeForToken(ctx, request.Code, request.RedirectURI, authState.PKCEChallenge)

	if err != nil {

		sm.logger.Error("Token exchange failed",

			"provider", request.Provider,

			"error", err)

		return &CallbackResponse{

			Success: false,

			Error: "Failed to exchange authorization code",
		}, nil

	}

	// Get user info.

	userInfo, err := provider.GetUserInfo(ctx, tokenResponse.AccessToken)

	if err != nil {

		sm.logger.Error("Failed to get user info",

			"provider", request.Provider,

			"error", err)

		return &CallbackResponse{

			Success: false,

			Error: "Failed to retrieve user information",
		}, nil

	}

	// Create user session.

	session, err := sm.createUserSession(ctx, userInfo, tokenResponse, request)

	if err != nil {

		sm.logger.Error("Failed to create user session",

			"provider", request.Provider,

			"user_id", userInfo.Subject,

			"error", err)

		return &CallbackResponse{

			Success: false,

			Error: "Failed to create user session",
		}, nil

	}

	// Clean up state.

	delete(sm.stateStore, request.State)

	sm.logger.Info("User authentication successful",

		"provider", request.Provider,

		"user_id", userInfo.Subject,

		"session_id", session.ID,

		"ip_address", request.IPAddress)

	return &CallbackResponse{

		Success: true,

		SessionID: session.ID,

		AccessToken: session.AccessToken,

		RefreshToken: session.RefreshToken,

		IDToken: session.IDToken,

		UserInfo: userInfo,
	}, nil

}

<<<<<<< HEAD
// CreateSession creates a new user session from SessionData
func (sm *SessionManager) CreateSession(ctx context.Context, sessionData *SessionData) (*SessionInfo, error) {
	sm.mutex.Lock()
	defer sm.mutex.Unlock()

	// Generate session ID and CSRF token
	sessionID := sm.generateSessionID()
	csrfToken := sm.generateCSRFToken()

	// Create user info for consistency
	userInfo := &providers.UserInfo{
		Subject:    sessionData.UserID,
		Username:   sessionData.Username,
		Email:      sessionData.Email,
		Name:       sessionData.DisplayName,
		Groups:     sessionData.Groups,
		Roles:      sessionData.Roles,
		Provider:   sessionData.Provider,
		Attributes: sessionData.Attributes,
	}

	// Create session
	session := &UserSession{
		ID:             sessionID,
		UserID:         sessionData.UserID,
		UserInfo:       userInfo,
		Provider:       sessionData.Provider,
		CreatedAt:      time.Now(),
		LastActivity:   time.Now(),
		ExpiresAt:      sessionData.ExpiresAt,
		IPAddress:      sessionData.IPAddress,
		UserAgent:      sessionData.UserAgent,
		Roles:          sessionData.Roles,
		Permissions:    []string{}, // Will be populated by RBAC if available
		Attributes:     sessionData.Attributes,
		SSOEnabled:     sm.config.EnableSSO,
		LinkedSessions: make(map[string]string),
		CSRFToken:      csrfToken,
		SecureContext:  sm.config.RequireHTTPS,
	}

	// Get permissions from RBAC if available
	if sm.rbacManager != nil {
		session.Permissions = sm.rbacManager.GetUserPermissions(ctx, sessionData.UserID)
	}

	// Check session limits
	if err := sm.enforceSessionLimits(sessionData.UserID); err != nil {
		return nil, fmt.Errorf("session limit exceeded: %w", err)
	}

	// Store session
	sm.sessions[sessionID] = session

	sm.logger.Info("Session created",
		"session_id", sessionID,
		"user_id", sessionData.UserID,
		"provider", sessionData.Provider)

	return &SessionInfo{
		ID:           session.ID,
		UserID:       session.UserID,
		Provider:     session.Provider,
		CreatedAt:    session.CreatedAt,
		LastActivity: session.LastActivity,
		ExpiresAt:    session.ExpiresAt,
		IPAddress:    session.IPAddress,
		UserAgent:    session.UserAgent,
		Roles:        session.Roles,
		SSOEnabled:   session.SSOEnabled,
		UserInfo:     session.UserInfo,
	}, nil
}

// InvalidateSession invalidates a session
func (sm *SessionManager) InvalidateSession(ctx context.Context, sessionID string) error {
	sm.mutex.Lock()
	defer sm.mutex.Unlock()

	session, exists := sm.sessions[sessionID]
	if !exists {
		return fmt.Errorf("session not found")
	}

	// Remove session
	delete(sm.sessions, sessionID)

	sm.logger.Info("Session invalidated",
		"session_id", sessionID,
		"user_id", session.UserID)

	return nil
}

// createUserSession creates a new user session (private helper method)
=======
// CreateSession creates a new user session.

>>>>>>> b3529b0b
func (sm *SessionManager) createUserSession(ctx context.Context, userInfo *providers.UserInfo, tokenResponse *providers.TokenResponse, request *CallbackRequest) (*UserSession, error) {

	// Assign roles based on provider claims.

	if sm.rbacManager != nil {

		if err := sm.rbacManager.AssignRolesFromClaims(ctx, userInfo); err != nil {

			sm.logger.Warn("Failed to assign roles from claims",

				"user_id", userInfo.Subject,

				"error", err)

		}

	}

	// Get user roles and permissions.

	var roles, permissions []string

	if sm.rbacManager != nil {

		roles = sm.rbacManager.GetUserRoles(ctx, userInfo.Subject)

		permissions = sm.rbacManager.GetUserPermissions(ctx, userInfo.Subject)

	}

	// Generate session ID and CSRF token.

	sessionID := sm.generateSessionID()

	csrfToken := sm.generateCSRFToken()

	// Create session.

	session := &UserSession{

		ID: sessionID,

		UserID: userInfo.Subject,

		UserInfo: userInfo,

		Provider: userInfo.Provider,

		AccessToken: tokenResponse.AccessToken,

		RefreshToken: tokenResponse.RefreshToken,

		IDToken: tokenResponse.IDToken,

		CreatedAt: time.Now(),

		LastActivity: time.Now(),

		ExpiresAt: time.Now().Add(sm.config.SessionTimeout),

		IPAddress: request.IPAddress,

		UserAgent: request.UserAgent,

		Roles: roles,

		Permissions: permissions,

		Attributes: userInfo.Attributes,

		SSOEnabled: sm.config.EnableSSO,

		LinkedSessions: make(map[string]string),

		CSRFToken: csrfToken,

		SecureContext: sm.config.RequireHTTPS,
	}

	// Check session limits.

	if err := sm.enforceSessionLimits(userInfo.Subject); err != nil {

		return nil, fmt.Errorf("session limit exceeded: %w", err)

	}

	// Store session.

	sm.sessions[sessionID] = session

	return session, nil

}

// GetSession retrieves a session by ID.

func (sm *SessionManager) GetSession(ctx context.Context, sessionID string) (*UserSession, error) {

	sm.mutex.RLock()

	defer sm.mutex.RUnlock()

	session, exists := sm.sessions[sessionID]

	if !exists {

		return nil, fmt.Errorf("session not found")

	}

	// Check expiration.

	if time.Now().After(session.ExpiresAt) {

		sm.mutex.RUnlock()

		sm.mutex.Lock()

		delete(sm.sessions, sessionID)

		sm.mutex.Unlock()

		sm.mutex.RLock()

		return nil, fmt.Errorf("session expired")

	}

	// Update last activity.

	session.LastActivity = time.Now()

	return session, nil

}

// RefreshSession refreshes session tokens if needed.

func (sm *SessionManager) RefreshSession(ctx context.Context, sessionID string) error {

	sm.mutex.Lock()

	defer sm.mutex.Unlock()

	session, exists := sm.sessions[sessionID]

	if !exists {

		return fmt.Errorf("session not found")

	}

	// Check if refresh is needed.

	if time.Until(session.ExpiresAt) > sm.config.RefreshThreshold {

		return nil // No refresh needed

	}

	// Get provider.

	provider, exists := sm.providers[session.Provider]

	if !exists {

		return fmt.Errorf("provider not available for refresh")

	}

	// Refresh token.

	tokenResponse, err := provider.RefreshToken(ctx, session.RefreshToken)

	if err != nil {

		sm.logger.Error("Token refresh failed",

			"session_id", sessionID,

			"user_id", session.UserID,

			"provider", session.Provider,

			"error", err)

		return fmt.Errorf("token refresh failed: %w", err)

	}

	// Update session.

	session.AccessToken = tokenResponse.AccessToken

	if tokenResponse.RefreshToken != "" {

		session.RefreshToken = tokenResponse.RefreshToken

	}

	if tokenResponse.IDToken != "" {

		session.IDToken = tokenResponse.IDToken

	}

	session.ExpiresAt = time.Now().Add(sm.config.SessionTimeout)

	session.LastActivity = time.Now()

	sm.logger.Info("Session refreshed",

		"session_id", sessionID,

		"user_id", session.UserID,

		"provider", session.Provider)

	return nil

}

// ValidateSession validates a session and returns user info.

func (sm *SessionManager) ValidateSession(ctx context.Context, sessionID string) (*SessionInfo, error) {

	session, err := sm.GetSession(ctx, sessionID)

	if err != nil {

		return nil, err

	}

	// Try to refresh if near expiration.

	if time.Until(session.ExpiresAt) < sm.config.RefreshThreshold {

		if refreshErr := sm.RefreshSession(ctx, sessionID); refreshErr != nil {

			sm.logger.Warn("Session refresh failed during validation",

				"session_id", sessionID,

				"error", refreshErr)

		}

	}

	return &SessionInfo{

		ID: session.ID,

		UserID: session.UserID,

		Provider: session.Provider,

		CreatedAt: session.CreatedAt,

		LastActivity: session.LastActivity,

		ExpiresAt: session.ExpiresAt,

		IPAddress: session.IPAddress,

		UserAgent: session.UserAgent,

		Roles: session.Roles,

		SSOEnabled: session.SSOEnabled,

		UserInfo: session.UserInfo,
	}, nil

}

// RevokeSession revokes a user session.

func (sm *SessionManager) RevokeSession(ctx context.Context, sessionID string) error {

	sm.mutex.Lock()

	defer sm.mutex.Unlock()

	session, exists := sm.sessions[sessionID]

	if !exists {

		return fmt.Errorf("session not found")

	}

	// Revoke tokens with provider if supported.

	if provider, exists := sm.providers[session.Provider]; exists {

		if provider.SupportsFeature(providers.FeatureTokenRevocation) {

			if err := provider.RevokeToken(ctx, session.AccessToken); err != nil {

				sm.logger.Warn("Failed to revoke token with provider",

					"session_id", sessionID,

					"provider", session.Provider,

					"error", err)

			}

		}

	}

	// Revoke JWT tokens.

	if sm.jwtManager != nil {

		if err := sm.jwtManager.RevokeUserTokens(ctx, session.UserID); err != nil {

			sm.logger.Warn("Failed to revoke JWT tokens",

				"session_id", sessionID,

				"user_id", session.UserID,

				"error", err)

		}

	}

	// Remove session.

	delete(sm.sessions, sessionID)

	sm.logger.Info("Session revoked",

		"session_id", sessionID,

		"user_id", session.UserID,

		"provider", session.Provider)

	return nil

}

// RevokeUserSessions revokes all sessions for a user.

func (sm *SessionManager) RevokeUserSessions(ctx context.Context, userID string) error {

	sm.mutex.Lock()

	defer sm.mutex.Unlock()

	var sessionIDs []string

	for id, session := range sm.sessions {

		if session.UserID == userID {

			sessionIDs = append(sessionIDs, id)

		}

	}

	for _, sessionID := range sessionIDs {

		session := sm.sessions[sessionID]

		// Revoke tokens with provider.

		if provider, exists := sm.providers[session.Provider]; exists {

			if provider.SupportsFeature(providers.FeatureTokenRevocation) {

				provider.RevokeToken(ctx, session.AccessToken)

			}

		}

		delete(sm.sessions, sessionID)

	}

	// Revoke JWT tokens.

	if sm.jwtManager != nil {

		sm.jwtManager.RevokeUserTokens(ctx, userID)

	}

	sm.logger.Info("All user sessions revoked",

		"user_id", userID,

		"session_count", len(sessionIDs))

	return nil

}

// ListUserSessions returns all active sessions for a user.

func (sm *SessionManager) ListUserSessions(ctx context.Context, userID string) ([]*SessionInfo, error) {

	sm.mutex.RLock()

	defer sm.mutex.RUnlock()

	var sessions []*SessionInfo

	now := time.Now()

	for _, session := range sm.sessions {

		if session.UserID == userID && now.Before(session.ExpiresAt) {

			sessions = append(sessions, &SessionInfo{

				ID: session.ID,

				UserID: session.UserID,

				Provider: session.Provider,

				CreatedAt: session.CreatedAt,

				LastActivity: session.LastActivity,

				ExpiresAt: session.ExpiresAt,

				IPAddress: session.IPAddress,

				UserAgent: session.UserAgent,

				Roles: session.Roles,

				SSOEnabled: session.SSOEnabled,
			})

		}

	}

	return sessions, nil

}

// GetSessionMetrics returns session statistics.

func (sm *SessionManager) GetSessionMetrics(ctx context.Context) map[string]interface{} {

	sm.mutex.RLock()

	defer sm.mutex.RUnlock()

	now := time.Now()

	activeSessions := 0

	expiredSessions := 0

	providerCounts := make(map[string]int)

	for _, session := range sm.sessions {

		if now.Before(session.ExpiresAt) {

			activeSessions++

			providerCounts[session.Provider]++

		} else {

			expiredSessions++

		}

	}

	return map[string]interface{}{

		"active_sessions": activeSessions,

		"expired_sessions": expiredSessions,

		"total_sessions": len(sm.sessions),

		"provider_counts": providerCounts,

		"active_states": len(sm.stateStore),

		"registered_providers": len(sm.providers),

		"sso_enabled": sm.config.EnableSSO,

		"session_timeout": sm.config.SessionTimeout,
	}

}

// Helper methods.

func (sm *SessionManager) generateSessionID() string {

	bytes := make([]byte, 32)

	if _, err := rand.Read(bytes); err != nil {

		// Fallback to time-based ID if random generation fails.

		return fmt.Sprintf("%x", time.Now().UnixNano())

	}

	return hex.EncodeToString(bytes)

}

func (sm *SessionManager) generateState() string {

	bytes := make([]byte, 16)

	if _, err := rand.Read(bytes); err != nil {

		// Fallback to time-based state if random generation fails.

		return fmt.Sprintf("%x", time.Now().UnixNano())

	}

	return hex.EncodeToString(bytes)

}

func (sm *SessionManager) generateCSRFToken() string {

	bytes := make([]byte, 16)

	if _, err := rand.Read(bytes); err != nil {

		// Fallback to time-based token if random generation fails.

		return fmt.Sprintf("%x", time.Now().UnixNano())

	}

	return hex.EncodeToString(bytes)

}

func (sm *SessionManager) enforceSessionLimits(userID string) error {

	if sm.config.MaxSessions <= 0 {

		return nil

	}

	userSessionCount := 0

	now := time.Now()

	for _, session := range sm.sessions {

		if session.UserID == userID && now.Before(session.ExpiresAt) {

			userSessionCount++

		}

	}

	if userSessionCount >= sm.config.MaxSessions {

		return fmt.Errorf("maximum sessions (%d) exceeded for user", sm.config.MaxSessions)

	}

	return nil

}

func (sm *SessionManager) cleanupLoop() {

	ticker := time.NewTicker(sm.config.CleanupInterval)

	defer ticker.Stop()

	for range ticker.C {

		sm.cleanupExpiredSessions()

		sm.cleanupExpiredStates()

	}

}

func (sm *SessionManager) cleanupExpiredSessions() {

	sm.mutex.Lock()

	defer sm.mutex.Unlock()

	now := time.Now()

	expiredCount := 0

	for sessionID, session := range sm.sessions {

		if now.After(session.ExpiresAt) {

			delete(sm.sessions, sessionID)

			expiredCount++

		}

	}

	if expiredCount > 0 {

		sm.logger.Info("Cleaned up expired sessions", "count", expiredCount)

	}

}

func (sm *SessionManager) cleanupExpiredStates() {

	sm.mutex.Lock()

	defer sm.mutex.Unlock()

	now := time.Now()

	expiredCount := 0

	for state, authState := range sm.stateStore {

		if now.After(authState.ExpiresAt) {

			delete(sm.stateStore, state)

			expiredCount++

		}

	}

	if expiredCount > 0 {

		sm.logger.Info("Cleaned up expired auth states", "count", expiredCount)

	}

}

// SetSessionCookie sets session cookie on HTTP response.

func (sm *SessionManager) SetSessionCookie(w http.ResponseWriter, sessionID string) {

	cookie := &http.Cookie{

		Name: "nephoran_session",

		Value: sessionID,

		Path: sm.config.CookiePath,

		Domain: sm.config.CookieDomain,

		Secure: sm.config.SecureCookies,

		HttpOnly: true,

		MaxAge: int(sm.config.SessionTimeout.Seconds()),
	}

	switch sm.config.SameSiteCookies {

	case "Strict":

		cookie.SameSite = http.SameSiteStrictMode

	case "Lax":

		cookie.SameSite = http.SameSiteLaxMode

	case "None":

		cookie.SameSite = http.SameSiteNoneMode

	}

	http.SetCookie(w, cookie)

}

// ClearSessionCookie clears session cookie.

func (sm *SessionManager) ClearSessionCookie(w http.ResponseWriter) {

	cookie := &http.Cookie{

		Name: "nephoran_session",

		Value: "",

		Path: sm.config.CookiePath,

		Domain: sm.config.CookieDomain,

		Expires: time.Unix(0, 0),

		MaxAge: -1,

		HttpOnly: true,
	}

	http.SetCookie(w, cookie)
<<<<<<< HEAD
=======

}

// SessionData represents data used to create a new session.

type SessionData struct {
	UserID string `json:"user_id"`

	Username string `json:"username"`

	Email string `json:"email"`

	DisplayName string `json:"display_name"`

	Provider string `json:"provider"`

	Groups []string `json:"groups"`

	Roles []string `json:"roles"`

	Metadata map[string]string `json:"metadata,omitempty"`
}

// CreateSession creates a new user session from session data.

func (sm *SessionManager) CreateSession(ctx context.Context, data *SessionData) (*UserSession, error) {

	sessionID := sm.generateSessionID()

	now := time.Now()

	session := &UserSession{

		ID: sessionID,

		UserID: data.UserID,

		UserInfo: &providers.UserInfo{

			Username: data.Username,

			Email: data.Email,

			Name: data.DisplayName,

			Groups: data.Groups,

			Roles: data.Roles,
		},

		Provider: data.Provider,

		CreatedAt: now,

		LastActivity: now,

		ExpiresAt: now.Add(sm.config.SessionTimeout),

		Roles: data.Roles,
	}

	sm.mutex.Lock()

	sm.sessions[sessionID] = session

	sm.mutex.Unlock()

	return session, nil

}

// InvalidateSession invalidates a session by session ID.

func (sm *SessionManager) InvalidateSession(ctx context.Context, sessionID string) error {

	sm.mutex.Lock()

	defer sm.mutex.Unlock()

	if _, exists := sm.sessions[sessionID]; !exists {

		return fmt.Errorf("session not found: %s", sessionID)

	}

	delete(sm.sessions, sessionID)

	return nil

>>>>>>> b3529b0b
}<|MERGE_RESOLUTION|>--- conflicted
+++ resolved
@@ -68,44 +68,6 @@
 	CustomParams map[string]string `json:"custom_params,omitempty"`
 }
 
-<<<<<<< HEAD
-// SessionData represents session data for creation
-type SessionData struct {
-	UserID      string                 `json:"user_id"`
-	Username    string                 `json:"username"`
-	Email       string                 `json:"email"`
-	DisplayName string                 `json:"display_name"`
-	Provider    string                 `json:"provider"`
-	Groups      []string               `json:"groups"`
-	Roles       []string               `json:"roles"`
-	Attributes  map[string]interface{} `json:"attributes,omitempty"`
-	ExpiresAt   time.Time              `json:"expires_at"`
-	IPAddress   string                 `json:"ip_address,omitempty"`
-	UserAgent   string                 `json:"user_agent,omitempty"`
-}
-
-// SessionConfig represents session configuration
-type SessionConfig struct {
-	SessionTimeout   time.Duration `json:"session_timeout"`
-	SessionTTL       time.Duration `json:"session_ttl"` // Alias for SessionTimeout for compatibility
-	RefreshThreshold time.Duration `json:"refresh_threshold"`
-	CleanupPeriod    time.Duration `json:"cleanup_period"` // How often to run cleanup
-	MaxSessions      int           `json:"max_sessions"`
-	SecureCookies    bool          `json:"secure_cookies"`
-	SameSiteCookies  string        `json:"same_site_cookies"`
-	CookieDomain     string        `json:"cookie_domain"`
-	CookiePath       string        `json:"cookie_path"`
-	CookieName       string        `json:"cookie_name"` // Name of session cookie
-	HTTPOnly         bool          `json:"http_only"`   // HTTPOnly flag for cookies
-
-	// SSO settings
-	EnableSSO      bool   `json:"enable_sso"`
-	SSODomain      string `json:"sso_domain"`
-	CrossDomainSSO bool   `json:"cross_domain_sso"`
-
-	// Security settings
-	EnableCSRF   bool          `json:"enable_csrf"`
-=======
 // SessionConfig represents session configuration.
 
 type SessionConfig struct {
@@ -135,7 +97,6 @@
 
 	EnableCSRF bool `json:"enable_csrf"`
 
->>>>>>> b3529b0b
 	StateTimeout time.Duration `json:"state_timeout"`
 
 	RequireHTTPS bool `json:"require_https"`
@@ -589,106 +550,8 @@
 
 }
 
-<<<<<<< HEAD
-// CreateSession creates a new user session from SessionData
-func (sm *SessionManager) CreateSession(ctx context.Context, sessionData *SessionData) (*SessionInfo, error) {
-	sm.mutex.Lock()
-	defer sm.mutex.Unlock()
-
-	// Generate session ID and CSRF token
-	sessionID := sm.generateSessionID()
-	csrfToken := sm.generateCSRFToken()
-
-	// Create user info for consistency
-	userInfo := &providers.UserInfo{
-		Subject:    sessionData.UserID,
-		Username:   sessionData.Username,
-		Email:      sessionData.Email,
-		Name:       sessionData.DisplayName,
-		Groups:     sessionData.Groups,
-		Roles:      sessionData.Roles,
-		Provider:   sessionData.Provider,
-		Attributes: sessionData.Attributes,
-	}
-
-	// Create session
-	session := &UserSession{
-		ID:             sessionID,
-		UserID:         sessionData.UserID,
-		UserInfo:       userInfo,
-		Provider:       sessionData.Provider,
-		CreatedAt:      time.Now(),
-		LastActivity:   time.Now(),
-		ExpiresAt:      sessionData.ExpiresAt,
-		IPAddress:      sessionData.IPAddress,
-		UserAgent:      sessionData.UserAgent,
-		Roles:          sessionData.Roles,
-		Permissions:    []string{}, // Will be populated by RBAC if available
-		Attributes:     sessionData.Attributes,
-		SSOEnabled:     sm.config.EnableSSO,
-		LinkedSessions: make(map[string]string),
-		CSRFToken:      csrfToken,
-		SecureContext:  sm.config.RequireHTTPS,
-	}
-
-	// Get permissions from RBAC if available
-	if sm.rbacManager != nil {
-		session.Permissions = sm.rbacManager.GetUserPermissions(ctx, sessionData.UserID)
-	}
-
-	// Check session limits
-	if err := sm.enforceSessionLimits(sessionData.UserID); err != nil {
-		return nil, fmt.Errorf("session limit exceeded: %w", err)
-	}
-
-	// Store session
-	sm.sessions[sessionID] = session
-
-	sm.logger.Info("Session created",
-		"session_id", sessionID,
-		"user_id", sessionData.UserID,
-		"provider", sessionData.Provider)
-
-	return &SessionInfo{
-		ID:           session.ID,
-		UserID:       session.UserID,
-		Provider:     session.Provider,
-		CreatedAt:    session.CreatedAt,
-		LastActivity: session.LastActivity,
-		ExpiresAt:    session.ExpiresAt,
-		IPAddress:    session.IPAddress,
-		UserAgent:    session.UserAgent,
-		Roles:        session.Roles,
-		SSOEnabled:   session.SSOEnabled,
-		UserInfo:     session.UserInfo,
-	}, nil
-}
-
-// InvalidateSession invalidates a session
-func (sm *SessionManager) InvalidateSession(ctx context.Context, sessionID string) error {
-	sm.mutex.Lock()
-	defer sm.mutex.Unlock()
-
-	session, exists := sm.sessions[sessionID]
-	if !exists {
-		return fmt.Errorf("session not found")
-	}
-
-	// Remove session
-	delete(sm.sessions, sessionID)
-
-	sm.logger.Info("Session invalidated",
-		"session_id", sessionID,
-		"user_id", session.UserID)
-
-	return nil
-}
-
-// createUserSession creates a new user session (private helper method)
-=======
 // CreateSession creates a new user session.
 
->>>>>>> b3529b0b
 func (sm *SessionManager) createUserSession(ctx context.Context, userInfo *providers.UserInfo, tokenResponse *providers.TokenResponse, request *CallbackRequest) (*UserSession, error) {
 
 	// Assign roles based on provider claims.
@@ -1418,8 +1281,6 @@
 	}
 
 	http.SetCookie(w, cookie)
-<<<<<<< HEAD
-=======
 
 }
 
@@ -1509,5 +1370,4 @@
 
 	return nil
 
->>>>>>> b3529b0b
 }