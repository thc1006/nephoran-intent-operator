--- conflicted
+++ resolved
@@ -42,13 +42,8 @@
 	metav1 "k8s.io/apimachinery/pkg/apis/meta/v1"
 	"sigs.k8s.io/controller-runtime/pkg/client"
 
-<<<<<<< HEAD
-	v1 "github.com/thc1006/nephoran-intent-operator/api/v1"
-	"github.com/thc1006/nephoran-intent-operator/pkg/nephio/porch"
-=======
 	v1 "github.com/nephio-project/nephoran-intent-operator/api/v1"
 	"github.com/nephio-project/nephoran-intent-operator/pkg/nephio/porch"
->>>>>>> b3529b0b
 )
 
 // TargetComponent is an alias for ORAN components used in blueprints.
@@ -225,19 +220,6 @@
 // BlueprintTemplate represents a complete blueprint template.
 
 type BlueprintTemplate struct {
-<<<<<<< HEAD
-	ID            string                    `json:"id" yaml:"id"`
-	Name          string                    `json:"name" yaml:"name"`
-	Description   string                    `json:"description" yaml:"description"`
-	Version       string                    `json:"version" yaml:"version"`
-	Category      string                    `json:"category" yaml:"category"`
-	ComponentType v1.NetworkTargetComponent `json:"componentType" yaml:"componentType"`
-	IntentTypes   []v1.IntentType           `json:"intentTypes" yaml:"intentTypes"`
-
-	// O-RAN Compliance
-	ORANCompliant bool     `json:"oranCompliant" yaml:"oranCompliant"`
-	Interfaces    []string `json:"interfaces" yaml:"interfaces"`
-=======
 	ID string `json:"id" yaml:"id"`
 
 	Name string `json:"name" yaml:"name"`
@@ -258,7 +240,6 @@
 
 	Interfaces []string `json:"interfaces" yaml:"interfaces"`
 
->>>>>>> b3529b0b
 	ServiceModels []string `json:"serviceModels,omitempty" yaml:"serviceModels,omitempty"`
 
 	// Templates and configurations.
@@ -541,12 +522,6 @@
 // BlueprintDependency represents a blueprintdependency.
 
 type BlueprintDependency struct {
-<<<<<<< HEAD
-	ComponentType v1.NetworkTargetComponent `json:"componentType" yaml:"componentType"`
-	Version       string                    `json:"version" yaml:"version"`
-	Required      bool                      `json:"required" yaml:"required"`
-	Interface     string                    `json:"interface,omitempty" yaml:"interface,omitempty"`
-=======
 	ComponentType TargetComponent `json:"componentType" yaml:"componentType"`
 
 	Version string `json:"version" yaml:"version"`
@@ -554,7 +529,6 @@
 	Required bool `json:"required" yaml:"required"`
 
 	Interface string `json:"interface,omitempty" yaml:"interface,omitempty"`
->>>>>>> b3529b0b
 }
 
 // BlueprintConstraint represents a blueprintconstraint.
@@ -698,17 +672,11 @@
 // EnforcementPoint represents a enforcementpoint.
 
 type EnforcementPoint struct {
-<<<<<<< HEAD
-	ComponentType v1.NetworkTargetComponent `json:"componentType" yaml:"componentType"`
-	Interface     string                    `json:"interface" yaml:"interface"`
-	Method        string                    `json:"method" yaml:"method"`
-=======
 	ComponentType TargetComponent `json:"componentType" yaml:"componentType"`
 
 	Interface string `json:"interface" yaml:"interface"`
 
 	Method string `json:"method" yaml:"method"`
->>>>>>> b3529b0b
 }
 
 // DataPlaneConfig represents a dataplaneconfig.
@@ -2619,615 +2587,4 @@
 
 	return packageRevision, nil
 
-<<<<<<< HEAD
-	return packageRevision, nil
-}
-
-// NetworkFunctionConfigGenerator generates network function configurations
-type NetworkFunctionConfigGenerator struct {
-	config  *BlueprintConfig
-	logger  *zap.Logger
-	catalog map[string]*NetworkFunctionTemplate
-	mutex   sync.RWMutex
-}
-
-// NetworkFunctionTemplate represents a network function template
-type NetworkFunctionTemplate struct {
-	Name              string                      `json:"name" yaml:"name"`
-	Type              v1.NetworkTargetComponent   `json:"type" yaml:"type"`
-	Description       string                      `json:"description" yaml:"description"`
-	Version           string                      `json:"version" yaml:"version"`
-	ORANCompliant     bool                        `json:"oranCompliant" yaml:"oranCompliant"`
-	Interfaces        []string                    `json:"interfaces" yaml:"interfaces"`
-	ConfigurationSpec NetworkFunctionConfigSpec   `json:"configurationSpec" yaml:"configurationSpec"`
-	Dependencies      []NetworkFunctionDependency `json:"dependencies" yaml:"dependencies"`
-}
-
-// NetworkFunctionConfigSpec specifies the configuration structure
-type NetworkFunctionConfigSpec struct {
-	Parameters      []ConfigParameter    `json:"parameters" yaml:"parameters"`
-	ConfigFiles     []ConfigFileTemplate `json:"configFiles" yaml:"configFiles"`
-	Environment     []EnvVarTemplate     `json:"environment" yaml:"environment"`
-	InitContainers  []InitContainerSpec  `json:"initContainers,omitempty" yaml:"initContainers,omitempty"`
-	Sidecars        []SidecarSpec        `json:"sidecars,omitempty" yaml:"sidecars,omitempty"`
-	ServicePorts    []ServicePortSpec    `json:"servicePorts" yaml:"servicePorts"`
-	HealthChecks    HealthCheckSpecs     `json:"healthChecks" yaml:"healthChecks"`
-	ResourceProfile ResourceProfile      `json:"resourceProfile" yaml:"resourceProfile"`
-}
-
-// ConfigParameter defines a configuration parameter
-type ConfigParameter struct {
-	Name         string               `json:"name" yaml:"name"`
-	Type         string               `json:"type" yaml:"type"`
-	Description  string               `json:"description" yaml:"description"`
-	Required     bool                 `json:"required" yaml:"required"`
-	DefaultValue interface{}          `json:"defaultValue,omitempty" yaml:"defaultValue,omitempty"`
-	Validation   *ParameterValidation `json:"validation,omitempty" yaml:"validation,omitempty"`
-}
-
-// ParameterValidation defines parameter validation rules
-type ParameterValidation struct {
-	Min     *int     `json:"min,omitempty" yaml:"min,omitempty"`
-	Max     *int     `json:"max,omitempty" yaml:"max,omitempty"`
-	Pattern string   `json:"pattern,omitempty" yaml:"pattern,omitempty"`
-	Enum    []string `json:"enum,omitempty" yaml:"enum,omitempty"`
-}
-
-// ConfigFileTemplate defines configuration file templates
-type ConfigFileTemplate struct {
-	Name        string `json:"name" yaml:"name"`
-	Path        string `json:"path" yaml:"path"`
-	Template    string `json:"template" yaml:"template"`
-	Format      string `json:"format" yaml:"format"`
-	Permissions string `json:"permissions,omitempty" yaml:"permissions,omitempty"`
-	Owner       string `json:"owner,omitempty" yaml:"owner,omitempty"`
-	Group       string `json:"group,omitempty" yaml:"group,omitempty"`
-}
-
-// EnvVarTemplate defines environment variable templates
-type EnvVarTemplate struct {
-	Name      string        `json:"name" yaml:"name"`
-	Value     string        `json:"value" yaml:"value"`
-	ValueFrom *EnvVarSource `json:"valueFrom,omitempty" yaml:"valueFrom,omitempty"`
-}
-
-// EnvVarSource defines environment variable sources
-type EnvVarSource struct {
-	SecretKeyRef    *SecretKeyRef    `json:"secretKeyRef,omitempty" yaml:"secretKeyRef,omitempty"`
-	ConfigMapKeyRef *ConfigMapKeyRef `json:"configMapKeyRef,omitempty" yaml:"configMapKeyRef,omitempty"`
-	FieldRef        *FieldRef        `json:"fieldRef,omitempty" yaml:"fieldRef,omitempty"`
-}
-
-// SecretKeyRef references a key in a Secret
-type SecretKeyRef struct {
-	Name string `json:"name" yaml:"name"`
-	Key  string `json:"key" yaml:"key"`
-}
-
-// ConfigMapKeyRef references a key in a ConfigMap
-type ConfigMapKeyRef struct {
-	Name string `json:"name" yaml:"name"`
-	Key  string `json:"key" yaml:"key"`
-}
-
-// FieldRef references a field of the resource
-type FieldRef struct {
-	FieldPath string `json:"fieldPath" yaml:"fieldPath"`
-}
-
-// InitContainerSpec defines init container specifications
-type InitContainerSpec struct {
-	Name           string           `json:"name" yaml:"name"`
-	Image          string           `json:"image" yaml:"image"`
-	Command        []string         `json:"command,omitempty" yaml:"command,omitempty"`
-	Args           []string         `json:"args,omitempty" yaml:"args,omitempty"`
-	Environment    []EnvVarTemplate `json:"environment,omitempty" yaml:"environment,omitempty"`
-	VolumeMounts   []VolumeMount    `json:"volumeMounts,omitempty" yaml:"volumeMounts,omitempty"`
-	ResourceLimits ResourceLimits   `json:"resourceLimits,omitempty" yaml:"resourceLimits,omitempty"`
-}
-
-// SidecarSpec defines sidecar container specifications
-type SidecarSpec struct {
-	Name           string           `json:"name" yaml:"name"`
-	Image          string           `json:"image" yaml:"image"`
-	Ports          []ContainerPort  `json:"ports,omitempty" yaml:"ports,omitempty"`
-	Environment    []EnvVarTemplate `json:"environment,omitempty" yaml:"environment,omitempty"`
-	VolumeMounts   []VolumeMount    `json:"volumeMounts,omitempty" yaml:"volumeMounts,omitempty"`
-	ResourceLimits ResourceLimits   `json:"resourceLimits,omitempty" yaml:"resourceLimits,omitempty"`
-	HealthCheck    *HealthCheck     `json:"healthCheck,omitempty" yaml:"healthCheck,omitempty"`
-}
-
-// VolumeMount defines volume mount specifications
-type VolumeMount struct {
-	Name      string `json:"name" yaml:"name"`
-	MountPath string `json:"mountPath" yaml:"mountPath"`
-	ReadOnly  bool   `json:"readOnly,omitempty" yaml:"readOnly,omitempty"`
-	SubPath   string `json:"subPath,omitempty" yaml:"subPath,omitempty"`
-}
-
-// ContainerPort defines container port specifications
-type ContainerPort struct {
-	Name          string `json:"name" yaml:"name"`
-	ContainerPort int32  `json:"containerPort" yaml:"containerPort"`
-	Protocol      string `json:"protocol" yaml:"protocol"`
-	HostPort      int32  `json:"hostPort,omitempty" yaml:"hostPort,omitempty"`
-}
-
-// ServicePortSpec defines service port specifications
-type ServicePortSpec struct {
-	Name       string `json:"name" yaml:"name"`
-	Port       int32  `json:"port" yaml:"port"`
-	TargetPort int32  `json:"targetPort" yaml:"targetPort"`
-	Protocol   string `json:"protocol" yaml:"protocol"`
-	NodePort   int32  `json:"nodePort,omitempty" yaml:"nodePort,omitempty"`
-}
-
-// HealthCheckSpecs defines health check specifications
-type HealthCheckSpecs struct {
-	Liveness  *HealthCheck `json:"liveness,omitempty" yaml:"liveness,omitempty"`
-	Readiness *HealthCheck `json:"readiness,omitempty" yaml:"readiness,omitempty"`
-	Startup   *HealthCheck `json:"startup,omitempty" yaml:"startup,omitempty"`
-}
-
-// HealthCheck defines health check configuration
-type HealthCheck struct {
-	Type                string           `json:"type" yaml:"type"`
-	HTTPGet             *HTTPGetAction   `json:"httpGet,omitempty" yaml:"httpGet,omitempty"`
-	TCPSocket           *TCPSocketAction `json:"tcpSocket,omitempty" yaml:"tcpSocket,omitempty"`
-	Exec                *ExecAction      `json:"exec,omitempty" yaml:"exec,omitempty"`
-	InitialDelaySeconds int32            `json:"initialDelaySeconds,omitempty" yaml:"initialDelaySeconds,omitempty"`
-	PeriodSeconds       int32            `json:"periodSeconds,omitempty" yaml:"periodSeconds,omitempty"`
-	TimeoutSeconds      int32            `json:"timeoutSeconds,omitempty" yaml:"timeoutSeconds,omitempty"`
-	FailureThreshold    int32            `json:"failureThreshold,omitempty" yaml:"failureThreshold,omitempty"`
-	SuccessThreshold    int32            `json:"successThreshold,omitempty" yaml:"successThreshold,omitempty"`
-}
-
-// HTTPGetAction defines HTTP GET health check
-type HTTPGetAction struct {
-	Path   string `json:"path" yaml:"path"`
-	Port   int32  `json:"port" yaml:"port"`
-	Scheme string `json:"scheme,omitempty" yaml:"scheme,omitempty"`
-}
-
-// TCPSocketAction defines TCP socket health check
-type TCPSocketAction struct {
-	Port int32 `json:"port" yaml:"port"`
-}
-
-// ExecAction defines exec health check
-type ExecAction struct {
-	Command []string `json:"command" yaml:"command"`
-}
-
-// ResourceProfile defines resource allocation profiles
-type ResourceProfile struct {
-	Profile      string           `json:"profile" yaml:"profile"`
-	Requests     ResourceRequests `json:"requests" yaml:"requests"`
-	Limits       ResourceLimits   `json:"limits" yaml:"limits"`
-	NodeAffinity *NodeAffinity    `json:"nodeAffinity,omitempty" yaml:"nodeAffinity,omitempty"`
-}
-
-// NodeAffinity defines node affinity rules
-type NodeAffinity struct {
-	RequiredDuringScheduling  []NodeSelectorTerm        `json:"requiredDuringScheduling,omitempty" yaml:"requiredDuringScheduling,omitempty"`
-	PreferredDuringScheduling []PreferredSchedulingTerm `json:"preferredDuringScheduling,omitempty" yaml:"preferredDuringScheduling,omitempty"`
-}
-
-// NodeSelectorTerm defines node selector terms
-type NodeSelectorTerm struct {
-	MatchExpressions []NodeSelectorRequirement `json:"matchExpressions,omitempty" yaml:"matchExpressions,omitempty"`
-	MatchFields      []NodeSelectorRequirement `json:"matchFields,omitempty" yaml:"matchFields,omitempty"`
-}
-
-// NodeSelectorRequirement defines node selector requirements
-type NodeSelectorRequirement struct {
-	Key      string   `json:"key" yaml:"key"`
-	Operator string   `json:"operator" yaml:"operator"`
-	Values   []string `json:"values,omitempty" yaml:"values,omitempty"`
-}
-
-// PreferredSchedulingTerm defines preferred scheduling terms
-type PreferredSchedulingTerm struct {
-	Weight     int32            `json:"weight" yaml:"weight"`
-	Preference NodeSelectorTerm `json:"preference" yaml:"preference"`
-}
-
-// NetworkFunctionDependency defines dependencies between network functions
-type NetworkFunctionDependency struct {
-	Name       string                    `json:"name" yaml:"name"`
-	Type       v1.NetworkTargetComponent `json:"type" yaml:"type"`
-	Version    string                    `json:"version" yaml:"version"`
-	Interface  string                    `json:"interface" yaml:"interface"`
-	Required   bool                      `json:"required" yaml:"required"`
-	Conditions []DependencyCondition     `json:"conditions,omitempty" yaml:"conditions,omitempty"`
-}
-
-// DependencyCondition defines conditions for dependencies
-type DependencyCondition struct {
-	Type      string `json:"type" yaml:"type"`
-	Condition string `json:"condition" yaml:"condition"`
-	Value     string `json:"value" yaml:"value"`
-}
-
-// NetworkFunctionConfigResult represents the generated configuration
-type NetworkFunctionConfigResult struct {
-	Type            v1.NetworkTargetComponent `json:"type" yaml:"type"`
-	Name            string                    `json:"name" yaml:"name"`
-	Version         string                    `json:"version" yaml:"version"`
-	ConfigMaps      []ConfigMap               `json:"configMaps" yaml:"configMaps"`
-	Secrets         []Secret                  `json:"secrets" yaml:"secrets"`
-	Environment     []EnvVarTemplate          `json:"environment" yaml:"environment"`
-	InitContainers  []InitContainerSpec       `json:"initContainers,omitempty" yaml:"initContainers,omitempty"`
-	Sidecars        []SidecarSpec             `json:"sidecars,omitempty" yaml:"sidecars,omitempty"`
-	ServicePorts    []ServicePortSpec         `json:"servicePorts" yaml:"servicePorts"`
-	HealthChecks    HealthCheckSpecs          `json:"healthChecks" yaml:"healthChecks"`
-	ResourceProfile ResourceProfile           `json:"resourceProfile" yaml:"resourceProfile"`
-	Validation      ValidationResult          `json:"validation" yaml:"validation"`
-}
-
-// ValidationResult represents configuration validation results
-type ValidationResult struct {
-	Valid    bool                `json:"valid" yaml:"valid"`
-	Errors   []ValidationError   `json:"errors,omitempty" yaml:"errors,omitempty"`
-	Warnings []ValidationWarning `json:"warnings,omitempty" yaml:"warnings,omitempty"`
-}
-
-// ValidationError represents a configuration validation error
-type ValidationError struct {
-	Field   string `json:"field" yaml:"field"`
-	Message string `json:"message" yaml:"message"`
-	Code    string `json:"code" yaml:"code"`
-}
-
-// ValidationWarning represents a configuration validation warning
-type ValidationWarning struct {
-	Field   string `json:"field" yaml:"field"`
-	Message string `json:"message" yaml:"message"`
-	Code    string `json:"code" yaml:"code"`
-}
-
-// BlueprintOperation represents a blueprint operation
-type BlueprintOperation struct {
-	Type      string
-	Intent    *v1.NetworkIntent
-	Templates []*BlueprintTemplate
-	Callback  func(*porch.PackageRevision, error)
-	Context   context.Context
-	StartTime time.Time
-}
-
-// NewNetworkFunctionConfigGenerator creates a new network function config generator
-func NewNetworkFunctionConfigGenerator(config *BlueprintConfig, logger *zap.Logger) (*NetworkFunctionConfigGenerator, error) {
-	if config == nil {
-		return nil, fmt.Errorf("config is required")
-	}
-	if logger == nil {
-		logger = zap.NewNop()
-	}
-
-	generator := &NetworkFunctionConfigGenerator{
-		config:  config,
-		logger:  logger,
-		catalog: make(map[string]*NetworkFunctionTemplate),
-	}
-
-	// Initialize with default templates
-	if err := generator.initializeDefaultTemplates(); err != nil {
-		return nil, fmt.Errorf("failed to initialize default templates: %w", err)
-	}
-
-	logger.Info("Network function config generator initialized")
-	return generator, nil
-}
-
-// GenerateConfigurations generates network function configurations
-func (nfcg *NetworkFunctionConfigGenerator) GenerateConfigurations(
-	ctx context.Context,
-	intent *v1.NetworkIntent,
-	templates []*BlueprintTemplate,
-) ([]*NetworkFunctionConfigResult, error) {
-	nfcg.logger.Info("Generating network function configurations",
-		zap.String("intent_name", intent.Name),
-		zap.Int("template_count", len(templates)))
-
-	var results []*NetworkFunctionConfigResult
-
-	for _, template := range templates {
-		result, err := nfcg.generateConfigForTemplate(ctx, intent, template)
-		if err != nil {
-			return nil, fmt.Errorf("failed to generate config for template %s: %w", template.Name, err)
-		}
-		results = append(results, result)
-	}
-
-	nfcg.logger.Info("Network function configurations generated successfully",
-		zap.Int("result_count", len(results)))
-
-	return results, nil
-}
-
-// generateConfigForTemplate generates configuration for a specific template
-func (nfcg *NetworkFunctionConfigGenerator) generateConfigForTemplate(
-	ctx context.Context,
-	intent *v1.NetworkIntent,
-	template *BlueprintTemplate,
-) (*NetworkFunctionConfigResult, error) {
-	// Create basic result structure
-	result := &NetworkFunctionConfigResult{
-		Type:    template.ComponentType,
-		Name:    template.Name,
-		Version: template.Version,
-		Validation: ValidationResult{
-			Valid: true,
-		},
-	}
-
-	// Generate configurations based on template
-	if template.NetworkConfig != nil {
-		nfcg.processNetworkConfig(template.NetworkConfig, result)
-	}
-
-	if template.QoSProfile != nil {
-		nfcg.processQoSProfile(template.QoSProfile, result)
-	}
-
-	if template.ScalingPolicy != nil {
-		nfcg.processScalingPolicy(template.ScalingPolicy, result)
-	}
-
-	// Validate the generated configuration
-	nfcg.validateConfiguration(result)
-
-	return result, nil
-}
-
-// processNetworkConfig processes network configuration
-func (nfcg *NetworkFunctionConfigGenerator) processNetworkConfig(config *NetworkFunctionConfig, result *NetworkFunctionConfigResult) {
-	// Convert interfaces to service ports
-	for _, iface := range config.Interfaces {
-		servicePort := ServicePortSpec{
-			Name:       iface.Name,
-			Port:       int32(iface.Port),
-			TargetPort: int32(iface.Port),
-			Protocol:   iface.Protocol,
-		}
-		result.ServicePorts = append(result.ServicePorts, servicePort)
-	}
-
-	// Set resource profile from requirements
-	result.ResourceProfile = ResourceProfile{
-		Profile: "default",
-		Requests: ResourceRequests{
-			CPU:     config.ResourceRequirements.CPU,
-			Memory:  config.ResourceRequirements.Memory,
-			Storage: config.ResourceRequirements.Storage,
-		},
-		Limits: config.ResourceRequirements.Limits,
-	}
-}
-
-// processQoSProfile processes QoS profile configuration
-func (nfcg *NetworkFunctionConfigGenerator) processQoSProfile(qos *QoSProfileConfig, result *NetworkFunctionConfigResult) {
-	// Add QoS-related environment variables
-	qosEnv := []EnvVarTemplate{
-		{
-			Name:  "QOS_QCI",
-			Value: fmt.Sprintf("%d", qos.QCI),
-		},
-		{
-			Name:  "QOS_PRIORITY",
-			Value: fmt.Sprintf("%d", qos.Priority),
-		},
-		{
-			Name:  "QOS_MAX_BITRATE",
-			Value: qos.MaxBitRate,
-		},
-		{
-			Name:  "QOS_GUARANTEED_BITRATE",
-			Value: qos.GuaranteedBitRate,
-		},
-	}
-	result.Environment = append(result.Environment, qosEnv...)
-}
-
-// processScalingPolicy processes scaling policy configuration
-func (nfcg *NetworkFunctionConfigGenerator) processScalingPolicy(scaling *ScalingPolicyConfig, result *NetworkFunctionConfigResult) {
-	// Add scaling-related environment variables
-	scalingEnv := []EnvVarTemplate{
-		{
-			Name:  "SCALING_MIN_REPLICAS",
-			Value: fmt.Sprintf("%d", scaling.MinReplicas),
-		},
-		{
-			Name:  "SCALING_MAX_REPLICAS",
-			Value: fmt.Sprintf("%d", scaling.MaxReplicas),
-		},
-		{
-			Name:  "SCALING_TARGET_CPU",
-			Value: fmt.Sprintf("%d", scaling.TargetCPU),
-		},
-	}
-	result.Environment = append(result.Environment, scalingEnv...)
-}
-
-// validateConfiguration validates the generated configuration
-func (nfcg *NetworkFunctionConfigGenerator) validateConfiguration(result *NetworkFunctionConfigResult) {
-	// Basic validation
-	if result.Name == "" {
-		result.Validation.Valid = false
-		result.Validation.Errors = append(result.Validation.Errors, ValidationError{
-			Field:   "name",
-			Message: "name is required",
-			Code:    "REQUIRED_FIELD",
-		})
-	}
-
-	// Validate service ports
-	if len(result.ServicePorts) == 0 {
-		result.Validation.Warnings = append(result.Validation.Warnings, ValidationWarning{
-			Field:   "servicePorts",
-			Message: "no service ports defined",
-			Code:    "NO_SERVICE_PORTS",
-		})
-	}
-}
-
-// initializeDefaultTemplates initializes default network function templates
-func (nfcg *NetworkFunctionConfigGenerator) initializeDefaultTemplates() error {
-	// This would typically load templates from configuration or files
-	// For now, we'll create basic templates programmatically
-
-	nfcg.logger.Debug("Initializing default network function templates")
-	return nil
-}
-
-// Additional stub methods that may be referenced elsewhere
-
-// NewORANBlueprintCatalog creates a new O-RAN blueprint catalog
-func NewORANBlueprintCatalog(config *BlueprintConfig, logger *zap.Logger) (*ORANBlueprintCatalog, error) {
-	return &ORANBlueprintCatalog{
-		NearRTRIC:  make(map[string]*BlueprintTemplate),
-		NonRTRIC:   make(map[string]*BlueprintTemplate),
-		ORAN_DU:    make(map[string]*BlueprintTemplate),
-		ORAN_CU:    make(map[string]*BlueprintTemplate),
-		xApps:      make(map[string]*BlueprintTemplate),
-		rApps:      make(map[string]*BlueprintTemplate),
-		SMO:        make(map[string]*BlueprintTemplate),
-		interfaces: make(map[string]*InterfaceTemplate),
-	}, nil
-}
-
-// NewFiveGCoreCatalog creates a new 5G Core catalog
-func NewFiveGCoreCatalog(config *BlueprintConfig, logger *zap.Logger) (*FiveGCoreCatalog, error) {
-	return &FiveGCoreCatalog{}, nil
-}
-
-// NewORANValidator creates a new O-RAN validator
-func NewORANValidator(config *BlueprintConfig, logger *zap.Logger) (*ORANValidator, error) {
-	return &ORANValidator{}, nil
-}
-
-// NewTemplateEngine creates a new template engine
-func NewTemplateEngine(config *BlueprintConfig, logger *zap.Logger) (*TemplateEngine, error) {
-	return &TemplateEngine{}, nil
-}
-
-// ORANValidator validates O-RAN compliance
-type ORANValidator struct{}
-
-// ValidateORANCompliance validates O-RAN compliance
-func (v *ORANValidator) ValidateORANCompliance(
-	ctx context.Context,
-	rendered *RenderedBlueprint,
-	nfConfigs []*NetworkFunctionConfigResult,
-) error {
-	return nil
-}
-
-// TemplateEngine handles template processing
-type TemplateEngine struct{}
-
-// Stub methods that are called from the main manager
-
-func (obm *ORANBlueprintManager) selectBlueprintTemplates(
-	ctx context.Context,
-	intent *v1.NetworkIntent,
-) ([]*BlueprintTemplate, error) {
-	// Return empty templates for now
-	return []*BlueprintTemplate{}, nil
-}
-
-func (obm *ORANBlueprintManager) buildBlueprintMetadata(
-	intent *v1.NetworkIntent,
-) *BlueprintMetadata {
-	return &BlueprintMetadata{
-		Name:          intent.Name,
-		Version:       "1.0.0",
-		Description:   "Generated blueprint",
-		ComponentType: v1.NetworkTargetComponent("generic"),
-		IntentType:    intent.Spec.IntentType,
-		ORANCompliant: true,
-		CreatedAt:     time.Now(),
-		GeneratedBy:   "nephoran-intent-operator",
-	}
-}
-
-func (obm *ORANBlueprintManager) createPackageRevision(
-	ctx context.Context,
-	intent *v1.NetworkIntent,
-	renderedBlueprint *RenderedBlueprint,
-	nfConfigs []*NetworkFunctionConfigResult,
-) (*porch.PackageRevision, error) {
-	// Create package revision using the porchClient
-	packageRevision := &porch.PackageRevision{
-		TypeMeta: metav1.TypeMeta{
-			APIVersion: "porch.kpt.dev/v1alpha1",
-			Kind:       "PackageRevision",
-		},
-		ObjectMeta: metav1.ObjectMeta{
-			Name:      fmt.Sprintf("%s-blueprint-%d", intent.Name, time.Now().Unix()),
-			Namespace: intent.Namespace,
-			Annotations: map[string]string{
-				"nephoran.com/blueprint":      "true",
-				"nephoran.com/intent":         intent.Name,
-				"nephoran.com/oran-compliant": fmt.Sprintf("%t", renderedBlueprint.ORANCompliant),
-				"nephoran.com/generated-at":   time.Now().Format(time.RFC3339),
-			},
-			Labels: map[string]string{
-				"nephoran.com/blueprint": "true",
-				"nephoran.com/intent":    intent.Name,
-				"nephoran.com/component": string(renderedBlueprint.Metadata.ComponentType),
-			},
-		},
-		Spec: porch.PackageRevisionSpec{
-			PackageName: fmt.Sprintf("%s-blueprint", intent.Name),
-			Repository:  obm.config.TemplateRepository,
-			Revision:    "v1.0.0",
-			Lifecycle:   porch.PackageRevisionLifecycleDraft,
-			Resources:   obm.convertToKRMResources(renderedBlueprint.GeneratedFiles),
-		},
-	}
-
-	return packageRevision, nil
-}
-
-func (obm *ORANBlueprintManager) blueprintWorker() {
-	defer obm.workerpool.Done()
-
-	for {
-		select {
-		case <-obm.ctx.Done():
-			return
-		case op := <-obm.operationQueue:
-			// Process blueprint operation
-			if op.Callback != nil {
-				op.Callback(nil, nil)
-			}
-		}
-	}
-}
-
-// convertToKRMResources converts generated files to KRM resources
-func (obm *ORANBlueprintManager) convertToKRMResources(generatedFiles map[string]string) []porch.KRMResource {
-	var resources []porch.KRMResource
-
-	for filename, content := range generatedFiles {
-		// Create a basic KRM resource from the file content
-		// This is a simplified conversion - in practice, you'd parse the YAML content
-		resource := porch.KRMResource{
-			APIVersion: "v1",
-			Kind:       "ConfigMap",
-			Metadata: map[string]interface{}{
-				"name": filename,
-			},
-			Data: map[string]interface{}{
-				"content": content,
-			},
-		}
-		resources = append(resources, resource)
-	}
-
-	return resources
-=======
->>>>>>> b3529b0b
 }