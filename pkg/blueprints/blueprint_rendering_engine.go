/*

Copyright 2025.



Licensed under the Apache License, Version 2.0 (the "License");

you may not use this file except in compliance with the License.

You may obtain a copy of the License at



    http://www.apache.org/licenses/LICENSE-2.0



Unless required by applicable law or agreed to in writing, software

distributed under the License is distributed on an "AS IS" BASIS,

WITHOUT WARRANTIES OR CONDITIONS OF ANY KIND, either express or implied.

See the License for the specific language governing permissions and

limitations under the License.

*/

package blueprints

import (
	"bytes"
	"context"
	"fmt"
	"strings"
	"sync"
	"text/template"
	"time"

<<<<<<< HEAD
	"bytes"
	"text/template"

=======
>>>>>>> b3529b0b
	"github.com/Masterminds/sprig/v3"
	"go.uber.org/zap"
	"gopkg.in/yaml.v2"

<<<<<<< HEAD
	v1 "github.com/thc1006/nephoran-intent-operator/api/v1"
=======
	v1 "github.com/nephio-project/nephoran-intent-operator/api/v1"
>>>>>>> b3529b0b
)

// BlueprintRenderingEngine renders O-RAN compliant KRM resources from blueprint templates.

type BlueprintRenderingEngine struct {
	config *BlueprintConfig

	logger *zap.Logger

	templateMap sync.Map // Cache for compiled templates

	funcMap template.FuncMap

	mutex sync.RWMutex
}

// BlueprintRequest represents a blueprint rendering request.

type BlueprintRequest struct {
	Intent *v1.NetworkIntent

	Templates []*BlueprintTemplate

	Metadata *BlueprintMetadata

	Parameters map[string]interface{}
}

// RenderedBlueprint represents the result of blueprint rendering.

type RenderedBlueprint struct {
	Name string

	Version string

	Description string

	ORANCompliant bool

	KRMResources []KRMResource

	HelmCharts []HelmChart

	ConfigMaps []ConfigMap

	Secrets []Secret

	Metadata *BlueprintMetadata

	Dependencies []BlueprintDependency

	GeneratedFiles map[string]string
}

// KRMResource represents a Kubernetes Resource Model resource.

type KRMResource struct {
	APIVersion string `json:"apiVersion" yaml:"apiVersion"`

	Kind string `json:"kind" yaml:"kind"`

	Metadata map[string]interface{} `json:"metadata" yaml:"metadata"`

	Spec map[string]interface{} `json:"spec,omitempty" yaml:"spec,omitempty"`

	Data map[string]interface{} `json:"data,omitempty" yaml:"data,omitempty"`

	StringData map[string]string `json:"stringData,omitempty" yaml:"stringData,omitempty"`
}

// HelmChart represents a Helm chart configuration.

type HelmChart struct {
	Name string `json:"name" yaml:"name"`

	Version string `json:"version" yaml:"version"`

	Repository string `json:"repository" yaml:"repository"`

	Values map[string]interface{} `json:"values" yaml:"values"`

	Dependencies []HelmDependency `json:"dependencies,omitempty" yaml:"dependencies,omitempty"`
}

// ConfigMap represents a Kubernetes ConfigMap.

type ConfigMap struct {
	Name string `json:"name" yaml:"name"`

	Namespace string `json:"namespace" yaml:"namespace"`

	Data map[string]string `json:"data" yaml:"data"`

	Labels map[string]string `json:"labels,omitempty" yaml:"labels,omitempty"`
}

// Secret represents a Kubernetes Secret.

type Secret struct {
	Name string `json:"name" yaml:"name"`

	Namespace string `json:"namespace" yaml:"namespace"`

	Type string `json:"type" yaml:"type"`

	Data map[string]string `json:"data" yaml:"data"`

	Labels map[string]string `json:"labels,omitempty" yaml:"labels,omitempty"`
}

// BlueprintMetadata contains metadata about the blueprint.

type BlueprintMetadata struct {
<<<<<<< HEAD
	Name           string                    `json:"name" yaml:"name"`
	Version        string                    `json:"version" yaml:"version"`
	Description    string                    `json:"description" yaml:"description"`
	Labels         map[string]string         `json:"labels" yaml:"labels"`
	Annotations    map[string]string         `json:"annotations" yaml:"annotations"`
	ComponentType  v1.NetworkTargetComponent `json:"componentType" yaml:"componentType"`
	IntentType     v1.IntentType             `json:"intentType" yaml:"intentType"`
	ORANCompliant  bool                      `json:"oranCompliant" yaml:"oranCompliant"`
	InterfaceTypes []string                  `json:"interfaceTypes" yaml:"interfaceTypes"`
	NetworkSlice   string                    `json:"networkSlice,omitempty" yaml:"networkSlice,omitempty"`
	Region         string                    `json:"region,omitempty" yaml:"region,omitempty"`
	CreatedAt      time.Time                 `json:"createdAt" yaml:"createdAt"`
	GeneratedBy    string                    `json:"generatedBy" yaml:"generatedBy"`
}

// NewBlueprintRenderingEngine creates a new blueprint rendering engine
=======
	Name string `json:"name" yaml:"name"`

	Version string `json:"version" yaml:"version"`

	Description string `json:"description" yaml:"description"`

	Labels map[string]string `json:"labels" yaml:"labels"`

	Annotations map[string]string `json:"annotations" yaml:"annotations"`

	ComponentType TargetComponent `json:"componentType" yaml:"componentType"`

	IntentType v1.IntentType `json:"intentType" yaml:"intentType"`

	ORANCompliant bool `json:"oranCompliant" yaml:"oranCompliant"`

	InterfaceTypes []string `json:"interfaceTypes" yaml:"interfaceTypes"`

	NetworkSlice string `json:"networkSlice,omitempty" yaml:"networkSlice,omitempty"`

	Region string `json:"region,omitempty" yaml:"region,omitempty"`

	CreatedAt time.Time `json:"createdAt" yaml:"createdAt"`

	GeneratedBy string `json:"generatedBy" yaml:"generatedBy"`
}

// NewBlueprintRenderingEngine creates a new blueprint rendering engine.

>>>>>>> b3529b0b
func NewBlueprintRenderingEngine(config *BlueprintConfig, logger *zap.Logger) (*BlueprintRenderingEngine, error) {

	if config == nil {

		return nil, fmt.Errorf("config is required")

	}

	if logger == nil {

		logger = zap.NewNop()

	}

	engine := &BlueprintRenderingEngine{

		config: config,

		logger: logger,

		funcMap: createTemplateFunctionMap(),
	}

	logger.Info("Blueprint rendering engine initialized")

	return engine, nil

}

// RenderORANBlueprint renders O-RAN compliant blueprint from request.

func (bre *BlueprintRenderingEngine) RenderORANBlueprint(ctx context.Context, req *BlueprintRequest) (*RenderedBlueprint, error) {

	startTime := time.Now()

	defer func() {

		duration := time.Since(startTime)

		bre.logger.Debug("Blueprint rendering completed",

			zap.String("intent_name", req.Intent.Name),

			zap.Duration("duration", duration))

	}()

	bre.logger.Info("Rendering O-RAN blueprint",

		zap.String("intent_name", req.Intent.Name),

		zap.Int("template_count", len(req.Templates)))

	// Prepare rendering context.

	renderContext := bre.buildRenderingContext(req)

	// Initialize rendered blueprint.

	rendered := &RenderedBlueprint{

		Name: req.Metadata.Name,

		Version: req.Metadata.Version,

		Description: req.Metadata.Description,

		ORANCompliant: req.Metadata.ORANCompliant,

		Metadata: req.Metadata,

		GeneratedFiles: make(map[string]string),
	}

	// Process each template.

	for _, tmpl := range req.Templates {

		if err := bre.renderTemplate(ctx, tmpl, renderContext, rendered); err != nil {

			return nil, fmt.Errorf("failed to render template %s: %w", tmpl.Name, err)

		}

	}

	// Post-process rendered blueprint.

	if err := bre.postProcessBlueprint(ctx, rendered, req); err != nil {

		return nil, fmt.Errorf("failed to post-process blueprint: %w", err)

	}

	// Generate final files.

	if err := bre.generateFiles(ctx, rendered); err != nil {

		return nil, fmt.Errorf("failed to generate files: %w", err)

	}

	bre.logger.Info("Blueprint rendering completed successfully",

		zap.String("blueprint_name", rendered.Name),

		zap.Int("krm_resources", len(rendered.KRMResources)),

		zap.Int("helm_charts", len(rendered.HelmCharts)),

		zap.Int("config_maps", len(rendered.ConfigMaps)),

		zap.Int("secrets", len(rendered.Secrets)),

		zap.Int("generated_files", len(rendered.GeneratedFiles)))

	return rendered, nil

}

// buildRenderingContext creates the context for template rendering.

func (bre *BlueprintRenderingEngine) buildRenderingContext(req *BlueprintRequest) map[string]interface{} {

	context := map[string]interface{}{

		"Intent": req.Intent,

		"Metadata": req.Metadata,

		"Values": req.Parameters,

		"Timestamp": time.Now(),

		"Config": bre.config,
	}

	// Add intent-specific values.

	if req.Intent != nil {

		context["IntentName"] = req.Intent.Name

		context["IntentType"] = req.Intent.Spec.IntentType

		context["Priority"] = req.Intent.Spec.Priority

		context["TargetComponents"] = req.Intent.Spec.TargetComponents

		context["TargetNamespace"] = getTargetNamespace(req.Intent)

		context["TargetCluster"] = req.Intent.Spec.TargetCluster

		context["NetworkSlice"] = req.Intent.Spec.NetworkSlice

		context["Region"] = req.Intent.Spec.Region

		// Add resource constraints if specified.

		if req.Intent.Spec.ResourceConstraints != nil {

			context["ResourceConstraints"] = req.Intent.Spec.ResourceConstraints

		}

		// Add processed parameters.

		if req.Intent.Spec.ProcessedParameters != nil {

			context["ProcessedParameters"] = req.Intent.Spec.ProcessedParameters

		}

	}

	// Add O-RAN specific context.

	context["ORANInterfaces"] = map[string]interface{}{

		"A1": map[string]interface{}{

			"Version": "v1.0.0",

			"Endpoint": "/a1-p",

			"Port": 8080,
		},

		"O1": map[string]interface{}{

			"Version": "v1.0.0",

			"Port": 830,

			"Protocol": "NETCONF",
		},

		"O2": map[string]interface{}{

			"Version": "v1.0.0",

			"Port": 8081,

			"Protocol": "HTTP",
		},

		"E2": map[string]interface{}{

			"Version": "v1.0.0",

			"Port": 36422,

			"Protocol": "SCTP",
		},
	}

	// Add 5G Core specific context.

	context["FiveGCore"] = map[string]interface{}{

		"PLMN": map[string]interface{}{

			"MCC": "001",

			"MNC": "01",
		},

		"NetworkSlicing": map[string]interface{}{

			"Enabled": true,

			"DefaultSlice": map[string]interface{}{

				"SST": 1,

				"SD": "000001",
			},
		},
	}

	return context

}

// renderTemplate renders a single blueprint template.

func (bre *BlueprintRenderingEngine) renderTemplate(

	ctx context.Context,

	tmpl *BlueprintTemplate,

	renderContext map[string]interface{},

	rendered *RenderedBlueprint,

) error {

	bre.logger.Debug("Rendering template",

		zap.String("template_name", tmpl.Name),

		zap.String("component_type", string(tmpl.ComponentType)))

	// Render KRM resources.

	for _, krmTemplate := range tmpl.KRMResources {

		resource, err := bre.renderKRMResource(krmTemplate, renderContext)

		if err != nil {

			return fmt.Errorf("failed to render KRM resource: %w", err)

		}

		rendered.KRMResources = append(rendered.KRMResources, *resource)

	}

	// Render Helm chart if present.

	if tmpl.HelmChart != nil {

		chart, err := bre.renderHelmChart(tmpl.HelmChart, renderContext)

		if err != nil {

			return fmt.Errorf("failed to render Helm chart: %w", err)

		}

		rendered.HelmCharts = append(rendered.HelmCharts, *chart)

	}

	// Render ConfigMaps.

	for _, cmTemplate := range tmpl.ConfigMaps {

		cm, err := bre.renderConfigMap(cmTemplate, renderContext)

		if err != nil {

			return fmt.Errorf("failed to render ConfigMap: %w", err)

		}

		rendered.ConfigMaps = append(rendered.ConfigMaps, *cm)

	}

	// Render Secrets.

	for _, secretTemplate := range tmpl.Secrets {

		secret, err := bre.renderSecret(secretTemplate, renderContext)

		if err != nil {

			return fmt.Errorf("failed to render Secret: %w", err)

		}

		rendered.Secrets = append(rendered.Secrets, *secret)

	}

	// Collect dependencies.

	rendered.Dependencies = append(rendered.Dependencies, tmpl.Dependencies...)

	return nil

}

// renderKRMResource renders a KRM resource template.

func (bre *BlueprintRenderingEngine) renderKRMResource(

	tmpl KRMResourceTemplate,

	context map[string]interface{},

) (*KRMResource, error) {

	// Render metadata.

	metadata, err := bre.renderMap(tmpl.Metadata, context)

	if err != nil {

		return nil, fmt.Errorf("failed to render metadata: %w", err)

	}

	// Render spec.

	spec, err := bre.renderMap(tmpl.Spec, context)

	if err != nil {

		return nil, fmt.Errorf("failed to render spec: %w", err)

	}

	resource := &KRMResource{

		APIVersion: tmpl.APIVersion,

		Kind: tmpl.Kind,

		Metadata: metadata,

		Spec: spec,
	}

	return resource, nil

}

// renderHelmChart renders a Helm chart template.

func (bre *BlueprintRenderingEngine) renderHelmChart(

	tmpl *HelmChartTemplate,

	context map[string]interface{},

) (*HelmChart, error) {

	// Render values.

	values, err := bre.renderMap(tmpl.Values, context)

	if err != nil {

		return nil, fmt.Errorf("failed to render Helm values: %w", err)

	}

	chart := &HelmChart{

		Name: tmpl.Name,

		Version: tmpl.Version,

		Repository: tmpl.Repository,

		Values: values,

		Dependencies: tmpl.Dependencies,
	}

	return chart, nil

}

// renderConfigMap renders a ConfigMap template.

func (bre *BlueprintRenderingEngine) renderConfigMap(

	tmpl ConfigMapTemplate,

	context map[string]interface{},

) (*ConfigMap, error) {

	// Render data.

	data := make(map[string]string)

	for key, valueTemplate := range tmpl.Data {

		rendered, err := bre.renderString(valueTemplate, context)

		if err != nil {

			return nil, fmt.Errorf("failed to render ConfigMap data key %s: %w", key, err)

		}

		data[key] = rendered

	}

	// Render name and namespace.

	name, err := bre.renderString(tmpl.Name, context)

	if err != nil {

		return nil, fmt.Errorf("failed to render ConfigMap name: %w", err)

	}

	namespace, err := bre.renderString(tmpl.Namespace, context)

	if err != nil {

		return nil, fmt.Errorf("failed to render ConfigMap namespace: %w", err)

	}

	cm := &ConfigMap{

		Name: name,

		Namespace: namespace,

		Data: data,

		Labels: bre.buildResourceLabels(context),
	}

	return cm, nil

}

// renderSecret renders a Secret template.

func (bre *BlueprintRenderingEngine) renderSecret(

	tmpl SecretTemplate,

	context map[string]interface{},

) (*Secret, error) {

	// Render data.

	data := make(map[string]string)

	for key, valueTemplate := range tmpl.Data {

		rendered, err := bre.renderString(valueTemplate, context)

		if err != nil {

			return nil, fmt.Errorf("failed to render Secret data key %s: %w", key, err)

		}

		data[key] = rendered

	}

	// Render name and namespace.

	name, err := bre.renderString(tmpl.Name, context)

	if err != nil {

		return nil, fmt.Errorf("failed to render Secret name: %w", err)

	}

	namespace, err := bre.renderString(tmpl.Namespace, context)

	if err != nil {

		return nil, fmt.Errorf("failed to render Secret namespace: %w", err)

	}

	secret := &Secret{

		Name: name,

		Namespace: namespace,

		Type: tmpl.Type,

		Data: data,

		Labels: bre.buildResourceLabels(context),
	}

	return secret, nil

}

// renderString renders a string template.

func (bre *BlueprintRenderingEngine) renderString(templateStr string, context map[string]interface{}) (string, error) {

	if templateStr == "" {

		return "", nil

	}

	tmpl, err := template.New("string").Funcs(bre.funcMap).Parse(templateStr)

	if err != nil {

		return "", fmt.Errorf("failed to parse template: %w", err)

	}

	var buf bytes.Buffer

	if err := tmpl.Execute(&buf, context); err != nil {

		return "", fmt.Errorf("failed to execute template: %w", err)

	}

	return buf.String(), nil

}

// renderMap renders a map template.

func (bre *BlueprintRenderingEngine) renderMap(templateMap, context map[string]interface{}) (map[string]interface{}, error) {

	if templateMap == nil {

		return nil, nil

	}

	result := make(map[string]interface{})

	for key, value := range templateMap {

		// Render the key.

		renderedKey, err := bre.renderString(key, context)

		if err != nil {

			return nil, fmt.Errorf("failed to render map key %s: %w", key, err)

		}

		// Render the value based on its type.

		renderedValue, err := bre.renderValue(value, context)

		if err != nil {

			return nil, fmt.Errorf("failed to render map value for key %s: %w", key, err)

		}

		result[renderedKey] = renderedValue

	}

	return result, nil

}

// renderValue renders a value of any type.

func (bre *BlueprintRenderingEngine) renderValue(value interface{}, context map[string]interface{}) (interface{}, error) {

	switch v := value.(type) {

	case string:

		return bre.renderString(v, context)

	case map[string]interface{}:

		return bre.renderMap(v, context)

	case []interface{}:

		return bre.renderSlice(v, context)

	default:

		return value, nil

	}

}

// renderSlice renders a slice template.

func (bre *BlueprintRenderingEngine) renderSlice(templateSlice []interface{}, context map[string]interface{}) ([]interface{}, error) {

	if templateSlice == nil {

		return nil, nil

	}

	result := make([]interface{}, len(templateSlice))

	for i, value := range templateSlice {

		renderedValue, err := bre.renderValue(value, context)

		if err != nil {

			return nil, fmt.Errorf("failed to render slice item at index %d: %w", i, err)

		}

		result[i] = renderedValue

	}

	return result, nil

}

// postProcessBlueprint performs post-processing on the rendered blueprint.

func (bre *BlueprintRenderingEngine) postProcessBlueprint(

	ctx context.Context,

	rendered *RenderedBlueprint,

	req *BlueprintRequest,

) error {

	// Add common labels and annotations to all resources.

	bre.addCommonLabelsAndAnnotations(rendered, req)

	// Validate resource relationships.

	if err := bre.validateResourceRelationships(rendered); err != nil {

		return fmt.Errorf("resource relationship validation failed: %w", err)

	}

	// Apply naming conventions.

	bre.applyNamingConventions(rendered, req)

	// Optimize resource configurations.

	bre.optimizeResourceConfigurations(rendered, req)

	return nil

}

// addCommonLabelsAndAnnotations adds common labels and annotations.

func (bre *BlueprintRenderingEngine) addCommonLabelsAndAnnotations(rendered *RenderedBlueprint, req *BlueprintRequest) {

	commonLabels := map[string]string{

		"nephoran.com/blueprint": "true",

		"nephoran.com/intent": req.Intent.Name,

		"nephoran.com/component": string(req.Metadata.ComponentType),

		"nephoran.com/version": rendered.Version,

		"nephoran.com/managed-by": "nephoran-intent-operator",
	}

	commonAnnotations := map[string]string{

		"nephoran.com/generated-at": time.Now().Format(time.RFC3339),

		"nephoran.com/blueprint-name": rendered.Name,

		"nephoran.com/intent-id": req.Intent.Name,

		"nephoran.com/oran-compliant": fmt.Sprintf("%t", rendered.ORANCompliant),
	}

	// Add to KRM resources.

	for i := range rendered.KRMResources {

		if rendered.KRMResources[i].Metadata == nil {

			rendered.KRMResources[i].Metadata = make(map[string]interface{})

		}

		bre.addLabelsAndAnnotationsToResource(&rendered.KRMResources[i].Metadata, commonLabels, commonAnnotations)

	}

	// Add to ConfigMaps.

	for i := range rendered.ConfigMaps {

		if rendered.ConfigMaps[i].Labels == nil {

			rendered.ConfigMaps[i].Labels = make(map[string]string)

		}

		for k, v := range commonLabels {

			rendered.ConfigMaps[i].Labels[k] = v

		}

	}

	// Add to Secrets.

	for i := range rendered.Secrets {

		if rendered.Secrets[i].Labels == nil {

			rendered.Secrets[i].Labels = make(map[string]string)

		}

		for k, v := range commonLabels {

			rendered.Secrets[i].Labels[k] = v

		}

	}

}

// addLabelsAndAnnotationsToResource adds labels and annotations to a resource metadata.

func (bre *BlueprintRenderingEngine) addLabelsAndAnnotationsToResource(

	metadata *map[string]interface{},

	labels map[string]string,

	annotations map[string]string,

) {

	// Add labels.

	if labelsInterface, exists := (*metadata)["labels"]; exists {

		if labelsMap, ok := labelsInterface.(map[string]interface{}); ok {

			for k, v := range labels {

				labelsMap[k] = v

			}

		}

	} else {

		labelsMap := make(map[string]interface{})

		for k, v := range labels {

			labelsMap[k] = v

		}

		(*metadata)["labels"] = labelsMap

	}

	// Add annotations.

	if annotationsInterface, exists := (*metadata)["annotations"]; exists {

		if annotationsMap, ok := annotationsInterface.(map[string]interface{}); ok {

			for k, v := range annotations {

				annotationsMap[k] = v

			}

		}

	} else {

		annotationsMap := make(map[string]interface{})

		for k, v := range annotations {

			annotationsMap[k] = v

		}

		(*metadata)["annotations"] = annotationsMap

	}

}

// validateResourceRelationships validates relationships between resources.

func (bre *BlueprintRenderingEngine) validateResourceRelationships(rendered *RenderedBlueprint) error {

	// Basic validation - can be extended with specific relationship checks.

	if len(rendered.KRMResources) == 0 && len(rendered.HelmCharts) == 0 {

		return fmt.Errorf("blueprint must contain at least one KRM resource or Helm chart")

	}

	return nil

}

// applyNamingConventions applies consistent naming conventions.

func (bre *BlueprintRenderingEngine) applyNamingConventions(rendered *RenderedBlueprint, req *BlueprintRequest) {

	prefix := fmt.Sprintf("%s-%s", req.Intent.Name, strings.ToLower(string(req.Metadata.ComponentType)))

	// Apply to KRM resources.

	for i := range rendered.KRMResources {

		if metadata, ok := rendered.KRMResources[i].Metadata["name"].(string); ok {

			if !strings.HasPrefix(metadata, prefix) {

				rendered.KRMResources[i].Metadata["name"] = fmt.Sprintf("%s-%s", prefix, metadata)

			}

		}

	}

	// Apply to ConfigMaps.

	for i := range rendered.ConfigMaps {

		if !strings.HasPrefix(rendered.ConfigMaps[i].Name, prefix) {

			rendered.ConfigMaps[i].Name = fmt.Sprintf("%s-%s", prefix, rendered.ConfigMaps[i].Name)

		}

	}

	// Apply to Secrets.

	for i := range rendered.Secrets {

		if !strings.HasPrefix(rendered.Secrets[i].Name, prefix) {

			rendered.Secrets[i].Name = fmt.Sprintf("%s-%s", prefix, rendered.Secrets[i].Name)

		}

	}

}

// optimizeResourceConfigurations optimizes resource configurations.

func (bre *BlueprintRenderingEngine) optimizeResourceConfigurations(rendered *RenderedBlueprint, req *BlueprintRequest) {

	// Apply resource constraints from intent.

	if req.Intent.Spec.ResourceConstraints != nil {

		constraints := req.Intent.Spec.ResourceConstraints

		for i := range rendered.KRMResources {

			resource := &rendered.KRMResources[i]

			// Apply to Deployment and StatefulSet resources.

			if resource.Kind == "Deployment" || resource.Kind == "StatefulSet" {

				bre.applyResourceConstraints(resource, constraints)

			}

		}

	}

<<<<<<< HEAD
	// Apply priority-based configurations
	if req.Intent.Spec.Priority == v1.NetworkPriorityCritical {
=======
	// Apply priority-based configurations.

	if req.Intent.Spec.Priority == v1.PriorityCritical {

>>>>>>> b3529b0b
		bre.applyCriticalPriorityOptimizations(rendered)

	}

}

<<<<<<< HEAD
// applyResourceConstraints applies resource constraints to a resource
func (bre *BlueprintRenderingEngine) applyResourceConstraints(resource *KRMResource, constraints *v1.NetworkResourceConstraints) {
	// Navigate to container spec and apply constraints
=======
// applyResourceConstraints applies resource constraints to a resource.

func (bre *BlueprintRenderingEngine) applyResourceConstraints(resource *KRMResource, constraints *v1.ResourceConstraints) {

	// Navigate to container spec and apply constraints.

>>>>>>> b3529b0b
	if spec, ok := resource.Spec["template"].(map[string]interface{}); ok {

		if podSpec, ok := spec["spec"].(map[string]interface{}); ok {

			if containers, ok := podSpec["containers"].([]interface{}); ok {

				for _, containerInterface := range containers {

					if container, ok := containerInterface.(map[string]interface{}); ok {

						bre.setContainerResources(container, constraints)

					}

				}

			}

		}

	}

}

<<<<<<< HEAD
// setContainerResources sets container resource constraints
func (bre *BlueprintRenderingEngine) setContainerResources(container map[string]interface{}, constraints *v1.NetworkResourceConstraints) {
	resourcesMap := make(map[string]interface{})

	// Set requests (NetworkResourceConstraints uses MinResources for requests)
	if constraints.MinResources != nil {
		if requests, exists := resourcesMap["requests"]; exists {
			if requestsMap, ok := requests.(map[string]interface{}); ok {
				if constraints.MinResources.Requests.Cpu() != nil {
					requestsMap["cpu"] = constraints.MinResources.Requests.Cpu().String()
				}
				if constraints.MinResources.Requests.Memory() != nil {
					requestsMap["memory"] = constraints.MinResources.Requests.Memory().String()
				}
			}
		} else {
			requestsMap := make(map[string]interface{})
			if constraints.MinResources.Requests.Cpu() != nil {
				requestsMap["cpu"] = constraints.MinResources.Requests.Cpu().String()
			}
			if constraints.MinResources.Requests.Memory() != nil {
				requestsMap["memory"] = constraints.MinResources.Requests.Memory().String()
			}
			resourcesMap["requests"] = requestsMap
		}
=======
// setContainerResources sets container resource constraints.

func (bre *BlueprintRenderingEngine) setContainerResources(container map[string]interface{}, constraints *v1.ResourceConstraints) {

	resourcesMap := make(map[string]interface{})

	// Set requests.

	if requests, exists := resourcesMap["requests"]; exists {

		if requestsMap, ok := requests.(map[string]interface{}); ok {

			if constraints.CPU != nil {

				requestsMap["cpu"] = constraints.CPU.String()

			}

			if constraints.Memory != nil {

				requestsMap["memory"] = constraints.Memory.String()

			}

		}

	} else {

		requestsMap := make(map[string]interface{})

		if constraints.CPU != nil {

			requestsMap["cpu"] = constraints.CPU.String()

		}

		if constraints.Memory != nil {

			requestsMap["memory"] = constraints.Memory.String()

		}

		resourcesMap["requests"] = requestsMap

>>>>>>> b3529b0b
	}

	// Set limits.

	if limits, exists := resourcesMap["limits"]; exists {

		if limitsMap, ok := limits.(map[string]interface{}); ok {

			if constraints.MaxCPU != nil {

				limitsMap["cpu"] = constraints.MaxCPU.String()

			}

			if constraints.MaxMemory != nil {

				limitsMap["memory"] = constraints.MaxMemory.String()

			}

		}

	} else {

		limitsMap := make(map[string]interface{})

		if constraints.MaxCPU != nil {

			limitsMap["cpu"] = constraints.MaxCPU.String()

		}

		if constraints.MaxMemory != nil {

			limitsMap["memory"] = constraints.MaxMemory.String()

		}

		resourcesMap["limits"] = limitsMap

	}

	container["resources"] = resourcesMap

}

// applyCriticalPriorityOptimizations applies optimizations for critical priority.

func (bre *BlueprintRenderingEngine) applyCriticalPriorityOptimizations(rendered *RenderedBlueprint) {

	for i := range rendered.KRMResources {

		resource := &rendered.KRMResources[i]

		// Set priority class for critical workloads.

		if resource.Kind == "Deployment" || resource.Kind == "StatefulSet" {

			if spec, ok := resource.Spec["template"].(map[string]interface{}); ok {

				if podSpec, ok := spec["spec"].(map[string]interface{}); ok {

					podSpec["priorityClassName"] = "system-cluster-critical"

				}

			}

		}

	}

}

// generateFiles generates the final files for the blueprint.

func (bre *BlueprintRenderingEngine) generateFiles(ctx context.Context, rendered *RenderedBlueprint) error {

	// Generate KRM resource files.

	for i, resource := range rendered.KRMResources {
<<<<<<< HEAD
		filename := fmt.Sprintf("%s-%d.yaml", strings.ToLower(resource.Kind), i)
=======

		filename := fmt.Sprintf("%s-%d.yaml", strings.ToLower(resource.Kind), i)

>>>>>>> b3529b0b
		content, err := yaml.Marshal(resource)

		if err != nil {

			return fmt.Errorf("failed to marshal KRM resource to YAML: %w", err)

		}

		rendered.GeneratedFiles[filename] = string(content)

	}

	// Generate Helm chart files.

	for i, chart := range rendered.HelmCharts {

		filename := fmt.Sprintf("helm-chart-%s-%d.yaml", chart.Name, i)

		content, err := yaml.Marshal(chart)

		if err != nil {

			return fmt.Errorf("failed to marshal Helm chart to YAML: %w", err)

		}

		rendered.GeneratedFiles[filename] = string(content)

	}

	// Generate ConfigMap files.

	for i, cm := range rendered.ConfigMaps {

		configMap := map[string]interface{}{

			"apiVersion": "v1",

			"kind": "ConfigMap",

			"metadata": map[string]interface{}{

				"name": cm.Name,

				"namespace": cm.Namespace,

				"labels": cm.Labels,
			},

			"data": cm.Data,
		}

		filename := fmt.Sprintf("configmap-%s-%d.yaml", cm.Name, i)

		content, err := yaml.Marshal(configMap)

		if err != nil {

			return fmt.Errorf("failed to marshal ConfigMap to YAML: %w", err)

		}

		rendered.GeneratedFiles[filename] = string(content)

	}

	// Generate Secret files.

	for i, secret := range rendered.Secrets {

		secretResource := map[string]interface{}{

			"apiVersion": "v1",

			"kind": "Secret",

			"metadata": map[string]interface{}{

				"name": secret.Name,

				"namespace": secret.Namespace,

				"labels": secret.Labels,
			},

			"type": secret.Type,

			"data": secret.Data,
		}

		filename := fmt.Sprintf("secret-%s-%d.yaml", secret.Name, i)

		content, err := yaml.Marshal(secretResource)

		if err != nil {

			return fmt.Errorf("failed to marshal Secret to YAML: %w", err)

		}

		rendered.GeneratedFiles[filename] = string(content)

	}

	// Generate metadata file.

	metadataFile := map[string]interface{}{

		"name": rendered.Name,

		"version": rendered.Version,

		"description": rendered.Description,

		"oranCompliant": rendered.ORANCompliant,

		"metadata": rendered.Metadata,

		"dependencies": rendered.Dependencies,
	}

	content, err := yaml.Marshal(metadataFile)

	if err != nil {

		return fmt.Errorf("failed to marshal metadata to YAML: %w", err)

	}

	rendered.GeneratedFiles["blueprint-metadata.yaml"] = string(content)

	return nil

}

// buildResourceLabels builds common resource labels.

func (bre *BlueprintRenderingEngine) buildResourceLabels(context map[string]interface{}) map[string]string {

	labels := make(map[string]string)

	if intentName, ok := context["IntentName"].(string); ok {

		labels["nephoran.com/intent"] = intentName

	}

<<<<<<< HEAD
	if componentType, ok := context["ComponentType"].(v1.NetworkTargetComponent); ok {
=======
	if componentType, ok := context["ComponentType"].(TargetComponent); ok {

>>>>>>> b3529b0b
		labels["nephoran.com/component"] = string(componentType)

	}

	labels["nephoran.com/managed-by"] = "nephoran-intent-operator"

	labels["nephoran.com/blueprint"] = "true"

	return labels

}

// createTemplateFunctionMap creates the function map for templates.

func createTemplateFunctionMap() template.FuncMap {

	funcMap := sprig.TxtFuncMap()

	// Add custom functions.

	funcMap["toYAML"] = func(v interface{}) string {

		data, err := yaml.Marshal(v)
		if err != nil {
			// Return error marker for template debugging
			return fmt.Sprintf("ERROR: %v", err)
		}

		return strings.TrimSuffix(string(data), "\n")

	}

	funcMap["fromYAML"] = func(str string) interface{} {

		var result interface{}

		if err := yaml.Unmarshal([]byte(str), &result); err != nil {
			// Return nil on error to prevent template failures
			return nil
		}

		return result

	}

	funcMap["include"] = func(name string, data interface{}) string {

		// Placeholder for template include functionality.

		return ""

	}

	funcMap["required"] = func(warn string, val interface{}) interface{} {

		if val == nil {

			panic(warn)

		}

		return val

	}

	funcMap["tpl"] = func(tpl string, data interface{}) string {

		// Placeholder for template processing.

		return tpl

	}

	return funcMap

}

// getTargetNamespace gets the target namespace with fallback.

func getTargetNamespace(intent *v1.NetworkIntent) string {

	if intent.Spec.TargetNamespace != "" {

		return intent.Spec.TargetNamespace

	}

	if intent.Namespace != "" {

		return intent.Namespace

	}

	return "default"

}<|MERGE_RESOLUTION|>--- conflicted
+++ resolved
@@ -39,21 +39,11 @@
 	"text/template"
 	"time"
 
-<<<<<<< HEAD
-	"bytes"
-	"text/template"
-
-=======
->>>>>>> b3529b0b
 	"github.com/Masterminds/sprig/v3"
 	"go.uber.org/zap"
 	"gopkg.in/yaml.v2"
 
-<<<<<<< HEAD
-	v1 "github.com/thc1006/nephoran-intent-operator/api/v1"
-=======
 	v1 "github.com/nephio-project/nephoran-intent-operator/api/v1"
->>>>>>> b3529b0b
 )
 
 // BlueprintRenderingEngine renders O-RAN compliant KRM resources from blueprint templates.
@@ -167,24 +157,6 @@
 // BlueprintMetadata contains metadata about the blueprint.
 
 type BlueprintMetadata struct {
-<<<<<<< HEAD
-	Name           string                    `json:"name" yaml:"name"`
-	Version        string                    `json:"version" yaml:"version"`
-	Description    string                    `json:"description" yaml:"description"`
-	Labels         map[string]string         `json:"labels" yaml:"labels"`
-	Annotations    map[string]string         `json:"annotations" yaml:"annotations"`
-	ComponentType  v1.NetworkTargetComponent `json:"componentType" yaml:"componentType"`
-	IntentType     v1.IntentType             `json:"intentType" yaml:"intentType"`
-	ORANCompliant  bool                      `json:"oranCompliant" yaml:"oranCompliant"`
-	InterfaceTypes []string                  `json:"interfaceTypes" yaml:"interfaceTypes"`
-	NetworkSlice   string                    `json:"networkSlice,omitempty" yaml:"networkSlice,omitempty"`
-	Region         string                    `json:"region,omitempty" yaml:"region,omitempty"`
-	CreatedAt      time.Time                 `json:"createdAt" yaml:"createdAt"`
-	GeneratedBy    string                    `json:"generatedBy" yaml:"generatedBy"`
-}
-
-// NewBlueprintRenderingEngine creates a new blueprint rendering engine
-=======
 	Name string `json:"name" yaml:"name"`
 
 	Version string `json:"version" yaml:"version"`
@@ -214,7 +186,6 @@
 
 // NewBlueprintRenderingEngine creates a new blueprint rendering engine.
 
->>>>>>> b3529b0b
 func NewBlueprintRenderingEngine(config *BlueprintConfig, logger *zap.Logger) (*BlueprintRenderingEngine, error) {
 
 	if config == nil {
@@ -1161,33 +1132,22 @@
 
 	}
 
-<<<<<<< HEAD
-	// Apply priority-based configurations
-	if req.Intent.Spec.Priority == v1.NetworkPriorityCritical {
-=======
 	// Apply priority-based configurations.
 
 	if req.Intent.Spec.Priority == v1.PriorityCritical {
 
->>>>>>> b3529b0b
 		bre.applyCriticalPriorityOptimizations(rendered)
 
 	}
 
 }
 
-<<<<<<< HEAD
-// applyResourceConstraints applies resource constraints to a resource
-func (bre *BlueprintRenderingEngine) applyResourceConstraints(resource *KRMResource, constraints *v1.NetworkResourceConstraints) {
-	// Navigate to container spec and apply constraints
-=======
 // applyResourceConstraints applies resource constraints to a resource.
 
 func (bre *BlueprintRenderingEngine) applyResourceConstraints(resource *KRMResource, constraints *v1.ResourceConstraints) {
 
 	// Navigate to container spec and apply constraints.
 
->>>>>>> b3529b0b
 	if spec, ok := resource.Spec["template"].(map[string]interface{}); ok {
 
 		if podSpec, ok := spec["spec"].(map[string]interface{}); ok {
@@ -1212,145 +1172,117 @@
 
 }
 
-<<<<<<< HEAD
-// setContainerResources sets container resource constraints
-func (bre *BlueprintRenderingEngine) setContainerResources(container map[string]interface{}, constraints *v1.NetworkResourceConstraints) {
+// setContainerResources sets container resource constraints.
+
+func (bre *BlueprintRenderingEngine) setContainerResources(container map[string]interface{}, constraints *v1.ResourceConstraints) {
+
 	resourcesMap := make(map[string]interface{})
 
-	// Set requests (NetworkResourceConstraints uses MinResources for requests)
-	if constraints.MinResources != nil {
-		if requests, exists := resourcesMap["requests"]; exists {
-			if requestsMap, ok := requests.(map[string]interface{}); ok {
-				if constraints.MinResources.Requests.Cpu() != nil {
-					requestsMap["cpu"] = constraints.MinResources.Requests.Cpu().String()
+	// Set requests.
+
+	if requests, exists := resourcesMap["requests"]; exists {
+
+		if requestsMap, ok := requests.(map[string]interface{}); ok {
+
+			if constraints.CPU != nil {
+
+				requestsMap["cpu"] = constraints.CPU.String()
+
+			}
+
+			if constraints.Memory != nil {
+
+				requestsMap["memory"] = constraints.Memory.String()
+
+			}
+
+		}
+
+	} else {
+
+		requestsMap := make(map[string]interface{})
+
+		if constraints.CPU != nil {
+
+			requestsMap["cpu"] = constraints.CPU.String()
+
+		}
+
+		if constraints.Memory != nil {
+
+			requestsMap["memory"] = constraints.Memory.String()
+
+		}
+
+		resourcesMap["requests"] = requestsMap
+
+	}
+
+	// Set limits.
+
+	if limits, exists := resourcesMap["limits"]; exists {
+
+		if limitsMap, ok := limits.(map[string]interface{}); ok {
+
+			if constraints.MaxCPU != nil {
+
+				limitsMap["cpu"] = constraints.MaxCPU.String()
+
+			}
+
+			if constraints.MaxMemory != nil {
+
+				limitsMap["memory"] = constraints.MaxMemory.String()
+
+			}
+
+		}
+
+	} else {
+
+		limitsMap := make(map[string]interface{})
+
+		if constraints.MaxCPU != nil {
+
+			limitsMap["cpu"] = constraints.MaxCPU.String()
+
+		}
+
+		if constraints.MaxMemory != nil {
+
+			limitsMap["memory"] = constraints.MaxMemory.String()
+
+		}
+
+		resourcesMap["limits"] = limitsMap
+
+	}
+
+	container["resources"] = resourcesMap
+
+}
+
+// applyCriticalPriorityOptimizations applies optimizations for critical priority.
+
+func (bre *BlueprintRenderingEngine) applyCriticalPriorityOptimizations(rendered *RenderedBlueprint) {
+
+	for i := range rendered.KRMResources {
+
+		resource := &rendered.KRMResources[i]
+
+		// Set priority class for critical workloads.
+
+		if resource.Kind == "Deployment" || resource.Kind == "StatefulSet" {
+
+			if spec, ok := resource.Spec["template"].(map[string]interface{}); ok {
+
+				if podSpec, ok := spec["spec"].(map[string]interface{}); ok {
+
+					podSpec["priorityClassName"] = "system-cluster-critical"
+
 				}
-				if constraints.MinResources.Requests.Memory() != nil {
-					requestsMap["memory"] = constraints.MinResources.Requests.Memory().String()
-				}
+
 			}
-		} else {
-			requestsMap := make(map[string]interface{})
-			if constraints.MinResources.Requests.Cpu() != nil {
-				requestsMap["cpu"] = constraints.MinResources.Requests.Cpu().String()
-			}
-			if constraints.MinResources.Requests.Memory() != nil {
-				requestsMap["memory"] = constraints.MinResources.Requests.Memory().String()
-			}
-			resourcesMap["requests"] = requestsMap
-		}
-=======
-// setContainerResources sets container resource constraints.
-
-func (bre *BlueprintRenderingEngine) setContainerResources(container map[string]interface{}, constraints *v1.ResourceConstraints) {
-
-	resourcesMap := make(map[string]interface{})
-
-	// Set requests.
-
-	if requests, exists := resourcesMap["requests"]; exists {
-
-		if requestsMap, ok := requests.(map[string]interface{}); ok {
-
-			if constraints.CPU != nil {
-
-				requestsMap["cpu"] = constraints.CPU.String()
-
-			}
-
-			if constraints.Memory != nil {
-
-				requestsMap["memory"] = constraints.Memory.String()
-
-			}
-
-		}
-
-	} else {
-
-		requestsMap := make(map[string]interface{})
-
-		if constraints.CPU != nil {
-
-			requestsMap["cpu"] = constraints.CPU.String()
-
-		}
-
-		if constraints.Memory != nil {
-
-			requestsMap["memory"] = constraints.Memory.String()
-
-		}
-
-		resourcesMap["requests"] = requestsMap
-
->>>>>>> b3529b0b
-	}
-
-	// Set limits.
-
-	if limits, exists := resourcesMap["limits"]; exists {
-
-		if limitsMap, ok := limits.(map[string]interface{}); ok {
-
-			if constraints.MaxCPU != nil {
-
-				limitsMap["cpu"] = constraints.MaxCPU.String()
-
-			}
-
-			if constraints.MaxMemory != nil {
-
-				limitsMap["memory"] = constraints.MaxMemory.String()
-
-			}
-
-		}
-
-	} else {
-
-		limitsMap := make(map[string]interface{})
-
-		if constraints.MaxCPU != nil {
-
-			limitsMap["cpu"] = constraints.MaxCPU.String()
-
-		}
-
-		if constraints.MaxMemory != nil {
-
-			limitsMap["memory"] = constraints.MaxMemory.String()
-
-		}
-
-		resourcesMap["limits"] = limitsMap
-
-	}
-
-	container["resources"] = resourcesMap
-
-}
-
-// applyCriticalPriorityOptimizations applies optimizations for critical priority.
-
-func (bre *BlueprintRenderingEngine) applyCriticalPriorityOptimizations(rendered *RenderedBlueprint) {
-
-	for i := range rendered.KRMResources {
-
-		resource := &rendered.KRMResources[i]
-
-		// Set priority class for critical workloads.
-
-		if resource.Kind == "Deployment" || resource.Kind == "StatefulSet" {
-
-			if spec, ok := resource.Spec["template"].(map[string]interface{}); ok {
-
-				if podSpec, ok := spec["spec"].(map[string]interface{}); ok {
-
-					podSpec["priorityClassName"] = "system-cluster-critical"
-
-				}
-
-			}
 
 		}
 
@@ -1365,13 +1297,9 @@
 	// Generate KRM resource files.
 
 	for i, resource := range rendered.KRMResources {
-<<<<<<< HEAD
+
 		filename := fmt.Sprintf("%s-%d.yaml", strings.ToLower(resource.Kind), i)
-=======
-
-		filename := fmt.Sprintf("%s-%d.yaml", strings.ToLower(resource.Kind), i)
-
->>>>>>> b3529b0b
+
 		content, err := yaml.Marshal(resource)
 
 		if err != nil {
@@ -1519,12 +1447,8 @@
 
 	}
 
-<<<<<<< HEAD
-	if componentType, ok := context["ComponentType"].(v1.NetworkTargetComponent); ok {
-=======
 	if componentType, ok := context["ComponentType"].(TargetComponent); ok {
 
->>>>>>> b3529b0b
 		labels["nephoran.com/component"] = string(componentType)
 
 	}
