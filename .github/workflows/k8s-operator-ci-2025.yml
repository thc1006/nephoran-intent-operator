--- conflicted
+++ resolved
@@ -42,19 +42,11 @@
 
 env:
   # Stable Kubernetes and Go versions
-<<<<<<< HEAD
   GO_VERSION: "1.24.0"
-  KUBERNETES_VERSION: "1.28.0"
-  CONTROLLER_RUNTIME_VERSION: "v0.16.3"
-  KUBEBUILDER_VERSION: "3.12.0"
-  ENVTEST_KUBERNETES_VERSION: "1.28.0"
-=======
-  GO_VERSION: "1.24"
   KUBERNETES_VERSION: "1.31.0"
   CONTROLLER_RUNTIME_VERSION: "v0.18.4"
   KUBEBUILDER_VERSION: "3.15.0"
   ENVTEST_KUBERNETES_VERSION: "1.31.0"
->>>>>>> 5f746d75
   
   # Build optimizations for 2025
   CGO_ENABLED: "0"
@@ -68,13 +60,8 @@
   GOMODCACHE: "/tmp/go-mod"
   
   # Security scanning tools versions
-<<<<<<< HEAD
-  TRIVY_VERSION: "0.45.1"
-  COSIGN_VERSION: "2.0.0"
-=======
   TRIVY_VERSION: "0.58.1"
   COSIGN_VERSION: "2.4.1"
->>>>>>> 5f746d75
   GOVULNCHECK_VERSION: "latest"
 
 jobs:
@@ -83,11 +70,7 @@
   # =============================================================================
   preflight:
     name: "🚀 Pre-flight Setup"
-<<<<<<< HEAD
-    runs-on: ubuntu-latest
-=======
     runs-on: ubuntu-latest  # Stable Ubuntu LTS
->>>>>>> 5f746d75
     timeout-minutes: 5
     outputs:
       go-cache-key: ${{ steps.cache-setup.outputs.cache-key }}
@@ -124,46 +107,13 @@
         if: steps.changes.outputs.go == 'true' || steps.changes.outputs.k8s == 'true'
         uses: actions/setup-go@v5
         with:
-<<<<<<< HEAD
-          go-version: ${{ env.GO_VERSION }}
-=======
-          go-version: "1.24"
->>>>>>> 5f746d75
+          go-version: "1.24.0"
           cache: false  # Manual cache control
           
       - name: Setup simplified Go cache
         if: steps.changes.outputs.go == 'true' || steps.changes.outputs.k8s == 'true'
         id: cache-setup
         run: |
-<<<<<<< HEAD
-          # Generate comprehensive cache key for 2025 standards
-          GO_SUM_HASH="${{ hashFiles('**/go.sum') }}"
-          GO_MOD_HASH="${{ hashFiles('go.mod') }}"
-          CONFIG_HASH="${{ hashFiles('config/**/*.yaml', 'PROJECT') }}"
-          
-          # Fallback for empty hashes
-          if [[ -z "$GO_SUM_HASH" ]]; then GO_SUM_HASH="${{ github.sha }}"; fi
-          if [[ -z "$GO_MOD_HASH" ]]; then GO_MOD_HASH="${{ github.sha }}"; fi
-          if [[ -z "$CONFIG_HASH" ]]; then CONFIG_HASH="${{ github.sha }}"; fi
-          
-          CACHE_KEY="nephoran-k8s-op-v3-${{ runner.os }}-go${{ env.GO_VERSION }}-k8s${{ env.KUBERNETES_VERSION }}-${GO_SUM_HASH}-${GO_MOD_HASH}-${CONFIG_HASH}"
-          echo "cache-key=${CACHE_KEY}" >> $GITHUB_OUTPUT
-          echo "Generated cache key: $CACHE_KEY"
-          
-      - name: Fix permissions and clean cache directories before restore
-        if: steps.changes.outputs.go == 'true' || steps.changes.outputs.k8s == 'true'
-        run: |
-          # Fix permissions before cleanup to avoid "Permission denied" errors
-          sudo chown -R $(id -u):$(id -g) ${{ env.GOCACHE }} || true
-          sudo chmod -R u+rw ${{ env.GOCACHE }} || true
-          sudo chown -R $(id -u):$(id -g) ${{ env.GOMODCACHE }} || true
-          sudo chmod -R u+rw ${{ env.GOMODCACHE }} || true
-          
-          # Clean cache directories
-          rm -rf ${{ env.GOCACHE }}
-          rm -rf ${{ env.GOMODCACHE }}
-          
-=======
           # Simplified cache key generation to avoid GitHub Actions issues
           
           # Get file hashes with fallbacks
@@ -179,7 +129,7 @@
             GO_MOD_HASH="nomod"
           fi
           
-          CACHE_KEY="nephoran-k8s-op-v4-${{ runner.os }}-go123-k8s131-${GO_SUM_HASH}-${GO_MOD_HASH}"
+          CACHE_KEY="nephoran-k8s-op-v4-${{ runner.os }}-go124-k8s131-${GO_SUM_HASH}-${GO_MOD_HASH}"
           echo "cache-key=${CACHE_KEY}" >> $GITHUB_OUTPUT
           echo "Generated cache key: $CACHE_KEY"
           
@@ -193,7 +143,6 @@
           chmod -R 755 ${{ env.GOCACHE }} ${{ env.GOMODCACHE }}
           echo "Cache directories cleaned and ready for fresh extraction"
           
->>>>>>> 5f746d75
       - name: Restore Go cache
         if: steps.changes.outputs.go == 'true' || steps.changes.outputs.k8s == 'true'
         uses: actions/cache@v4
@@ -203,13 +152,8 @@
             ${{ env.GOMODCACHE }}
           key: ${{ steps.cache-setup.outputs.cache-key }}
           restore-keys: |
-<<<<<<< HEAD
-            nephoran-k8s-op-v3-${{ runner.os }}-go${{ env.GO_VERSION }}-k8s${{ env.KUBERNETES_VERSION }}-
-            nephoran-k8s-op-v3-${{ runner.os }}-go${{ env.GO_VERSION }}-
-=======
-            nephoran-k8s-op-v4-${{ runner.os }}-go123-k8s131-
-            nephoran-k8s-op-v4-${{ runner.os }}-go123-
->>>>>>> 5f746d75
+            nephoran-k8s-op-v4-${{ runner.os }}-go124-k8s131-
+            nephoran-k8s-op-v4-${{ runner.os }}-go124-
             
       - name: Download dependencies
         if: steps.changes.outputs.go == 'true' || steps.changes.outputs.k8s == 'true'
@@ -218,19 +162,6 @@
           go mod download
           go mod verify
           echo "✅ Dependencies verified"
-          
-<<<<<<< HEAD
-      - name: Final cleanup
-        if: always()
-        run: |
-          # Final cleanup with permission fixes
-          sudo chown -R $(id -u):$(id -g) ${{ env.GOCACHE }} || true
-          sudo chmod -R u+rw ${{ env.GOCACHE }} || true
-          sudo chown -R $(id -u):$(id -g) ${{ env.GOMODCACHE }} || true
-          sudo chmod -R u+rw ${{ env.GOMODCACHE }} || true
-          
-=======
->>>>>>> 5f746d75
       - name: Integration test check
         id: integration-check
         run: |
@@ -261,23 +192,7 @@
       - name: Setup Go ${{ env.GO_VERSION }}
         uses: actions/setup-go@v5
         with:
-<<<<<<< HEAD
-          go-version: ${{ env.GO_VERSION }}
-          cache: false
-          
-      - name: Fix permissions and clean cache directories before restore
-        run: |
-          # Fix permissions before cleanup to avoid "Permission denied" errors
-          sudo chown -R $(id -u):$(id -g) ${{ env.GOCACHE }} || true
-          sudo chmod -R u+rw ${{ env.GOCACHE }} || true
-          sudo chown -R $(id -u):$(id -g) ${{ env.GOMODCACHE }} || true
-          sudo chmod -R u+rw ${{ env.GOMODCACHE }} || true
-          
-          # Clean cache directories
-          rm -rf ${{ env.GOCACHE }}
-          rm -rf ${{ env.GOMODCACHE }}
-=======
-          go-version: "1.24"
+          go-version: "1.24.0"
           cache: false
           
       - name: Clean cache directories (prevent tar errors)
@@ -288,8 +203,6 @@
           mkdir -p ${{ env.GOCACHE }} ${{ env.GOMODCACHE }}
           chmod -R 755 ${{ env.GOCACHE }} ${{ env.GOMODCACHE }}
           echo "Cache directories cleaned and ready for fresh extraction"
->>>>>>> 5f746d75
-          
       - name: Restore Go cache
         uses: actions/cache@v4
         with:
@@ -298,17 +211,13 @@
             ${{ env.GOMODCACHE }}
           key: ${{ needs.preflight.outputs.go-cache-key }}
           restore-keys: |
-            nephoran-k8s-op-v4-${{ runner.os }}-go123-k8s131-
-            nephoran-k8s-op-v4-${{ runner.os }}-go123-
+            nephoran-k8s-op-v4-${{ runner.os }}-go124-k8s131-
+            nephoran-k8s-op-v4-${{ runner.os }}-go124-
             
       - name: Install Kubebuilder
         run: |
           echo "🔧 Installing Kubebuilder ${{ env.KUBEBUILDER_VERSION }}..."
-<<<<<<< HEAD
-          curl -H "Authorization: Bearer ${{ secrets.GITHUB_TOKEN }}" -L -o kubebuilder https://github.com/kubernetes-sigs/kubebuilder/releases/download/v${{ env.KUBEBUILDER_VERSION }}/kubebuilder_linux_amd64
-=======
           curl -L -o kubebuilder https://github.com/kubernetes-sigs/kubebuilder/releases/download/v${{ env.KUBEBUILDER_VERSION }}/kubebuilder_linux_amd64
->>>>>>> 5f746d75
           chmod +x kubebuilder
           sudo mv kubebuilder /usr/local/bin/
           kubebuilder version
@@ -317,11 +226,7 @@
         run: |
           # Install controller-gen 
           echo "🔧 Installing controller-gen..."
-<<<<<<< HEAD
-          go install sigs.k8s.io/controller-tools/cmd/controller-gen@v0.13.0
-=======
           go install sigs.k8s.io/controller-tools/cmd/controller-gen@v0.19.0
->>>>>>> 5f746d75
           
           # Install kustomize with GitHub token authentication
           echo "🔧 Installing kustomize..."
@@ -347,15 +252,9 @@
           echo "🎯 Generating and validating CRDs..."
           make manifests
           
-<<<<<<< HEAD
-          # Validate generated CRDs
-          echo "🔍 Validating CRD schemas..."
-          find config/crd/bases -name "*.yaml" -exec kubeval --strict {} \;
-=======
           # Validate generated CRDs (ignore missing schemas for custom resources)
           echo "🔍 Validating CRD schemas..."
           find config/crd/bases -name "*.yaml" -exec kubeval --strict --ignore-missing-schemas {} \;
->>>>>>> 5f746d75
           
           # Check for CRD changes (should be committed)
           if ! git diff --quiet config/crd/bases/; then
@@ -372,15 +271,10 @@
           echo "🔐 Generating and validating RBAC..."
           make generate
           
-<<<<<<< HEAD
-          # Check RBAC files
-          echo "🔍 Validating RBAC configurations..."
-          find config/rbac -name "*.yaml" -exec kubeval --strict {} \;
-=======
           # Check RBAC files (ignore missing schemas for custom resources)
           echo "🔍 Validating RBAC configurations..."
           find config/rbac -name "*.yaml" -exec kubeval --strict --ignore-missing-schemas {} \;
->>>>>>> 5f746d75
+
           
           # Check for uncommitted changes
           if ! git diff --quiet config/rbac/; then
@@ -396,11 +290,8 @@
         timeout-minutes: 2
         run: |
           echo "🪝 Validating webhook configurations..."
-<<<<<<< HEAD
-          find config/webhook -name "*.yaml" -exec kubeval --strict {} \;
-=======
           find config/webhook -name "*.yaml" -exec kubeval --strict --ignore-missing-schemas {} \;
->>>>>>> 5f746d75
+
           echo "✅ Webhook configurations are valid"
           
       - name: Kustomize validation
@@ -408,17 +299,6 @@
         run: |
           echo "📋 Validating kustomize configurations..."
           
-<<<<<<< HEAD
-          # Validate default overlay
-          echo "🔍 Testing default kustomization..."
-          kustomize build config/default > /tmp/default-manifest.yaml
-          kubeval --strict /tmp/default-manifest.yaml
-          
-          # Validate samples if they exist
-          if [[ -d config/samples ]]; then
-            echo "🔍 Validating sample configurations..."
-            find config/samples -name "*.yaml" -exec kubeval --strict {} \;
-=======
           # Validate default overlay (ignore missing schemas for custom resources)
           echo "🔍 Testing default kustomization..."
           kustomize build config/default > /tmp/default-manifest.yaml
@@ -428,7 +308,7 @@
           if [[ -d config/samples ]]; then
             echo "🔍 Validating sample configurations..."
             find config/samples -name "*.yaml" -exec kubeval --strict --ignore-missing-schemas {} \;
->>>>>>> 5f746d75
+
           fi
           
           echo "✅ All kustomize configurations are valid"
@@ -452,26 +332,10 @@
       - name: Setup Go ${{ env.GO_VERSION }}
         uses: actions/setup-go@v5
         with:
-<<<<<<< HEAD
-          go-version: ${{ env.GO_VERSION }}
+          go-version: "1.24.0"
           cache: false
           
-      - name: Fix permissions and clean cache directories before restore
-        run: |
-          # Fix permissions before cleanup to avoid "Permission denied" errors
-          sudo chown -R $(id -u):$(id -g) ${{ env.GOCACHE }} || true
-          sudo chmod -R u+rw ${{ env.GOCACHE }} || true
-          sudo chown -R $(id -u):$(id -g) ${{ env.GOMODCACHE }} || true
-          sudo chmod -R u+rw ${{ env.GOMODCACHE }} || true
-          
-          # Clean cache directories
-          rm -rf ${{ env.GOCACHE }}
-          rm -rf ${{ env.GOMODCACHE }}
-=======
-          go-version: "1.24"
-          cache: false
->>>>>>> 5f746d75
-          
+
       - name: Restore Go cache
         uses: actions/cache@v4
         with:
@@ -492,11 +356,8 @@
           
           # Install cosign for supply chain security
           echo "🔧 Installing cosign ${{ env.COSIGN_VERSION }}..."
-<<<<<<< HEAD
-          curl -H "Authorization: Bearer ${{ secrets.GITHUB_TOKEN }}" -O -L "https://github.com/sigstore/cosign/releases/download/v${{ env.COSIGN_VERSION }}/cosign-linux-amd64"
-=======
           curl -O -L "https://github.com/sigstore/cosign/releases/download/v${{ env.COSIGN_VERSION }}/cosign-linux-amd64"
->>>>>>> 5f746d75
+
           sudo mv cosign-linux-amd64 /usr/local/bin/cosign
           sudo chmod +x /usr/local/bin/cosign
           
@@ -506,11 +367,8 @@
           cosign version
           
       - name: Run Go vulnerability scan
-<<<<<<< HEAD
-        timeout-minutes: 5
-=======
         timeout-minutes: 10
->>>>>>> 5f746d75
+
         run: |
           echo "🔍 Scanning Go modules for vulnerabilities..."
           govulncheck ./...
@@ -579,14 +437,8 @@
             
           echo "✅ Container image security scan completed"
           
-<<<<<<< HEAD
-      - name: Upload security scan results
-        uses: github/codeql-action/upload-sarif@v3
-        if: always()
-        with:
-          sarif_file: '.'
-=======
       - name: List generated SARIF files
+
         if: always()
         run: |
           echo "📋 Generated SARIF files:"
@@ -615,7 +467,7 @@
         with:
           sarif_file: trivy-image-results.sarif
           category: trivy-image-scan
->>>>>>> 5f746d75
+
           
       - name: Security scan summary
         if: always()
@@ -661,27 +513,10 @@
       - name: Setup Go ${{ env.GO_VERSION }}
         uses: actions/setup-go@v5
         with:
-<<<<<<< HEAD
-          go-version: ${{ env.GO_VERSION }}
+          go-version: "1.24.0"
           cache: false
           
-      - name: Fix permissions and clean cache directories before restore
-        run: |
-          # Fix permissions before cleanup to avoid "Permission denied" errors
-          sudo chown -R $(id -u):$(id -g) ${{ env.GOCACHE }} || true
-          sudo chmod -R u+rw ${{ env.GOCACHE }} || true
-          sudo chown -R $(id -u):$(id -g) ${{ env.GOMODCACHE }} || true
-          sudo chmod -R u+rw ${{ env.GOMODCACHE }} || true
-          
-          # Clean cache directories
-          rm -rf ${{ env.GOCACHE }}
-          rm -rf ${{ env.GOMODCACHE }}
-          
-=======
-          go-version: "1.24"
-          cache: false
-          
->>>>>>> 5f746d75
+
       - name: Restore Go cache
         uses: actions/cache@v4
         with:
@@ -792,27 +627,10 @@
       - name: Setup Go ${{ env.GO_VERSION }}
         uses: actions/setup-go@v5
         with:
-<<<<<<< HEAD
-          go-version: ${{ env.GO_VERSION }}
+          go-version: "1.24.0"
           cache: false
           
-      - name: Fix permissions and clean cache directories before restore
-        run: |
-          # Fix permissions before cleanup to avoid "Permission denied" errors
-          sudo chown -R $(id -u):$(id -g) ${{ env.GOCACHE }} || true
-          sudo chmod -R u+rw ${{ env.GOCACHE }} || true
-          sudo chown -R $(id -u):$(id -g) ${{ env.GOMODCACHE }} || true
-          sudo chmod -R u+rw ${{ env.GOMODCACHE }} || true
-          
-          # Clean cache directories
-          rm -rf ${{ env.GOCACHE }}
-          rm -rf ${{ env.GOMODCACHE }}
-          
-=======
-          go-version: "1.24"
-          cache: false
-          
->>>>>>> 5f746d75
+
       - name: Restore Go cache
         uses: actions/cache@v4
         with:
@@ -943,26 +761,10 @@
       - name: Setup Go ${{ env.GO_VERSION }}
         uses: actions/setup-go@v5
         with:
-<<<<<<< HEAD
-          go-version: ${{ env.GO_VERSION }}
+          go-version: "1.24.0"
           cache: false
           
-      - name: Fix permissions and clean cache directories before restore
-        run: |
-          # Fix permissions before cleanup to avoid "Permission denied" errors
-          sudo chown -R $(id -u):$(id -g) ${{ env.GOCACHE }} || true
-          sudo chmod -R u+rw ${{ env.GOCACHE }} || true
-          sudo chown -R $(id -u):$(id -g) ${{ env.GOMODCACHE }} || true
-          sudo chmod -R u+rw ${{ env.GOMODCACHE }} || true
-          
-          # Clean cache directories
-          rm -rf ${{ env.GOCACHE }}
-          rm -rf ${{ env.GOMODCACHE }}
-=======
-          go-version: "1.24"
-          cache: false
->>>>>>> 5f746d75
-          
+
       - name: Restore Go cache
         uses: actions/cache@v4
         with:
@@ -1019,18 +821,7 @@
           
           echo "Generated manifests:"
           ls -la dist/
-<<<<<<< HEAD
-          
-      - name: Final cleanup
-        if: always()
-        run: |
-          # Final cleanup with permission fixes to prevent CI cleanup failures
-          sudo chown -R $(id -u):$(id -g) ${{ env.GOCACHE }} || true
-          sudo chmod -R u+rw ${{ env.GOCACHE }} || true
-          sudo chown -R $(id -u):$(id -g) ${{ env.GOMODCACHE }} || true
-          sudo chmod -R u+rw ${{ env.GOMODCACHE }} || true
-=======
->>>>>>> 5f746d75
+
           
       - name: Upload build artifacts
         uses: actions/upload-artifact@v4
