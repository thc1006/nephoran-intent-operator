--- conflicted
+++ resolved
@@ -36,10 +36,7 @@
 env:
   # Use version matching go.mod for compatibility
   GO_VERSION: "1.24.x"
-<<<<<<< HEAD
   ACTIONS_STEP_DEBUG: true  # Enable verbose step logging for troubleshooting
-=======
->>>>>>> 80b037d2
   GOPROXY: "https://proxy.golang.org,direct"
   GOSUMDB: "sum.golang.org"
   GOPRIVATE: ""
@@ -210,20 +207,6 @@
           go-version: ${{ needs.reliability-setup.outputs.go-version }}
           cache: true
           
-<<<<<<< HEAD
-=======
-      - name: Restore dependency cache
-        uses: actions/cache@v4
-        with:
-          path: |
-            ~/.cache/go-build
-            ~/go/pkg/mod
-          key: ${{ needs.reliability-setup.outputs.cache-key }}
-          restore-keys: |
-            nephoran-reliability-v3-${{ runner.os }}-go1.24
-            nephoran-reliability-v3-${{ runner.os }}-
-          fail-on-cache-miss: false
->>>>>>> 80b037d2
           
       - name: Build ${{ matrix.build-group.name }}
         timeout-minutes: ${{ matrix.build-group.timeout }}
@@ -318,7 +301,6 @@
           go-version: ${{ needs.reliability-setup.outputs.go-version }}
           cache: true
           
-<<<<<<< HEAD
           
       - name: Install build dependencies for race detection
         if: matrix.test-suite.name == 'unit-critical'
@@ -327,18 +309,6 @@
           sudo apt-get update -qq
           sudo apt-get install -y gcc libc6-dev
           echo "Build dependencies installed for race detection"
-=======
-      - name: Restore dependency cache  
-        uses: actions/cache@v4
-        with:
-          path: |
-            ~/.cache/go-build
-            ~/go/pkg/mod
-          key: ${{ needs.reliability-setup.outputs.cache-key }}
-          restore-keys: |
-            nephoran-reliability-v3-${{ runner.os }}-go1.24
-          fail-on-cache-miss: false
->>>>>>> 80b037d2
           
       - name: Setup test environment
         if: contains(matrix.test-suite.pattern, './controllers/') || contains(matrix.test-suite.pattern, './api/')
@@ -435,12 +405,12 @@
           path: artifacts/
           merge-multiple: true
           
-<<<<<<< HEAD
       - name: Verify build artifacts exist
         run: |
           echo "Verifying build artifacts..."
-          echo "Artifacts directory contents:"
+          echo "Listing all downloaded artifacts:"
           ls -lR artifacts/ || echo "No artifacts directory found"
+          echo "\nChecking for any files in artifacts:"
           find artifacts/ -type f 2>/dev/null | head -20 || echo "No artifacts found"
           
           # Count total files
@@ -460,14 +430,6 @@
           else
             echo "✅ Found $total_files artifact files"
           fi
-=======
-      - name: List downloaded artifacts (debug)
-        run: |
-          echo "Listing all downloaded artifacts:"
-          ls -lR artifacts/ || echo "No artifacts directory found"
-          echo "\nChecking for any files in artifacts:"
-          find artifacts/ -type f 2>/dev/null | head -20 || echo "No files found in artifacts/"
->>>>>>> 80b037d2
           
       - name: Integration smoke tests
         timeout-minutes: 5
@@ -476,30 +438,14 @@
           
           # Prepare binaries directory
           mkdir -p bin/
-<<<<<<< HEAD
-          
-          # Copy all files from artifacts and make them executable
-          echo "📦 Copying artifacts to bin directory..."
-=======
           echo "Copying binaries from artifacts to bin/"
           
           # Copy all files from artifacts, not just executable ones
->>>>>>> 80b037d2
           find artifacts/ -type f -exec cp {} bin/ \; 2>/dev/null || true
           
           # Make all files in bin executable
           chmod +x bin/* 2>/dev/null || true
           
-<<<<<<< HEAD
-          # List what we found
-          echo "📋 Artifacts found:"
-          ls -la artifacts/ 2>/dev/null || echo "  No artifacts directory"
-          echo "📋 Files in bin directory:"
-          ls -la bin/ 2>/dev/null || echo "  No files in bin"
-          
-          # Count binaries (any file in bin directory)
-          tested=$(find bin/ -type f | wc -l)
-=======
           echo "Files in bin/ after copying:"
           ls -la bin/ 2>/dev/null || echo "No files in bin/"
           
@@ -509,7 +455,6 @@
           
           # Test each binary
           tested=0
->>>>>>> 80b037d2
           passed=0
           
           echo "📊 Found $tested potential binaries to test"
