--- conflicted
+++ resolved
@@ -34,14 +34,9 @@
 
 # Environment optimized for reliability and speed
 env:
-<<<<<<< HEAD
-  # Use project-specific Go version for consistency
-  GO_VERSION: "1.24.x"
-=======
   # Use latest patch version for maximum compatibility
   GO_VERSION: "1.25.x"
   ACTIONS_STEP_DEBUG: true  # Enable verbose step logging for troubleshooting
->>>>>>> 78873665
   GOPROXY: "https://proxy.golang.org,direct"
   GOSUMDB: "sum.golang.org"
   GOPRIVATE: ""
@@ -234,7 +229,7 @@
             ~/go/pkg/mod
           key: ${{ needs.reliability-setup.outputs.cache-key }}
           restore-keys: |
-            nephoran-reliability-v4-${{ runner.os }}-go1.24
+            nephoran-reliability-v4-${{ runner.os }}-go1.25
             nephoran-reliability-v4-${{ runner.os }}-
           fail-on-cache-miss: false
           
@@ -461,63 +456,16 @@
         run: |
           echo "Running integration smoke tests..."
           
-<<<<<<< HEAD
-          # Debug: Show artifact structure
-          echo "Artifact structure:"
-          find artifacts/ -type f 2>/dev/null | head -20
-          
-          # Prepare binaries directory
-          mkdir -p bin/
-          
-          # Find and copy all executables from artifact directories
-          echo "Searching for binaries in artifacts..."
-          found_files=0
-          
-          # Look for files in all artifact subdirectories
-          find artifacts/ -type f -name "*" 2>/dev/null | while read -r file; do
-            if [ -f "$file" ]; then
-              # Copy all files (they may not have execute bit set in artifacts)
-              cp "$file" bin/ 2>/dev/null || true
-              found_files=$((found_files + 1))
-            fi
-          done
-=======
           # Prepare binaries directory
           mkdir -p bin/
           
           # Copy all files from artifacts and make them executable
           echo "📦 Copying artifacts to bin directory..."
           find artifacts/ -type f -name "*" -exec cp {} bin/ \; 2>/dev/null || true
->>>>>>> 78873665
           
           # Make all files in bin executable
           chmod +x bin/* 2>/dev/null || true
           
-<<<<<<< HEAD
-          # Show what we found
-          echo "Files found in bin/:"
-          ls -la bin/ 2>/dev/null || echo "No files in bin/"
-          
-          # Test each binary
-          tested=0
-          passed=0
-          
-          # Check if bin directory has any files
-          if [ ! -d "bin/" ] || [ -z "$(ls -A bin/ 2>/dev/null)" ]; then
-            echo "❌ No binaries found in artifacts. Build artifacts may be missing."
-            echo "Available artifacts:"
-            ls -la artifacts/ 2>/dev/null || echo "No artifacts directory found"
-            echo "Build job result: ${{ needs.reliable-build.result }}"
-            # Don't fail if build was skipped due to no changes
-            if [ "${{ needs.reliable-build.result }}" = "skipped" ]; then
-              echo "✅ Build was skipped due to no changes - integration tests not applicable"
-              exit 0
-            else
-              exit 1
-            fi
-          fi
-          
-=======
           # List what we found
           echo "📋 Artifacts found:"
           ls -la artifacts/ 2>/dev/null || echo "  No artifacts directory"
@@ -541,7 +489,6 @@
           fi
           
           # Test each binary
->>>>>>> 78873665
           for binary in bin/*; do
             if [ -f "$binary" ]; then
               name=$(basename "$binary")
@@ -559,11 +506,7 @@
                 passed=$((passed + 1))
               else
                 echo "  ⚠️ $name: No standard CLI interface (may be service binary)"
-<<<<<<< HEAD
-                # Still count as passed for service binaries
-=======
                 # Count as passed for service binaries - they exist and are functional
->>>>>>> 78873665
                 passed=$((passed + 1))
               fi
             fi
