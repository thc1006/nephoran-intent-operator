name: CI

on:
  workflow_dispatch: {}
  push:
    branches: [ main, integrate/mvp, "feat/**", "chore/**" ]
  pull_request:
    branches: [ main, integrate/mvp ]

# Updated concurrency to use ${{ github.ref }} only
concurrency:
  group: ${{ github.ref }}
  cancel-in-progress: true

permissions:
  contents: read

env:
  REGISTRY: ghcr.io
  IMAGE_NAME: nephoran-intent-operator

jobs:
  # ---------------------------------------------------------------------------
  # 0) Hygiene Check - Fails on large non-LFS files
  # ---------------------------------------------------------------------------
  hygiene:
    name: Repository Hygiene
    runs-on: ubuntu-latest
    timeout-minutes: 5
    steps:
      - name: Checkout
        uses: actions/checkout@v4
        with:
          fetch-depth: 0
          lfs: true

      - name: Check for large files not in LFS
        id: large-files
        shell: bash
        run: |
          set -euo pipefail
          echo "## 🧹 Repository Hygiene Check" >> $GITHUB_STEP_SUMMARY
          echo "" >> $GITHUB_STEP_SUMMARY
          
          # Find files larger than 10MB not tracked by LFS
          large_files=""
          file_count=0
          
          echo "| File | Size | Status |" >> $GITHUB_STEP_SUMMARY
          echo "|------|------|--------|" >> $GITHUB_STEP_SUMMARY
          
          while IFS= read -r file; do
            if [ -f "$file" ]; then
              size=$(stat -c%s "$file" 2>/dev/null || stat -f%z "$file" 2>/dev/null || echo 0)
              size_mb=$((size / 1048576))
              
              # Check if file is tracked by LFS
              if git check-attr filter "$file" | grep -q "filter: lfs"; then
                echo "| $file | ${size_mb}MB | ✅ LFS tracked |" >> $GITHUB_STEP_SUMMARY
              else
                if [ $size -gt 10485760 ]; then  # 10MB = 10 * 1024 * 1024
                  echo "❌ Large file not in LFS: $file (${size_mb}MB)"
                  echo "| $file | ${size_mb}MB | ❌ Not in LFS |" >> $GITHUB_STEP_SUMMARY
                  large_files="${large_files}${file} (${size_mb}MB)\n"
                  ((file_count++))
                fi
              fi
            fi
          done < <(find . -type f -size +1M -not -path "./.git/*" -not -path "./vendor/*" -not -path "./node_modules/*" 2>/dev/null || true)
          
          if [ $file_count -gt 0 ]; then
            echo "" >> $GITHUB_STEP_SUMMARY
            echo "### ❌ Failed: Found $file_count large files (>10MB) not tracked by Git LFS" >> $GITHUB_STEP_SUMMARY
            echo "" >> $GITHUB_STEP_SUMMARY
            echo "**Action Required:** Add these files to Git LFS or remove them:" >> $GITHUB_STEP_SUMMARY
            echo '```bash' >> $GITHUB_STEP_SUMMARY
            echo "git lfs track \"path/to/file\"" >> $GITHUB_STEP_SUMMARY
            echo "git add .gitattributes" >> $GITHUB_STEP_SUMMARY
            echo "git add path/to/file" >> $GITHUB_STEP_SUMMARY
            echo '```' >> $GITHUB_STEP_SUMMARY
            exit 1
          else
            echo "" >> $GITHUB_STEP_SUMMARY
            echo "### ✅ Passed: No large files found outside Git LFS" >> $GITHUB_STEP_SUMMARY
          fi

      - name: Check for common unwanted files
        shell: bash
        run: |
          echo "" >> $GITHUB_STEP_SUMMARY
          echo "### 📋 Additional Checks" >> $GITHUB_STEP_SUMMARY
          echo "" >> $GITHUB_STEP_SUMMARY
          
          unwanted_patterns=(
            "*.log"
            "*.tmp"
            "*.bak"
            "*.swp"
            ".DS_Store"
            "Thumbs.db"
            "*.orig"
          )
          
          found_unwanted=false
          echo "| Pattern | Files Found |" >> $GITHUB_STEP_SUMMARY
          echo "|---------|------------|" >> $GITHUB_STEP_SUMMARY
          
          for pattern in "${unwanted_patterns[@]}"; do
            count=$(find . -name "$pattern" -not -path "./.git/*" 2>/dev/null | wc -l)
            if [ $count -gt 0 ]; then
              echo "| $pattern | $count file(s) |" >> $GITHUB_STEP_SUMMARY
              found_unwanted=true
            fi
          done
          
          if [ "$found_unwanted" = false ]; then
            echo "| - | None found ✅ |" >> $GITHUB_STEP_SUMMARY
          fi

  # ---------------------------------------------------------------------------
  # Path filters for module-specific changes (Optional)
  # ---------------------------------------------------------------------------
  changes:
    name: Detect Changes
    runs-on: ubuntu-latest
    timeout-minutes: 5
    outputs:
      api: ${{ steps.filter.outputs.api }}
      controllers: ${{ steps.filter.outputs.controllers }}
      pkg-nephio: ${{ steps.filter.outputs.pkg-nephio }}
      pkg-oran: ${{ steps.filter.outputs.pkg-oran }}
      pkg-llm: ${{ steps.filter.outputs.pkg-llm }}
      pkg-rag: ${{ steps.filter.outputs.pkg-rag }}
      pkg-core: ${{ steps.filter.outputs.pkg-core }}
      cmd: ${{ steps.filter.outputs.cmd }}
<<<<<<< HEAD
      tools: ${{ steps.filter.outputs.tools }}
=======
      internal: ${{ steps.filter.outputs.internal }}
      planner: ${{ steps.filter.outputs.planner }}
>>>>>>> 4138cce6
      docs: ${{ steps.filter.outputs.docs }}
      ci: ${{ steps.filter.outputs.ci }}
      scripts: ${{ steps.filter.outputs.scripts }}
    steps:
      - uses: actions/checkout@v4
      - uses: dorny/paths-filter@v3
        id: filter
        with:
          filters: |
            api:
              - 'api/**'
              - 'config/crd/**'
            controllers:
              - 'controllers/**'
            pkg-nephio:
              - 'pkg/nephio/**'
              - 'pkg/packagerevision/**'
            pkg-oran:
              - 'pkg/oran/**'
              - 'pkg/telecom/**'
            pkg-llm:
              - 'pkg/llm/**'
              - 'pkg/ml/**'
            pkg-rag:
              - 'pkg/rag/**'
              - 'pkg/knowledge/**'
            pkg-core:
              - 'pkg/auth/**'
              - 'pkg/config/**'
              - 'pkg/errors/**'
              - 'pkg/logging/**'
              - 'pkg/monitoring/**'
              - 'pkg/security/**'
              - 'pkg/validation/**'
            cmd:
              - 'cmd/**'
<<<<<<< HEAD
            tools:
              - 'tools/**'
=======
            internal:
              - 'internal/**'
            planner:
              - 'planner/**'
>>>>>>> 4138cce6
            docs:
              - 'docs/**'
              - '*.md'
            ci:
              - '.github/workflows/**'
              - 'Makefile'
              - 'go.mod'
              - 'go.sum'
            scripts:
              - 'scripts/**'

  # ---------------------------------------------------------------------------
  # 1) Generate (CRDs / codegen) - non-flaky,保留但不作為單一失敗點
  # ---------------------------------------------------------------------------
  generate:
    name: Generate CRDs
    runs-on: ubuntu-latest
    needs: [hygiene, changes]
    # Skip if only docs changed
    if: |
      always() && 
      needs.hygiene.result == 'success' &&
      (needs.changes.outputs.api == 'true' || 
       needs.changes.outputs.controllers == 'true' || 
       needs.changes.outputs.pkg == 'true' || 
       needs.changes.outputs.cmd == 'true' ||
       needs.changes.outputs.planner == 'true' ||
       needs.changes.outputs.ci == 'true')
    timeout-minutes: 10
    steps:
      - name: Checkout
        uses: actions/checkout@v4
        with:
          fetch-depth: 0

      - name: Setup Go from go.mod
        uses: actions/setup-go@v5
        with:
          go-version-file: go.mod
          check-latest: true
          cache: false

      - name: Cache Go build/mod
        uses: actions/cache@v4
        with:
          path: |
            ~/.cache/go-build
            ~/go/pkg/mod
          key: ${{ runner.os }}-go-${{ hashFiles('**/go.sum') }}
          restore-keys: |
            ${{ runner.os }}-go-

      - name: Download deps
        run: |
          go mod download
          go mod verify

      - name: Install controller-gen (pinned)
        run: go install sigs.k8s.io/controller-tools/cmd/controller-gen@v0.18.0

      - name: Generate
        run: |
          set -e
          make gen || true
          # 若沒有 CRDs，也不要直接 fail；MVP 階段以穩定為主
          mkdir -p deployments/crds
          ls -lah deployments/crds || true

      - name: Upload generated CRDs
        uses: actions/upload-artifact@v4
        with:
          name: generated-crds
          path: deployments/crds/
          if-no-files-found: ignore
          retention-days: 1

  # ---------------------------------------------------------------------------
  # 2) Build - 明確編兩個 command；沒有就跳過但成功
  # ---------------------------------------------------------------------------
  build:
    name: Build
    runs-on: ubuntu-latest
    needs: [hygiene, generate, changes]
    # Skip if only docs changed
    if: |
      always() && 
      needs.hygiene.result == 'success' &&
      needs.generate.result != 'failure' &&
      (needs.changes.outputs.cmd == 'true' || 
       needs.changes.outputs.pkg == 'true' || 
       needs.changes.outputs.planner == 'true' ||
       needs.changes.outputs.controllers == 'true' ||
       needs.changes.outputs.api == 'true' ||
       needs.changes.outputs.ci == 'true')
    timeout-minutes: 15
    steps:
      - name: Checkout
        uses: actions/checkout@v4
        with:
          fetch-depth: 0

      - name: Setup Go
        uses: actions/setup-go@v5
        with:
          go-version-file: go.mod
          check-latest: true
          cache: false

      - name: Cache Go build/mod
        uses: actions/cache@v4
        with:
          path: |
            ~/.cache/go-build
            ~/go/pkg/mod
          key: ${{ runner.os }}-go-${{ hashFiles('**/go.sum') }}
          restore-keys: |
            ${{ runner.os }}-go-

      - name: Download deps
        run: |
          go mod download
          go mod verify

      - name: Download CRDs (optional)
        uses: actions/download-artifact@v4
        with:
          name: generated-crds
          path: deployments/crds/
        continue-on-error: true

      - name: Build binaries (cmd/*)
        id: build
        shell: bash
        run: |
          set -euo pipefail
          mkdir -p bin .excellence-reports
          built=0

          if [[ -f cmd/intent-ingest/main.go ]]; then
            echo ">> building cmd/intent-ingest"
            ( go build -v -o bin/intent-ingest ./cmd/intent-ingest ) 2>&1 | tee .excellence-reports/build_intent-ingest.log
            built=1
          fi

          if [[ -f cmd/porch-publisher/main.go ]]; then
            echo ">> building cmd/porch-publisher"
            ( go build -v -o bin/porch-publisher ./cmd/porch-publisher ) 2>&1 | tee .excellence-reports/build_porch-publisher.log
            built=1
          fi

          if [[ -f planner/cmd/planner/main.go ]]; then
            echo ">> building planner/cmd/planner"
            ( go build -v -o bin/planner ./planner/cmd/planner ) 2>&1 | tee .excellence-reports/build_planner.log
            built=1
          fi

          if [[ "${built}" -eq 0 ]]; then
            echo "No command directories found under cmd/ or planner/, skipping build."
          fi
          ls -lah bin || true

      - name: Upload build artifacts
        if: always()
        uses: actions/upload-artifact@v4
        with:
          name: build-artifacts
          path: |
            bin/
            .excellence-reports/build_*.log
          if-no-files-found: warn
          retention-days: 7

  # ---------------------------------------------------------------------------
  # 3) Test - 偵測有無 *_test.go；沒有就跳過但成功
  # ---------------------------------------------------------------------------
  test:
    name: Test
    runs-on: ubuntu-latest
    needs: [hygiene, generate, changes]
    # Skip if only docs changed
    if: |
      always() && 
      needs.hygiene.result == 'success' &&
      needs.generate.result != 'failure' &&
      (needs.changes.outputs.pkg == 'true' || 
       needs.changes.outputs.controllers == 'true' || 
       needs.changes.outputs.planner == 'true' ||
       needs.changes.outputs.cmd == 'true' ||
       needs.changes.outputs.api == 'true' ||
       needs.changes.outputs.ci == 'true')
    timeout-minutes: 30
    services:
      redis:
        image: redis:7-alpine
        ports:
          - 6379:6379
        options: >-
          --health-cmd "redis-cli ping"
          --health-interval 10s
          --health-timeout 5s
          --health-retries 5

    steps:
      - name: Checkout
        uses: actions/checkout@v4
        with:
          fetch-depth: 0

      - name: Setup Go
        uses: actions/setup-go@v5
        with:
          go-version-file: go.mod
          check-latest: true
          cache: false

      - name: Cache Go build/mod
        uses: actions/cache@v4
        with:
          path: |
            ~/.cache/go-build
            ~/go/pkg/mod
          key: ${{ runner.os }}-go-${{ hashFiles('**/go.sum') }}
          restore-keys: |
            ${{ runner.os }}-go-

      - name: Download deps
        run: |
          go mod download
          go mod verify

      - name: Download CRDs (optional)
        uses: actions/download-artifact@v4
        with:
          name: generated-crds
          path: deployments/crds/
        continue-on-error: true

      - name: Run tests (skip if no *_test.go)
        shell: bash
        env:
          USE_EXISTING_CLUSTER: false
          REDIS_URL: redis://localhost:6379
        run: |
          set -euo pipefail
          mkdir -p .excellence-reports
          if find . -type f -name "*_test.go" -not -path "./vendor/*" | head -n1 | grep -q .; then
            ( go test -v ./... -count=1 -coverprofile=.excellence-reports/coverage.out ) 2>&1 | tee .excellence-reports/test.log
            go tool cover -html=.excellence-reports/coverage.out -o .excellence-reports/coverage.html || true
          else
            echo "No *_test.go found. Skipping tests."
            touch .excellence-reports/test.log
          fi

      - name: Upload test results
        if: always()
        uses: actions/upload-artifact@v4
        with:
          name: test-results
          path: |
            .excellence-reports/test.log
            .excellence-reports/coverage.out
            .excellence-reports/coverage.html
          if-no-files-found: ignore
          retention-days: 7

  # ---------------------------------------------------------------------------
  # 4) Lint - 先非阻斷；用 CLI 自行控制 exit code，避開舊 config schema 爆掉
  # ---------------------------------------------------------------------------
  lint:
    name: Lint
    runs-on: ubuntu-latest
    needs: [hygiene, generate]
    timeout-minutes: 10
    continue-on-error: true
    steps:
      - name: Checkout
        uses: actions/checkout@v4

      - name: Setup Go
        uses: actions/setup-go@v5
        with:
          go-version-file: go.mod
          check-latest: true

      - name: Install golangci-lint (pinned)
        run: go install github.com/golangci/golangci-lint/cmd/golangci-lint@v1.61.0

      - name: Run golangci-lint (non-blocking)
        shell: bash
        run: |
          mkdir -p .excellence-reports
          golangci-lint version || true
          # 舊版鍵值若觸發 config 錯誤，不讓 job fail
          golangci-lint run --timeout=5m --out-format=github-actions || true

      - name: Upload lint report (best-effort)
        if: always()
        uses: actions/upload-artifact@v4
        with:
          name: lint-report
          path: .excellence-reports/
          if-no-files-found: ignore
          retention-days: 7

  # ---------------------------------------------------------------------------
  # 5) Security - govulncheck JSON 輸出，非阻斷
  # ---------------------------------------------------------------------------
  security:
    name: Security Scan
    runs-on: ubuntu-latest
    needs: [hygiene, generate]
    timeout-minutes: 10
    continue-on-error: true
    steps:
      - name: Checkout
        uses: actions/checkout@v4

      - name: Setup Go
        uses: actions/setup-go@v5
        with:
          go-version-file: go.mod
          check-latest: true

      - name: Install govulncheck
        run: go install golang.org/x/vuln/cmd/govulncheck@v1.1.4

      - name: Run govulncheck (non-blocking)
        shell: bash
        run: |
          mkdir -p .excellence-reports
          govulncheck -json ./... > .excellence-reports/govulncheck.json || true
          echo "Report at .excellence-reports/govulncheck.json"

      - name: Upload security report
        if: always()
        uses: actions/upload-artifact@v4
        with:
          name: security-scan-results
          path: .excellence-reports/govulncheck.json
          if-no-files-found: ignore
          retention-days: 7

  # ---------------------------------------------------------------------------
  # 5.5) Tools Test - Test the tools directory when changed
  # ---------------------------------------------------------------------------
  tools-test:
    name: Tools Test
    runs-on: ubuntu-latest
    needs: [hygiene, changes]
    # Only run when tools files are changed
    if: needs.changes.outputs.tools == 'true'
    timeout-minutes: 10
    steps:
      - name: Checkout
        uses: actions/checkout@v4
        with:
          fetch-depth: 0

      - name: Setup Go
        uses: actions/setup-go@v5
        with:
          go-version-file: go.mod
          check-latest: true
          cache: false

      - name: Cache Go build/mod
        uses: actions/cache@v4
        with:
          path: |
            ~/.cache/go-build
            ~/go/pkg/mod
          key: ${{ runner.os }}-go-${{ hashFiles('**/go.sum') }}
          restore-keys: |
            ${{ runner.os }}-go-

      - name: Download deps
        run: |
          go mod download
          go mod verify

      - name: Run tools tests
        shell: bash
        run: |
          set -euo pipefail
          mkdir -p .excellence-reports
          echo "Testing tools directory..."
          
          # Test kmpgen
          if [ -d "tools/kmpgen" ]; then
            echo "Testing kmpgen..."
            go test -v ./tools/kmpgen/cmd/kmpgen -count=1 2>&1 | tee -a .excellence-reports/tools-test.log
          fi
          
          # Test vessend
          if [ -d "tools/vessend" ]; then
            echo "Testing vessend..."
            go test -v ./tools/vessend/cmd/vessend -count=1 2>&1 | tee -a .excellence-reports/tools-test.log
          fi
          
          # Test any other specific tool packages (not the root tools package)
          for tooldir in tools/*/; do
            if [ -d "$tooldir" ] && [ "$tooldir" != "tools/kmpgen/" ] && [ "$tooldir" != "tools/vessend/" ]; then
              # Find packages with test files in this tool directory
              tool_name=$(basename "$tooldir")
              if find "$tooldir" -name "*_test.go" | grep -q .; then
                echo "Testing $tool_name..."
                go test -v "./tools/$tool_name/..." -count=1 2>&1 | tee -a .excellence-reports/tools-test.log
              fi
            fi
          done
          
          echo "Tools testing completed."

      - name: Upload test results
        if: always()
        uses: actions/upload-artifact@v4
        with:
          name: tools-test-results
          path: |
            .excellence-reports/tools-test.log
          if-no-files-found: ignore
          retention-days: 7

  # ---------------------------------------------------------------------------
  # 6) 單一門檻 - gate hygiene/generate/build/test/tools-test
  # ---------------------------------------------------------------------------
  ci-status:
    name: CI Status Check
    runs-on: ubuntu-latest
    needs: [hygiene, generate, build, test, tools-test]
    if: always()
    timeout-minutes: 5
    steps:
      - name: Gate
        shell: bash
        run: |
<<<<<<< HEAD
          echo "Hygiene:    ${{ needs.hygiene.result }}"
          echo "Generate:   ${{ needs.generate.result }}"
          echo "Build:      ${{ needs.build.result }}"
          echo "Test:       ${{ needs.test.result }}"
          echo "Tools-Test: ${{ needs.tools-test.result }}"
          
          # Check if any job failed (skipped is OK for path-filtered jobs)
          if [[ "${{ needs.hygiene.result }}" == "failure" || \
                "${{ needs.hygiene.result }}" == "cancelled" || \
                "${{ needs.generate.result }}" == "failure" || \
                "${{ needs.generate.result }}" == "cancelled" || \
                "${{ needs.build.result }}" == "failure" || \
                "${{ needs.build.result }}" == "cancelled" || \
                "${{ needs.test.result }}" == "failure" || \
                "${{ needs.test.result }}" == "cancelled" || \
                "${{ needs.tools-test.result }}" == "failure" || \
                "${{ needs.tools-test.result }}" == "cancelled" ]]; then
            echo "❌ CI Pipeline Failed"
            exit 1
          fi
          
          # At least hygiene must succeed (it always runs)
          if [[ "${{ needs.hygiene.result }}" != "success" ]]; then
            echo "❌ Hygiene check must pass"
            exit 1
          fi
          
          echo "✅ CI Pipeline Succeeded"
=======
          echo "Hygiene:  ${{ needs.hygiene.result }}"
          echo "Generate: ${{ needs.generate.result }}"
          echo "Build:    ${{ needs.build.result }}"
          echo "Test:     ${{ needs.test.result }}"
          
          # Check for any failures (skipped is OK, failure is not)
          failed=false
          
          # Hygiene must always succeed (never skipped)
          if [[ "${{ needs.hygiene.result }}" != "success" ]]; then
            echo "❌ Hygiene job failed or was cancelled"
            failed=true
          fi
          
          # Other jobs can be skipped or successful, but not failed
          if [[ "${{ needs.generate.result }}" != "success" && "${{ needs.generate.result }}" != "skipped" ]]; then
            echo "❌ Generate job failed"
            failed=true
          fi
          
          if [[ "${{ needs.build.result }}" != "success" && "${{ needs.build.result }}" != "skipped" ]]; then
            echo "❌ Build job failed"
            failed=true
          fi
          
          if [[ "${{ needs.test.result }}" != "success" && "${{ needs.test.result }}" != "skipped" ]]; then
            echo "❌ Test job failed"
            failed=true
          fi
          
          if [[ "$failed" == "true" ]]; then
            echo "❌ CI Pipeline Failed"
            exit 1
          else
            echo "✅ CI Pipeline Succeeded (some jobs may have been skipped based on path filters)"
          fi
>>>>>>> 4138cce6

      - name: Summary
        if: always()
        shell: bash
        run: |
          echo "## 🔄 CI Pipeline Results" >> $GITHUB_STEP_SUMMARY
          echo "" >> $GITHUB_STEP_SUMMARY
          echo "| Job | Status | Description |" >> $GITHUB_STEP_SUMMARY
          echo "|-----|--------|-------------|" >> $GITHUB_STEP_SUMMARY
          echo "| 🧹 Hygiene    | ${{ needs.hygiene.result }}    | Repository cleanliness checks |" >> $GITHUB_STEP_SUMMARY
          echo "| ⚙️ Generate   | ${{ needs.generate.result }}   | CRD and code generation |" >> $GITHUB_STEP_SUMMARY
          echo "| 🔨 Build      | ${{ needs.build.result }}      | Binary compilation |" >> $GITHUB_STEP_SUMMARY
          echo "| 🧪 Test       | ${{ needs.test.result }}       | Unit and integration tests |" >> $GITHUB_STEP_SUMMARY
          echo "| 🔧 Tools-Test | ${{ needs.tools-test.result }} | Test harness tools tests |" >> $GITHUB_STEP_SUMMARY
          echo "" >> $GITHUB_STEP_SUMMARY
          
          # Add timing information
          echo "### ⏱️ Timing Information" >> $GITHUB_STEP_SUMMARY
          echo "" >> $GITHUB_STEP_SUMMARY
          echo "| Metric | Value |" >> $GITHUB_STEP_SUMMARY
          echo "|--------|-------|" >> $GITHUB_STEP_SUMMARY
          echo "| Workflow Started | ${{ github.event.head_commit.timestamp }} |" >> $GITHUB_STEP_SUMMARY
          echo "| Runner OS | ${{ runner.os }} |" >> $GITHUB_STEP_SUMMARY
          echo "| Ref | ${{ github.ref }} |" >> $GITHUB_STEP_SUMMARY
          echo "| SHA | ${{ github.sha }} |" >> $GITHUB_STEP_SUMMARY

  # ---------------------------------------------------------------------------
  # Module-specific tests - run only when module changes
  # ---------------------------------------------------------------------------
  test-api:
    name: Test API Module
    runs-on: ubuntu-latest
    needs: [hygiene, changes]
    if: needs.changes.outputs.api == 'true'
    timeout-minutes: 15
    steps:
      - uses: actions/checkout@v4
      - uses: actions/setup-go@v5
        with:
          go-version-file: go.mod
      - name: Test API module
        run: |
          go mod download
          go test -v ./api/... -count=1 || echo "No tests found"

  test-controllers:
    name: Test Controllers Module
    runs-on: ubuntu-latest
    needs: [hygiene, changes]
    if: needs.changes.outputs.controllers == 'true'
    timeout-minutes: 15
    steps:
      - uses: actions/checkout@v4
      - uses: actions/setup-go@v5
        with:
          go-version-file: go.mod
      - name: Test Controllers module
        run: |
          go mod download
          go test -v ./controllers/... -count=1 || echo "No tests found"

  test-pkg-nephio:
    name: Test Pkg Nephio Module
    runs-on: ubuntu-latest
    needs: [hygiene, changes]
    if: needs.changes.outputs.pkg-nephio == 'true'
    timeout-minutes: 15
    steps:
      - uses: actions/checkout@v4
      - uses: actions/setup-go@v5
        with:
          go-version-file: go.mod
      - name: Test Pkg Nephio module
        run: |
          go mod download
          go test -v ./pkg/nephio/... ./pkg/packagerevision/... -count=1 || echo "No tests found"

  test-pkg-oran:
    name: Test Pkg O-RAN Module
    runs-on: ubuntu-latest
    needs: [hygiene, changes]
    if: needs.changes.outputs.pkg-oran == 'true'
    timeout-minutes: 15
    steps:
      - uses: actions/checkout@v4
      - uses: actions/setup-go@v5
        with:
          go-version-file: go.mod
      - name: Test Pkg O-RAN module
        run: |
          go mod download
          go test -v ./pkg/oran/... ./pkg/telecom/... -count=1 || echo "No tests found"

  test-pkg-llm:
    name: Test Pkg LLM Module
    runs-on: ubuntu-latest
    needs: [hygiene, changes]
    if: needs.changes.outputs.pkg-llm == 'true'
    timeout-minutes: 15
    steps:
      - uses: actions/checkout@v4
      - uses: actions/setup-go@v5
        with:
          go-version-file: go.mod
      - name: Test Pkg LLM module
        run: |
          go mod download
          go test -v ./pkg/llm/... ./pkg/ml/... -count=1 || echo "No tests found"

  test-pkg-rag:
    name: Test Pkg RAG Module
    runs-on: ubuntu-latest
    needs: [hygiene, changes]
    if: needs.changes.outputs.pkg-rag == 'true'
    timeout-minutes: 15
    steps:
      - uses: actions/checkout@v4
      - uses: actions/setup-go@v5
        with:
          go-version-file: go.mod
      - name: Test Pkg RAG module
        run: |
          go mod download
          go test -v ./pkg/rag/... ./pkg/knowledge/... -count=1 || echo "No tests found"

  test-pkg-core:
    name: Test Pkg Core Module
    runs-on: ubuntu-latest
    needs: [hygiene, changes]
    if: needs.changes.outputs.pkg-core == 'true'
    timeout-minutes: 15
    steps:
      - uses: actions/checkout@v4
      - uses: actions/setup-go@v5
        with:
          go-version-file: go.mod
      - name: Test Pkg Core module
        run: |
          go mod download
          go test -v ./pkg/auth/... ./pkg/config/... ./pkg/errors/... ./pkg/logging/... ./pkg/monitoring/... ./pkg/security/... ./pkg/validation/... -count=1 || echo "No tests found"

  test-cmd:
    name: Test CMD Module
    runs-on: ubuntu-latest
    needs: [hygiene, changes]
    if: needs.changes.outputs.cmd == 'true'
    timeout-minutes: 15
    steps:
      - uses: actions/checkout@v4
      - uses: actions/setup-go@v5
        with:
          go-version-file: go.mod
      - name: Test CMD module
        run: |
          go mod download
          go test -v ./cmd/... -count=1 || echo "No tests found"

  test-internal:
    name: Test Internal Module
    runs-on: ubuntu-latest
    needs: [hygiene, changes]
    if: needs.changes.outputs.internal == 'true'
    timeout-minutes: 15
    steps:
      - uses: actions/checkout@v4
      - uses: actions/setup-go@v5
        with:
          go-version-file: go.mod
      - name: Test Internal module
        run: |
          go mod download
          go test -v ./internal/... -count=1 || echo "No tests found"

  test-planner:
    name: Test Planner Module
    runs-on: ubuntu-latest
    needs: [hygiene, changes]
    if: needs.changes.outputs.planner == 'true'
    timeout-minutes: 15
    steps:
      - uses: actions/checkout@v4
      - uses: actions/setup-go@v5
        with:
          go-version-file: go.mod
      - name: Test Planner module
        run: |
          go mod download
          go test -v ./planner/... -count=1 || echo "No tests found"

  # ---------------------------------------------------------------------------
  # Aggregate job for integrate/mvp branch - ensures all modules pass
  # ---------------------------------------------------------------------------
  integrate-mvp-gate:
    name: Integration Gate (integrate/mvp)
    runs-on: ubuntu-latest
    needs: [
      hygiene,
      generate,
      build,
      test,
      test-api,
      test-controllers,
      test-pkg-nephio,
      test-pkg-oran,
      test-pkg-llm,
      test-pkg-rag,
      test-pkg-core,
      test-cmd,
      test-internal,
      test-planner
    ]
    if: |
      always() && 
      (github.ref == 'refs/heads/integrate/mvp' || 
       (github.event_name == 'pull_request' && github.base_ref == 'integrate/mvp'))
    timeout-minutes: 5
    steps:
      - name: Check all module tests
        shell: bash
        run: |
          echo "## 🎯 Integration Gate Check for integrate/mvp" >> $GITHUB_STEP_SUMMARY
          echo "" >> $GITHUB_STEP_SUMMARY
          echo "| Module | Status |" >> $GITHUB_STEP_SUMMARY
          echo "|--------|--------|" >> $GITHUB_STEP_SUMMARY
          echo "| Core Pipeline | ${{ needs.test.result }} |" >> $GITHUB_STEP_SUMMARY
          
          # Check module-specific tests if they ran
          if [[ "${{ needs.test-api.result }}" != "skipped" ]]; then
            echo "| API Module | ${{ needs.test-api.result }} |" >> $GITHUB_STEP_SUMMARY
          fi
          if [[ "${{ needs.test-controllers.result }}" != "skipped" ]]; then
            echo "| Controllers Module | ${{ needs.test-controllers.result }} |" >> $GITHUB_STEP_SUMMARY
          fi
          if [[ "${{ needs.test-pkg-nephio.result }}" != "skipped" ]]; then
            echo "| Pkg Nephio Module | ${{ needs.test-pkg-nephio.result }} |" >> $GITHUB_STEP_SUMMARY
          fi
          if [[ "${{ needs.test-pkg-oran.result }}" != "skipped" ]]; then
            echo "| Pkg O-RAN Module | ${{ needs.test-pkg-oran.result }} |" >> $GITHUB_STEP_SUMMARY
          fi
          if [[ "${{ needs.test-pkg-llm.result }}" != "skipped" ]]; then
            echo "| Pkg LLM Module | ${{ needs.test-pkg-llm.result }} |" >> $GITHUB_STEP_SUMMARY
          fi
          if [[ "${{ needs.test-pkg-rag.result }}" != "skipped" ]]; then
            echo "| Pkg RAG Module | ${{ needs.test-pkg-rag.result }} |" >> $GITHUB_STEP_SUMMARY
          fi
          if [[ "${{ needs.test-pkg-core.result }}" != "skipped" ]]; then
            echo "| Pkg Core Module | ${{ needs.test-pkg-core.result }} |" >> $GITHUB_STEP_SUMMARY
          fi
          if [[ "${{ needs.test-cmd.result }}" != "skipped" ]]; then
            echo "| CMD Module | ${{ needs.test-cmd.result }} |" >> $GITHUB_STEP_SUMMARY
          fi
          if [[ "${{ needs.test-internal.result }}" != "skipped" ]]; then
            echo "| Internal Module | ${{ needs.test-internal.result }} |" >> $GITHUB_STEP_SUMMARY
          fi
          if [[ "${{ needs.test-planner.result }}" != "skipped" ]]; then
            echo "| Planner Module | ${{ needs.test-planner.result }} |" >> $GITHUB_STEP_SUMMARY
          fi
          
          echo "" >> $GITHUB_STEP_SUMMARY
          
          # Fail if any required job failed
          failed=false
          
          # Check core jobs
          if [[ "${{ needs.hygiene.result }}" == "failure" ]]; then
            echo "❌ Required job hygiene failed"
            failed=true
          fi
          if [[ "${{ needs.generate.result }}" == "failure" ]]; then
            echo "❌ Required job generate failed"
            failed=true
          fi
          if [[ "${{ needs.build.result }}" == "failure" ]]; then
            echo "❌ Required job build failed"
            failed=true
          fi
          if [[ "${{ needs.test.result }}" == "failure" ]]; then
            echo "❌ Required job test failed"
            failed=true
          fi
          
          # Check module tests only if they ran (not skipped)
          if [[ "${{ needs.test-api.result }}" != "skipped" && "${{ needs.test-api.result }}" == "failure" ]]; then
            echo "❌ Module test test-api failed"
            failed=true
          fi
          if [[ "${{ needs.test-controllers.result }}" != "skipped" && "${{ needs.test-controllers.result }}" == "failure" ]]; then
            echo "❌ Module test test-controllers failed"
            failed=true
          fi
          if [[ "${{ needs.test-pkg-nephio.result }}" != "skipped" && "${{ needs.test-pkg-nephio.result }}" == "failure" ]]; then
            echo "❌ Module test test-pkg-nephio failed"
            failed=true
          fi
          if [[ "${{ needs.test-pkg-oran.result }}" != "skipped" && "${{ needs.test-pkg-oran.result }}" == "failure" ]]; then
            echo "❌ Module test test-pkg-oran failed"
            failed=true
          fi
          if [[ "${{ needs.test-pkg-llm.result }}" != "skipped" && "${{ needs.test-pkg-llm.result }}" == "failure" ]]; then
            echo "❌ Module test test-pkg-llm failed"
            failed=true
          fi
          if [[ "${{ needs.test-pkg-rag.result }}" != "skipped" && "${{ needs.test-pkg-rag.result }}" == "failure" ]]; then
            echo "❌ Module test test-pkg-rag failed"
            failed=true
          fi
          if [[ "${{ needs.test-pkg-core.result }}" != "skipped" && "${{ needs.test-pkg-core.result }}" == "failure" ]]; then
            echo "❌ Module test test-pkg-core failed"
            failed=true
          fi
          if [[ "${{ needs.test-cmd.result }}" != "skipped" && "${{ needs.test-cmd.result }}" == "failure" ]]; then
            echo "❌ Module test test-cmd failed"
            failed=true
          fi
          if [[ "${{ needs.test-internal.result }}" != "skipped" && "${{ needs.test-internal.result }}" == "failure" ]]; then
            echo "❌ Module test test-internal failed"
            failed=true
          fi
          if [[ "${{ needs.test-planner.result }}" != "skipped" && "${{ needs.test-planner.result }}" == "failure" ]]; then
            echo "❌ Module test test-planner failed"
            failed=true
          fi
          
          if [[ "$failed" == "true" ]]; then
            echo "### ❌ Integration gate failed - not ready for integrate/mvp" >> $GITHUB_STEP_SUMMARY
            exit 1
          else
            echo "### ✅ All checks passed - ready for integrate/mvp" >> $GITHUB_STEP_SUMMARY
          fi

  # ---------------------------------------------------------------------------
  # 7) Container Build（只在 main push 且前面綠燈時）
  # ---------------------------------------------------------------------------
  container:
    name: Container Build
    runs-on: ubuntu-latest
    needs: [build, test]
    if: github.event_name == 'push' && github.ref == 'refs/heads/main'
    timeout-minutes: 20
    permissions:
      contents: read
      packages: write
    steps:
      - name: Checkout
        uses: actions/checkout@v4
        with:
          fetch-depth: 0

      - name: Set up Buildx
        uses: docker/setup-buildx-action@v3

      - name: ghcr login
        uses: docker/login-action@v3
        with:
          registry: ${{ env.REGISTRY }}
          username: ${{ github.actor }}
          password: ${{ secrets.GITHUB_TOKEN }}

      - name: Metadata
        id: meta
        uses: docker/metadata-action@v5
        with:
          images: ${{ env.REGISTRY }}/${{ env.IMAGE_NAME }}
          tags: |
            type=ref,event=branch
            type=ref,event=pr
            type=sha,prefix={{branch}}-
            type=raw,value=latest,enable={{is_default_branch}}

      - name: Download build artifacts
        uses: actions/download-artifact@v4
        with:
          name: build-artifacts
          path: bin/

      - name: Build & push
        uses: docker/build-push-action@v6
        with:
          context: .
          file: Dockerfile.production
          platforms: linux/amd64,linux/arm64
          push: true
          tags: ${{ steps.meta.outputs.tags }}
          labels: ${{ steps.meta.outputs.labels }}
          cache-from: type=gha
          cache-to: type=gha,mode=max
          build-args: |
            VERSION=${{ github.sha }}
            BUILD_DATE=${{ github.event.head_commit.timestamp }}
            VCS_REF=${{ github.sha }}<|MERGE_RESOLUTION|>--- conflicted
+++ resolved
@@ -133,12 +133,9 @@
       pkg-rag: ${{ steps.filter.outputs.pkg-rag }}
       pkg-core: ${{ steps.filter.outputs.pkg-core }}
       cmd: ${{ steps.filter.outputs.cmd }}
-<<<<<<< HEAD
       tools: ${{ steps.filter.outputs.tools }}
-=======
       internal: ${{ steps.filter.outputs.internal }}
       planner: ${{ steps.filter.outputs.planner }}
->>>>>>> 4138cce6
       docs: ${{ steps.filter.outputs.docs }}
       ci: ${{ steps.filter.outputs.ci }}
       scripts: ${{ steps.filter.outputs.scripts }}
@@ -175,15 +172,12 @@
               - 'pkg/validation/**'
             cmd:
               - 'cmd/**'
-<<<<<<< HEAD
             tools:
               - 'tools/**'
-=======
             internal:
               - 'internal/**'
             planner:
               - 'planner/**'
->>>>>>> 4138cce6
             docs:
               - 'docs/**'
               - '*.md'
@@ -620,41 +614,12 @@
       - name: Gate
         shell: bash
         run: |
-<<<<<<< HEAD
           echo "Hygiene:    ${{ needs.hygiene.result }}"
           echo "Generate:   ${{ needs.generate.result }}"
           echo "Build:      ${{ needs.build.result }}"
           echo "Test:       ${{ needs.test.result }}"
           echo "Tools-Test: ${{ needs.tools-test.result }}"
           
-          # Check if any job failed (skipped is OK for path-filtered jobs)
-          if [[ "${{ needs.hygiene.result }}" == "failure" || \
-                "${{ needs.hygiene.result }}" == "cancelled" || \
-                "${{ needs.generate.result }}" == "failure" || \
-                "${{ needs.generate.result }}" == "cancelled" || \
-                "${{ needs.build.result }}" == "failure" || \
-                "${{ needs.build.result }}" == "cancelled" || \
-                "${{ needs.test.result }}" == "failure" || \
-                "${{ needs.test.result }}" == "cancelled" || \
-                "${{ needs.tools-test.result }}" == "failure" || \
-                "${{ needs.tools-test.result }}" == "cancelled" ]]; then
-            echo "❌ CI Pipeline Failed"
-            exit 1
-          fi
-          
-          # At least hygiene must succeed (it always runs)
-          if [[ "${{ needs.hygiene.result }}" != "success" ]]; then
-            echo "❌ Hygiene check must pass"
-            exit 1
-          fi
-          
-          echo "✅ CI Pipeline Succeeded"
-=======
-          echo "Hygiene:  ${{ needs.hygiene.result }}"
-          echo "Generate: ${{ needs.generate.result }}"
-          echo "Build:    ${{ needs.build.result }}"
-          echo "Test:     ${{ needs.test.result }}"
-          
           # Check for any failures (skipped is OK, failure is not)
           failed=false
           
@@ -677,6 +642,11 @@
           
           if [[ "${{ needs.test.result }}" != "success" && "${{ needs.test.result }}" != "skipped" ]]; then
             echo "❌ Test job failed"
+            failed=true
+          fi
+          
+          if [[ "${{ needs.tools-test.result }}" != "success" && "${{ needs.tools-test.result }}" != "skipped" ]]; then
+            echo "❌ Tools-Test job failed"
             failed=true
           fi
           
@@ -686,7 +656,6 @@
           else
             echo "✅ CI Pipeline Succeeded (some jobs may have been skipped based on path filters)"
           fi
->>>>>>> 4138cce6
 
       - name: Summary
         if: always()
