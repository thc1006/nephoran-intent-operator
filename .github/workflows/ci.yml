--- conflicted
+++ resolved
@@ -67,62 +67,148 @@
           echo "| File | Size | Status |" >> $GITHUB_STEP_SUMMARY
           echo "|------|------|--------|" >> $GITHUB_STEP_SUMMARY
           
-          # Check if git-lfs is available
-          if command -v git-lfs >/dev/null 2>&1; then
-            # Get LFS tracked files
-            lfs_files=$(git lfs ls-files --name-only 2>/dev/null || true)
-          else
-            lfs_files=""
-          fi
-          
-          # Find files larger than 10MB
-          while IFS= read -r -d '' file; do
-            size=$(stat --format="%s" "$file" 2>/dev/null || echo "0")
-            if [ "$size" -gt 10485760 ]; then  # 10MB in bytes
-              file_count=$((file_count + 1))
-              size_mb=$(echo "scale=2; $size / 1048576" | bc)
+          while IFS= read -r file; do
+            if [ -f "$file" ]; then
+              size=$(stat -c%s "$file" 2>/dev/null || stat -f%z "$file" 2>/dev/null || echo 0)
+              size_mb=$((size / 1048576))
               
               # Check if file is tracked by LFS
-              if echo "$lfs_files" | grep -q "^${file}$" 2>/dev/null; then
-                echo "| $file | ${size_mb}MB | ✅ In LFS |" >> $GITHUB_STEP_SUMMARY
+              if git check-attr filter "$file" | grep -q "filter: lfs"; then
+                echo "| $file | ${size_mb}MB | ✅ LFS tracked |" >> $GITHUB_STEP_SUMMARY
               else
-                echo "| $file | ${size_mb}MB | ⚠️ Not in LFS |" >> $GITHUB_STEP_SUMMARY
-                large_files="$large_files $file"
+                if [ $size -gt 10485760 ]; then  # 10MB = 10 * 1024 * 1024
+                  echo "❌ Large file not in LFS: $file (${size_mb}MB)"
+                  echo "| $file | ${size_mb}MB | ❌ Not in LFS |" >> $GITHUB_STEP_SUMMARY
+                  large_files="${large_files}${file} (${size_mb}MB)\n"
+                  ((file_count++))
+                fi
               fi
             fi
-          done < <(find . -type f -not -path './.git/*' -not -path './vendor/*' -print0)
-          
-          if [ "$file_count" -eq 0 ]; then
-            echo "| No large files found | - | ✅ Clean |" >> $GITHUB_STEP_SUMMARY
-          fi
-          
+          done < <(find . -type f -size +1M -not -path "./.git/*" -not -path "./vendor/*" -not -path "./node_modules/*" 2>/dev/null || true)
+          
+          if [ $file_count -gt 0 ]; then
+            echo "" >> $GITHUB_STEP_SUMMARY
+            echo "### ❌ Failed: Found $file_count large files (>10MB) not tracked by Git LFS" >> $GITHUB_STEP_SUMMARY
+            echo "" >> $GITHUB_STEP_SUMMARY
+            echo "**Action Required:** Add these files to Git LFS or remove them:" >> $GITHUB_STEP_SUMMARY
+            echo '```bash' >> $GITHUB_STEP_SUMMARY
+            echo "git lfs track \"path/to/file\"" >> $GITHUB_STEP_SUMMARY
+            echo "git add .gitattributes" >> $GITHUB_STEP_SUMMARY
+            echo "git add path/to/file" >> $GITHUB_STEP_SUMMARY
+            echo '```' >> $GITHUB_STEP_SUMMARY
+            exit 1
+          else
+            echo "" >> $GITHUB_STEP_SUMMARY
+            echo "### ✅ Passed: No large files found outside Git LFS" >> $GITHUB_STEP_SUMMARY
+          fi
+
+      - name: Check for common unwanted files
+        shell: bash
+        run: |
           echo "" >> $GITHUB_STEP_SUMMARY
-          echo "**Files checked:** $(find . -type f -not -path './.git/*' | wc -l)" >> $GITHUB_STEP_SUMMARY
-          echo "**Large files found:** $file_count" >> $GITHUB_STEP_SUMMARY
-          
-          if [ -n "$large_files" ]; then
-            echo "" >> $GITHUB_STEP_SUMMARY
-            echo "### ⚠️ Action Required" >> $GITHUB_STEP_SUMMARY
-            echo "The following large files should be tracked with Git LFS:" >> $GITHUB_STEP_SUMMARY
-            for file in $large_files; do
-              echo "- \`$file\`" >> $GITHUB_STEP_SUMMARY
-            done
-            echo "" >> $GITHUB_STEP_SUMMARY
-            echo "To fix:" >> $GITHUB_STEP_SUMMARY
-            echo "\`\`\`bash" >> $GITHUB_STEP_SUMMARY
-            echo "git lfs track \"*.extension\"  # Add appropriate patterns" >> $GITHUB_STEP_SUMMARY
-            echo "git add .gitattributes" >> $GITHUB_STEP_SUMMARY
-            echo "git add . && git commit -m \"Track large files with LFS\"" >> $GITHUB_STEP_SUMMARY
-            echo "\`\`\`" >> $GITHUB_STEP_SUMMARY
-            
-            echo "large_files_found=true" >> $GITHUB_OUTPUT
-          else
-            echo "large_files_found=false" >> $GITHUB_OUTPUT
-          fi
-
-  # =============================================================================
-<<<<<<< HEAD
-  # Schema Validation Job (from feat/e2e)
+          echo "### 📋 Additional Checks" >> $GITHUB_STEP_SUMMARY
+          echo "" >> $GITHUB_STEP_SUMMARY
+          
+          unwanted_patterns=(
+            "*.log"
+            "*.tmp"
+            "*.bak"
+            "*.swp"
+            ".DS_Store"
+            "Thumbs.db"
+            "*.orig"
+          )
+          
+          found_unwanted=false
+          echo "| Pattern | Files Found |" >> $GITHUB_STEP_SUMMARY
+          echo "|---------|------------|" >> $GITHUB_STEP_SUMMARY
+          
+          for pattern in "${unwanted_patterns[@]}"; do
+            count=$(find . -name "$pattern" -not -path "./.git/*" 2>/dev/null | wc -l)
+            if [ $count -gt 0 ]; then
+              echo "| $pattern | $count file(s) |" >> $GITHUB_STEP_SUMMARY
+              found_unwanted=true
+            fi
+          done
+          
+          if [ "$found_unwanted" = false ]; then
+            echo "| - | None found ✅ |" >> $GITHUB_STEP_SUMMARY
+          fi
+
+  # =============================================================================
+  # Change Detection Job (Path Filters)
+  # =============================================================================
+  changes:
+    name: Detect Changes
+    runs-on: ubuntu-latest
+    timeout-minutes: 5
+    outputs:
+      api: ${{ steps.filter.outputs.api }}
+      controllers: ${{ steps.filter.outputs.controllers }}
+      pkg-nephio: ${{ steps.filter.outputs.pkg-nephio }}
+      pkg-oran: ${{ steps.filter.outputs.pkg-oran }}
+      pkg-llm: ${{ steps.filter.outputs.pkg-llm }}
+      pkg-rag: ${{ steps.filter.outputs.pkg-rag }}
+      pkg-core: ${{ steps.filter.outputs.pkg-core }}
+      cmd: ${{ steps.filter.outputs.cmd }}
+      tools: ${{ steps.filter.outputs.tools }}
+      internal: ${{ steps.filter.outputs.internal }}
+      planner: ${{ steps.filter.outputs.planner }}
+      docs: ${{ steps.filter.outputs.docs }}
+      contracts: ${{ steps.filter.outputs.contracts }}
+      ci: ${{ steps.filter.outputs.ci }}
+      scripts: ${{ steps.filter.outputs.scripts }}
+    steps:
+      - uses: actions/checkout@v4
+      - uses: dorny/paths-filter@v3
+        id: filter
+        with:
+          filters: |
+            api:
+              - 'api/**'
+              - 'config/crd/**'
+            controllers:
+              - 'controllers/**'
+            pkg-nephio:
+              - 'pkg/nephio/**'
+              - 'pkg/packagerevision/**'
+            pkg-oran:
+              - 'pkg/oran/**'
+              - 'pkg/telecom/**'
+            pkg-llm:
+              - 'pkg/llm/**'
+            pkg-rag:
+              - 'pkg/rag/**'
+            pkg-core:
+              - 'pkg/auth/**'
+              - 'pkg/config/**'
+              - 'pkg/logging/**'
+              - 'pkg/monitoring/**'
+              - 'pkg/security/**'
+              - 'pkg/validation/**'
+            cmd:
+              - 'cmd/**'
+            tools:
+              - 'tools/**'
+            internal:
+              - 'internal/**'
+            planner:
+              - 'planner/**'
+            docs:
+              - 'docs/**'
+              - '*.md'
+            contracts:
+              - 'docs/contracts/**'
+            ci:
+              - '.github/workflows/**'
+              - 'Makefile'
+              - 'go.mod'
+              - 'go.sum'
+            scripts:
+              - 'scripts/**'
+
+  # =============================================================================
+  # Schema Validation Job
   # =============================================================================
   schema-validation:
     name: Validate JSON Schemas
@@ -230,242 +316,12 @@
           echo "- docs/contracts/fcaps.ves.examples.json (VES event structure)" >> $GITHUB_STEP_SUMMARY
 
   # =============================================================================
-  # Change Detection Job (Path Filters)
-=======
-  # Change Detection Job - Conditional Job Execution
->>>>>>> f79c76d3
-  # =============================================================================
-  changes:
-    name: Detect Changes
-    runs-on: ubuntu-latest
-    timeout-minutes: 3
-    outputs:
-<<<<<<< HEAD
-      api: ${{ steps.filter.outputs.api }}
-      controllers: ${{ steps.filter.outputs.controllers }}
-      pkg-nephio: ${{ steps.filter.outputs.pkg-nephio }}
-      pkg-oran: ${{ steps.filter.outputs.pkg-oran }}
-      pkg-llm: ${{ steps.filter.outputs.pkg-llm }}
-      pkg-rag: ${{ steps.filter.outputs.pkg-rag }}
-      pkg-core: ${{ steps.filter.outputs.pkg-core }}
-      cmd: ${{ steps.filter.outputs.cmd }}
-      tools: ${{ steps.filter.outputs.tools }}
-      internal: ${{ steps.filter.outputs.internal }}
-      planner: ${{ steps.filter.outputs.planner }}
-      docs: ${{ steps.filter.outputs.docs }}
-      contracts: ${{ steps.filter.outputs.contracts }}
-      ci: ${{ steps.filter.outputs.ci }}
-      scripts: ${{ steps.filter.outputs.scripts }}
-=======
-      api: ${{ steps.changes.outputs.api }}
-      controllers: ${{ steps.changes.outputs.controllers }}
-      frontend: ${{ steps.changes.outputs.frontend }}
-      docs: ${{ steps.changes.outputs.docs }}
-      docker: ${{ steps.changes.outputs.docker }}
-      charts: ${{ steps.changes.outputs.charts }}
-      tools: ${{ steps.changes.outputs.tools }}
-      workflows: ${{ steps.changes.outputs.workflows }}
-      go-code: ${{ steps.changes.outputs.go-code }}
-      python-code: ${{ steps.changes.outputs.python-code }}
->>>>>>> f79c76d3
-    steps:
-      - name: Checkout
-        uses: actions/checkout@v4
-        with:
-          fetch-depth: 0
-
-      - name: Detect changes
-        uses: dorny/paths-filter@v3
-        id: changes
-        with:
-          filters: |
-            api:
-              - 'api/**'
-              - 'pkg/api/**'
-            controllers:
-              - 'controllers/**'
-              - 'pkg/controllers/**'
-              - 'cmd/**'
-            frontend:
-              - 'web/**'
-              - 'ui/**'
-              - 'frontend/**'
-              - 'pkg/ui/**'
-            docs:
-              - 'docs/**'
-              - '*.md'
-<<<<<<< HEAD
-            contracts:
-              - 'docs/contracts/**'
-            ci:
-=======
-              - '.github/**'
-              - 'examples/**'
-            docker:
-              - 'Dockerfile*'
-              - 'docker/**'
-              - '.dockerignore'
-            charts:
-              - 'charts/**'
-              - 'helm/**'
-              - 'deployments/**'
-            tools:
-              - 'tools/**'
-              - 'scripts/**'
-            workflows:
->>>>>>> f79c76d3
-              - '.github/workflows/**'
-            go-code:
-              - '**/*.go'
-              - 'go.mod'
-              - 'go.sum'
-              - 'Makefile'
-            python-code:
-              - '**/*.py'
-              - 'requirements*.txt'
-              - 'pyproject.toml'
-              - 'setup.py'
-
-      - name: Log detected changes
-        run: |
-          echo "## 🔍 Change Detection Results" >> $GITHUB_STEP_SUMMARY
-          echo "" >> $GITHUB_STEP_SUMMARY
-          echo "| Component | Changed | Files |" >> $GITHUB_STEP_SUMMARY
-          echo "|-----------|---------|--------|" >> $GITHUB_STEP_SUMMARY
-          echo "| API | ${{ steps.changes.outputs.api }} | $(echo '${{ steps.changes.outputs.api_files }}' | wc -w) |" >> $GITHUB_STEP_SUMMARY
-          echo "| Controllers | ${{ steps.changes.outputs.controllers }} | $(echo '${{ steps.changes.outputs.controllers_files }}' | wc -w) |" >> $GITHUB_STEP_SUMMARY
-          echo "| Frontend | ${{ steps.changes.outputs.frontend }} | $(echo '${{ steps.changes.outputs.frontend_files }}' | wc -w) |" >> $GITHUB_STEP_SUMMARY
-          echo "| Docs | ${{ steps.changes.outputs.docs }} | $(echo '${{ steps.changes.outputs.docs_files }}' | wc -w) |" >> $GITHUB_STEP_SUMMARY
-          echo "| Docker | ${{ steps.changes.outputs.docker }} | $(echo '${{ steps.changes.outputs.docker_files }}' | wc -w) |" >> $GITHUB_STEP_SUMMARY
-          echo "| Charts | ${{ steps.changes.outputs.charts }} | $(echo '${{ steps.changes.outputs.charts_files }}' | wc -w) |" >> $GITHUB_STEP_SUMMARY
-          echo "| Tools | ${{ steps.changes.outputs.tools }} | $(echo '${{ steps.changes.outputs.tools_files }}' | wc -w) |" >> $GITHUB_STEP_SUMMARY
-          echo "| Workflows | ${{ steps.changes.outputs.workflows }} | $(echo '${{ steps.changes.outputs.workflows_files }}' | wc -w) |" >> $GITHUB_STEP_SUMMARY
-          echo "| Go Code | ${{ steps.changes.outputs.go-code }} | $(echo '${{ steps.changes.outputs.go-code_files }}' | wc -w) |" >> $GITHUB_STEP_SUMMARY
-          echo "| Python Code | ${{ steps.changes.outputs.python-code }} | $(echo '${{ steps.changes.outputs.python-code_files }}' | wc -w) |" >> $GITHUB_STEP_SUMMARY
-
-<<<<<<< HEAD
-  # Validate JSON schemas in docs/contracts/
-  schema-validation:
-    name: Validate JSON Schemas
-    runs-on: ubuntu-latest
-    needs: changes
-    if: needs.changes.outputs.contracts == 'true' || needs.changes.outputs.ci == 'true'
-    timeout-minutes: 5
-    steps:
-      - name: Checkout
-        uses: actions/checkout@v4
-
-      - name: Setup Node.js
-        uses: actions/setup-node@v4
-        with:
-          node-version: '20'
-
-      - name: Create package.json for ajv-cli
-        run: |
-          cat > package.json << 'EOF'
-          {
-            "name": "schema-validation",
-            "version": "1.0.0",
-            "description": "JSON Schema validation for docs/contracts",
-            "devDependencies": {
-              "ajv-cli": "^5.0.0",
-              "ajv-formats": "^2.1.1"
-            }
-          }
-          EOF
-
-      - name: Install ajv-cli
-        run: npm install
-
-      - name: Validate schemas with fast validation
-        run: |
-          echo "🔍 Fast schema validation..."
-          # Use parallel validation for speed
-          (
-            echo "Validating intent.schema.json..." && \
-            npx ajv compile --spec=draft7 --all-errors -s docs/contracts/intent.schema.json
-          ) &
-          (
-            echo "Validating a1.policy.schema.json..." && \
-            npx ajv compile --spec=draft2020 --all-errors -s docs/contracts/a1.policy.schema.json
-          ) &
-          wait
-
-      - name: Validate fcaps.ves.examples.json structure
-        run: |
-          echo "🔍 Validating fcaps.ves.examples.json structure..."
-          # Create temporary validation script
-          cat > validate-ves.js << 'SCRIPT_EOF'
-          const fs = require('fs');
-          const examples = JSON.parse(fs.readFileSync('docs/contracts/fcaps.ves.examples.json', 'utf8'));
-          
-          // Check required example types exist
-          const requiredExamples = ['fault_example', 'measurement_example', 'heartbeat_example'];
-          const missing = requiredExamples.filter(key => !examples[key]);
-          
-          if (missing.length > 0) {
-            console.error('❌ Missing required examples:', missing);
-            process.exit(1);
-          }
-          
-          // Validate each example has proper VES structure
-          for (const [name, example] of Object.entries(examples)) {
-            if (!example.event || !example.event.commonEventHeader) {
-              console.error(`❌ Example '${name}' missing required VES structure`);
-              process.exit(1);
-            }
-            
-            const header = example.event.commonEventHeader;
-            const required = ['version', 'domain', 'eventName', 'eventId'];
-            const headerMissing = required.filter(field => !header[field]);
-            
-            if (headerMissing.length > 0) {
-              console.error(`❌ Example '${name}' missing required header fields:`, headerMissing);
-              process.exit(1);
-            }
-          }
-          
-          console.log('✅ fcaps.ves.examples.json structure is valid');
-          SCRIPT_EOF
-          
-          # Run validation
-          node validate-ves.js
-          
-          # Clean up
-          rm validate-ves.js
-
-      - name: Schema validation summary
-        if: always()
-        run: |
-          echo "## JSON Schema Validation Results" >> $GITHUB_STEP_SUMMARY
-          echo "" >> $GITHUB_STEP_SUMMARY
-          if [[ ${{ job.status }} == 'success' ]]; then
-            echo "✅ All schemas are valid and properly structured" >> $GITHUB_STEP_SUMMARY
-          else
-            echo "❌ Schema validation failed - see job logs for details" >> $GITHUB_STEP_SUMMARY
-          fi
-          echo "" >> $GITHUB_STEP_SUMMARY
-          echo "**Validated schemas:**" >> $GITHUB_STEP_SUMMARY
-          echo "- docs/contracts/intent.schema.json (JSON Schema Draft 7)" >> $GITHUB_STEP_SUMMARY
-          echo "- docs/contracts/a1.policy.schema.json (JSON Schema Draft 2020-12)" >> $GITHUB_STEP_SUMMARY
-          echo "- docs/contracts/fcaps.ves.examples.json (VES event structure)" >> $GITHUB_STEP_SUMMARY
-
-  # Generate CRDs and code
+  # Setup and CRD Generation Job
+  # =============================================================================
   generate:
     name: Generate CRDs
     runs-on: ubuntu-latest
-    needs: changes
-    continue-on-error: false
-=======
-  # =============================================================================
-  # CRD Generation Job - Independent job for generating CRDs
-  # =============================================================================
-  crds:
-    name: Generate CRDs
-    runs-on: ubuntu-latest
-<<<<<<< HEAD
     needs: [hygiene, changes]
->>>>>>> integrate/mvp
     if: |
       always() && 
       (needs.changes.outputs.api == 'true' || 
@@ -473,69 +329,51 @@
        needs.changes.outputs.cmd == 'true' ||
        needs.changes.outputs.planner == 'true' ||
        needs.changes.outputs.ci == 'true')
-=======
-    needs: [changes]
-    if: needs.changes.outputs.api == 'true' || needs.changes.outputs.go-code == 'true'
->>>>>>> f79c76d3
     timeout-minutes: 10
-    outputs:
-      crd-status: ${{ steps.generate.outputs.status }}
+
     steps:
-      - name: Checkout
+      - name: Checkout code
         uses: actions/checkout@v4
-
-      - name: Setup Go
+        with:
+          fetch-depth: 0
+
+      - name: Set up Go
         uses: actions/setup-go@v5
         id: setup-go
         with:
-          go-version: '1.24'
-          cache: true
-
-      - name: Cache controller tools
+          go-version-file: 'go.mod'
+          check-latest: true
+          cache: false
+
+      - name: Cache Go modules and build cache
         uses: actions/cache@v4
         with:
-          path: ~/go/bin/controller-gen
-          key: ${{ runner.os }}-controller-gen-${{ hashFiles('go.sum') }}
+          path: |
+            ~/.cache/go-build
+            ~/go/pkg/mod
+          key: ${{ runner.os }}-go-${{ hashFiles('**/go.sum') }}
           restore-keys: |
-            ${{ runner.os }}-controller-gen-
+            ${{ runner.os }}-go-
+
+      - name: Download and verify dependencies
+        run: |
+          go mod download
+          go mod verify
+        env:
+          GOPROXY: https://proxy.golang.org,direct
+          GOSUMDB: sum.golang.org
 
       - name: Install controller-gen
         run: |
-          if [ ! -f ~/go/bin/controller-gen ]; then
-            go install sigs.k8s.io/controller-tools/cmd/controller-gen@latest
-          fi
-
-      - name: Generate CRDs
-        id: generate
-        run: |
+          go install sigs.k8s.io/controller-tools/cmd/controller-gen@v0.18.0
+
+      - name: Generate CRDs and code
+        run: |
+          set -e
+          make gen || true
+          # Create directory if it doesn't exist for MVP stability
           mkdir -p deployments/crds
-<<<<<<< HEAD
           ls -lah deployments/crds || true
-=======
-          
-          echo "=== Generating CRDs ==="
-          ~/go/bin/controller-gen crd:crdVersions=v1,allowDangerousTypes=true rbac:roleName=manager-role webhook paths="./api/..." output:crd:artifacts:config=deployments/crds/
-          
-          # Check if any CRDs were generated
-          crd_count=$(find deployments/crds -name '*.yaml' | wc -l)
-          
-          echo "## 🏗️ CRD Generation" >> $GITHUB_STEP_SUMMARY
-          echo "" >> $GITHUB_STEP_SUMMARY
-          echo "**CRDs generated:** $crd_count" >> $GITHUB_STEP_SUMMARY
-          echo "" >> $GITHUB_STEP_SUMMARY
-          
-          if [ "$crd_count" -gt 0 ]; then
-            echo "### Generated CRDs:" >> $GITHUB_STEP_SUMMARY
-            for crd in deployments/crds/*.yaml; do
-              echo "- $(basename "$crd")" >> $GITHUB_STEP_SUMMARY
-            done
-            echo "status=success" >> $GITHUB_OUTPUT
-          else
-            echo "**Warning:** No CRDs generated" >> $GITHUB_STEP_SUMMARY
-            echo "status=empty" >> $GITHUB_OUTPUT
-          fi
-
->>>>>>> f79c76d3
       - name: Upload CRD artifacts
         uses: actions/upload-artifact@v4
         with:
@@ -544,12 +382,11 @@
           retention-days: 1
 
   # =============================================================================
-  # Unit Tests Job - Fast execution tests only
-  # =============================================================================
-  unit-tests:
-    name: Unit Tests
+  # Build Job
+  # =============================================================================
+  build:
+    name: Build
     runs-on: ubuntu-latest
-<<<<<<< HEAD
     needs: [hygiene, generate, schema-validation, changes]
     if: |
       always() && 
@@ -620,9 +457,9 @@
             built=1
           fi
 
-          if [[ -f cmd/porch-direct/main.go ]]; then
-            echo ">> building cmd/porch-direct"
-            ( go build -v -o bin/porch-direct ./cmd/porch-direct ) 2>&1 | tee .excellence-reports/build_porch-direct.log
+          if [[ -f cmd/conductor-loop/main.go ]]; then
+            echo ">> building cmd/conductor-loop"
+            ( go build -v -o bin/conductor-loop ./cmd/conductor-loop ) 2>&1 | tee .excellence-reports/build_conductor-loop.log
             built=1
           fi
 
@@ -652,246 +489,35 @@
     runs-on: ubuntu-latest
     needs: [hygiene, generate, schema-validation, changes]
     if: |
-      always() && 
+      always() &&
       needs.hygiene.result == 'success' &&
       needs.generate.result != 'failure' &&
-      (needs.schema-validation.result == 'success' || needs.schema-validation.result == 'skipped') &&
-      (needs.changes.outputs.cmd == 'true' || 
-       needs.changes.outputs.controllers == 'true' || 
-       needs.changes.outputs.planner == 'true' ||
-       needs.changes.outputs.api == 'true' ||
-       needs.changes.outputs.ci == 'true')
-    timeout-minutes: 30
+      (needs.schema-validation.result == 'success' || needs.schema-validation.result == 'skipped')
+    timeout-minutes: 20
 
     services:
       redis:
         image: redis:7-alpine
-        ports:
-          - 6379:6379
         options: >-
           --health-cmd "redis-cli ping"
           --health-interval 10s
           --health-timeout 5s
           --health-retries 5
-
-=======
-    needs: [changes]
-    if: needs.changes.outputs.go-code == 'true'
-    timeout-minutes: 15
->>>>>>> f79c76d3
+        ports:
+          - 6379:6379
+
     steps:
-      - name: Checkout
+      - name: Checkout code
         uses: actions/checkout@v4
 
-      - name: Setup Go
+      - name: Set up Go
         uses: actions/setup-go@v5
-        id: setup-go
-        with:
-          go-version: '1.24'
-          cache: true
-
-      - name: Cache test dependencies
-        uses: actions/cache@v4
-        with:
-          path: |
-            ~/.cache/go-build
-            ~/go/pkg/mod
-            ~/go/bin
-          key: ${{ runner.os }}-test-cache-${{ hashFiles('**/go.sum') }}
-          restore-keys: |
-<<<<<<< HEAD
-            ${{ runner.os }}-go-
-
-      - name: Download and verify dependencies
-        run: |
-          go mod download
-          go mod verify
-        env:
-          GOPROXY: https://proxy.golang.org,direct
-          GOSUMDB: sum.golang.org
-
-      - name: Download CRD artifacts
-        uses: actions/download-artifact@v4
-        with:
-          name: generated-crds
-          path: deployments/crds/
-        continue-on-error: true
-
-      - name: Install envtest
-        run: |
-          go install sigs.k8s.io/controller-runtime/tools/setup-envtest@latest
-      - name: Setup envtest environment
-        run: |
-          setup-envtest use 1.29.0 --bin-dir ~/.local/bin
-          echo "KUBEBUILDER_ASSETS=$(setup-envtest use 1.29.0 --bin-dir ~/.local/bin -p path)" >> $GITHUB_ENV
-
-      - name: Run tests with coverage
-        shell: bash
-        env:
-          USE_EXISTING_CLUSTER: false
-          ENVTEST_K8S_VERSION: 1.29.0
-          REDIS_URL: redis://localhost:6379
-        run: |
-          make test
-=======
-            ${{ runner.os }}-test-cache-
-
-      - name: Run unit tests with coverage
-        run: |
-          echo "=== Running Unit Tests with Coverage ==="
-          mkdir -p .test-reports
-          
-          # Run tests with coverage
-          go test -v -race -coverprofile=.test-reports/coverage.out -covermode=atomic ./... | tee .test-reports/test.log
-          
-          # Generate coverage HTML report
-          go tool cover -html=.test-reports/coverage.out -o .test-reports/coverage.html
-          
-          # Calculate coverage percentage
-          coverage_percent=$(go tool cover -func=.test-reports/coverage.out | grep total | awk '{print $3}')
-          
-          echo "## 🧪 Unit Test Results" >> $GITHUB_STEP_SUMMARY
-          echo "" >> $GITHUB_STEP_SUMMARY
-          echo "**Coverage:** $coverage_percent" >> $GITHUB_STEP_SUMMARY
-          echo "" >> $GITHUB_STEP_SUMMARY
-          
-          # Show test summary
-          test_count=$(grep -c "^=== RUN" .test-reports/test.log || echo "0")
-          pass_count=$(grep -c "^--- PASS" .test-reports/test.log || echo "0")
-          fail_count=$(grep -c "^--- FAIL" .test-reports/test.log || echo "0")
-          
-          echo "| Metric | Count |" >> $GITHUB_STEP_SUMMARY
-          echo "|--------|-------|" >> $GITHUB_STEP_SUMMARY
-          echo "| Tests Run | $test_count |" >> $GITHUB_STEP_SUMMARY
-          echo "| Passed | $pass_count |" >> $GITHUB_STEP_SUMMARY
-          echo "| Failed | $fail_count |" >> $GITHUB_STEP_SUMMARY
->>>>>>> f79c76d3
-
-      - name: Upload test results
-        uses: actions/upload-artifact@v4
-        with:
-          name: test-results
-<<<<<<< HEAD
-          path: |
-            .excellence-reports/coverage.out
-            .excellence-reports/coverage.html
-          if-no-files-found: ignore
-=======
-          path: .test-reports/
->>>>>>> f79c76d3
-          retention-days: 7
-
-  # =============================================================================
-  # Lint Job - Code quality and style checks
-  # =============================================================================
-  lint:
-    name: Lint
-    runs-on: ubuntu-latest
-<<<<<<< HEAD
-    needs: [hygiene, generate, schema-validation]
-    if: |
-      always() &&
-      needs.hygiene.result == 'success' &&
-      needs.generate.result != 'failure' &&
-      (needs.schema-validation.result == 'success' || needs.schema-validation.result == 'skipped')
-    timeout-minutes: 15
-    continue-on-error: true
-=======
-    needs: [changes]
-    if: needs.changes.outputs.go-code == 'true'
-    timeout-minutes: 10
->>>>>>> f79c76d3
-    steps:
-      - name: Checkout
-        uses: actions/checkout@v4
-
-      - name: Setup Go
-        uses: actions/setup-go@v5
-        with:
-          go-version: '1.24'
-          cache: true
-
-      - name: golangci-lint
-        uses: golangci/golangci-lint-action@v7
-        with:
-          version: latest
-          args: --timeout=5m --issues-exit-code=0
-
-      - name: Run additional linters
-        run: |
-          echo "=== Additional Code Quality Checks ==="
-          
-          # Install additional tools
-          go install honnef.co/go/tools/cmd/staticcheck@latest
-          go install github.com/fzipp/gocyclo/cmd/gocyclo@latest
-          
-          # Add Go bin to PATH
-          echo "$(go env GOPATH)/bin" >> $GITHUB_PATH
-          
-          # Run staticcheck
-          echo "Running staticcheck..."
-          $(go env GOPATH)/bin/staticcheck ./... || echo "Staticcheck completed with warnings"
-          
-          # Check cyclomatic complexity and capture results
-          echo "Checking cyclomatic complexity..."
-          echo "## 🔍 Cyclomatic Complexity Analysis" >> $GITHUB_STEP_SUMMARY
-          echo "" >> $GITHUB_STEP_SUMMARY
-          
-          # Run gocyclo and capture output
-          if complexity_output=$($(go env GOPATH)/bin/gocyclo -over 15 ./... 2>&1); then
-            if [ -z "$complexity_output" ]; then
-              echo "✅ No functions exceed complexity threshold of 15" >> $GITHUB_STEP_SUMMARY
-            else
-              echo "⚠️ **High complexity functions found:**" >> $GITHUB_STEP_SUMMARY
-              echo "\`\`\`" >> $GITHUB_STEP_SUMMARY
-              echo "$complexity_output" >> $GITHUB_STEP_SUMMARY
-              echo "\`\`\`" >> $GITHUB_STEP_SUMMARY
-            fi
-          else
-            echo "❌ Cyclomatic complexity analysis failed" >> $GITHUB_STEP_SUMMARY
-          fi
-
-      - name: Lint summary
-        run: |
-          echo "## 🔍 Lint Results" >> $GITHUB_STEP_SUMMARY
-          echo "" >> $GITHUB_STEP_SUMMARY
-          echo "Linting completed. Check the Actions logs for detailed results." >> $GITHUB_STEP_SUMMARY
-
-  # =============================================================================
-  # Security Scan Job - Enhanced vulnerability checking with resilient handling
-  # =============================================================================
-  security:
-    name: Security Scan
-    runs-on: ubuntu-latest
-<<<<<<< HEAD
-    needs: [hygiene, generate, schema-validation]
-    if: |
-      always() &&
-      needs.hygiene.result == 'success' &&
-      needs.generate.result != 'failure' &&
-      (needs.schema-validation.result == 'success' || needs.schema-validation.result == 'skipped')
-    timeout-minutes: 15
-    continue-on-error: true
-
-=======
-    needs: [changes]
-    if: needs.changes.outputs.go-code == 'true'
-    timeout-minutes: 20
-    outputs:
-      security_status: ${{ steps.security-summary.outputs.status }}
-      sarif_uploaded: ${{ steps.security-summary.outputs.sarif_uploaded }}
->>>>>>> f79c76d3
-    steps:
-      - name: Checkout
-        uses: actions/checkout@v4
-
-      - name: Setup Go
-        uses: actions/setup-go@v5
-        with:
-          go-version: '1.24'
-          cache: true
-
-      - name: Cache Go modules and security databases
+        with:
+          go-version-file: 'go.mod'
+          check-latest: true
+          cache: false
+
+      - name: Cache Go modules and build cache
         uses: actions/cache@v4
         with:
           path: |
@@ -901,279 +527,6 @@
           restore-keys: |
             ${{ runner.os }}-go-
 
-      - name: Cache govulncheck database
-        uses: actions/cache@v4
-        with:
-          path: ~/.cache/go-security-db
-          key: ${{ runner.os }}-govulncheck-db-${{ hashFiles('**/go.sum') }}
-          restore-keys: |
-            ${{ runner.os }}-govulncheck-db-
-
-      - name: Download and verify dependencies (resilient)
-        shell: bash
-        run: |
-          echo "=== Attempting to download and verify dependencies ==="
-          
-          # Set Go proxy environment with fallback options
-          export GOPROXY="https://proxy.golang.org,direct"
-          export GOSUMDB="sum.golang.org"
-          export GOTIMEOUT="120s"
-          
-          # Attempt go mod download with timeout
-          timeout 180s go mod download || {
-            echo "⚠️ go mod download timed out or failed - continuing with cached modules"
-          }
-          
-          # Attempt go mod verify
-          timeout 60s go mod verify || {
-            echo "⚠️ go mod verify failed - this may be due to network issues or cache state"
-            echo "Attempting to continue with available modules..."
-          }
-          
-          # Check if we have sufficient modules to proceed
-          module_count=$(find ~/go/pkg/mod -name "go.mod" 2>/dev/null | wc -l || echo "0")
-          echo "Found $module_count cached modules"
-          
-          if [ "$module_count" -gt 10 ]; then
-            echo "✅ Sufficient cached modules available to proceed"
-          else
-            echo "⚠️ Limited cached modules - some tools may not work properly"
-          fi
-
-      - name: Download CRD artifacts
-        uses: actions/download-artifact@v4
-        with:
-          name: generated-crds
-          path: deployments/crds/
-
-      - name: Install security tools (resilient)
-        run: |
-          echo "=== Installing security scanning tools ==="
-          
-          # Try to install govulncheck with timeout
-          timeout 120s go install golang.org/x/vuln/cmd/govulncheck@v1.1.4 || {
-            echo "⚠️ govulncheck installation failed or timed out"
-            echo "Checking if govulncheck is already available..."
-            if command -v govulncheck >/dev/null 2>&1; then
-              echo "✅ govulncheck is available from cache/previous install"
-            else
-              echo "❌ govulncheck not available - security scan may be limited"
-            fi
-          }
-
-      - name: Run govulncheck with enhanced resilience
-        shell: bash
-        env:
-          GOVULNCHECK_DB: ~/.cache/go-security-db
-        run: |
-          echo "=== Running enhanced vulnerability scan ==="
-          mkdir -p .excellence-reports
-          
-          # Check if govulncheck is available and working
-          if command -v govulncheck >/dev/null 2>&1; then
-            echo "✅ govulncheck available, starting scan with timeout..."
-            
-            # Run with timeout and comprehensive error handling
-            if timeout 300s govulncheck -json ./... > .excellence-reports/govulncheck.json 2>&1; then
-              echo "✅ Vulnerability scan completed successfully"
-              
-              # Validate JSON output
-              if jq empty < .excellence-reports/govulncheck.json 2>/dev/null; then
-                vuln_count=$(jq '[.finding // empty] | length' .excellence-reports/govulncheck.json 2>/dev/null || echo "0")
-                echo "📊 Scan results: $vuln_count findings"
-                
-                if [ "$vuln_count" -gt 0 ]; then
-                  echo "⚠️ Vulnerabilities detected - check the report for details"
-                else
-                  echo "✅ No vulnerabilities detected"
-                fi
-              else
-                echo "⚠️ Invalid JSON output, creating structured report"
-                echo '{
-                  "config": {"protocol_version": "v1.0.0", "scanner_name": "govulncheck"},
-                  "progress": {"message": "Scan completed with JSON parsing issues"},
-                  "finding": [],
-                  "timestamp": "'$(date -Iseconds)'",
-                  "status": "json_invalid"
-                }' > .excellence-reports/govulncheck.json
-              fi
-            else
-              exit_code=$?
-              echo "⚠️ Vulnerability scan timed out or failed (exit code: $exit_code)"
-              
-              # Create structured fallback report
-              echo '{
-                "config": {"protocol_version": "v1.0.0", "scanner_name": "govulncheck"},
-                "progress": {"message": "Scan timed out or failed"},
-                "finding": [],
-                "timestamp": "'$(date -Iseconds)'",
-                "status": "scan_failed",
-                "exit_code": '$exit_code'
-              }' > .excellence-reports/govulncheck.json
-            fi
-          else
-            echo "❌ govulncheck not available - creating structured placeholder report"
-            echo '{
-              "config": {"protocol_version": "v1.0.0", "scanner_name": "govulncheck"},
-              "progress": {"message": "govulncheck tool not available"},
-              "finding": [],
-              "timestamp": "'$(date -Iseconds)'",
-              "status": "tool_unavailable"
-            }' > .excellence-reports/govulncheck.json
-          fi
-          
-          # Ensure report file exists and log details
-          if [ -f ".excellence-reports/govulncheck.json" ]; then
-            file_size=$(stat -c%s .excellence-reports/govulncheck.json 2>/dev/null || echo "unknown")
-            echo "📄 Report saved: .excellence-reports/govulncheck.json ($file_size bytes)"
-          else
-            echo "❌ Failed to create vulnerability report"
-            exit 1
-          fi
-
-      - name: Generate security summary with enhanced reporting
-        id: security-summary
-        if: always()
-        run: |
-          echo "## 🔒 Enhanced Security Scan Results" >> $GITHUB_STEP_SUMMARY
-          echo "" >> $GITHUB_STEP_SUMMARY
-          
-          scan_status="completed"
-          sarif_uploaded="false"
-          
-          # Analyze govulncheck report
-          if [ -f ".excellence-reports/govulncheck.json" ]; then
-            echo "✅ Security scan report generated" >> $GITHUB_STEP_SUMMARY
-            
-            # Extract structured information from report
-            if jq empty < .excellence-reports/govulncheck.json 2>/dev/null; then
-              finding_count=$(jq '[.finding // empty] | length' .excellence-reports/govulncheck.json 2>/dev/null || echo "0")
-              scan_message=$(jq -r '.progress.message // "Unknown status"' .excellence-reports/govulncheck.json 2>/dev/null || echo "Unknown")
-              report_status=$(jq -r '.status // "completed"' .excellence-reports/govulncheck.json 2>/dev/null || echo "completed")
-              
-              echo "" >> $GITHUB_STEP_SUMMARY
-              echo "| Metric | Value |" >> $GITHUB_STEP_SUMMARY
-              echo "|--------|-------|" >> $GITHUB_STEP_SUMMARY
-              echo "| Findings | $finding_count |" >> $GITHUB_STEP_SUMMARY
-              echo "| Status | $report_status |" >> $GITHUB_STEP_SUMMARY
-              echo "| Message | $scan_message |" >> $GITHUB_STEP_SUMMARY
-              
-              if [ "$finding_count" -gt 0 ]; then
-                echo "" >> $GITHUB_STEP_SUMMARY
-                echo "⚠️ **$finding_count vulnerabilities detected** - review the detailed report" >> $GITHUB_STEP_SUMMARY
-                scan_status="vulnerabilities_found"
-              else
-                echo "" >> $GITHUB_STEP_SUMMARY
-                echo "✅ No critical vulnerabilities detected" >> $GITHUB_STEP_SUMMARY
-              fi
-            else
-              echo "⚠️ **JSON parsing failed** - report may be corrupted" >> $GITHUB_STEP_SUMMARY
-              scan_status="report_invalid"
-            fi
-            
-            file_size=$(stat -c%s .excellence-reports/govulncheck.json 2>/dev/null || echo "unknown")
-            echo "" >> $GITHUB_STEP_SUMMARY
-            echo "**Report size:** $file_size bytes" >> $GITHUB_STEP_SUMMARY
-          else
-            echo "❌ Security scan report not generated" >> $GITHUB_STEP_SUMMARY
-            echo "This may be due to network connectivity issues or tool installation problems." >> $GITHUB_STEP_SUMMARY
-            scan_status="no_report"
-          fi
-          
-          # Set outputs for downstream jobs
-          echo "status=$scan_status" >> $GITHUB_OUTPUT
-          echo "sarif_uploaded=$sarif_uploaded" >> $GITHUB_OUTPUT
-          
-          echo "" >> $GITHUB_STEP_SUMMARY
-          echo "### Recommended Actions" >> $GITHUB_STEP_SUMMARY
-          case "$scan_status" in
-            "vulnerabilities_found")
-              echo "1. 🚨 **URGENT**: Review and address reported vulnerabilities" >> $GITHUB_STEP_SUMMARY
-              echo "2. Update affected dependencies to secure versions" >> $GITHUB_STEP_SUMMARY
-              echo "3. Re-run security scan after updates" >> $GITHUB_STEP_SUMMARY
-              ;;
-            "report_invalid")
-              echo "1. Check network connectivity and tool availability" >> $GITHUB_STEP_SUMMARY
-              echo "2. Retry the security scan manually" >> $GITHUB_STEP_SUMMARY
-              echo "3. Review workflow logs for detailed errors" >> $GITHUB_STEP_SUMMARY
-              ;;
-            "no_report")
-              echo "1. Verify govulncheck tool installation" >> $GITHUB_STEP_SUMMARY
-              echo "2. Check network access to vulnerability databases" >> $GITHUB_STEP_SUMMARY
-              echo "3. Review job timeout settings" >> $GITHUB_STEP_SUMMARY
-              ;;
-            *)
-              echo "1. Review the security scan artifacts" >> $GITHUB_STEP_SUMMARY
-              echo "2. Monitor for new vulnerability disclosures" >> $GITHUB_STEP_SUMMARY
-              echo "3. Keep dependencies updated" >> $GITHUB_STEP_SUMMARY
-              ;;
-          esac
-
-      - name: Upload security scan results
-        if: always()
-        uses: actions/upload-artifact@v4
-        with:
-          name: security-scan-results
-          path: .excellence-reports/
-          if-no-files-found: ignore
-          retention-days: 7
-
-  # =============================================================================
-  # Tools Test Job - Test the tools directory when changed
-  # =============================================================================
-  tools-test:
-    name: Tools Test
-    runs-on: ubuntu-latest
-    needs: [hygiene, changes]
-    if: needs.changes.outputs.tools == 'true'
-    timeout-minutes: 10
-    steps:
-      - name: Checkout
-        uses: actions/checkout@v4
-        with:
-          fetch-depth: 0
-
-      - name: Setup Go
-        uses: actions/setup-go@v5
-        id: setup-go
-        with:
-<<<<<<< HEAD
-          go-version-file: go.mod
-          check-latest: true
-          cache: false
-
-      - name: Print Go version and set GOTOOLCHAIN
-        run: |
-          echo "Go version: $(go version)"
-          echo "Go env:"
-          go env
-          echo "GOTOOLCHAIN=local" >> $GITHUB_ENV
-        env:
-          GOTOOLCHAIN: local
-
-      - name: Discover Go caches
-        id: goenv-lint
-        shell: bash
-        run: |
-          echo "GOMODCACHE=$(go env GOMODCACHE)" >> "$GITHUB_OUTPUT"
-          echo "GOCACHE=$(go env GOCACHE)" >> "$GITHUB_OUTPUT"
-
-      - name: Restore Go modules cache
-        uses: actions/cache/restore@v4
-        with:
-          path: ${{ steps.goenv-lint.outputs.GOMODCACHE }}
-          key: ${{ runner.os }}-go-mod-${{ hashFiles('**/go.sum') }}
-          restore-keys: |
-            ${{ runner.os }}-go-mod-
-
-      - name: Restore Go build cache
-        uses: actions/cache/restore@v4
-        with:
-          path: ${{ steps.goenv-lint.outputs.GOCACHE }}
-          key: ${{ runner.os }}-go-build-${{ hashFiles('**/*.go') }}
-          restore-keys: |
-            ${{ runner.os }}-go-build-
-
       - name: Download and verify dependencies
         run: |
           go mod download
@@ -1181,50 +534,45 @@
         env:
           GOPROXY: https://proxy.golang.org,direct
           GOSUMDB: sum.golang.org
-          GOTOOLCHAIN: local
-
-      - name: Run golangci-lint
-        uses: golangci/golangci-lint-action@v6
-        with:
-          version: v1.64.3
-          args: --verbose --timeout=10m
-          skip-cache: true
+
+      - name: Download CRD artifacts
+        uses: actions/download-artifact@v4
+        with:
+          name: generated-crds
+          path: deployments/crds/
+        continue-on-error: true
+
+      - name: Install envtest binaries
+        run: |
+          go install sigs.k8s.io/controller-runtime/tools/setup-envtest@latest
+          setup-envtest use 1.29.0
+
+      - name: Run tests with coverage
         env:
-          GOTOOLCHAIN: local
-
-      - name: Save Go modules cache
-        uses: actions/cache/save@v4
+          USE_EXISTING_CLUSTER: false
+          ENVTEST_K8S_VERSION: 1.29.0
+          REDIS_URL: redis://localhost:6379
+        run: |
+          make test
+
+      - name: Upload test results
         if: always()
-        with:
-          path: ${{ steps.goenv-lint.outputs.GOMODCACHE }}
-          key: ${{ runner.os }}-go-mod-${{ hashFiles('**/go.sum') }}
-
-      - name: Save Go build cache
-        uses: actions/cache/save@v4
-        if: always()
-        with:
-          path: ${{ steps.goenv-lint.outputs.GOCACHE }}
-          key: ${{ runner.os }}-go-build-${{ hashFiles('**/*.go') }}
-
-
-
-<<<<<<< HEAD
-  # Quality metrics calculation
-  quality-metrics:
-    name: Quality Metrics Calculation
-    runs-on: ubuntu-latest
-    needs: [generate, build, test, lint, security, schema-validation]
-    if: always() && (needs.test.result == 'success' || needs.test.result == 'skipped')
-    timeout-minutes: 10
-    continue-on-error: ${{ github.event_name == 'pull_request' }}
-=======
+        uses: actions/upload-artifact@v4
+        with:
+          name: test-results
+          path: |
+            .excellence-reports/coverage.out
+            .excellence-reports/coverage.html
+          if-no-files-found: ignore
+          retention-days: 7
+
   # =============================================================================
   # Final CI Status Check (single required gate)
   # =============================================================================
   ci-status:
     name: CI Status Check
     runs-on: ubuntu-latest
-    needs: [hygiene, generate, build, test, tools-test]
+    needs: [hygiene, generate, build, test, schema-validation]
     if: always()
     timeout-minutes: 5
 
@@ -1233,11 +581,11 @@
         shell: bash
         run: |
           echo "=== CI Pipeline Status ==="
-          echo "Hygiene:    ${{ needs.hygiene.result }}"
-          echo "Generate:   ${{ needs.generate.result }}"
-          echo "Build:      ${{ needs.build.result }}"
-          echo "Test:       ${{ needs.test.result }}"
-          echo "Tools-Test: ${{ needs.tools-test.result }}"
+          echo "Hygiene:         ${{ needs.hygiene.result }}"
+          echo "Generate:        ${{ needs.generate.result }}"
+          echo "Build:           ${{ needs.build.result }}"
+          echo "Test:            ${{ needs.test.result }}"
+          echo "Schema:          ${{ needs.schema-validation.result }}"
           echo ""
 
           # Check for any failures (skipped is OK, failure is not)
@@ -1265,8 +613,8 @@
             failed=true
           fi
           
-          if [[ "${{ needs.tools-test.result }}" != "success" && "${{ needs.tools-test.result }}" != "skipped" ]]; then
-            echo "❌ Tools-Test job failed"
+          if [[ "${{ needs.schema-validation.result }}" != "success" && "${{ needs.schema-validation.result }}" != "skipped" ]]; then
+            echo "❌ Schema validation job failed"
             failed=true
           fi
           
@@ -1289,7 +637,7 @@
           echo "| ⚙️ Generate   | ${{ needs.generate.result }}   | CRD and code generation |" >> $GITHUB_STEP_SUMMARY
           echo "| 🔨 Build      | ${{ needs.build.result }}      | Binary compilation |" >> $GITHUB_STEP_SUMMARY
           echo "| 🧪 Test       | ${{ needs.test.result }}       | Unit and integration tests |" >> $GITHUB_STEP_SUMMARY
-          echo "| 🔧 Tools-Test | ${{ needs.tools-test.result }} | Test harness tools tests |" >> $GITHUB_STEP_SUMMARY
+          echo "| 📊 Schema     | ${{ needs.schema-validation.result }} | JSON schema validation |" >> $GITHUB_STEP_SUMMARY
           echo "" >> $GITHUB_STEP_SUMMARY
           
           # Add timing information
@@ -1316,355 +664,7 @@
       contents: read
       packages: write
 
->>>>>>> integrate/mvp
     steps:
-      - name: Checkout code
-        uses: actions/checkout@v4
-
-      - name: Set up Go
-        uses: actions/setup-go@v5
-        with:
-          go-version-file: go.mod
-          check-latest: true
-          cache: false
-
-<<<<<<< HEAD
-      - name: Cache Go modules and build cache
-        uses: actions/cache@v4
-=======
-      - name: Set up Docker Buildx
-        uses: docker/setup-buildx-action@v3
-
-      - name: Log in to GitHub Container Registry
-        uses: docker/login-action@v3
->>>>>>> integrate/mvp
-        with:
-          path: |
-            ~/.cache/go-build
-            ~/go/pkg/mod
-          key: ${{ runner.os }}-go-${{ hashFiles('**/go.sum') }}
-          restore-keys: |
-            ${{ runner.os }}-go-
-=======
-          go-version: '1.24'
-          cache: true
-
-      - name: Test tools
-        run: |
-          echo "=== Testing Tools ==="
-          
-          # Test Go tools
-          for tool_dir in tools/*/; do
-            if [ -f "$tool_dir/main.go" ] || [ -f "$tool_dir/go.mod" ]; then
-              echo "Testing $tool_dir"
-              (cd "$tool_dir" && go test ./... -v)
-            fi
-          done
-          
-          # Test scripts that have accompanying tests
-          for script in scripts/*.sh; do
-            test_script="${script%.sh}_test.sh"
-            if [ -f "$test_script" ]; then
-              echo "Testing $script"
-              bash "$test_script"
-            fi
-          done
-
-      - name: Tools test summary
-        run: |
-          echo "## 🔧 Tools Test Results" >> $GITHUB_STEP_SUMMARY
-          echo "" >> $GITHUB_STEP_SUMMARY
-          echo "Tools testing completed successfully." >> $GITHUB_STEP_SUMMARY
-
-  # =============================================================================
-  # Docker Build Job - Multi-arch container builds
-  # =============================================================================
-  docker-build:
-    name: Docker Build
-    runs-on: ubuntu-latest
-    needs: [changes, unit-tests, lint]
-    if: needs.changes.outputs.docker == 'true' || needs.changes.outputs.go-code == 'true'
-    timeout-minutes: 20
-    strategy:
-      matrix:
-        service: [conductor-loop, intent-ingest]
-        include:
-          - service: conductor-loop
-            dockerfile: Dockerfile
-            context: .
-            service_type: go
-          - service: intent-ingest
-            dockerfile: Dockerfile
-            context: .
-            service_type: go
-    steps:
-      - name: Checkout
-        uses: actions/checkout@v4
-
-      - name: Set up Docker Buildx
-        uses: docker/setup-buildx-action@v3
-
-      - name: Cache Docker layers
-        uses: actions/cache@v4
-        with:
-          path: /tmp/.buildx-cache
-          key: ${{ runner.os }}-buildx-${{ matrix.service }}-${{ hashFiles('Dockerfile', 'go.sum') }}
-          restore-keys: |
-            ${{ runner.os }}-buildx-${{ matrix.service }}-
-
-      - name: Build Docker image
-        uses: docker/build-push-action@v6
-        with:
-          context: ${{ matrix.context }}
-          file: ${{ matrix.dockerfile }}
-          push: false
-          tags: ${{ env.REGISTRY }}/${{ env.IMAGE_NAME }}-${{ matrix.service }}:ci
-          cache-from: type=local,src=/tmp/.buildx-cache
-          cache-to: type=local,dest=/tmp/.buildx-cache-new,mode=max
-          build-args: |
-            SERVICE=${{ matrix.service }}
-            SERVICE_TYPE=${{ matrix.service_type }}
-            VERSION=${{ github.sha }}
-            BUILD_DATE=${{ github.event.head_commit.timestamp }}
-            VCS_REF=${{ github.sha }}
-
-      # Move cache to prevent unlimited growth
-      - name: Move cache
-        run: |
-          rm -rf /tmp/.buildx-cache
-          mv /tmp/.buildx-cache-new /tmp/.buildx-cache
-
-      - name: Docker build summary
-        run: |
-          echo "## 🐳 Docker Build - ${{ matrix.service }}" >> $GITHUB_STEP_SUMMARY
-          echo "" >> $GITHUB_STEP_SUMMARY
-          echo "✅ Image built successfully: ${{ env.REGISTRY }}/${{ env.IMAGE_NAME }}-${{ matrix.service }}:ci" >> $GITHUB_STEP_SUMMARY
->>>>>>> f79c76d3
-
-  # =============================================================================
-  # Build Validation - Final cross-checks
-  # =============================================================================
-  build-validation:
-    name: Build Validation
-    runs-on: ubuntu-latest
-<<<<<<< HEAD
-    needs: [hygiene, generate, build, test, tools-test, lint, security, schema-validation]
-=======
-    needs: [unit-tests, lint, security, docker-build, crds]
->>>>>>> f79c76d3
-    if: always()
-    timeout-minutes: 10
-    outputs:
-      validation_result: ${{ steps.validation-summary.outputs.result }}
-      recommendations: ${{ steps.validation-summary.outputs.recommendations }}
-    steps:
-      - name: Enhanced build validation with orchestration analysis
-        id: validation-summary
-        run: |
-<<<<<<< HEAD
-          echo "=== CI Pipeline Status ==="
-          echo "Hygiene:    ${{ needs.hygiene.result }}"
-          echo "Generate:   ${{ needs.generate.result }}"
-          echo "Build:      ${{ needs.build.result }}"
-          echo "Test:       ${{ needs.test.result }}"
-          echo "Lint:       ${{ needs.lint.result }}"
-          echo "Security:   ${{ needs.security.result }}"
-          echo "Schema:     ${{ needs.schema-validation.result }}"
-          echo "Tools-Test: ${{ needs.tools-test.result }}"
-          echo ""
-
-          # Check for any failures (skipped is OK, failure is not)
-          failed=false
-          
-          # Hygiene must always succeed (never skipped)
-          if [[ "${{ needs.hygiene.result }}" != "success" ]]; then
-            echo "❌ Hygiene job failed or was cancelled"
-            failed=true
-          fi
-=======
-          echo "## 🔎 Enhanced CI Build Validation Summary" >> $GITHUB_STEP_SUMMARY
-          echo "" >> $GITHUB_STEP_SUMMARY
->>>>>>> f79c76d3
-          
-          # Collect job results and details
-          unit_tests="${{ needs.unit-tests.result || 'skipped' }}"
-          lint="${{ needs.lint.result || 'skipped' }}"
-          docker="${{ needs.docker-build.result || 'skipped' }}"
-          security="${{ needs.security.result || 'skipped' }}"
-          crds="${{ needs.crds.result || 'skipped' }}"
-          
-          # Security details
-          security_status="${{ needs.security.outputs.security_status || 'unknown' }}"
-          sarif_uploaded="${{ needs.security.outputs.sarif_uploaded || 'false' }}"
-          
-          echo "| Component | Status | Type | Details |" >> $GITHUB_STEP_SUMMARY
-          echo "|-----------|--------|------|---------|" >> $GITHUB_STEP_SUMMARY
-          echo "| Unit Tests | $unit_tests | 📍 Critical | Code quality validation |" >> $GITHUB_STEP_SUMMARY
-          echo "| Lint | $lint | 📍 Critical | Code style and standards |" >> $GITHUB_STEP_SUMMARY
-          echo "| Docker Build | $docker | 📍 Critical | Container image creation |" >> $GITHUB_STEP_SUMMARY
-          echo "| CRD Generation | $crds | 🔄 Infrastructure | Kubernetes resources |" >> $GITHUB_STEP_SUMMARY
-          echo "| Security Scan | $security | 🔒 Advisory | Status: $security_status |" >> $GITHUB_STEP_SUMMARY
-          echo "" >> $GITHUB_STEP_SUMMARY
-          
-          # Enhanced failure analysis
-          critical_failures=()
-          advisory_issues=()
-          warnings=()
-          
-          # Analyze each job
-          case "$unit_tests" in
-            "failure") critical_failures+=("Unit tests failing - code quality compromised") ;;
-            "cancelled") warnings+=("Unit tests cancelled - may indicate resource constraints") ;;
-          esac
-          
-          case "$lint" in
-            "failure") critical_failures+=("Linting failed - code style violations detected") ;;
-            "cancelled") warnings+=("Linting cancelled - check for timeout issues") ;;
-          esac
-          
-          case "$docker" in
-            "failure") critical_failures+=("Docker build failed - deployment will be blocked") ;;
-            "cancelled") warnings+=("Docker build cancelled - may indicate resource or network issues") ;;
-          esac
-          
-          case "$security" in
-            "failure") 
-              if [ "$security_status" = "vulnerabilities_found" ]; then
-                advisory_issues+=("Security vulnerabilities detected - review required")
-              else
-                advisory_issues+=("Security scan failed - network or tool issues")
-              fi
-              ;;
-            "cancelled") advisory_issues+=("Security scan cancelled - retry recommended") ;;
-          esac
-          
-          case "$crds" in
-            "failure") advisory_issues+=("CRD generation failed - deployment may be affected") ;;
-            "cancelled") warnings+=("CRD generation cancelled") ;;
-          esac
-          
-          # Determine overall validation result
-          if [ ${#critical_failures[@]} -gt 0 ]; then
-            validation_result="FAILED"
-            echo "❌ **BUILD FAILED** - Critical components failed" >> $GITHUB_STEP_SUMMARY
-            echo "" >> $GITHUB_STEP_SUMMARY
-            echo "### 🚨 Critical Issues:" >> $GITHUB_STEP_SUMMARY
-            for issue in "${critical_failures[@]}"; do
-              echo "- $issue" >> $GITHUB_STEP_SUMMARY
-            done
-          else
-            validation_result="PASSED"
-            echo "✅ **BUILD PASSED** - All critical checks succeeded" >> $GITHUB_STEP_SUMMARY
-          fi
-          
-<<<<<<< HEAD
-          if [[ "${{ needs.lint.result }}" != "success" && "${{ needs.lint.result }}" != "skipped" ]]; then
-            echo "❌ Lint job failed"
-            failed=true
-          fi
-          
-          if [[ "${{ needs.security.result }}" != "success" && "${{ needs.security.result }}" != "skipped" ]]; then
-            echo "❌ Security job failed"
-            failed=true
-          fi
-          
-          if [[ "${{ needs.schema-validation.result }}" != "success" && "${{ needs.schema-validation.result }}" != "skipped" ]]; then
-            echo "❌ Schema validation job failed"
-            failed=true
-          fi
-          
-          if [[ "${{ needs.tools-test.result }}" != "success" && "${{ needs.tools-test.result }}" != "skipped" ]]; then
-            echo "❌ Tools-Test job failed"
-            failed=true
-=======
-          # Report advisory issues
-          if [ ${#advisory_issues[@]} -gt 0 ]; then
-            echo "" >> $GITHUB_STEP_SUMMARY
-            echo "### ⚠️ Advisory Issues:" >> $GITHUB_STEP_SUMMARY
-            for issue in "${advisory_issues[@]}"; do
-              echo "- $issue" >> $GITHUB_STEP_SUMMARY
-            done
->>>>>>> f79c76d3
-          fi
-          
-          # Report warnings
-          if [ ${#warnings[@]} -gt 0 ]; then
-            echo "" >> $GITHUB_STEP_SUMMARY
-            echo "### 📝 Warnings:" >> $GITHUB_STEP_SUMMARY
-            for warning in "${warnings[@]}"; do
-              echo "- $warning" >> $GITHUB_STEP_SUMMARY
-            done
-          fi
-          
-          # Build metrics and orchestration health
-          echo "" >> $GITHUB_STEP_SUMMARY
-<<<<<<< HEAD
-          echo "| Job | Status | Description |" >> $GITHUB_STEP_SUMMARY
-          echo "|-----|--------|-------------|" >> $GITHUB_STEP_SUMMARY
-          echo "| 🧹 Hygiene    | ${{ needs.hygiene.result }}    | Repository cleanliness checks |" >> $GITHUB_STEP_SUMMARY
-          echo "| ⚙️ Generate   | ${{ needs.generate.result }}   | CRD and code generation |" >> $GITHUB_STEP_SUMMARY
-          echo "| 🔨 Build      | ${{ needs.build.result }}      | Binary compilation |" >> $GITHUB_STEP_SUMMARY
-          echo "| 🧪 Test       | ${{ needs.test.result }}       | Unit and integration tests |" >> $GITHUB_STEP_SUMMARY
-          echo "| 🔧 Tools-Test | ${{ needs.tools-test.result }} | Test harness tools tests |" >> $GITHUB_STEP_SUMMARY
-          echo "| 📝 Lint       | ${{ needs.lint.result }}       | Code quality checks |" >> $GITHUB_STEP_SUMMARY
-          echo "| 🔒 Security   | ${{ needs.security.result }}   | Vulnerability scanning |" >> $GITHUB_STEP_SUMMARY
-          echo "| 📊 Schema     | ${{ needs.schema-validation.result }} | JSON schema validation |" >> $GITHUB_STEP_SUMMARY
-=======
-          echo "### 📊 Build Metrics & Orchestration Health" >> $GITHUB_STEP_SUMMARY
->>>>>>> f79c76d3
-          echo "" >> $GITHUB_STEP_SUMMARY
-          
-          # Calculate job success rate
-          total_jobs=5  # unit-tests, lint, docker-build, crds, security
-          successful_jobs=0
-          
-          [ "$unit_tests" = "success" ] && successful_jobs=$((successful_jobs + 1))
-          [ "$lint" = "success" ] && successful_jobs=$((successful_jobs + 1))
-          [ "$docker" = "success" ] && successful_jobs=$((successful_jobs + 1))
-          [ "$crds" = "success" ] && successful_jobs=$((successful_jobs + 1))
-          [ "$security" = "success" ] && successful_jobs=$((successful_jobs + 1))
-          
-          success_rate=$(echo "scale=1; $successful_jobs * 100 / $total_jobs" | bc -l 2>/dev/null || echo "unknown")
-          
-          echo "- **Success Rate:** $success_rate% ($successful_jobs/$total_jobs jobs)" >> $GITHUB_STEP_SUMMARY
-          echo "- **Commit:** ${{ github.sha }}" >> $GITHUB_STEP_SUMMARY
-          echo "- **Branch:** ${{ github.ref_name }}" >> $GITHUB_STEP_SUMMARY
-          echo "- **Triggered by:** ${{ github.actor }}" >> $GITHUB_STEP_SUMMARY
-          echo "- **Run ID:** ${{ github.run_id }}" >> $GITHUB_STEP_SUMMARY
-          
-          # Orchestration recommendations
-          recommendations=""
-          if [ ${#critical_failures[@]} -gt 0 ]; then
-            recommendations="Fix critical failures before deployment"
-          elif [ ${#advisory_issues[@]} -gt 0 ]; then
-            recommendations="Review advisory issues and consider fixes"
-          else
-            recommendations="Build is ready for deployment"
-          fi
-          
-          echo "" >> $GITHUB_STEP_SUMMARY
-          echo "### 📋 Orchestration Recommendations" >> $GITHUB_STEP_SUMMARY
-          echo "$recommendations" >> $GITHUB_STEP_SUMMARY
-          
-          # Set outputs for dependent workflows
-          echo "result=$validation_result" >> $GITHUB_OUTPUT
-          echo "recommendations=$recommendations" >> $GITHUB_OUTPUT
-          
-          # Exit with failure if critical issues exist
-          if [ "$validation_result" = "FAILED" ]; then
-            exit 1
-          fi
-
-  # =============================================================================
-  # Success Job - Final gate for required checks
-  # =============================================================================
-  success:
-    name: All Checks Passed
-    runs-on: ubuntu-latest
-    needs: [build-validation]
-    if: always()
-    steps:
-<<<<<<< HEAD
       - name: Checkout code
         uses: actions/checkout@v4
 
@@ -1693,8 +693,7 @@
           tags: |
             type=ref,event=branch
             type=ref,event=pr
-            type=sha,prefix={{branch}}-
-            type=raw,value=latest,enable={{is_default_branch}}
+            type=sha
 
       - name: Download build artifacts
         uses: actions/download-artifact@v4
@@ -1707,7 +706,7 @@
         uses: docker/build-push-action@v6
         with:
           context: .
-          file: Dockerfile.production
+          file: Dockerfile
           platforms: linux/amd64,linux/arm64
           push: true
           tags: ${{ steps.meta.outputs.tags }}
@@ -1715,18 +714,7 @@
           cache-from: type=gha
           cache-to: type=gha,mode=max
           build-args: |
+            SERVICE=conductor-loop
             VERSION=${{ github.sha }}
             BUILD_DATE=${{ github.run_timestamp }}
-            VCS_REF=${{ github.sha }}
-=======
-      - name: Check overall success
-        run: |
-          if [ "${{ needs.build-validation.result }}" = "success" ]; then
-            echo "🎉 All required checks passed!"
-            echo "ready_for_merge=true" >> $GITHUB_OUTPUT
-          else
-            echo "❌ Some required checks failed"
-            echo "ready_for_merge=false" >> $GITHUB_OUTPUT
-            exit 1
-          fi
->>>>>>> f79c76d3
+            VCS_REF=${{ github.sha }}