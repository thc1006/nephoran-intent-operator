/*

Copyright 2025.



Licensed under the Apache License, Version 2.0 (the "License");

you may not use this file except in compliance with the License.

You may obtain a copy of the License at



    http://www.apache.org/licenses/LICENSE-2.0



Unless required by applicable law or agreed to in writing, software

distributed under the License is distributed on an "AS IS" BASIS,

WITHOUT WARRANTIES OR CONDITIONS OF ANY KIND, either express or implied.

See the License for the specific language governing permissions and

limitations under the License.

*/

// Package controllers implements the core Kubernetes controllers for the Nephoran Intent Operator.

package controllers

import (
	"bytes"
	"context"
	"encoding/json"
	"fmt"
	"net/http"
	"os"
	"time"

	"github.com/go-logr/logr"
	"k8s.io/apimachinery/pkg/api/errors"
	metav1 "k8s.io/apimachinery/pkg/apis/meta/v1"
	"k8s.io/apimachinery/pkg/runtime"
	ctrl "sigs.k8s.io/controller-runtime"
	"sigs.k8s.io/controller-runtime/pkg/client"
	"sigs.k8s.io/controller-runtime/pkg/controller"
	"sigs.k8s.io/controller-runtime/pkg/log"

<<<<<<< HEAD
	intentv1alpha1 "github.com/thc1006/nephoran-intent-operator/api/intent/v1alpha1"
	metav1 "k8s.io/apimachinery/pkg/apis/meta/v1"
=======
	nephoranv1 "github.com/nephio-project/nephoran-intent-operator/api/v1"
>>>>>>> b3529b0b
)

// NetworkIntentReconciler reconciles a NetworkIntent object.

type NetworkIntentReconciler struct {
	client.Client

	Scheme *runtime.Scheme

	Log logr.Logger

	EnableLLMIntent bool

	LLMProcessorURL string
}

// LLMRequest represents the request to the LLM processor.

type LLMRequest struct {
	Intent string `json:"intent"`
}

// LLMResponse represents the response from the LLM processor.

type LLMResponse struct {
	Success bool `json:"success"`

	Message string `json:"message,omitempty"`

	Error string `json:"error,omitempty"`
}

<<<<<<< HEAD
//+kubebuilder:rbac:groups=intent.nephoran.com,resources=networkintents,verbs=get;list;watch;create;update;patch;delete
//+kubebuilder:rbac:groups=intent.nephoran.com,resources=networkintents/status,verbs=get;update;patch
//+kubebuilder:rbac:groups=intent.nephoran.com,resources=networkintents/finalizers,verbs=update
=======
//+kubebuilder:rbac:groups=nephoran.io,resources=networkintents,verbs=get;list;watch;create;update;patch;delete

//+kubebuilder:rbac:groups=nephoran.io,resources=networkintents/status,verbs=get;update;patch

//+kubebuilder:rbac:groups=nephoran.io,resources=networkintents/finalizers,verbs=update
>>>>>>> b3529b0b

// Reconcile is part of the main kubernetes reconciliation loop which aims to.

// move the current state of the cluster closer to the desired state.
<<<<<<< HEAD
// 
// For more details, check Reconcile and its Result here:
// - https://pkg.go.dev/sigs.k8s.io/controller-runtime@v0.21.0/pkg/reconcile
func (r *NetworkIntentReconciler) Reconcile(ctx context.Context, req ctrl.Request) (ctrl.Result, error) {
	log := log.FromContext(ctx).WithValues("networkintent", req.NamespacedName)

	// Fetch the NetworkIntent instance
	networkIntent := &intentv1alpha1.NetworkIntent{}
=======

func (r *NetworkIntentReconciler) Reconcile(ctx context.Context, req ctrl.Request) (ctrl.Result, error) {

	log := log.FromContext(ctx)

	// Fetch the NetworkIntent instance.

	networkIntent := &nephoranv1.NetworkIntent{}

>>>>>>> b3529b0b
	err := r.Get(ctx, req.NamespacedName, networkIntent)

	if err != nil {

		if errors.IsNotFound(err) {

			// Object not found, return. Created objects are automatically garbage collected.

			// For additional cleanup logic use finalizers.

			log.Info("NetworkIntent resource not found. Ignoring since object must be deleted")

			return ctrl.Result{}, nil

		}

		// Error reading the object - requeue the request.

		log.Error(err, "Failed to get NetworkIntent")

		return ctrl.Result{}, err

	}

	// Check if the object is being deleted.

	if !networkIntent.ObjectMeta.DeletionTimestamp.IsZero() {

		log.Info("NetworkIntent is being deleted", "name", networkIntent.Name)

		return ctrl.Result{}, nil

	}

<<<<<<< HEAD
	// For intentv1alpha1.NetworkIntent, we work with Spec.Target instead of Spec.Intent
	// Validate the target field (which contains the scaling intent)
	if networkIntent.Spec.Target == "" {
		return r.updateStatus(ctx, networkIntent, "Error", "Target field cannot be empty", networkIntent.Generation)
=======
	// Validate the intent field.

	if networkIntent.Spec.Intent == "" {

		return r.updateStatus(ctx, networkIntent, "Error", "Intent field cannot be empty", networkIntent.Generation)

>>>>>>> b3529b0b
	}

	// Initial validation passed.

	if _, err := r.updateStatus(ctx, networkIntent, "Validated", "Intent validated successfully", networkIntent.Generation); err != nil {

		return ctrl.Result{}, err

	}

	// If LLM intent processing is enabled, send to LLM processor.

	if r.EnableLLMIntent {
<<<<<<< HEAD
		log.Info("Processing intent with LLM", "target", networkIntent.Spec.Target)

		// Prepare the request using target field
		llmReq := LLMRequest{
			Intent: networkIntent.Spec.Target,
=======

		log.Info("Processing intent with LLM", "intent", networkIntent.Spec.Intent)

		// Prepare the request.

		llmReq := LLMRequest{

			Intent: networkIntent.Spec.Intent,
>>>>>>> b3529b0b
		}

		jsonData, err := json.Marshal(llmReq)

		if err != nil {

			log.Error(err, "Failed to marshal LLM request")

			return r.updateStatus(ctx, networkIntent, "Error", fmt.Sprintf("Failed to prepare LLM request: %v", err), networkIntent.Generation)

		}

		// Create HTTP client with timeout.

		client := &http.Client{

			Timeout: 15 * time.Second,
		}

		// Determine LLM processor URL.

		llmURL := r.LLMProcessorURL

		if llmURL == "" {

			llmURL = "http://llm-processor:8080/process"

		}

		// Create the request.

		httpReq, err := http.NewRequestWithContext(ctx, "POST", llmURL, bytes.NewBuffer(jsonData))

		if err != nil {

			log.Error(err, "Failed to create HTTP request")

			return r.updateStatus(ctx, networkIntent, "Error", fmt.Sprintf("Failed to create LLM request: %v", err), networkIntent.Generation)

		}

		httpReq.Header.Set("Content-Type", "application/json")

		// Send the request.

		resp, err := client.Do(httpReq)

		if err != nil {

			log.Error(err, "Failed to send request to LLM processor")

			return r.updateStatus(ctx, networkIntent, "Error", fmt.Sprintf("Failed to process intent with LLM: %v", err), networkIntent.Generation)

		}

		defer func() {

			if err := resp.Body.Close(); err != nil {

				log.Error(err, "Failed to close response body")

			}

		}()

		// Parse the response.

		var llmResp LLMResponse

		if err := json.NewDecoder(resp.Body).Decode(&llmResp); err != nil {

			log.Error(err, "Failed to decode LLM response")

			return r.updateStatus(ctx, networkIntent, "Error", fmt.Sprintf("Failed to parse LLM response: %v", err), networkIntent.Generation)

		}

		// Update status based on LLM response.

		if llmResp.Success {

			log.Info("LLM processing successful", "message", llmResp.Message)

			return r.updateStatus(ctx, networkIntent, "Processed", "Intent processed successfully by LLM", networkIntent.Generation)

		} else {

			err := fmt.Errorf("LLM processing failed: %s", llmResp.Error)

			log.Error(err, "LLM processing failed")

			return r.updateStatus(ctx, networkIntent, "Error", err.Error(), networkIntent.Generation)

		}

	}

	log.Info("NetworkIntent reconciled successfully", "name", networkIntent.Name)

	return ctrl.Result{}, nil

}

<<<<<<< HEAD
// updateStatus updates the status of the NetworkIntent
func (r *NetworkIntentReconciler) updateStatus(ctx context.Context, networkIntent *intentv1alpha1.NetworkIntent, phase, message string, generation int64) (ctrl.Result, error) {
	log := log.FromContext(ctx)

	// Update the status fields based on intentv1alpha1.NetworkIntent structure
	// The intentv1alpha1.NetworkIntentStatus only has ObservedReplicas and Conditions
	// We'll add a condition instead of directly setting phase/message
	condition := metav1.Condition{
		Type:               "Processed",
		Status:             metav1.ConditionTrue,
		Reason:             phase,
		Message:            message,
		LastTransitionTime: metav1.Now(),
		ObservedGeneration: generation,
	}

	if phase == "Error" {
		condition.Status = metav1.ConditionFalse
		condition.Type = "ProcessingFailed"
	}

	// Update or add the condition
	found := false
	for i, cond := range networkIntent.Status.Conditions {
		if cond.Type == condition.Type {
			networkIntent.Status.Conditions[i] = condition
			found = true
			break
		}
	}
	if !found {
		networkIntent.Status.Conditions = append(networkIntent.Status.Conditions, condition)
	}

	// Update observed replicas if available
	if networkIntent.Spec.Replicas > 0 {
		networkIntent.Status.ObservedReplicas = &networkIntent.Spec.Replicas
	}
=======
// updateStatus updates the status of the NetworkIntent.

func (r *NetworkIntentReconciler) updateStatus(ctx context.Context, networkIntent *nephoranv1.NetworkIntent, phase, message string, generation int64) (ctrl.Result, error) {

	log := log.FromContext(ctx)

	// Update the status fields.

	networkIntent.Status.Phase = nephoranv1.NetworkIntentPhase(phase)

	networkIntent.Status.LastMessage = message

	networkIntent.Status.ObservedGeneration = generation

	networkIntent.Status.LastUpdateTime = metav1.Now()
>>>>>>> b3529b0b

	// Update the status subresource.

	if err := r.Status().Update(ctx, networkIntent); err != nil {

		log.Error(err, "Failed to update NetworkIntent status")

		return ctrl.Result{}, err

	}

	return ctrl.Result{}, nil

}

// SetupWithManager sets up the controller with the Manager.

func (r *NetworkIntentReconciler) SetupWithManager(mgr ctrl.Manager) error {

	// Check if LLM intent is enabled via environment variable.

	if envVal := os.Getenv("ENABLE_LLM_INTENT"); envVal == "true" {

		r.EnableLLMIntent = true

	}

	// Get LLM processor URL from environment if set.

	if url := os.Getenv("LLM_PROCESSOR_URL"); url != "" {

		r.LLMProcessorURL = url

	}

	return ctrl.NewControllerManagedBy(mgr).
		For(&intentv1alpha1.NetworkIntent{}).
		WithOptions(controller.Options{
			MaxConcurrentReconciles: 10, // 2025 best practice: increase concurrency
		}).
		Complete(r)

}<|MERGE_RESOLUTION|>--- conflicted
+++ resolved
@@ -47,15 +47,9 @@
 	"k8s.io/apimachinery/pkg/runtime"
 	ctrl "sigs.k8s.io/controller-runtime"
 	"sigs.k8s.io/controller-runtime/pkg/client"
-	"sigs.k8s.io/controller-runtime/pkg/controller"
 	"sigs.k8s.io/controller-runtime/pkg/log"
 
-<<<<<<< HEAD
-	intentv1alpha1 "github.com/thc1006/nephoran-intent-operator/api/intent/v1alpha1"
-	metav1 "k8s.io/apimachinery/pkg/apis/meta/v1"
-=======
 	nephoranv1 "github.com/nephio-project/nephoran-intent-operator/api/v1"
->>>>>>> b3529b0b
 )
 
 // NetworkIntentReconciler reconciles a NetworkIntent object.
@@ -88,33 +82,17 @@
 	Error string `json:"error,omitempty"`
 }
 
-<<<<<<< HEAD
-//+kubebuilder:rbac:groups=intent.nephoran.com,resources=networkintents,verbs=get;list;watch;create;update;patch;delete
-//+kubebuilder:rbac:groups=intent.nephoran.com,resources=networkintents/status,verbs=get;update;patch
-//+kubebuilder:rbac:groups=intent.nephoran.com,resources=networkintents/finalizers,verbs=update
-=======
 //+kubebuilder:rbac:groups=nephoran.io,resources=networkintents,verbs=get;list;watch;create;update;patch;delete
 
 //+kubebuilder:rbac:groups=nephoran.io,resources=networkintents/status,verbs=get;update;patch
 
 //+kubebuilder:rbac:groups=nephoran.io,resources=networkintents/finalizers,verbs=update
->>>>>>> b3529b0b
 
 // Reconcile is part of the main kubernetes reconciliation loop which aims to.
 
 // move the current state of the cluster closer to the desired state.
-<<<<<<< HEAD
-// 
-// For more details, check Reconcile and its Result here:
-// - https://pkg.go.dev/sigs.k8s.io/controller-runtime@v0.21.0/pkg/reconcile
+
 func (r *NetworkIntentReconciler) Reconcile(ctx context.Context, req ctrl.Request) (ctrl.Result, error) {
-	log := log.FromContext(ctx).WithValues("networkintent", req.NamespacedName)
-
-	// Fetch the NetworkIntent instance
-	networkIntent := &intentv1alpha1.NetworkIntent{}
-=======
-
-func (r *NetworkIntentReconciler) Reconcile(ctx context.Context, req ctrl.Request) (ctrl.Result, error) {
 
 	log := log.FromContext(ctx)
 
@@ -122,7 +100,6 @@
 
 	networkIntent := &nephoranv1.NetworkIntent{}
 
->>>>>>> b3529b0b
 	err := r.Get(ctx, req.NamespacedName, networkIntent)
 
 	if err != nil {
@@ -157,19 +134,12 @@
 
 	}
 
-<<<<<<< HEAD
-	// For intentv1alpha1.NetworkIntent, we work with Spec.Target instead of Spec.Intent
-	// Validate the target field (which contains the scaling intent)
-	if networkIntent.Spec.Target == "" {
-		return r.updateStatus(ctx, networkIntent, "Error", "Target field cannot be empty", networkIntent.Generation)
-=======
 	// Validate the intent field.
 
 	if networkIntent.Spec.Intent == "" {
 
 		return r.updateStatus(ctx, networkIntent, "Error", "Intent field cannot be empty", networkIntent.Generation)
 
->>>>>>> b3529b0b
 	}
 
 	// Initial validation passed.
@@ -183,22 +153,14 @@
 	// If LLM intent processing is enabled, send to LLM processor.
 
 	if r.EnableLLMIntent {
-<<<<<<< HEAD
-		log.Info("Processing intent with LLM", "target", networkIntent.Spec.Target)
-
-		// Prepare the request using target field
+
+		log.Info("Processing intent with LLM", "intent", networkIntent.Spec.Intent)
+
+		// Prepare the request.
+
 		llmReq := LLMRequest{
-			Intent: networkIntent.Spec.Target,
-=======
-
-		log.Info("Processing intent with LLM", "intent", networkIntent.Spec.Intent)
-
-		// Prepare the request.
-
-		llmReq := LLMRequest{
 
 			Intent: networkIntent.Spec.Intent,
->>>>>>> b3529b0b
 		}
 
 		jsonData, err := json.Marshal(llmReq)
@@ -302,52 +264,12 @@
 
 }
 
-<<<<<<< HEAD
-// updateStatus updates the status of the NetworkIntent
-func (r *NetworkIntentReconciler) updateStatus(ctx context.Context, networkIntent *intentv1alpha1.NetworkIntent, phase, message string, generation int64) (ctrl.Result, error) {
+// updateStatus updates the status of the NetworkIntent.
+
+func (r *NetworkIntentReconciler) updateStatus(ctx context.Context, networkIntent *nephoranv1.NetworkIntent, phase, message string, generation int64) (ctrl.Result, error) {
+
 	log := log.FromContext(ctx)
 
-	// Update the status fields based on intentv1alpha1.NetworkIntent structure
-	// The intentv1alpha1.NetworkIntentStatus only has ObservedReplicas and Conditions
-	// We'll add a condition instead of directly setting phase/message
-	condition := metav1.Condition{
-		Type:               "Processed",
-		Status:             metav1.ConditionTrue,
-		Reason:             phase,
-		Message:            message,
-		LastTransitionTime: metav1.Now(),
-		ObservedGeneration: generation,
-	}
-
-	if phase == "Error" {
-		condition.Status = metav1.ConditionFalse
-		condition.Type = "ProcessingFailed"
-	}
-
-	// Update or add the condition
-	found := false
-	for i, cond := range networkIntent.Status.Conditions {
-		if cond.Type == condition.Type {
-			networkIntent.Status.Conditions[i] = condition
-			found = true
-			break
-		}
-	}
-	if !found {
-		networkIntent.Status.Conditions = append(networkIntent.Status.Conditions, condition)
-	}
-
-	// Update observed replicas if available
-	if networkIntent.Spec.Replicas > 0 {
-		networkIntent.Status.ObservedReplicas = &networkIntent.Spec.Replicas
-	}
-=======
-// updateStatus updates the status of the NetworkIntent.
-
-func (r *NetworkIntentReconciler) updateStatus(ctx context.Context, networkIntent *nephoranv1.NetworkIntent, phase, message string, generation int64) (ctrl.Result, error) {
-
-	log := log.FromContext(ctx)
-
 	// Update the status fields.
 
 	networkIntent.Status.Phase = nephoranv1.NetworkIntentPhase(phase)
@@ -357,7 +279,6 @@
 	networkIntent.Status.ObservedGeneration = generation
 
 	networkIntent.Status.LastUpdateTime = metav1.Now()
->>>>>>> b3529b0b
 
 	// Update the status subresource.
 
@@ -394,10 +315,7 @@
 	}
 
 	return ctrl.NewControllerManagedBy(mgr).
-		For(&intentv1alpha1.NetworkIntent{}).
-		WithOptions(controller.Options{
-			MaxConcurrentReconciles: 10, // 2025 best practice: increase concurrency
-		}).
+		For(&nephoranv1.NetworkIntent{}).
 		Complete(r)
 
 }