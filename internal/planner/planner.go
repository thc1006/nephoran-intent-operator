// Package planner implements rule-based closed-loop planning for O-RAN network optimization.

package planner

import (
	"bytes"
<<<<<<< HEAD
=======
	"context"
>>>>>>> b3529b0b
	"encoding/json"
	"fmt"
	"net/http"
	"time"
)

// Intent matches the intent.schema.json contract.

type Intent struct {
	IntentType string `json:"intent_type"` // "scaling"

	Target string `json:"target"` // deployment name

	Namespace string `json:"namespace"` // k8s namespace

	Replicas int `json:"replicas"` // desired replicas (1-100)

	Reason string `json:"reason,omitempty"` // optional reason

	Source string `json:"source,omitempty"` // "user", "planner", or "test"

	CorrelationID string `json:"correlation_id,omitempty"` // optional trace id

}

// httpClient is a reusable HTTP client with timeout.

var httpClient = &http.Client{

	Timeout: 30 * time.Second,
}

// PostIntent sends a scaling intent to the specified URL endpoint.

func PostIntent(url string, in Intent) error {
<<<<<<< HEAD
	b, err := json.Marshal(in)
	if err != nil {
		return fmt.Errorf("failed to marshal intent: %w", err)
	}
	req, err := http.NewRequest(http.MethodPost, url, bytes.NewReader(b))
	if err != nil {
		return fmt.Errorf("failed to create request: %w", err)
	}
	req.Header.Set("Content-Type", "application/json")
	resp, err := httpClient.Do(req)
	if err != nil {
		return err
	}
	defer resp.Body.Close()
	if resp.StatusCode >= 300 {
		return fmt.Errorf("post intent status=%d", resp.StatusCode)
	}
	return nil
=======

	b, err := json.Marshal(in)

	if err != nil {

		return fmt.Errorf("failed to marshal intent: %w", err)

	}

	ctx, cancel := context.WithTimeout(context.Background(), 30*time.Second)

	defer cancel()

	req, err := http.NewRequestWithContext(ctx, http.MethodPost, url, bytes.NewReader(b))

	if err != nil {

		return fmt.Errorf("failed to create request: %w", err)

	}

	req.Header.Set("Content-Type", "application/json")

	resp, err := httpClient.Do(req)

	if err != nil {

		return err

	}

	defer resp.Body.Close()

	if resp.StatusCode >= 300 {

		return fmt.Errorf("post intent status=%d", resp.StatusCode)

	}

	return nil

>>>>>>> b3529b0b
}<|MERGE_RESOLUTION|>--- conflicted
+++ resolved
@@ -4,10 +4,7 @@
 
 import (
 	"bytes"
-<<<<<<< HEAD
-=======
 	"context"
->>>>>>> b3529b0b
 	"encoding/json"
 	"fmt"
 	"net/http"
@@ -43,26 +40,6 @@
 // PostIntent sends a scaling intent to the specified URL endpoint.
 
 func PostIntent(url string, in Intent) error {
-<<<<<<< HEAD
-	b, err := json.Marshal(in)
-	if err != nil {
-		return fmt.Errorf("failed to marshal intent: %w", err)
-	}
-	req, err := http.NewRequest(http.MethodPost, url, bytes.NewReader(b))
-	if err != nil {
-		return fmt.Errorf("failed to create request: %w", err)
-	}
-	req.Header.Set("Content-Type", "application/json")
-	resp, err := httpClient.Do(req)
-	if err != nil {
-		return err
-	}
-	defer resp.Body.Close()
-	if resp.StatusCode >= 300 {
-		return fmt.Errorf("post intent status=%d", resp.StatusCode)
-	}
-	return nil
-=======
 
 	b, err := json.Marshal(in)
 
@@ -104,5 +81,4 @@
 
 	return nil
 
->>>>>>> b3529b0b
 }