// Package watch provides file system watching utilities for monitoring configuration changes.
package watch

import (
	"bytes"
	"context"
	"crypto/tls"
	"encoding/json"
	"fmt"
	"io"
	"log"
	"net/http"
	"os"
	"path/filepath"
	"strings"
	"sync"
	"time"

	"github.com/fsnotify/fsnotify"
)

// IntentFile represents the structure of an intent JSON file.

type IntentFile struct {
	IntentType string `json:"intent_type"`

	Target string `json:"target"`

	Namespace string `json:"namespace"`

	Replicas int `json:"replicas"`

	Reason *string `json:"reason,omitempty"`

	Source *string `json:"source,omitempty"`

	CorrelationID *string `json:"correlation_id,omitempty"`
}

// Config holds watcher configuration.

type Config struct {
	HandoffDir string

	SchemaPath string

	PostURL string

	DebounceDelay time.Duration

	// Security configuration.

	BearerToken string // Optional Bearer token for HTTP auth

	APIKey string // Optional API key for HTTP auth

	APIKeyHeader string // Header name for API key (default: "X-API-Key")

	InsecureSkipVerify bool // Skip TLS certificate verification (for development only)

}

// Watcher watches for intent files with debouncing and validation.

type Watcher struct {
	config *Config

	validator *Validator
<<<<<<< HEAD
	watcher   *fsnotify.Watcher

	// Debouncing
	mu         sync.Mutex
	pending    map[string]*time.Timer
	httpClient *http.Client

	// Worker pool for HTTP operations
=======

	watcher *fsnotify.Watcher

	// Debouncing.

	mu sync.Mutex

	pending map[string]*time.Timer

	httpClient *http.Client

	// Worker pool for HTTP operations.

>>>>>>> b3529b0b
	httpSemaphore chan struct{}
}

// NewWatcher creates a new file watcher.

func NewWatcher(config *Config) (*Watcher, error) {

	// Set default debounce delay.

	if config.DebounceDelay == 0 {

		config.DebounceDelay = 300 * time.Millisecond

	}

	// Create validator.

	validator, err := NewValidator(config.SchemaPath)

	if err != nil {

		return nil, fmt.Errorf("failed to create validator: %w", err)

	}

	// Create fsnotify watcher.

	fsWatcher, err := fsnotify.NewWatcher()

	if err != nil {

		return nil, fmt.Errorf("failed to create fsnotify watcher: %w", err)

	}

	// Add directory to watch.

	if err := fsWatcher.Add(config.HandoffDir); err != nil {

		fsWatcher.Close()

		return nil, fmt.Errorf("failed to add directory to watcher: %w", err)

	}

	// Set default API key header.

	if config.APIKeyHeader == "" {

		config.APIKeyHeader = "X-API-Key"

	}

<<<<<<< HEAD
	// Create HTTP client with TLS security
=======
	// Create HTTP client with TLS security.

>>>>>>> b3529b0b
	tlsConfig := &tls.Config{

		MinVersion: tls.VersionTLS12,

		InsecureSkipVerify: config.InsecureSkipVerify,
	}

	transport := &http.Transport{

		TLSClientConfig: tlsConfig,
	}

	return &Watcher{

		config: config,

		validator: validator,

		watcher: fsWatcher,

		pending: make(map[string]*time.Timer),

		httpClient: &http.Client{

			Timeout: 30 * time.Second, // Extended timeout for secure connections

			Transport: transport,
		},

		httpSemaphore: make(chan struct{}, 10), // Limit to 10 concurrent HTTP operations

	}, nil

}

// Start begins watching for file changes.

func (w *Watcher) Start() error {

	// Process existing files first.

	if err := w.processExistingFiles(); err != nil {

		log.Printf("Warning: Failed to process existing files: %v", err)

	}

	// Main event loop.

	for {

		select {

		case event, ok := <-w.watcher.Events:

			if !ok {

				return fmt.Errorf("watcher events channel closed")

			}

			// Only process Create and Write events for intent files.

			if event.Op&(fsnotify.Create|fsnotify.Write) != 0 {

				if w.isIntentFile(filepath.Base(event.Name)) {

					w.handleFileEvent(event)

				}

			}

		case err, ok := <-w.watcher.Errors:

			if !ok {

				return fmt.Errorf("watcher errors channel closed")

			}

			if err != nil {

				log.Printf("Watcher error: %v", err)

			}

		}

	}

}

// Stop stops the watcher.

func (w *Watcher) Stop() error {

	w.mu.Lock()

	defer w.mu.Unlock()

	// Cancel all pending timers.

	for _, timer := range w.pending {

		timer.Stop()

	}

	// Close semaphore channel to prevent new HTTP operations.

	close(w.httpSemaphore)

	return w.watcher.Close()

}

// handleFileEvent handles a file event with debouncing.

func (w *Watcher) handleFileEvent(event fsnotify.Event) {

	w.mu.Lock()

	defer w.mu.Unlock()

	// Cancel existing timer for this file.

	if timer, exists := w.pending[event.Name]; exists {

		timer.Stop()

	}

	// Create new debounced timer.

	w.pending[event.Name] = time.AfterFunc(w.config.DebounceDelay, func() {

		w.processFile(event.Name, event.Op&fsnotify.Create != 0)

<<<<<<< HEAD
		// Clean up timer
=======
		// Clean up timer.

>>>>>>> b3529b0b
		w.mu.Lock()

		delete(w.pending, event.Name)

		w.mu.Unlock()

	})

}

// processExistingFiles processes any existing intent files in the directory.

func (w *Watcher) processExistingFiles() error {

	entries, err := os.ReadDir(w.config.HandoffDir)

	if err != nil {

		return err

	}

	count := 0

	for _, entry := range entries {

		if entry.IsDir() {

			continue

		}

		if w.isIntentFile(entry.Name()) {

			fullPath := filepath.Join(w.config.HandoffDir, entry.Name())

			w.processFile(fullPath, false)

			count++

		}

	}

	if count > 0 {

		log.Printf("Processed %d existing intent files on startup", count)

	}

	return nil

}

// isIntentFile checks if a filename matches the intent file pattern.

func (w *Watcher) isIntentFile(filename string) bool {

	return strings.HasPrefix(filename, "intent-") && strings.HasSuffix(filename, ".json")

}

// processFile validates and optionally posts an intent file.

func (w *Watcher) processFile(filePath string, isNew bool) {

	filename := filepath.Base(filePath)

<<<<<<< HEAD
	// Log new file detection
=======
	// Log new file detection.

>>>>>>> b3529b0b
	if isNew {

		log.Printf("WATCH:NEW %s", filename)

	}

	// Check file size before reading (max 5MB for JSON).

	fileInfo, err := os.Stat(filePath)

	if err != nil {

		log.Printf("WATCH:ERROR Failed to stat %s: %v", filename, err)

		return

	}

	const maxFileSize = 5 * 1024 * 1024 // 5MB

	if fileInfo.Size() > maxFileSize {

		log.Printf("WATCH:ERROR File %s too large: %d bytes (max %d)", filename, fileInfo.Size(), maxFileSize)

		return

	}

	// Read file content with retry for Windows file lock issues.

	var data []byte

	for attempts := range 3 {

		data, err = os.ReadFile(filePath)

		if err == nil {

			break

		}

		if attempts < 2 {

			time.Sleep(time.Duration(50*(attempts+1)) * time.Millisecond) // 50ms, 100ms

		}

	}

	if err != nil {

		log.Printf("WATCH:ERROR Failed to read %s after 3 attempts: %v", filename, err)

		return

	}

	// Validate against schema.

	if err := w.validator.Validate(data); err != nil {

		log.Printf("WATCH:INVALID %s - %v", filename, err)

		return

	}

	// Parse into struct for logging.

	var intent IntentFile

	if err := json.Unmarshal(data, &intent); err != nil {

		log.Printf("WATCH:ERROR Failed to parse intent structure %s: %v", filename, err)

		return

	}

	// Log successful validation with structured summary.

	log.Printf("WATCH:OK %s - type=%s target=%s namespace=%s replicas=%d",

		filename, intent.IntentType, intent.Target, intent.Namespace, intent.Replicas)

	// Optionally POST to HTTP endpoint.

	if w.config.PostURL != "" {

		go w.postIntent(filePath, data)

	}

}

// postIntent sends the validated intent to an HTTP endpoint with worker pool management.

func (w *Watcher) postIntent(filePath string, data []byte) {

	filename := filepath.Base(filePath)

<<<<<<< HEAD
	// Acquire semaphore to limit concurrent HTTP operations
=======
	// Acquire semaphore to limit concurrent HTTP operations.

>>>>>>> b3529b0b
	w.httpSemaphore <- struct{}{}

	defer func() { <-w.httpSemaphore }()

<<<<<<< HEAD
	// Create HTTP request with context and timeout
=======
	// Create HTTP request with context and timeout.

>>>>>>> b3529b0b
	ctx, cancel := context.WithTimeout(context.Background(), 25*time.Second)

	defer cancel()

	req, err := http.NewRequestWithContext(ctx, "POST", w.config.PostURL, bytes.NewReader(data))

	if err != nil {

		log.Printf("WATCH:POST_ERROR %s - Failed to create request: %v", filename, err)

		return

	}

	// Set standard headers.

	req.Header.Set("Content-Type", "application/json")

	req.Header.Set("X-Intent-File", filename)

	req.Header.Set("X-Timestamp", time.Now().UTC().Format(time.RFC3339))

<<<<<<< HEAD
	// Add authentication headers if configured
=======
	// Add authentication headers if configured.

>>>>>>> b3529b0b
	if w.config.BearerToken != "" {

		req.Header.Set("Authorization", "Bearer "+w.config.BearerToken)

	}

	if w.config.APIKey != "" {

		req.Header.Set(w.config.APIKeyHeader, w.config.APIKey)

	}

	// Send request.

	resp, err := w.httpClient.Do(req)

	if err != nil {

		log.Printf("WATCH:POST_ERROR %s - Failed to POST: %v", filename, err)

		return

	}

	defer resp.Body.Close()

	// Read response body with size limit (10MB).

	const maxResponseSize = 10 * 1024 * 1024 // 10MB

	limitedReader := io.LimitReader(resp.Body, maxResponseSize)

	body, err := io.ReadAll(limitedReader)

	if err != nil {

		log.Printf("WATCH:POST_ERROR %s - Failed to read response: %v", filename, err)

		return

	}

	// Log result.

	if resp.StatusCode >= 200 && resp.StatusCode < 300 {

		log.Printf("WATCH:POST_OK %s - Status=%d Response=%s", filename, resp.StatusCode, string(body))

	} else {

		log.Printf("WATCH:POST_FAILED %s - Status=%d Response=%s", filename, resp.StatusCode, string(body))

	}

}<|MERGE_RESOLUTION|>--- conflicted
+++ resolved
@@ -66,30 +66,19 @@
 	config *Config
 
 	validator *Validator
-<<<<<<< HEAD
-	watcher   *fsnotify.Watcher
-
-	// Debouncing
-	mu         sync.Mutex
-	pending    map[string]*time.Timer
+
+	watcher *fsnotify.Watcher
+
+	// Debouncing.
+
+	mu sync.Mutex
+
+	pending map[string]*time.Timer
+
 	httpClient *http.Client
 
-	// Worker pool for HTTP operations
-=======
-
-	watcher *fsnotify.Watcher
-
-	// Debouncing.
-
-	mu sync.Mutex
-
-	pending map[string]*time.Timer
-
-	httpClient *http.Client
-
 	// Worker pool for HTTP operations.
 
->>>>>>> b3529b0b
 	httpSemaphore chan struct{}
 }
 
@@ -143,12 +132,8 @@
 
 	}
 
-<<<<<<< HEAD
-	// Create HTTP client with TLS security
-=======
 	// Create HTTP client with TLS security.
 
->>>>>>> b3529b0b
 	tlsConfig := &tls.Config{
 
 		MinVersion: tls.VersionTLS12,
@@ -288,12 +273,8 @@
 
 		w.processFile(event.Name, event.Op&fsnotify.Create != 0)
 
-<<<<<<< HEAD
-		// Clean up timer
-=======
 		// Clean up timer.
 
->>>>>>> b3529b0b
 		w.mu.Lock()
 
 		delete(w.pending, event.Name)
@@ -362,12 +343,8 @@
 
 	filename := filepath.Base(filePath)
 
-<<<<<<< HEAD
-	// Log new file detection
-=======
 	// Log new file detection.
 
->>>>>>> b3529b0b
 	if isNew {
 
 		log.Printf("WATCH:NEW %s", filename)
@@ -470,22 +447,14 @@
 
 	filename := filepath.Base(filePath)
 
-<<<<<<< HEAD
-	// Acquire semaphore to limit concurrent HTTP operations
-=======
 	// Acquire semaphore to limit concurrent HTTP operations.
 
->>>>>>> b3529b0b
 	w.httpSemaphore <- struct{}{}
 
 	defer func() { <-w.httpSemaphore }()
 
-<<<<<<< HEAD
-	// Create HTTP request with context and timeout
-=======
 	// Create HTTP request with context and timeout.
 
->>>>>>> b3529b0b
 	ctx, cancel := context.WithTimeout(context.Background(), 25*time.Second)
 
 	defer cancel()
@@ -508,12 +477,8 @@
 
 	req.Header.Set("X-Timestamp", time.Now().UTC().Format(time.RFC3339))
 
-<<<<<<< HEAD
-	// Add authentication headers if configured
-=======
 	// Add authentication headers if configured.
 
->>>>>>> b3529b0b
 	if w.config.BearerToken != "" {
 
 		req.Header.Set("Authorization", "Bearer "+w.config.BearerToken)
