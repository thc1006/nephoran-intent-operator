--- conflicted
+++ resolved
@@ -29,14 +29,6 @@
 
 type WatchReconciler struct {
 	client.Client
-<<<<<<< HEAD
-	Scheme    *runtime.Scheme
-	Logger    logr.Logger // Injected logger
-	PorchPath string      // Path to porch CLI binary
-	PorchMode string      // "apply" or "dry-run"
-	OutputDir string      // Directory for output files
-	DryRun    bool        // Skip actual porch execution
-=======
 
 	Scheme *runtime.Scheme
 
@@ -50,7 +42,6 @@
 
 	DryRun bool // Skip actual porch execution
 
->>>>>>> b3529b0b
 }
 
 //+kubebuilder:rbac:groups=nephoran.com,resources=networkintents,verbs=get;list;watch;create;update;patch;delete
@@ -293,12 +284,8 @@
 
 	intent := ni.Spec.Intent
 
-<<<<<<< HEAD
-	// Regex patterns for different intent formats
-=======
 	// Regex patterns for different intent formats.
 
->>>>>>> b3529b0b
 	patterns := []struct {
 		regex *regexp.Regexp
 
@@ -408,13 +395,9 @@
 	// Generate filename with timestamp.
 
 	timestamp := time.Now().Format("20060102T150405")
-<<<<<<< HEAD
+
 	filename := fmt.Sprintf("intent-%s-%s.json",
-=======
-
-	filename := fmt.Sprintf("intent-%s-%s.json",
-
->>>>>>> b3529b0b
+
 		strings.ReplaceAll(name, "/", "-"),
 
 		timestamp,
