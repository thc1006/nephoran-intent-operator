--- conflicted
+++ resolved
@@ -62,94 +62,64 @@
 
 	}
 
-<<<<<<< HEAD
-	// Security check: reject absolute paths in the second parameter
-	// This prevents bypassing the root directory entirely
-=======
 	// Security check: reject absolute paths in the second parameter.
 
 	// This prevents bypassing the root directory entirely.
 
->>>>>>> b3529b0b
 	if filepath.IsAbs(p) {
 
 		return "", fmt.Errorf("absolute path not allowed: %q", p)
 
 	}
 
-<<<<<<< HEAD
-	// Additional security check: handle paths starting with path separators
-	// On Windows, paths starting with / are relative to the current drive root
-	// We'll treat them as relative paths by stripping the leading separator
-	if strings.HasPrefix(p, "/") || strings.HasPrefix(p, "\\") {
-		// Strip leading separator and treat as relative
-		p = strings.TrimPrefix(p, "/")
-		p = strings.TrimPrefix(p, "\\")
-		if p == "" {
-			p = "." // Root slash becomes current directory
-		}
-	}
-
-	// Remove null bytes from the path (not supported on Windows)
+	// Additional security check: reject absolute paths that start with separators.
+
+	// These bypass the root directory entirely and should be rejected.
+
+	if strings.HasPrefix(p, "/") && len(p) > 1 {
+
+		return "", fmt.Errorf("absolute path not allowed: %q", p)
+
+	}
+
+	if strings.HasPrefix(p, "\\") && len(p) > 1 {
+
+		return "", fmt.Errorf("absolute path not allowed: %q", p)
+
+	}
+
+	// Handle single separator (treat as current directory).
+
+	if p == "/" || p == "\\" {
+
+		p = "."
+
+	}
+
+	// Early path traversal detection before processing.
+
+	// Only check for obvious traversal patterns - let the final check handle legitimate cases.
+
+	if detectObviousPathTraversal(p) {
+
+		return "", fmt.Errorf("path traversal detected in path %q", p)
+
+	}
+
+	// Remove null bytes from the path (not supported on Windows).
+
 	p = strings.ReplaceAll(p, "\x00", "")
 
-	// Clean both paths to normalize them
+	// Clean both paths to normalize them.
+
 	root = filepath.Clean(root)
 
-	// Join the paths and clean the result
+	// Join the paths and clean the result.
+
 	joined := filepath.Clean(filepath.Join(root, p))
 
-	// Check if the resulting path is still within the root directory
-=======
-	// Additional security check: reject absolute paths that start with separators.
-
-	// These bypass the root directory entirely and should be rejected.
-
-	if strings.HasPrefix(p, "/") && len(p) > 1 {
-
-		return "", fmt.Errorf("absolute path not allowed: %q", p)
-
-	}
-
-	if strings.HasPrefix(p, "\\") && len(p) > 1 {
-
-		return "", fmt.Errorf("absolute path not allowed: %q", p)
-
-	}
-
-	// Handle single separator (treat as current directory).
-
-	if p == "/" || p == "\\" {
-
-		p = "."
-
-	}
-
-	// Early path traversal detection before processing.
-
-	// Only check for obvious traversal patterns - let the final check handle legitimate cases.
-
-	if detectObviousPathTraversal(p) {
-
-		return "", fmt.Errorf("path traversal detected in path %q", p)
-
-	}
-
-	// Remove null bytes from the path (not supported on Windows).
-
-	p = strings.ReplaceAll(p, "\x00", "")
-
-	// Clean both paths to normalize them.
-
-	root = filepath.Clean(root)
-
-	// Join the paths and clean the result.
-
-	joined := filepath.Clean(filepath.Join(root, p))
-
 	// Check if the resulting path is still within the root directory.
 
->>>>>>> b3529b0b
 	rel, err := filepath.Rel(root, joined)
 
 	if err != nil {
@@ -158,15 +128,10 @@
 
 	}
 
-<<<<<<< HEAD
-	// If the relative path starts with "..", it means the joined path
-	// has traversed outside the root directory - sanitize it instead of erroring
-=======
 	// If the relative path starts with "..", it means the joined path.
 
 	// has traversed outside the root directory - reject it as a security violation.
 
->>>>>>> b3529b0b
 	if strings.HasPrefix(rel, "..") || strings.Contains(rel, "..") {
 
 		return "", fmt.Errorf("path traversal attempt: path %q would escape root directory %q", p, root)
