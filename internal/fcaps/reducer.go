package fcaps

import (
	"fmt"
	"sync"
	"time"
)

// Reducer tracks events and detects bursts for scaling decisions.

type Reducer struct {
	mu sync.Mutex

	events []timestampedEvent

	burstThreshold int

	windowDuration time.Duration

	outHandoff string

	lastIntentTime time.Time

	criticalCount int
}

type timestampedEvent struct {
	event FCAPSEvent

	timestamp time.Time
}

// ScalingIntent represents the reducer's scaling intent output.

type ScalingIntent struct {
	IntentType string `json:"intent_type"`

	Target string `json:"target"`

	Namespace string `json:"namespace"`

	Replicas int `json:"replicas"`

	Reason string `json:"reason"`

	Source string `json:"source"`

	CorrelationID string `json:"correlation_id"`

	Timestamp string `json:"timestamp"`
}

// NewReducer creates a new event reducer.

func NewReducer(burstThreshold int, outHandoff string) *Reducer {

	return &Reducer{

		events: make([]timestampedEvent, 0),

		burstThreshold: burstThreshold,

		windowDuration: 60 * time.Second,

		outHandoff: outHandoff,
	}

}

// ProcessEvent processes an event and returns a scaling intent if burst detected.

func (r *Reducer) ProcessEvent(event FCAPSEvent) *ScalingIntent {

	r.mu.Lock()

	defer r.mu.Unlock()

	now := time.Now()

	r.events = append(r.events, timestampedEvent{

		event: event,

		timestamp: now,
	})

<<<<<<< HEAD
	// Clean old events outside window
=======
	// Clean old events outside window.

>>>>>>> b3529b0b
	cutoff := now.Add(-r.windowDuration)

	filtered := make([]timestampedEvent, 0)

	criticalCount := 0

	for _, te := range r.events {

		if te.timestamp.After(cutoff) {

			filtered = append(filtered, te)

			if isCriticalEvent(te.event) {

				criticalCount++

			}

		}

	}

	r.events = filtered

	r.criticalCount = criticalCount

<<<<<<< HEAD
	// Check burst condition with 30s cooldown
=======
	// Check burst condition with 30s cooldown.

>>>>>>> b3529b0b
	if criticalCount >= r.burstThreshold {

		if time.Since(r.lastIntentTime) > 30*time.Second {

			r.lastIntentTime = now

<<<<<<< HEAD
			// Calculate scaling factor
=======
			// Calculate scaling factor.

>>>>>>> b3529b0b
			replicas := 2 + (criticalCount / r.burstThreshold)

			if replicas > 10 {

				replicas = 10

			}

			sourceName := event.Event.CommonEventHeader.SourceName

			if sourceName == "" {

				sourceName = "nf-sim"

			}

			return &ScalingIntent{

				IntentType: "scaling",

				Target: sourceName,

				Namespace: "ran-a",

				Replicas: replicas,

				Reason: fmt.Sprintf("Burst detected: %d critical events in %v window", criticalCount, r.windowDuration),

				Source: "fcaps-reducer",

				CorrelationID: fmt.Sprintf("burst-%d", now.Unix()),

				Timestamp: now.UTC().Format(time.RFC3339),
			}

		}

	}

	return nil

}

func isCriticalEvent(event FCAPSEvent) bool {

	// Check fault events.

	if event.Event.FaultFields != nil {

		severity := event.Event.FaultFields.EventSeverity

		if severity == "CRITICAL" || severity == "MAJOR" {

			return true

		}

	}

<<<<<<< HEAD
	// Check performance thresholds
=======
	// Check performance thresholds.

>>>>>>> b3529b0b
	if event.Event.MeasurementsForVfScalingFields != nil {

		fields := event.Event.MeasurementsForVfScalingFields.AdditionalFields

		if fields != nil {

			// PRB utilization > 80%.

			if prb, ok := fields["kpm.prb_utilization"].(float64); ok && prb > 0.8 {

				return true

			}

			// P95 latency > 100ms.

			if latency, ok := fields["kpm.p95_latency_ms"].(float64); ok && latency > 100 {

				return true

			}

			// CPU utilization > 85%.

			if cpu, ok := fields["kpm.cpu_utilization"].(float64); ok && cpu > 0.85 {

				return true

			}

		}

	}

	return false

}

// GetStats returns current event statistics.

func (r *Reducer) GetStats() (total, critical int) {

	r.mu.Lock()

	defer r.mu.Unlock()

	return len(r.events), r.criticalCount

}<|MERGE_RESOLUTION|>--- conflicted
+++ resolved
@@ -84,12 +84,8 @@
 		timestamp: now,
 	})
 
-<<<<<<< HEAD
-	// Clean old events outside window
-=======
 	// Clean old events outside window.
 
->>>>>>> b3529b0b
 	cutoff := now.Add(-r.windowDuration)
 
 	filtered := make([]timestampedEvent, 0)
@@ -116,24 +112,16 @@
 
 	r.criticalCount = criticalCount
 
-<<<<<<< HEAD
-	// Check burst condition with 30s cooldown
-=======
 	// Check burst condition with 30s cooldown.
 
->>>>>>> b3529b0b
 	if criticalCount >= r.burstThreshold {
 
 		if time.Since(r.lastIntentTime) > 30*time.Second {
 
 			r.lastIntentTime = now
 
-<<<<<<< HEAD
-			// Calculate scaling factor
-=======
 			// Calculate scaling factor.
 
->>>>>>> b3529b0b
 			replicas := 2 + (criticalCount / r.burstThreshold)
 
 			if replicas > 10 {
@@ -193,12 +181,8 @@
 
 	}
 
-<<<<<<< HEAD
-	// Check performance thresholds
-=======
 	// Check performance thresholds.
 
->>>>>>> b3529b0b
 	if event.Event.MeasurementsForVfScalingFields != nil {
 
 		fields := event.Event.MeasurementsForVfScalingFields.AdditionalFields
