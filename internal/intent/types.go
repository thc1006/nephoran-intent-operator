--- conflicted
+++ resolved
@@ -27,13 +27,6 @@
 // LoadResult contains the result of loading and validating an intent file.
 
 type LoadResult struct {
-<<<<<<< HEAD
-	Intent   *ScalingIntent
-	Errors   []ValidationError
-	LoadedAt time.Time
-	FilePath string
-	IsValid  bool
-=======
 	Intent *ScalingIntent
 
 	Errors []ValidationError
@@ -43,7 +36,6 @@
 	FilePath string
 
 	IsValid bool
->>>>>>> b3529b0b
 }
 
 // ValidationError represents a validation error with context.
