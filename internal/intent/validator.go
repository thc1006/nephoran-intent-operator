--- conflicted
+++ resolved
@@ -54,79 +54,62 @@
 
 	schemaPath := filepath.Join(projectRoot, "docs", "contracts", "intent.schema.json")
 
-<<<<<<< HEAD
-	// Log validation initialization for security audit
+	// Log validation initialization for security audit.
+
 	logger.Info("initializing schema validator", "schema_path", schemaPath)
 
-	// Read the schema file
-=======
-	// Log validation initialization for security audit.
-
-	logger.Info("initializing schema validator", "schema_path", schemaPath)
-
 	// Read the schema file.
 
->>>>>>> b3529b0b
 	schemaData, err := os.ReadFile(schemaPath)
 
 	if err != nil {
-<<<<<<< HEAD
-		// SECURITY: Log schema load failure for monitoring
+
+		// SECURITY: Log schema load failure for monitoring.
+
 		logger.Error("failed to read schema file",
+
 			"path", schemaPath,
-=======
-
-		// SECURITY: Log schema load failure for monitoring.
-
-		logger.Error("failed to read schema file",
+
+			"error", err)
+
+		return nil, fmt.Errorf("failed to read schema file %s: %w", schemaPath, err)
+
+	}
+
+	// Parse the schema JSON to validate it's well-formed.
+
+	var schemaObj map[string]interface{}
+
+	if err := json.Unmarshal(schemaData, &schemaObj); err != nil {
+
+		// SECURITY: Log malformed schema for monitoring.
+
+		logger.Error("failed to parse schema JSON",
 
 			"path", schemaPath,
 
->>>>>>> b3529b0b
 			"error", err)
 
-		return nil, fmt.Errorf("failed to read schema file %s: %w", schemaPath, err)
-
-	}
-
-	// Parse the schema JSON to validate it's well-formed.
-
-	var schemaObj map[string]interface{}
-
-	if err := json.Unmarshal(schemaData, &schemaObj); err != nil {
-
-		// SECURITY: Log malformed schema for monitoring.
-
-		logger.Error("failed to parse schema JSON",
-
-			"path", schemaPath,
+		return nil, fmt.Errorf("failed to parse schema JSON: %w", err)
+
+	}
+
+	// Try to compile the schema.
+
+	compiler := jsonschema.NewCompiler()
+
+	schemaURI := "https://example.com/schemas/intent.schema.json"
+
+	// Load the schema as a resource - parse JSON first.
+
+	var schemaInterface interface{}
+
+	if err := json.Unmarshal(schemaData, &schemaInterface); err != nil {
+
+		logger.Error("failed to unmarshal schema for compilation",
 
 			"error", err)
 
-		return nil, fmt.Errorf("failed to parse schema JSON: %w", err)
-
-	}
-
-	// Try to compile the schema.
-
-	compiler := jsonschema.NewCompiler()
-
-	schemaURI := "https://example.com/schemas/intent.schema.json"
-
-<<<<<<< HEAD
-	// Load the schema as a resource - parse JSON first
-=======
-	// Load the schema as a resource - parse JSON first.
-
->>>>>>> b3529b0b
-	var schemaInterface interface{}
-
-	if err := json.Unmarshal(schemaData, &schemaInterface); err != nil {
-
-		logger.Error("failed to unmarshal schema for compilation",
-
-			"error", err)
-
 		return nil, fmt.Errorf("failed to unmarshal schema for compilation: %w", err)
 
 	}
@@ -170,12 +153,8 @@
 		logger: logger,
 	}
 
-<<<<<<< HEAD
-	// Initialize metrics
-=======
 	// Initialize metrics.
 
->>>>>>> b3529b0b
 	v.metrics.Store(&ValidatorMetrics{})
 
 	v.initialized.Store(true)
@@ -206,12 +185,8 @@
 
 	}
 
-<<<<<<< HEAD
-	// Schema should never be nil if validator was created successfully
-=======
 	// Schema should never be nil if validator was created successfully.
 
->>>>>>> b3529b0b
 	if v.schema == nil || !v.initialized.Load() {
 
 		// This should never happen if NewValidator succeeded.
@@ -385,12 +360,8 @@
 
 }
 
-<<<<<<< HEAD
-// convertValidationError converts jsonschema validation errors to our ValidationError type
-=======
 // convertValidationError converts jsonschema validation errors to our ValidationError type.
 
->>>>>>> b3529b0b
 func (v *Validator) convertValidationError(err error) []ValidationError {
 
 	var validationErrors []ValidationError
