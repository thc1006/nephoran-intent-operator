package loop

import (
	"context"
	"fmt"
	"sync"
	"sync/atomic"
	"time"
)

// OnceModeSynchronizer provides synchronization for "once" mode operations.

type OnceModeSynchronizer struct {
	watcher *Watcher

	expectedFiles int

	processedCount int64
<<<<<<< HEAD
	failedCount    int64

	// Synchronization channels
	startedChan  chan struct{}
	completeChan chan struct{}

	// State tracking
	started       bool
	completed     bool
	mu            sync.RWMutex
	completedOnce sync.Once // Ensures completeChan is closed only once

	// Context for cancellation
	ctx    context.Context
=======

	failedCount int64

	// Synchronization channels.

	startedChan chan struct{}

	completeChan chan struct{}

	// State tracking.

	started bool

	completed bool

	mu sync.RWMutex

	// Context for cancellation.

	ctx context.Context

>>>>>>> b3529b0b
	cancel context.CancelFunc
}

// NewOnceModeSynchronizer creates a new synchronizer for once mode.

func NewOnceModeSynchronizer(watcher *Watcher, expectedFiles int) *OnceModeSynchronizer {
	ctx, cancel := context.WithCancel(context.Background())

	return &OnceModeSynchronizer{
		watcher: watcher,

		expectedFiles: expectedFiles,

		startedChan: make(chan struct{}),

		completeChan: make(chan struct{}),

		ctx: ctx,

		cancel: cancel,
	}
}

// StartWithCompletion starts the watcher and waits for completion.

func (oms *OnceModeSynchronizer) StartWithCompletion(timeout time.Duration) error {
	// Start monitoring before starting watcher.

	go oms.monitorProgress()

<<<<<<< HEAD
	// Start watcher in background
=======
	// Start watcher in background.

>>>>>>> b3529b0b
	errChan := make(chan error, 1)

	go func() {
		defer close(oms.startedChan)

		errChan <- oms.watcher.Start()
	}()

<<<<<<< HEAD
	// Wait for watcher to start processing
=======
	// Wait for watcher to start processing.

>>>>>>> b3529b0b
	select {
	case <-oms.startedChan:

		// Watcher started.

	case <-time.After(1 * time.Second):

		oms.cancel()

		return <-errChan // Return the error from Start()
	}

<<<<<<< HEAD
	// Wait for completion or timeout
	select {
	case <-oms.completeChan:
		oms.cancel()     // Signal completion
=======
	// Wait for completion or timeout.

	select {
	case <-oms.completeChan:

		oms.cancel() // Signal completion

>>>>>>> b3529b0b
		return <-errChan // Get final result

	case <-time.After(timeout):

		oms.cancel()

		return <-errChan // Return error or nil

	case err := <-errChan:

		// Watcher completed before we detected completion.

		oms.markCompleted()

		return err
	}
}

// monitorProgress monitors processing progress and signals completion.

func (oms *OnceModeSynchronizer) monitorProgress() {
	ticker := time.NewTicker(100 * time.Millisecond)

	defer ticker.Stop()

	for {
		select {
		case <-oms.ctx.Done():

			return

		case <-ticker.C:

			if oms.checkCompletion() {
				oms.markCompleted()

				return
			}
		}
	}
}

// checkCompletion checks if processing is complete.

func (oms *OnceModeSynchronizer) checkCompletion() bool {
	// Check if we have processed expected number of files.

	processed := atomic.LoadInt64(&oms.processedCount)

	failed := atomic.LoadInt64(&oms.failedCount)

	total := processed + failed

	if int(total) >= oms.expectedFiles {
		return true
	}

<<<<<<< HEAD
	// Also check watcher's internal stats if available
=======
	// Also check watcher's internal stats if available.

>>>>>>> b3529b0b
	if oms.watcher.executor != nil {
		stats := oms.watcher.executor.GetStats()

		if stats.TotalExecutions >= oms.expectedFiles {
			return true
		}
	}

	return false
}

// markCompleted marks processing as completed.

func (oms *OnceModeSynchronizer) markCompleted() {
	oms.mu.Lock()

	defer oms.mu.Unlock()

	if !oms.completed {
		oms.completed = true

		close(oms.completeChan)
	}
}

// NotifyProcessed notifies that a file was processed successfully.

func (oms *OnceModeSynchronizer) NotifyProcessed() {
	atomic.AddInt64(&oms.processedCount, 1)
}

// NotifyFailed notifies that a file processing failed.

func (oms *OnceModeSynchronizer) NotifyFailed() {
	atomic.AddInt64(&oms.failedCount, 1)
}

// GetStats returns current processing statistics.

func (oms *OnceModeSynchronizer) GetStats() (processed, failed int) {
	return int(atomic.LoadInt64(&oms.processedCount)), int(atomic.LoadInt64(&oms.failedCount))
}

// FileCreationSynchronizer ensures files exist before watcher starts.

type FileCreationSynchronizer struct {
<<<<<<< HEAD
	directory      string
	expectedFiles  map[string]bool
	createdFiles   map[string]bool
	mu             sync.RWMutex
	allCreated     chan struct{}
	allCreatedOnce sync.Once // Ensures allCreated is closed only once
	timeout        time.Duration
=======
	directory string

	expectedFiles map[string]bool

	createdFiles map[string]bool

	mu sync.RWMutex

	allCreated chan struct{}

	timeout time.Duration
>>>>>>> b3529b0b
}

// NewFileCreationSynchronizer creates a new file creation synchronizer.

func NewFileCreationSynchronizer(directory string, expectedFiles []string, timeout time.Duration) *FileCreationSynchronizer {
	expected := make(map[string]bool)

	for _, file := range expectedFiles {
		expected[file] = true
	}

	return &FileCreationSynchronizer{
		directory: directory,

		expectedFiles: expected,

		createdFiles: make(map[string]bool),

		allCreated: make(chan struct{}),

		timeout: timeout,
	}
}

// NotifyFileCreated notifies that a file was created.

func (fcs *FileCreationSynchronizer) NotifyFileCreated(filename string) {
	fcs.mu.Lock()

	defer fcs.mu.Unlock()

	if fcs.expectedFiles[filename] {
		fcs.createdFiles[filename] = true

<<<<<<< HEAD
		// Check if all files are created
=======
		// Check if all files are created.

>>>>>>> b3529b0b
		if len(fcs.createdFiles) == len(fcs.expectedFiles) {
			select {
			case <-fcs.allCreated:

				// Already closed.

			default:

				close(fcs.allCreated)
			}
		}
	}
}

// WaitForAllFiles waits for all expected files to be created.

func (fcs *FileCreationSynchronizer) WaitForAllFiles() error {
	select {
	case <-fcs.allCreated:

		return nil

	case <-time.After(fcs.timeout):

		fcs.mu.RLock()

		created := len(fcs.createdFiles)

		expected := len(fcs.expectedFiles)

		fcs.mu.RUnlock()

		return &SynchronizationTimeoutError{
			Operation: "file creation",

			Expected: expected,

			Actual: created,

			Timeout: fcs.timeout,
		}
	}
}

// ProcessingCompletionWaiter waits for processing to complete in once mode.

type ProcessingCompletionWaiter struct {
<<<<<<< HEAD
	watcher       *Watcher
	expectedFiles int
	checkInterval time.Duration
	maxWaitTime   time.Duration
	startTime     time.Time
=======
	watcher *Watcher

	expectedFiles int

	checkInterval time.Duration

	maxWaitTime time.Duration

	startTime time.Time
>>>>>>> b3529b0b
}

// NewProcessingCompletionWaiter creates a new completion waiter.

func NewProcessingCompletionWaiter(watcher *Watcher, expectedFiles int) *ProcessingCompletionWaiter {
	return &ProcessingCompletionWaiter{
		watcher: watcher,

		expectedFiles: expectedFiles,

		checkInterval: 100 * time.Millisecond,

		maxWaitTime: 30 * time.Second,

		startTime: time.Now(),
	}
}

// WaitForCompletion waits for all processing to complete.

func (pcw *ProcessingCompletionWaiter) WaitForCompletion() error {
	ticker := time.NewTicker(pcw.checkInterval)

	defer ticker.Stop()

	timeout := time.After(pcw.maxWaitTime)

	for {
		select {
		case <-timeout:

			return &SynchronizationTimeoutError{
				Operation: "processing completion",

				Expected: pcw.expectedFiles,

				Actual: pcw.getCurrentProcessedCount(),

				Timeout: pcw.maxWaitTime,
			}

		case <-ticker.C:

			if pcw.isProcessingComplete() {
				// Give additional time for cleanup.

				time.Sleep(200 * time.Millisecond)

				return nil
			}
		}
	}
}

// isProcessingComplete checks if processing is complete.

func (pcw *ProcessingCompletionWaiter) isProcessingComplete() bool {
	if pcw.watcher.executor != nil {
		stats := pcw.watcher.executor.GetStats()

		return stats.TotalExecutions >= pcw.expectedFiles
	}

	return false
}

// getCurrentProcessedCount gets current processed count.

func (pcw *ProcessingCompletionWaiter) getCurrentProcessedCount() int {
	if pcw.watcher.executor != nil {
		stats := pcw.watcher.executor.GetStats()

		return stats.TotalExecutions
	}

	return 0
}

// SynchronizationTimeoutError represents a synchronization timeout.

type SynchronizationTimeoutError struct {
	Operation string

	Expected int

	Actual int

	Timeout time.Duration
}

// Error implements the error interface.

func (e *SynchronizationTimeoutError) Error() string {
	return fmt.Sprintf("synchronization timeout for %s: expected %d, got %d after %v",
<<<<<<< HEAD
=======

>>>>>>> b3529b0b
		e.Operation, e.Expected, e.Actual, e.Timeout)
}

// CrossPlatformSyncBarrier provides cross-platform synchronization.

type CrossPlatformSyncBarrier struct {
	participants int

	waiting int

	generation int

	mu sync.Mutex

	cond *sync.Cond
}

// NewCrossPlatformSyncBarrier creates a new sync barrier.

func NewCrossPlatformSyncBarrier(participants int) *CrossPlatformSyncBarrier {
	barrier := &CrossPlatformSyncBarrier{
		participants: participants,
	}

	barrier.cond = sync.NewCond(&barrier.mu)

	return barrier
}

// Wait waits for all participants to reach the barrier.

func (b *CrossPlatformSyncBarrier) Wait() {
	b.mu.Lock()

	defer b.mu.Unlock()

	generation := b.generation

	b.waiting++

	if b.waiting == b.participants {
		// Last participant - wake everyone up.

		b.waiting = 0

		b.generation++

		b.cond.Broadcast()
	} else {
		// Wait for other participants.

		for generation == b.generation {
			b.cond.Wait()
		}
	}
}

// Enhanced watcher state for once mode.

type EnhancedOnceState struct {
<<<<<<< HEAD
	filesScanned      atomic.Bool
	processingStarted atomic.Bool
	processingDone    atomic.Bool

	scannedFiles   int64
	processedFiles int64
	failedFiles    int64

	startTime           time.Time
	scanCompleteTime    time.Time
=======
	filesScanned atomic.Bool

	processingStarted atomic.Bool

	processingDone atomic.Bool

	scannedFiles int64

	processedFiles int64

	failedFiles int64

	startTime time.Time

	scanCompleteTime time.Time

>>>>>>> b3529b0b
	processCompleteTime time.Time
}

// NewEnhancedOnceState creates new enhanced state tracking.

func NewEnhancedOnceState() *EnhancedOnceState {
	return &EnhancedOnceState{
		startTime: time.Now(),
	}
}

// MarkScanComplete marks file scanning as complete.

func (eos *EnhancedOnceState) MarkScanComplete(fileCount int) {
	eos.filesScanned.Store(true)

	atomic.StoreInt64(&eos.scannedFiles, int64(fileCount))

	eos.scanCompleteTime = time.Now()
}

// MarkProcessingStarted marks processing as started.

func (eos *EnhancedOnceState) MarkProcessingStarted() {
	eos.processingStarted.Store(true)
}

// MarkProcessingDone marks processing as complete.

func (eos *EnhancedOnceState) MarkProcessingDone() {
	eos.processingDone.Store(true)

	eos.processCompleteTime = time.Now()
}

// IncrementProcessed increments processed file count.

func (eos *EnhancedOnceState) IncrementProcessed() {
	atomic.AddInt64(&eos.processedFiles, 1)
}

// IncrementFailed increments failed file count.

func (eos *EnhancedOnceState) IncrementFailed() {
	atomic.AddInt64(&eos.failedFiles, 1)
}

// GetStats returns current state statistics.

func (eos *EnhancedOnceState) GetStats() map[string]interface{} {
	return map[string]interface{}{
<<<<<<< HEAD
		"files_scanned":      atomic.LoadInt64(&eos.scannedFiles),
		"files_processed":    atomic.LoadInt64(&eos.processedFiles),
		"files_failed":       atomic.LoadInt64(&eos.failedFiles),
		"scan_complete":      eos.filesScanned.Load(),
		"processing_started": eos.processingStarted.Load(),
		"processing_done":    eos.processingDone.Load(),
		"scan_duration":      eos.scanCompleteTime.Sub(eos.startTime),
		"process_duration":   eos.processCompleteTime.Sub(eos.scanCompleteTime),
		"total_duration":     time.Since(eos.startTime),
=======
		"files_scanned": atomic.LoadInt64(&eos.scannedFiles),

		"files_processed": atomic.LoadInt64(&eos.processedFiles),

		"files_failed": atomic.LoadInt64(&eos.failedFiles),

		"scan_complete": eos.filesScanned.Load(),

		"processing_started": eos.processingStarted.Load(),

		"processing_done": eos.processingDone.Load(),

		"scan_duration": eos.scanCompleteTime.Sub(eos.startTime),

		"process_duration": eos.processCompleteTime.Sub(eos.scanCompleteTime),

		"total_duration": time.Since(eos.startTime),
>>>>>>> b3529b0b
	}
}

// IsComplete returns true if processing is complete.

func (eos *EnhancedOnceState) IsComplete() bool {
	if !eos.filesScanned.Load() || !eos.processingStarted.Load() {
		return false
	}

	scanned := atomic.LoadInt64(&eos.scannedFiles)

	processed := atomic.LoadInt64(&eos.processedFiles)

	failed := atomic.LoadInt64(&eos.failedFiles)

	return (processed + failed) >= scanned
}<|MERGE_RESOLUTION|>--- conflicted
+++ resolved
@@ -16,31 +16,15 @@
 	expectedFiles int
 
 	processedCount int64
-<<<<<<< HEAD
-	failedCount    int64
-
-	// Synchronization channels
-	startedChan  chan struct{}
+
+	failedCount int64
+
+	// Synchronization channels.
+
+	startedChan chan struct{}
+
 	completeChan chan struct{}
 
-	// State tracking
-	started       bool
-	completed     bool
-	mu            sync.RWMutex
-	completedOnce sync.Once // Ensures completeChan is closed only once
-
-	// Context for cancellation
-	ctx    context.Context
-=======
-
-	failedCount int64
-
-	// Synchronization channels.
-
-	startedChan chan struct{}
-
-	completeChan chan struct{}
-
 	// State tracking.
 
 	started bool
@@ -53,7 +37,6 @@
 
 	ctx context.Context
 
->>>>>>> b3529b0b
 	cancel context.CancelFunc
 }
 
@@ -84,12 +67,8 @@
 
 	go oms.monitorProgress()
 
-<<<<<<< HEAD
-	// Start watcher in background
-=======
 	// Start watcher in background.
 
->>>>>>> b3529b0b
 	errChan := make(chan error, 1)
 
 	go func() {
@@ -98,12 +77,8 @@
 		errChan <- oms.watcher.Start()
 	}()
 
-<<<<<<< HEAD
-	// Wait for watcher to start processing
-=======
 	// Wait for watcher to start processing.
 
->>>>>>> b3529b0b
 	select {
 	case <-oms.startedChan:
 
@@ -116,20 +91,13 @@
 		return <-errChan // Return the error from Start()
 	}
 
-<<<<<<< HEAD
-	// Wait for completion or timeout
+	// Wait for completion or timeout.
+
 	select {
 	case <-oms.completeChan:
-		oms.cancel()     // Signal completion
-=======
-	// Wait for completion or timeout.
-
-	select {
-	case <-oms.completeChan:
 
 		oms.cancel() // Signal completion
 
->>>>>>> b3529b0b
 		return <-errChan // Get final result
 
 	case <-time.After(timeout):
@@ -187,12 +155,8 @@
 		return true
 	}
 
-<<<<<<< HEAD
-	// Also check watcher's internal stats if available
-=======
 	// Also check watcher's internal stats if available.
 
->>>>>>> b3529b0b
 	if oms.watcher.executor != nil {
 		stats := oms.watcher.executor.GetStats()
 
@@ -239,15 +203,6 @@
 // FileCreationSynchronizer ensures files exist before watcher starts.
 
 type FileCreationSynchronizer struct {
-<<<<<<< HEAD
-	directory      string
-	expectedFiles  map[string]bool
-	createdFiles   map[string]bool
-	mu             sync.RWMutex
-	allCreated     chan struct{}
-	allCreatedOnce sync.Once // Ensures allCreated is closed only once
-	timeout        time.Duration
-=======
 	directory string
 
 	expectedFiles map[string]bool
@@ -259,7 +214,6 @@
 	allCreated chan struct{}
 
 	timeout time.Duration
->>>>>>> b3529b0b
 }
 
 // NewFileCreationSynchronizer creates a new file creation synchronizer.
@@ -294,12 +248,8 @@
 	if fcs.expectedFiles[filename] {
 		fcs.createdFiles[filename] = true
 
-<<<<<<< HEAD
-		// Check if all files are created
-=======
 		// Check if all files are created.
 
->>>>>>> b3529b0b
 		if len(fcs.createdFiles) == len(fcs.expectedFiles) {
 			select {
 			case <-fcs.allCreated:
@@ -347,23 +297,15 @@
 // ProcessingCompletionWaiter waits for processing to complete in once mode.
 
 type ProcessingCompletionWaiter struct {
-<<<<<<< HEAD
-	watcher       *Watcher
+	watcher *Watcher
+
 	expectedFiles int
+
 	checkInterval time.Duration
-	maxWaitTime   time.Duration
-	startTime     time.Time
-=======
-	watcher *Watcher
-
-	expectedFiles int
-
-	checkInterval time.Duration
 
 	maxWaitTime time.Duration
 
 	startTime time.Time
->>>>>>> b3529b0b
 }
 
 // NewProcessingCompletionWaiter creates a new completion waiter.
@@ -458,10 +400,7 @@
 
 func (e *SynchronizationTimeoutError) Error() string {
 	return fmt.Sprintf("synchronization timeout for %s: expected %d, got %d after %v",
-<<<<<<< HEAD
-=======
-
->>>>>>> b3529b0b
+
 		e.Operation, e.Expected, e.Actual, e.Timeout)
 }
 
@@ -522,27 +461,15 @@
 // Enhanced watcher state for once mode.
 
 type EnhancedOnceState struct {
-<<<<<<< HEAD
-	filesScanned      atomic.Bool
+	filesScanned atomic.Bool
+
 	processingStarted atomic.Bool
-	processingDone    atomic.Bool
-
-	scannedFiles   int64
+
+	processingDone atomic.Bool
+
+	scannedFiles int64
+
 	processedFiles int64
-	failedFiles    int64
-
-	startTime           time.Time
-	scanCompleteTime    time.Time
-=======
-	filesScanned atomic.Bool
-
-	processingStarted atomic.Bool
-
-	processingDone atomic.Bool
-
-	scannedFiles int64
-
-	processedFiles int64
 
 	failedFiles int64
 
@@ -550,7 +477,6 @@
 
 	scanCompleteTime time.Time
 
->>>>>>> b3529b0b
 	processCompleteTime time.Time
 }
 
@@ -602,26 +528,15 @@
 
 func (eos *EnhancedOnceState) GetStats() map[string]interface{} {
 	return map[string]interface{}{
-<<<<<<< HEAD
-		"files_scanned":      atomic.LoadInt64(&eos.scannedFiles),
-		"files_processed":    atomic.LoadInt64(&eos.processedFiles),
-		"files_failed":       atomic.LoadInt64(&eos.failedFiles),
-		"scan_complete":      eos.filesScanned.Load(),
+		"files_scanned": atomic.LoadInt64(&eos.scannedFiles),
+
+		"files_processed": atomic.LoadInt64(&eos.processedFiles),
+
+		"files_failed": atomic.LoadInt64(&eos.failedFiles),
+
+		"scan_complete": eos.filesScanned.Load(),
+
 		"processing_started": eos.processingStarted.Load(),
-		"processing_done":    eos.processingDone.Load(),
-		"scan_duration":      eos.scanCompleteTime.Sub(eos.startTime),
-		"process_duration":   eos.processCompleteTime.Sub(eos.scanCompleteTime),
-		"total_duration":     time.Since(eos.startTime),
-=======
-		"files_scanned": atomic.LoadInt64(&eos.scannedFiles),
-
-		"files_processed": atomic.LoadInt64(&eos.processedFiles),
-
-		"files_failed": atomic.LoadInt64(&eos.failedFiles),
-
-		"scan_complete": eos.filesScanned.Load(),
-
-		"processing_started": eos.processingStarted.Load(),
 
 		"processing_done": eos.processingDone.Load(),
 
@@ -630,7 +545,6 @@
 		"process_duration": eos.processCompleteTime.Sub(eos.scanCompleteTime),
 
 		"total_duration": time.Since(eos.startTime),
->>>>>>> b3529b0b
 	}
 }
 
