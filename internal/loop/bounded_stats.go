package loop

import (
	"sync"
	"sync/atomic"
	"time"
)

// BoundedStats implements memory-efficient statistics collection with rolling windows.

type BoundedStats struct {
	mu sync.RWMutex

<<<<<<< HEAD
	// Counters (atomic for lock-free access)
	totalProcessed atomic.Int64
	successCount   atomic.Int64
	failureCount   atomic.Int64
	timeoutCount   atomic.Int64

	// Rolling windows for time-series data
	processingTimes  *RingBuffer
	queueDepths      *RingBuffer
	throughputWindow *ThroughputWindow

	// Aggregated metrics (updated periodically)
	aggregates      *AggregatedMetrics
	lastAggregation time.Time

	// Memory-efficient file tracking
	recentFiles  *BoundedFileList
	errorSummary *ErrorSummary

	// Resource metrics
	memorySnapshots *RingBuffer
	cpuSnapshots    *RingBuffer
}

// AggregatedMetrics holds pre-computed aggregate values
type AggregatedMetrics struct {
	AvgProcessingTime time.Duration
	P50ProcessingTime time.Duration
	P95ProcessingTime time.Duration
	P99ProcessingTime time.Duration
	AvgQueueDepth     float64
	MaxQueueDepth     int
	Throughput        float64 // items per second
	SuccessRate       float64
	LastUpdate        time.Time
}

// ThroughputWindow tracks throughput over a sliding window
type ThroughputWindow struct {
	mu         sync.Mutex
	buckets    []int64
	bucketSize time.Duration
	windowSize int
	currentIdx int
=======
	// Counters (atomic for lock-free access).

	totalProcessed atomic.Int64

	successCount atomic.Int64

	failureCount atomic.Int64

	timeoutCount atomic.Int64

	// Rolling windows for time-series data.

	processingTimes *RingBuffer

	queueDepths *RingBuffer

	throughputWindow *ThroughputWindow

	// Aggregated metrics (updated periodically).

	aggregates *AggregatedMetrics

	lastAggregation time.Time

	// Memory-efficient file tracking.

	recentFiles *BoundedFileList

	errorSummary *ErrorSummary

	// Resource metrics.

	memorySnapshots *RingBuffer

	cpuSnapshots *RingBuffer
}

// AggregatedMetrics holds pre-computed aggregate values.

type AggregatedMetrics struct {
	AvgProcessingTime time.Duration

	P50ProcessingTime time.Duration

	P95ProcessingTime time.Duration

	P99ProcessingTime time.Duration

	AvgQueueDepth float64

	MaxQueueDepth int

	Throughput float64 // items per second

	SuccessRate float64

	LastUpdate time.Time
}

// ThroughputWindow tracks throughput over a sliding window.

type ThroughputWindow struct {
	mu sync.Mutex

	buckets []int64

	bucketSize time.Duration

	windowSize int

	currentIdx int

>>>>>>> b3529b0b
	lastUpdate time.Time
}

// BoundedFileList maintains a bounded list of recent files.

type BoundedFileList struct {
<<<<<<< HEAD
	mu      sync.RWMutex
	files   []FileInfo
	maxSize int
=======
	mu sync.RWMutex

	files []FileInfo

	maxSize int

>>>>>>> b3529b0b
	current int
}

// FileInfo stores minimal file information.

type FileInfo struct {
<<<<<<< HEAD
	Name      string // Just filename, not full path
	Size      int64
=======
	Name string // Just filename, not full path

	Size int64

>>>>>>> b3529b0b
	Timestamp time.Time

	Status string
}

// ErrorSummary tracks error counts by type.

type ErrorSummary struct {
	mu sync.RWMutex

	counts map[string]int64

	maxKeys int
}

// RingBuffer implements a fixed-size circular buffer for numeric values.

type RingBuffer struct {
	mu sync.RWMutex

	data []float64

	size int

	position int

	count int
}

// BoundedStatsConfig configures the bounded statistics collector.

type BoundedStatsConfig struct {
	ProcessingWindowSize int // Number of samples for processing times

	QueueWindowSize int // Number of samples for queue depths

	ThroughputBuckets int // Number of buckets for throughput calculation

	ThroughputInterval time.Duration // Time per bucket

	MaxRecentFiles int // Maximum recent files to track

	MaxErrorTypes int // Maximum error types to track

	AggregationInterval time.Duration // How often to compute aggregates
}

// DefaultBoundedStatsConfig returns optimized default configuration.

func DefaultBoundedStatsConfig() *BoundedStatsConfig {
	return &BoundedStatsConfig{
		ProcessingWindowSize: 1000,

		QueueWindowSize: 100,

		ThroughputBuckets: 60, // 60 seconds with 1-second buckets

		ThroughputInterval: 1 * time.Second,

		MaxRecentFiles: 100,

		MaxErrorTypes: 50,

		AggregationInterval: 5 * time.Second,
	}
}

// NewBoundedStats creates a new bounded statistics collector.

func NewBoundedStats(config *BoundedStatsConfig) *BoundedStats {
	if config == nil {
		config = DefaultBoundedStatsConfig()
	}

	stats := &BoundedStats{
		processingTimes: NewRingBuffer(config.ProcessingWindowSize),
<<<<<<< HEAD
		queueDepths:     NewRingBuffer(config.QueueWindowSize),
		memorySnapshots: NewRingBuffer(60), // Last 60 samples
		cpuSnapshots:    NewRingBuffer(60),
		recentFiles:     NewBoundedFileList(config.MaxRecentFiles),
		errorSummary:    NewErrorSummary(config.MaxErrorTypes),
		aggregates:      &AggregatedMetrics{},
		lastAggregation: time.Now(),
	}

	// Initialize throughput window
=======

		queueDepths: NewRingBuffer(config.QueueWindowSize),

		memorySnapshots: NewRingBuffer(60), // Last 60 samples

		cpuSnapshots: NewRingBuffer(60),

		recentFiles: NewBoundedFileList(config.MaxRecentFiles),

		errorSummary: NewErrorSummary(config.MaxErrorTypes),

		aggregates: &AggregatedMetrics{},

		lastAggregation: time.Now(),
	}

	// Initialize throughput window.

>>>>>>> b3529b0b
	stats.throughputWindow = &ThroughputWindow{
		buckets: make([]int64, config.ThroughputBuckets),

		bucketSize: config.ThroughputInterval,

		windowSize: config.ThroughputBuckets,

		lastUpdate: time.Now(),
	}

<<<<<<< HEAD
	// Start aggregation goroutine
=======
	// Start aggregation goroutine.

>>>>>>> b3529b0b
	go stats.aggregationLoop(config.AggregationInterval)

	return stats
}

// RecordProcessing records a successful processing event.

func (s *BoundedStats) RecordProcessing(filename string, size int64, duration time.Duration) {
	s.totalProcessed.Add(1)

	s.successCount.Add(1)

<<<<<<< HEAD
	// Add to processing times window
	s.processingTimes.Add(float64(duration.Milliseconds()))

	// Update throughput
	s.throughputWindow.Increment()

	// Add to recent files (memory-efficient)
=======
	// Add to processing times window.

	s.processingTimes.Add(float64(duration.Milliseconds()))

	// Update throughput.

	s.throughputWindow.Increment()

	// Add to recent files (memory-efficient).

>>>>>>> b3529b0b
	s.recentFiles.Add(FileInfo{
		Name: extractFileName(filename),

		Size: size,

		Timestamp: time.Now(),

		Status: "success",
	})
}

// RecordFailure records a failed processing event.

func (s *BoundedStats) RecordFailure(filename, errorType string) {
	s.totalProcessed.Add(1)

	s.failureCount.Add(1)

<<<<<<< HEAD
	// Update error summary
	s.errorSummary.Increment(errorType)

	// Add to recent files
=======
	// Update error summary.

	s.errorSummary.Increment(errorType)

	// Add to recent files.

>>>>>>> b3529b0b
	s.recentFiles.Add(FileInfo{
		Name: extractFileName(filename),

		Size: 0,

		Timestamp: time.Now(),

		Status: "failed",
	})
}

// RecordTimeout records a timeout event.

func (s *BoundedStats) RecordTimeout() {
	s.timeoutCount.Add(1)
}

// RecordQueueDepth records current queue depth.

func (s *BoundedStats) RecordQueueDepth(depth int) {
	s.queueDepths.Add(float64(depth))
}

// RecordMemoryUsage records current memory usage.

func (s *BoundedStats) RecordMemoryUsage(bytes int64) {
	s.memorySnapshots.Add(float64(bytes))
}

// RecordCPUUsage records current CPU usage percentage.

func (s *BoundedStats) RecordCPUUsage(percentage float64) {
	s.cpuSnapshots.Add(percentage)
}

// GetSnapshot returns a lightweight snapshot of current statistics.

func (s *BoundedStats) GetSnapshot() StatsSnapshot {
	// Get latest aggregates.

	s.mu.RLock()

	aggregates := *s.aggregates

	s.mu.RUnlock()

	return StatsSnapshot{
<<<<<<< HEAD
		TotalProcessed:    s.totalProcessed.Load(),
		SuccessCount:      s.successCount.Load(),
		FailureCount:      s.failureCount.Load(),
		TimeoutCount:      s.timeoutCount.Load(),
		AvgProcessingTime: aggregates.AvgProcessingTime,
		P95ProcessingTime: aggregates.P95ProcessingTime,
		Throughput:        aggregates.Throughput,
		SuccessRate:       aggregates.SuccessRate,
		CurrentQueueDepth: int(s.queueDepths.Last()),
		AvgMemoryUsage:    s.memorySnapshots.Average(),
		AvgCPUUsage:       s.cpuSnapshots.Average(),
		RecentFiles:       s.recentFiles.GetRecent(10),
		TopErrors:         s.errorSummary.GetTop(5),
		LastUpdate:        aggregates.LastUpdate,
	}
}

// StatsSnapshot represents a point-in-time view of statistics
=======
		TotalProcessed: s.totalProcessed.Load(),

		SuccessCount: s.successCount.Load(),

		FailureCount: s.failureCount.Load(),

		TimeoutCount: s.timeoutCount.Load(),

		AvgProcessingTime: aggregates.AvgProcessingTime,

		P95ProcessingTime: aggregates.P95ProcessingTime,

		Throughput: aggregates.Throughput,

		SuccessRate: aggregates.SuccessRate,

		CurrentQueueDepth: int(s.queueDepths.Last()),

		AvgMemoryUsage: s.memorySnapshots.Average(),

		AvgCPUUsage: s.cpuSnapshots.Average(),

		RecentFiles: s.recentFiles.GetRecent(10),

		TopErrors: s.errorSummary.GetTop(5),

		LastUpdate: aggregates.LastUpdate,
	}
}

// StatsSnapshot represents a point-in-time view of statistics.

>>>>>>> b3529b0b
type StatsSnapshot struct {
	TotalProcessed int64

	SuccessCount int64

	FailureCount int64

	TimeoutCount int64

	AvgProcessingTime time.Duration

	P95ProcessingTime time.Duration

	Throughput float64

	SuccessRate float64

	CurrentQueueDepth int

	AvgMemoryUsage float64

	AvgCPUUsage float64

	RecentFiles []FileInfo

	TopErrors []ErrorCount

	LastUpdate time.Time
}

// ErrorCount represents an error type and its count.

type ErrorCount struct {
	Type string

	Count int64
}

// aggregationLoop periodically computes aggregate metrics.

func (s *BoundedStats) aggregationLoop(interval time.Duration) {
	ticker := time.NewTicker(interval)

	defer ticker.Stop()

	for range ticker.C {
		s.computeAggregates()
	}
}

// computeAggregates computes aggregate metrics from raw data.

func (s *BoundedStats) computeAggregates() {
	s.mu.Lock()

	defer s.mu.Unlock()

<<<<<<< HEAD
	// Calculate processing time percentiles
=======
	// Calculate processing time percentiles.

>>>>>>> b3529b0b
	times := s.processingTimes.GetAll()

	if len(times) > 0 {
		s.aggregates.AvgProcessingTime = time.Duration(average(times)) * time.Millisecond

		s.aggregates.P50ProcessingTime = time.Duration(percentile(times, 50)) * time.Millisecond

		s.aggregates.P95ProcessingTime = time.Duration(percentile(times, 95)) * time.Millisecond

		s.aggregates.P99ProcessingTime = time.Duration(percentile(times, 99)) * time.Millisecond
	}

<<<<<<< HEAD
	// Calculate queue depth metrics
=======
	// Calculate queue depth metrics.

>>>>>>> b3529b0b
	depths := s.queueDepths.GetAll()

	if len(depths) > 0 {
		s.aggregates.AvgQueueDepth = average(depths)

		s.aggregates.MaxQueueDepth = int(maximum(depths))
	}

<<<<<<< HEAD
	// Calculate throughput
	s.aggregates.Throughput = s.throughputWindow.GetThroughput()

	// Calculate success rate
=======
	// Calculate throughput.

	s.aggregates.Throughput = s.throughputWindow.GetThroughput()

	// Calculate success rate.

>>>>>>> b3529b0b
	total := s.totalProcessed.Load()

	if total > 0 {
		s.aggregates.SuccessRate = float64(s.successCount.Load()) / float64(total)
	}

	s.aggregates.LastUpdate = time.Now()
}

// NewRingBuffer creates a new ring buffer.

func NewRingBuffer(size int) *RingBuffer {
	return &RingBuffer{
		data: make([]float64, size),

		size: size,
	}
}

// Add adds a value to the ring buffer.

func (r *RingBuffer) Add(value float64) {
	r.mu.Lock()

	defer r.mu.Unlock()

	r.data[r.position] = value

	r.position = (r.position + 1) % r.size

	if r.count < r.size {
		r.count++
	}
}

// GetAll returns all values in the buffer.

func (r *RingBuffer) GetAll() []float64 {
	r.mu.RLock()

	defer r.mu.RUnlock()

	if r.count == 0 {
		return nil
	}

	result := make([]float64, r.count)

	if r.count < r.size {
		copy(result, r.data[:r.count])
	} else {
		// Buffer is full, need to reconstruct in order.

		idx := 0

		for i := r.position; i < r.size; i++ {
			result[idx] = r.data[i]

			idx++
		}

		for i := range r.position {
			result[idx] = r.data[i]

			idx++
		}
	}

	return result
}

// Average returns the average of all values.

func (r *RingBuffer) Average() float64 {
	values := r.GetAll()

	if len(values) == 0 {
		return 0
	}

	return average(values)
}

// Last returns the most recent value.

func (r *RingBuffer) Last() float64 {
	r.mu.RLock()

	defer r.mu.RUnlock()

	if r.count == 0 {
		return 0
	}

	idx := r.position - 1

	if idx < 0 {
		idx = r.size - 1
	}

	return r.data[idx]
}

// NewBoundedFileList creates a new bounded file list.

func NewBoundedFileList(maxSize int) *BoundedFileList {
	return &BoundedFileList{
		files: make([]FileInfo, maxSize),

		maxSize: maxSize,
	}
}

// Add adds a file to the list.

func (l *BoundedFileList) Add(info FileInfo) {
	l.mu.Lock()

	defer l.mu.Unlock()

	l.files[l.current] = info

	l.current = (l.current + 1) % l.maxSize
}

// GetRecent returns the N most recent files.

func (l *BoundedFileList) GetRecent(n int) []FileInfo {
	l.mu.RLock()

	defer l.mu.RUnlock()

	if n > l.maxSize {
		n = l.maxSize
	}

	result := make([]FileInfo, 0, n)

	idx := l.current - 1

	for i := 0; i < n && i < l.maxSize; i++ {
		if idx < 0 {
			idx = l.maxSize - 1
		}

		if l.files[idx].Name != "" {
			result = append(result, l.files[idx])
		}

		idx--
	}

	return result
}

// NewErrorSummary creates a new error summary.

func NewErrorSummary(maxKeys int) *ErrorSummary {
	return &ErrorSummary{
		counts: make(map[string]int64),

		maxKeys: maxKeys,
	}
}

// Increment increments the count for an error type.

func (e *ErrorSummary) Increment(errorType string) {
	e.mu.Lock()

	defer e.mu.Unlock()

	e.counts[errorType]++

<<<<<<< HEAD
	// Prune if too many keys
=======
	// Prune if too many keys.

>>>>>>> b3529b0b
	if len(e.counts) > e.maxKeys {
		e.pruneLocked()
	}
}

// pruneLocked removes least frequent errors (must be called with lock held).

func (e *ErrorSummary) pruneLocked() {
	// Find minimum count.

	minCount := int64(^uint64(0) >> 1) // Max int64

	minKey := ""

	for key, count := range e.counts {
		if count < minCount {
			minCount = count

			minKey = key
		}
	}

<<<<<<< HEAD
	// Remove minimum
=======
	// Remove minimum.

>>>>>>> b3529b0b
	if minKey != "" {
		delete(e.counts, minKey)
	}
}

// GetTop returns the top N error types by count.

func (e *ErrorSummary) GetTop(n int) []ErrorCount {
	e.mu.RLock()

	defer e.mu.RUnlock()

<<<<<<< HEAD
	// Convert to slice for sorting
=======
	// Convert to slice for sorting.

>>>>>>> b3529b0b
	errors := make([]ErrorCount, 0, len(e.counts))

	for typ, count := range e.counts {
		errors = append(errors, ErrorCount{Type: typ, Count: count})
	}

<<<<<<< HEAD
	// Simple selection sort for top N (efficient for small N)
=======
	// Simple selection sort for top N (efficient for small N).

>>>>>>> b3529b0b
	for i := 0; i < n && i < len(errors); i++ {
		maxIdx := i

		for j := i + 1; j < len(errors); j++ {
			if errors[j].Count > errors[maxIdx].Count {
				maxIdx = j
			}
		}

		errors[i], errors[maxIdx] = errors[maxIdx], errors[i]
	}

	if len(errors) > n {
		errors = errors[:n]
	}

	return errors
}

// Increment increments the current throughput bucket.

func (t *ThroughputWindow) Increment() {
	t.mu.Lock()

	defer t.mu.Unlock()

	now := time.Now()

	elapsed := now.Sub(t.lastUpdate)

<<<<<<< HEAD
	// Move to new bucket if needed
=======
	// Move to new bucket if needed.

>>>>>>> b3529b0b
	bucketsToAdvance := int(elapsed / t.bucketSize)

	if bucketsToAdvance > 0 {
		// Clear old buckets.

		for i := 0; i < bucketsToAdvance && i < t.windowSize; i++ {
			t.currentIdx = (t.currentIdx + 1) % t.windowSize

			t.buckets[t.currentIdx] = 0
		}

		t.lastUpdate = now
	}

<<<<<<< HEAD
	// Increment current bucket
=======
	// Increment current bucket.

>>>>>>> b3529b0b
	t.buckets[t.currentIdx]++
}

// GetThroughput returns the average throughput per second.

func (t *ThroughputWindow) GetThroughput() float64 {
	t.mu.Lock()

	defer t.mu.Unlock()

	sum := int64(0)

	for _, count := range t.buckets {
		sum += count
	}

<<<<<<< HEAD
	// Calculate average per second
=======
	// Calculate average per second.

>>>>>>> b3529b0b
	windowDuration := float64(t.windowSize) * t.bucketSize.Seconds()

	return float64(sum) / windowDuration
}

// Helper functions.

func extractFileName(path string) string {
	for i := len(path) - 1; i >= 0; i-- {
		if path[i] == '/' || path[i] == '\\' {
			return path[i+1:]
		}
	}

	return path
}

func average(values []float64) float64 {
	if len(values) == 0 {
		return 0
	}

	sum := 0.0

	for _, v := range values {
		sum += v
	}

	return sum / float64(len(values))
}

func maximum(values []float64) float64 {
	if len(values) == 0 {
		return 0
	}

	maxVal := values[0]

	for _, v := range values {
		if v > maxVal {
			maxVal = v
		}
	}

	return maxVal
}

func percentile(values []float64, p float64) float64 {
	if len(values) == 0 {
		return 0
	}

<<<<<<< HEAD
	// Simple implementation - for production use a proper sorting algorithm
=======
	// Simple implementation - for production use a proper sorting algorithm.

>>>>>>> b3529b0b
	sorted := make([]float64, len(values))

	copy(sorted, values)

<<<<<<< HEAD
	// Bubble sort (ok for small datasets)
	for i := 0; i < len(sorted)-1; i++ {
		for j := 0; j < len(sorted)-i-1; j++ {
=======
	// Bubble sort (ok for small datasets).

	for i := range len(sorted) - 1 {
		for j := range len(sorted) - i - 1 {
>>>>>>> b3529b0b
			if sorted[j] > sorted[j+1] {
				sorted[j], sorted[j+1] = sorted[j+1], sorted[j]
			}
		}
	}

	idx := int(float64(len(sorted)-1) * p / 100.0)

	return sorted[idx]
}<|MERGE_RESOLUTION|>--- conflicted
+++ resolved
@@ -11,93 +11,47 @@
 type BoundedStats struct {
 	mu sync.RWMutex
 
-<<<<<<< HEAD
-	// Counters (atomic for lock-free access)
+	// Counters (atomic for lock-free access).
+
 	totalProcessed atomic.Int64
-	successCount   atomic.Int64
-	failureCount   atomic.Int64
-	timeoutCount   atomic.Int64
-
-	// Rolling windows for time-series data
-	processingTimes  *RingBuffer
-	queueDepths      *RingBuffer
+
+	successCount atomic.Int64
+
+	failureCount atomic.Int64
+
+	timeoutCount atomic.Int64
+
+	// Rolling windows for time-series data.
+
+	processingTimes *RingBuffer
+
+	queueDepths *RingBuffer
+
 	throughputWindow *ThroughputWindow
 
-	// Aggregated metrics (updated periodically)
-	aggregates      *AggregatedMetrics
+	// Aggregated metrics (updated periodically).
+
+	aggregates *AggregatedMetrics
+
 	lastAggregation time.Time
 
-	// Memory-efficient file tracking
-	recentFiles  *BoundedFileList
+	// Memory-efficient file tracking.
+
+	recentFiles *BoundedFileList
+
 	errorSummary *ErrorSummary
 
-	// Resource metrics
+	// Resource metrics.
+
 	memorySnapshots *RingBuffer
-	cpuSnapshots    *RingBuffer
-}
-
-// AggregatedMetrics holds pre-computed aggregate values
+
+	cpuSnapshots *RingBuffer
+}
+
+// AggregatedMetrics holds pre-computed aggregate values.
+
 type AggregatedMetrics struct {
 	AvgProcessingTime time.Duration
-	P50ProcessingTime time.Duration
-	P95ProcessingTime time.Duration
-	P99ProcessingTime time.Duration
-	AvgQueueDepth     float64
-	MaxQueueDepth     int
-	Throughput        float64 // items per second
-	SuccessRate       float64
-	LastUpdate        time.Time
-}
-
-// ThroughputWindow tracks throughput over a sliding window
-type ThroughputWindow struct {
-	mu         sync.Mutex
-	buckets    []int64
-	bucketSize time.Duration
-	windowSize int
-	currentIdx int
-=======
-	// Counters (atomic for lock-free access).
-
-	totalProcessed atomic.Int64
-
-	successCount atomic.Int64
-
-	failureCount atomic.Int64
-
-	timeoutCount atomic.Int64
-
-	// Rolling windows for time-series data.
-
-	processingTimes *RingBuffer
-
-	queueDepths *RingBuffer
-
-	throughputWindow *ThroughputWindow
-
-	// Aggregated metrics (updated periodically).
-
-	aggregates *AggregatedMetrics
-
-	lastAggregation time.Time
-
-	// Memory-efficient file tracking.
-
-	recentFiles *BoundedFileList
-
-	errorSummary *ErrorSummary
-
-	// Resource metrics.
-
-	memorySnapshots *RingBuffer
-
-	cpuSnapshots *RingBuffer
-}
-
-// AggregatedMetrics holds pre-computed aggregate values.
-
-type AggregatedMetrics struct {
-	AvgProcessingTime time.Duration
 
 	P50ProcessingTime time.Duration
 
@@ -129,40 +83,28 @@
 
 	currentIdx int
 
->>>>>>> b3529b0b
 	lastUpdate time.Time
 }
 
 // BoundedFileList maintains a bounded list of recent files.
 
 type BoundedFileList struct {
-<<<<<<< HEAD
-	mu      sync.RWMutex
-	files   []FileInfo
+	mu sync.RWMutex
+
+	files []FileInfo
+
 	maxSize int
-=======
-	mu sync.RWMutex
-
-	files []FileInfo
-
-	maxSize int
-
->>>>>>> b3529b0b
+
 	current int
 }
 
 // FileInfo stores minimal file information.
 
 type FileInfo struct {
-<<<<<<< HEAD
-	Name      string // Just filename, not full path
-	Size      int64
-=======
 	Name string // Just filename, not full path
 
 	Size int64
 
->>>>>>> b3529b0b
 	Timestamp time.Time
 
 	Status string
@@ -239,37 +181,24 @@
 
 	stats := &BoundedStats{
 		processingTimes: NewRingBuffer(config.ProcessingWindowSize),
-<<<<<<< HEAD
-		queueDepths:     NewRingBuffer(config.QueueWindowSize),
+
+		queueDepths: NewRingBuffer(config.QueueWindowSize),
+
 		memorySnapshots: NewRingBuffer(60), // Last 60 samples
-		cpuSnapshots:    NewRingBuffer(60),
-		recentFiles:     NewBoundedFileList(config.MaxRecentFiles),
-		errorSummary:    NewErrorSummary(config.MaxErrorTypes),
-		aggregates:      &AggregatedMetrics{},
+
+		cpuSnapshots: NewRingBuffer(60),
+
+		recentFiles: NewBoundedFileList(config.MaxRecentFiles),
+
+		errorSummary: NewErrorSummary(config.MaxErrorTypes),
+
+		aggregates: &AggregatedMetrics{},
+
 		lastAggregation: time.Now(),
 	}
 
-	// Initialize throughput window
-=======
-
-		queueDepths: NewRingBuffer(config.QueueWindowSize),
-
-		memorySnapshots: NewRingBuffer(60), // Last 60 samples
-
-		cpuSnapshots: NewRingBuffer(60),
-
-		recentFiles: NewBoundedFileList(config.MaxRecentFiles),
-
-		errorSummary: NewErrorSummary(config.MaxErrorTypes),
-
-		aggregates: &AggregatedMetrics{},
-
-		lastAggregation: time.Now(),
-	}
-
 	// Initialize throughput window.
 
->>>>>>> b3529b0b
 	stats.throughputWindow = &ThroughputWindow{
 		buckets: make([]int64, config.ThroughputBuckets),
 
@@ -280,12 +209,8 @@
 		lastUpdate: time.Now(),
 	}
 
-<<<<<<< HEAD
-	// Start aggregation goroutine
-=======
 	// Start aggregation goroutine.
 
->>>>>>> b3529b0b
 	go stats.aggregationLoop(config.AggregationInterval)
 
 	return stats
@@ -298,26 +223,16 @@
 
 	s.successCount.Add(1)
 
-<<<<<<< HEAD
-	// Add to processing times window
+	// Add to processing times window.
+
 	s.processingTimes.Add(float64(duration.Milliseconds()))
 
-	// Update throughput
+	// Update throughput.
+
 	s.throughputWindow.Increment()
 
-	// Add to recent files (memory-efficient)
-=======
-	// Add to processing times window.
-
-	s.processingTimes.Add(float64(duration.Milliseconds()))
-
-	// Update throughput.
-
-	s.throughputWindow.Increment()
-
 	// Add to recent files (memory-efficient).
 
->>>>>>> b3529b0b
 	s.recentFiles.Add(FileInfo{
 		Name: extractFileName(filename),
 
@@ -336,19 +251,12 @@
 
 	s.failureCount.Add(1)
 
-<<<<<<< HEAD
-	// Update error summary
+	// Update error summary.
+
 	s.errorSummary.Increment(errorType)
 
-	// Add to recent files
-=======
-	// Update error summary.
-
-	s.errorSummary.Increment(errorType)
-
 	// Add to recent files.
 
->>>>>>> b3529b0b
 	s.recentFiles.Add(FileInfo{
 		Name: extractFileName(filename),
 
@@ -396,43 +304,23 @@
 	s.mu.RUnlock()
 
 	return StatsSnapshot{
-<<<<<<< HEAD
-		TotalProcessed:    s.totalProcessed.Load(),
-		SuccessCount:      s.successCount.Load(),
-		FailureCount:      s.failureCount.Load(),
-		TimeoutCount:      s.timeoutCount.Load(),
+		TotalProcessed: s.totalProcessed.Load(),
+
+		SuccessCount: s.successCount.Load(),
+
+		FailureCount: s.failureCount.Load(),
+
+		TimeoutCount: s.timeoutCount.Load(),
+
 		AvgProcessingTime: aggregates.AvgProcessingTime,
+
 		P95ProcessingTime: aggregates.P95ProcessingTime,
-		Throughput:        aggregates.Throughput,
-		SuccessRate:       aggregates.SuccessRate,
+
+		Throughput: aggregates.Throughput,
+
+		SuccessRate: aggregates.SuccessRate,
+
 		CurrentQueueDepth: int(s.queueDepths.Last()),
-		AvgMemoryUsage:    s.memorySnapshots.Average(),
-		AvgCPUUsage:       s.cpuSnapshots.Average(),
-		RecentFiles:       s.recentFiles.GetRecent(10),
-		TopErrors:         s.errorSummary.GetTop(5),
-		LastUpdate:        aggregates.LastUpdate,
-	}
-}
-
-// StatsSnapshot represents a point-in-time view of statistics
-=======
-		TotalProcessed: s.totalProcessed.Load(),
-
-		SuccessCount: s.successCount.Load(),
-
-		FailureCount: s.failureCount.Load(),
-
-		TimeoutCount: s.timeoutCount.Load(),
-
-		AvgProcessingTime: aggregates.AvgProcessingTime,
-
-		P95ProcessingTime: aggregates.P95ProcessingTime,
-
-		Throughput: aggregates.Throughput,
-
-		SuccessRate: aggregates.SuccessRate,
-
-		CurrentQueueDepth: int(s.queueDepths.Last()),
 
 		AvgMemoryUsage: s.memorySnapshots.Average(),
 
@@ -448,7 +336,6 @@
 
 // StatsSnapshot represents a point-in-time view of statistics.
 
->>>>>>> b3529b0b
 type StatsSnapshot struct {
 	TotalProcessed int64
 
@@ -506,12 +393,8 @@
 
 	defer s.mu.Unlock()
 
-<<<<<<< HEAD
-	// Calculate processing time percentiles
-=======
 	// Calculate processing time percentiles.
 
->>>>>>> b3529b0b
 	times := s.processingTimes.GetAll()
 
 	if len(times) > 0 {
@@ -524,12 +407,8 @@
 		s.aggregates.P99ProcessingTime = time.Duration(percentile(times, 99)) * time.Millisecond
 	}
 
-<<<<<<< HEAD
-	// Calculate queue depth metrics
-=======
 	// Calculate queue depth metrics.
 
->>>>>>> b3529b0b
 	depths := s.queueDepths.GetAll()
 
 	if len(depths) > 0 {
@@ -538,19 +417,12 @@
 		s.aggregates.MaxQueueDepth = int(maximum(depths))
 	}
 
-<<<<<<< HEAD
-	// Calculate throughput
+	// Calculate throughput.
+
 	s.aggregates.Throughput = s.throughputWindow.GetThroughput()
 
-	// Calculate success rate
-=======
-	// Calculate throughput.
-
-	s.aggregates.Throughput = s.throughputWindow.GetThroughput()
-
 	// Calculate success rate.
 
->>>>>>> b3529b0b
 	total := s.totalProcessed.Load()
 
 	if total > 0 {
@@ -725,12 +597,8 @@
 
 	e.counts[errorType]++
 
-<<<<<<< HEAD
-	// Prune if too many keys
-=======
 	// Prune if too many keys.
 
->>>>>>> b3529b0b
 	if len(e.counts) > e.maxKeys {
 		e.pruneLocked()
 	}
@@ -753,12 +621,8 @@
 		}
 	}
 
-<<<<<<< HEAD
-	// Remove minimum
-=======
 	// Remove minimum.
 
->>>>>>> b3529b0b
 	if minKey != "" {
 		delete(e.counts, minKey)
 	}
@@ -771,24 +635,16 @@
 
 	defer e.mu.RUnlock()
 
-<<<<<<< HEAD
-	// Convert to slice for sorting
-=======
 	// Convert to slice for sorting.
 
->>>>>>> b3529b0b
 	errors := make([]ErrorCount, 0, len(e.counts))
 
 	for typ, count := range e.counts {
 		errors = append(errors, ErrorCount{Type: typ, Count: count})
 	}
 
-<<<<<<< HEAD
-	// Simple selection sort for top N (efficient for small N)
-=======
 	// Simple selection sort for top N (efficient for small N).
 
->>>>>>> b3529b0b
 	for i := 0; i < n && i < len(errors); i++ {
 		maxIdx := i
 
@@ -819,12 +675,8 @@
 
 	elapsed := now.Sub(t.lastUpdate)
 
-<<<<<<< HEAD
-	// Move to new bucket if needed
-=======
 	// Move to new bucket if needed.
 
->>>>>>> b3529b0b
 	bucketsToAdvance := int(elapsed / t.bucketSize)
 
 	if bucketsToAdvance > 0 {
@@ -839,12 +691,8 @@
 		t.lastUpdate = now
 	}
 
-<<<<<<< HEAD
-	// Increment current bucket
-=======
 	// Increment current bucket.
 
->>>>>>> b3529b0b
 	t.buckets[t.currentIdx]++
 }
 
@@ -861,12 +709,8 @@
 		sum += count
 	}
 
-<<<<<<< HEAD
-	// Calculate average per second
-=======
 	// Calculate average per second.
 
->>>>>>> b3529b0b
 	windowDuration := float64(t.windowSize) * t.bucketSize.Seconds()
 
 	return float64(sum) / windowDuration
@@ -919,26 +763,16 @@
 		return 0
 	}
 
-<<<<<<< HEAD
-	// Simple implementation - for production use a proper sorting algorithm
-=======
 	// Simple implementation - for production use a proper sorting algorithm.
 
->>>>>>> b3529b0b
 	sorted := make([]float64, len(values))
 
 	copy(sorted, values)
 
-<<<<<<< HEAD
-	// Bubble sort (ok for small datasets)
-	for i := 0; i < len(sorted)-1; i++ {
-		for j := 0; j < len(sorted)-i-1; j++ {
-=======
 	// Bubble sort (ok for small datasets).
 
 	for i := range len(sorted) - 1 {
 		for j := range len(sorted) - i - 1 {
->>>>>>> b3529b0b
 			if sorted[j] > sorted[j+1] {
 				sorted[j], sorted[j+1] = sorted[j+1], sorted[j]
 			}
