--- conflicted
+++ resolved
@@ -32,12 +32,8 @@
 
 	longPath := filepath.Join(tempDir, longName, "test")
 
-<<<<<<< HEAD
-	// Ensure the path is actually long enough
-=======
 	// Ensure the path is actually long enough.
 
->>>>>>> b3529b0b
 	if len(longPath) <= 260 {
 		// If we can't create a long enough path, assume no long path support.
 
