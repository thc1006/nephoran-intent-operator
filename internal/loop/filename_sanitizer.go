package loop

import (
	"regexp"
	"strings"
)

// Windows reserved names that cannot be used as filenames.

var windowsReservedNames = map[string]bool{
	"CON": true, "PRN": true, "AUX": true, "NUL": true,

	"COM1": true, "COM2": true, "COM3": true, "COM4": true,

	"COM5": true, "COM6": true, "COM7": true, "COM8": true, "COM9": true,

	"LPT1": true, "LPT2": true, "LPT3": true, "LPT4": true,

	"LPT5": true, "LPT6": true, "LPT7": true, "LPT8": true, "LPT9": true,
}

// Regular expression for valid filename characters.

var validFilenameChars = regexp.MustCompile(`[^A-Za-z0-9._-]+`)

// Regular expression for collapsing duplicate separators.

var duplicateSeparators = regexp.MustCompile(`[-._]{2,}`)

// sanitizeStatusFilename sanitizes a filename for use as a status file on all platforms,.

// with special handling for Windows constraints.

//

// Rules applied:.

// - Allow only [A-Za-z0-9._-] characters; replace others with '-'.

// - Collapse duplicate separators (-, ., _).

// - Handle Windows reserved names (CON, PRN, AUX, NUL, COM1-9, LPT1-9) by adding suffix.

// - Remove trailing dots and spaces (Windows constraint).

// - Trim leading/trailing separators.

// - Cap filename length at 128 characters (conservative for cross-platform compatibility).

func sanitizeStatusFilename(filename string) string {
	if filename == "" {
		return "unnamed"
	}

	// Step 1: Replace invalid characters with '-'.

	sanitized := validFilenameChars.ReplaceAllString(filename, "-")

	// Step 2: Collapse duplicate separators.

	sanitized = duplicateSeparators.ReplaceAllString(sanitized, "-")

	// Step 3: Trim leading and trailing separators.

	sanitized = strings.Trim(sanitized, "-._")

	// Step 4: Handle Windows reserved names.

	// Check the base name without extension.

	parts := strings.Split(sanitized, ".")

	if len(parts) > 0 {
		baseName := strings.ToUpper(parts[0])

		if windowsReservedNames[baseName] {
			// Add a safe suffix to avoid reserved name.

			parts[0] += "-file"

			sanitized = strings.Join(parts, ".")
		}
	}

	// Step 5: Remove trailing dots and spaces (Windows doesn't allow these).

	sanitized = strings.TrimRight(sanitized, ". ")

	// Step 6: Ensure filename is not empty after sanitization.

	if sanitized == "" || sanitized == "." || sanitized == ".." {
		sanitized = "unnamed"
	}

	// Step 7: Cap length at 128 characters (leaving room for timestamp and .status extension).

	// We need to reserve about 20 chars for "-YYYYMMDD-HHMMSS.status".

	maxBaseLength := 100

	if len(sanitized) > maxBaseLength {
		// Try to preserve extension if present.

		ext := ""

		if lastDot := strings.LastIndex(sanitized, "."); lastDot > 0 && lastDot < len(sanitized)-1 {
			ext = sanitized[lastDot:]

			if len(ext) <= 10 { // reasonable extension length
				sanitized = sanitized[:lastDot]
			}
		}

<<<<<<< HEAD
		// Truncate and add extension back
		if len(sanitized) > maxBaseLength-len(ext) {
			sanitized = sanitized[:maxBaseLength-len(ext)]
		}
		sanitized = sanitized + ext

		// Final trim of any trailing separators from truncation
=======
		// Truncate and add extension back.

		if len(sanitized) > maxBaseLength-len(ext) {
			sanitized = sanitized[:maxBaseLength-len(ext)]
		}

		sanitized += ext

		// Final trim of any trailing separators from truncation.

>>>>>>> b3529b0b
		sanitized = strings.TrimRight(sanitized, "-._")
	}

	return sanitized
}<|MERGE_RESOLUTION|>--- conflicted
+++ resolved
@@ -111,15 +111,6 @@
 			}
 		}
 
-<<<<<<< HEAD
-		// Truncate and add extension back
-		if len(sanitized) > maxBaseLength-len(ext) {
-			sanitized = sanitized[:maxBaseLength-len(ext)]
-		}
-		sanitized = sanitized + ext
-
-		// Final trim of any trailing separators from truncation
-=======
 		// Truncate and add extension back.
 
 		if len(sanitized) > maxBaseLength-len(ext) {
@@ -130,7 +121,6 @@
 
 		// Final trim of any trailing separators from truncation.
 
->>>>>>> b3529b0b
 		sanitized = strings.TrimRight(sanitized, "-._")
 	}
 
