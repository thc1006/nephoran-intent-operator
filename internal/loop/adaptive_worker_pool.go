package loop

import (
	"context"
	"fmt"
	"log"
	"runtime"
	"sync"
	"sync/atomic"
	"time"
)

// AdaptiveWorkerPool implements a dynamic worker pool with backpressure control.

type AdaptiveWorkerPool struct {
<<<<<<< HEAD
	// Core configuration
	minWorkers         int
	maxWorkers         int
	targetQueueDepth   int
	scaleUpThreshold   float64
	scaleDownThreshold float64

	// Work queue with bounded capacity for backpressure
	workQueue     chan WorkItem
	priorityQueue chan WorkItem // High priority items

	// Worker management
	workers         sync.WaitGroup
	activeWorkers   atomic.Int64
	processingItems atomic.Int64

	// Adaptive scaling
	scalingMutex   sync.RWMutex
	currentWorkers int
	lastScaleTime  time.Time
	scaleCooldown  time.Duration

	// Metrics for scaling decisions
	queueDepthHistory []int
	processingTimes   *RingBuffer

	// Lifecycle management
	ctx         context.Context
	cancel      context.CancelFunc
	stopSignal  chan struct{}
	queueClosed sync.Once

	// Backpressure control
	backpressure  atomic.Bool
	rejectedCount atomic.Int64

	// Performance metrics
=======
	// Core configuration.

	minWorkers int

	maxWorkers int

	targetQueueDepth int

	scaleUpThreshold float64

	scaleDownThreshold float64

	// Work queue with bounded capacity for backpressure.

	workQueue chan WorkItem

	priorityQueue chan WorkItem // High priority items

	// Worker management.

	workers sync.WaitGroup

	activeWorkers atomic.Int64

	processingItems atomic.Int64

	// Adaptive scaling.

	scalingMutex sync.RWMutex

	currentWorkers int

	lastScaleTime time.Time

	scaleCooldown time.Duration

	// Metrics for scaling decisions.

	queueDepthHistory []int

	processingTimes *RingBuffer

	// Lifecycle management.

	ctx context.Context

	cancel context.CancelFunc

	stopSignal chan struct{}

	queueClosed sync.Once

	// Backpressure control.

	backpressure atomic.Bool

	rejectedCount atomic.Int64

	// Performance metrics.

>>>>>>> b3529b0b
	metrics *PoolMetrics
}

// PoolMetrics tracks worker pool performance.

type PoolMetrics struct {
<<<<<<< HEAD
	mu                 sync.RWMutex
	TotalProcessed     int64
	TotalRejected      int64
	AverageWaitTime    time.Duration
	AverageProcessTime time.Duration
	CurrentWorkers     int
	QueueDepth         int
	Throughput         float64 // items/second
	lastReset          time.Time
=======
	mu sync.RWMutex

	TotalProcessed int64

	TotalRejected int64

	AverageWaitTime time.Duration

	AverageProcessTime time.Duration

	CurrentWorkers int

	QueueDepth int

	Throughput float64 // items/second

	lastReset time.Time
>>>>>>> b3529b0b
}

// AdaptivePoolConfig configures the adaptive worker pool.

type AdaptivePoolConfig struct {
	MinWorkers int // Minimum number of workers

	MaxWorkers int // Maximum number of workers

	QueueSize int // Maximum queue size

	ScaleUpThreshold float64 // Queue utilization threshold to scale up (0.7 = 70%)

	ScaleDownThreshold float64 // Queue utilization threshold to scale down (0.3 = 30%)

	ScaleCooldown time.Duration // Minimum time between scaling operations

	MetricsWindow int // Size of metrics window for decisions
}

// DefaultAdaptiveConfig returns optimized default configuration.

func DefaultAdaptiveConfig() *AdaptivePoolConfig {
	cpuCount := runtime.NumCPU()

	return &AdaptivePoolConfig{
<<<<<<< HEAD
		MinWorkers:         max(2, cpuCount/2),
		MaxWorkers:         min(cpuCount*2, 32), // Cap at 32 to prevent resource exhaustion
		QueueSize:          1000,                // Bounded queue for backpressure
		ScaleUpThreshold:   0.7,
=======
		MinWorkers: max(2, cpuCount/2),

		MaxWorkers: min(cpuCount*2, 32), // Cap at 32 to prevent resource exhaustion

		QueueSize: 1000, // Bounded queue for backpressure

		ScaleUpThreshold: 0.7,

>>>>>>> b3529b0b
		ScaleDownThreshold: 0.3,

		ScaleCooldown: 5 * time.Second,

		MetricsWindow: 100,
	}
}

// NewAdaptiveWorkerPool creates a new adaptive worker pool.

func NewAdaptiveWorkerPool(config *AdaptivePoolConfig) *AdaptiveWorkerPool {
	if config == nil {
		config = DefaultAdaptiveConfig()
	}

<<<<<<< HEAD
	// Validate configuration
=======
	// Validate configuration.

>>>>>>> b3529b0b
	if config.MinWorkers < 1 {
		config.MinWorkers = 1
	}

	if config.MaxWorkers < config.MinWorkers {
		config.MaxWorkers = config.MinWorkers
	}

	if config.QueueSize < 100 {
		config.QueueSize = 100
	}

	ctx, cancel := context.WithCancel(context.Background())

	pool := &AdaptiveWorkerPool{
		minWorkers: config.MinWorkers,

		maxWorkers: config.MaxWorkers,

		targetQueueDepth: config.QueueSize,

		scaleUpThreshold: config.ScaleUpThreshold,

		scaleDownThreshold: config.ScaleDownThreshold,

		workQueue: make(chan WorkItem, config.QueueSize),

		priorityQueue: make(chan WorkItem, config.QueueSize/10), // 10% for priority

		currentWorkers: config.MinWorkers,

		scaleCooldown: config.ScaleCooldown,

		lastScaleTime: time.Now(),

		queueDepthHistory: make([]int, 0, config.MetricsWindow),

		processingTimes: NewRingBuffer(config.MetricsWindow),

		ctx: ctx,

		cancel: cancel,

		stopSignal: make(chan struct{}),

		metrics: &PoolMetrics{
			lastReset: time.Now(),
		},
	}

<<<<<<< HEAD
	// Start initial workers
	for i := 0; i < config.MinWorkers; i++ {
		pool.startWorker(i)
	}

	// Start adaptive scaling monitor
	go pool.scalingMonitor()

	// Start metrics collector
=======
	// Start initial workers.

	for i := range config.MinWorkers {
		pool.startWorker(i)
	}

	// Start adaptive scaling monitor.

	go pool.scalingMonitor()

	// Start metrics collector.

>>>>>>> b3529b0b
	go pool.metricsCollector()

	return pool
}

// Submit adds a work item to the pool with backpressure control.

func (p *AdaptiveWorkerPool) Submit(item WorkItem) error {
	// Check if pool is shutting down.

	select {
	case <-p.ctx.Done():

		return fmt.Errorf("pool is shutting down")

	default:
	}

<<<<<<< HEAD
	// Try priority queue first if item has high priority
=======
	// Try priority queue first if item has high priority.

>>>>>>> b3529b0b
	if p.isHighPriority(item) {
		select {
		case p.priorityQueue <- item:

			return nil

		default:

			// Priority queue full, try regular queue.
		}
	}

<<<<<<< HEAD
	// Try regular queue with timeout for backpressure
=======
	// Try regular queue with timeout for backpressure.

>>>>>>> b3529b0b
	timeout := time.NewTimer(100 * time.Millisecond)

	defer timeout.Stop()

	select {
	case p.workQueue <- item:

		return nil

	case <-timeout.C:

		// Queue is full, apply backpressure.

		p.backpressure.Store(true)

		p.rejectedCount.Add(1)

		return fmt.Errorf("queue full, backpressure applied")

	case <-p.ctx.Done():

		return fmt.Errorf("pool is shutting down")
	}
}

// isHighPriority determines if an item should be prioritized.

func (p *AdaptiveWorkerPool) isHighPriority(item WorkItem) bool {
	// Priority based on retry attempts (failed items get priority).

	return item.Attempt > 0
}

// startWorker starts a new worker goroutine.

func (p *AdaptiveWorkerPool) startWorker(id int) {
	p.workers.Add(1)

	p.activeWorkers.Add(1)

	go func() {
		defer p.workers.Done()

		defer p.activeWorkers.Add(-1)

		log.Printf("Worker %d started", id)

		for {
			select {
			// Priority queue has precedence.

			case item := <-p.priorityQueue:

				p.processItem(id, item)

			case item := <-p.workQueue:

				p.processItem(id, item)

			case <-p.stopSignal:

				log.Printf("Worker %d stopping", id)

				return

			case <-p.ctx.Done():

				log.Printf("Worker %d context cancelled", id)

				return
			}

<<<<<<< HEAD
			// Clear backpressure if queue is below threshold
=======
			// Clear backpressure if queue is below threshold.

>>>>>>> b3529b0b
			if len(p.workQueue) < p.targetQueueDepth/2 {
				p.backpressure.Store(false)
			}
		}
	}()
}

// processItem processes a single work item.

func (p *AdaptiveWorkerPool) processItem(_ int, item WorkItem) {
	startTime := time.Now()

	p.processingItems.Add(1)

	defer p.processingItems.Add(-1)

<<<<<<< HEAD
	// Process the item (placeholder - integrate with actual processor)
	// This would call the actual file processing logic
	processingTime := time.Since(startTime)

	// Record metrics
=======
	// Process the item (placeholder - integrate with actual processor).

	// This would call the actual file processing logic.

	processingTime := time.Since(startTime)

	// Record metrics.

>>>>>>> b3529b0b
	p.processingTimes.Add(float64(processingTime.Milliseconds()))

	p.metrics.mu.Lock()

	p.metrics.TotalProcessed++

	p.metrics.AverageProcessTime = time.Duration(p.processingTimes.Average()) * time.Millisecond

	p.metrics.mu.Unlock()
}

// scalingMonitor monitors queue depth and scales workers accordingly.

func (p *AdaptiveWorkerPool) scalingMonitor() {
	ticker := time.NewTicker(1 * time.Second)

	defer ticker.Stop()

	for {
		select {
		case <-ticker.C:

			p.evaluateScaling()

		case <-p.ctx.Done():

			return
		}
	}
}

// evaluateScaling determines if scaling is needed and performs it.

func (p *AdaptiveWorkerPool) evaluateScaling() {
	// Check cooldown period.

	if time.Since(p.lastScaleTime) < p.scaleCooldown {
		return
	}

	queueDepth := len(p.workQueue) + len(p.priorityQueue)

<<<<<<< HEAD
	// Record queue depth history
=======
	// Record queue depth history.

>>>>>>> b3529b0b
	p.scalingMutex.Lock()

	p.queueDepthHistory = append(p.queueDepthHistory, queueDepth)

	if len(p.queueDepthHistory) > 10 {
		p.queueDepthHistory = p.queueDepthHistory[1:]
	}

	currentWorkers := p.currentWorkers

	p.scalingMutex.Unlock()

<<<<<<< HEAD
	// Calculate average queue utilization
	avgUtilization := p.calculateAverageUtilization()

	// Scale up if needed
=======
	// Calculate average queue utilization.

	avgUtilization := p.calculateAverageUtilization()

	// Scale up if needed.

>>>>>>> b3529b0b
	if avgUtilization > p.scaleUpThreshold && currentWorkers < p.maxWorkers {
		newWorkers := min(currentWorkers+2, p.maxWorkers)

		p.scaleWorkers(newWorkers - currentWorkers)
<<<<<<< HEAD
		log.Printf("Scaling up: %d -> %d workers (utilization: %.2f%%)",
			currentWorkers, newWorkers, avgUtilization*100)
	}

	// Scale down if needed
=======

		log.Printf("Scaling up: %d -> %d workers (utilization: %.2f%%)",

			currentWorkers, newWorkers, avgUtilization*100)
	}

	// Scale down if needed.

>>>>>>> b3529b0b
	if avgUtilization < p.scaleDownThreshold && currentWorkers > p.minWorkers {
		newWorkers := max(currentWorkers-1, p.minWorkers)

		p.scaleWorkers(currentWorkers - newWorkers)
<<<<<<< HEAD
		log.Printf("Scaling down: %d -> %d workers (utilization: %.2f%%)",
=======

		log.Printf("Scaling down: %d -> %d workers (utilization: %.2f%%)",

>>>>>>> b3529b0b
			currentWorkers, newWorkers, avgUtilization*100)
	}
}

// calculateAverageUtilization calculates average queue utilization.

func (p *AdaptiveWorkerPool) calculateAverageUtilization() float64 {
	p.scalingMutex.RLock()

	defer p.scalingMutex.RUnlock()

	if len(p.queueDepthHistory) == 0 {
		return 0
	}

	sum := 0

	for _, depth := range p.queueDepthHistory {
		sum += depth
	}

	avgDepth := float64(sum) / float64(len(p.queueDepthHistory))

	return avgDepth / float64(p.targetQueueDepth)
}

// scaleWorkers adds or removes workers.

func (p *AdaptiveWorkerPool) scaleWorkers(delta int) {
	p.scalingMutex.Lock()

	defer p.scalingMutex.Unlock()

	if delta > 0 {
		// Add workers using Go 1.22+ integer range for cleaner iteration

		for i := range delta {
			p.startWorker(p.currentWorkers + i)
		}

		p.currentWorkers += delta
	} else if delta < 0 {
		// Remove workers (signal them to stop) using Go 1.22+ integer range

		for range -delta {
			select {
			case p.stopSignal <- struct{}{}:

			default:
			}
		}

		p.currentWorkers += delta
	}

	p.lastScaleTime = time.Now()

<<<<<<< HEAD
	// Update metrics
=======
	// Update metrics.

>>>>>>> b3529b0b
	p.metrics.mu.Lock()

	p.metrics.CurrentWorkers = p.currentWorkers

	p.metrics.mu.Unlock()
}

// metricsCollector collects performance metrics.

func (p *AdaptiveWorkerPool) metricsCollector() {
	ticker := time.NewTicker(1 * time.Second)

	defer ticker.Stop()

	lastProcessed := int64(0)

	for {
		select {
		case <-ticker.C:

			p.metrics.mu.Lock()

<<<<<<< HEAD
			// Calculate throughput
=======
			// Calculate throughput.

>>>>>>> b3529b0b
			processed := p.metrics.TotalProcessed

			delta := processed - lastProcessed

			p.metrics.Throughput = float64(delta)

			lastProcessed = processed

<<<<<<< HEAD
			// Update queue depth
=======
			// Update queue depth.

>>>>>>> b3529b0b
			p.metrics.QueueDepth = len(p.workQueue) + len(p.priorityQueue)

			p.metrics.mu.Unlock()

		case <-p.ctx.Done():

			return
		}
	}
}

// GetMetrics returns current pool metrics.

func (p *AdaptiveWorkerPool) GetMetrics() *PoolMetrics {
	p.metrics.mu.RLock()

	defer p.metrics.mu.RUnlock()

	// Create a copy without the mutex to avoid copylocks.

	metricsCopy := &PoolMetrics{
		TotalProcessed: p.metrics.TotalProcessed,

		TotalRejected: p.metrics.TotalRejected,

		AverageWaitTime: p.metrics.AverageWaitTime,

		AverageProcessTime: p.metrics.AverageProcessTime,

		CurrentWorkers: p.metrics.CurrentWorkers,

		QueueDepth: p.metrics.QueueDepth,

		Throughput: p.metrics.Throughput,

		lastReset: p.metrics.lastReset,
	}

	return metricsCopy
}

// Shutdown gracefully shuts down the pool.

func (p *AdaptiveWorkerPool) Shutdown(timeout time.Duration) error {
	// Cancel context to stop accepting new work.

	p.cancel()

<<<<<<< HEAD
	// Close queues
=======
	// Close queues.

>>>>>>> b3529b0b
	p.queueClosed.Do(func() {
		close(p.workQueue)

		close(p.priorityQueue)
	})

<<<<<<< HEAD
	// Wait for workers with timeout
=======
	// Wait for workers with timeout.

>>>>>>> b3529b0b
	done := make(chan struct{})

	go func() {
		p.workers.Wait()

		close(done)
	}()

	select {
	case <-done:

		return nil

	case <-time.After(timeout):

		return fmt.Errorf("shutdown timeout after %v", timeout)
	}
}

// IsBackpressured returns true if backpressure is applied.

func (p *AdaptiveWorkerPool) IsBackpressured() bool {
	return p.backpressure.Load()
}

// QueueDepth returns current queue depth.

func (p *AdaptiveWorkerPool) QueueDepth() int {
	return len(p.workQueue) + len(p.priorityQueue)
}

// ActiveWorkers returns the number of active workers.

func (p *AdaptiveWorkerPool) ActiveWorkers() int64 {
	return p.activeWorkers.Load()
}

<<<<<<< HEAD
// max returns the maximum of two integers
func max(a, b int) int {
	if a > b {
		return a
	}
	return b
}

// min returns the minimum of two integers
func min(a, b int) int {
	if a < b {
		return a
	}
	return b
}
=======
// Note: Using built-in max and min functions available in Go 1.24+
>>>>>>> b3529b0b
<|MERGE_RESOLUTION|>--- conflicted
+++ resolved
@@ -13,132 +13,81 @@
 // AdaptiveWorkerPool implements a dynamic worker pool with backpressure control.
 
 type AdaptiveWorkerPool struct {
-<<<<<<< HEAD
-	// Core configuration
-	minWorkers         int
-	maxWorkers         int
-	targetQueueDepth   int
-	scaleUpThreshold   float64
+	// Core configuration.
+
+	minWorkers int
+
+	maxWorkers int
+
+	targetQueueDepth int
+
+	scaleUpThreshold float64
+
 	scaleDownThreshold float64
 
-	// Work queue with bounded capacity for backpressure
-	workQueue     chan WorkItem
+	// Work queue with bounded capacity for backpressure.
+
+	workQueue chan WorkItem
+
 	priorityQueue chan WorkItem // High priority items
 
-	// Worker management
-	workers         sync.WaitGroup
-	activeWorkers   atomic.Int64
+	// Worker management.
+
+	workers sync.WaitGroup
+
+	activeWorkers atomic.Int64
+
 	processingItems atomic.Int64
 
-	// Adaptive scaling
-	scalingMutex   sync.RWMutex
+	// Adaptive scaling.
+
+	scalingMutex sync.RWMutex
+
 	currentWorkers int
-	lastScaleTime  time.Time
-	scaleCooldown  time.Duration
-
-	// Metrics for scaling decisions
+
+	lastScaleTime time.Time
+
+	scaleCooldown time.Duration
+
+	// Metrics for scaling decisions.
+
 	queueDepthHistory []int
-	processingTimes   *RingBuffer
-
-	// Lifecycle management
-	ctx         context.Context
-	cancel      context.CancelFunc
-	stopSignal  chan struct{}
+
+	processingTimes *RingBuffer
+
+	// Lifecycle management.
+
+	ctx context.Context
+
+	cancel context.CancelFunc
+
+	stopSignal chan struct{}
+
 	queueClosed sync.Once
 
-	// Backpressure control
-	backpressure  atomic.Bool
+	// Backpressure control.
+
+	backpressure atomic.Bool
+
 	rejectedCount atomic.Int64
 
-	// Performance metrics
-=======
-	// Core configuration.
-
-	minWorkers int
-
-	maxWorkers int
-
-	targetQueueDepth int
-
-	scaleUpThreshold float64
-
-	scaleDownThreshold float64
-
-	// Work queue with bounded capacity for backpressure.
-
-	workQueue chan WorkItem
-
-	priorityQueue chan WorkItem // High priority items
-
-	// Worker management.
-
-	workers sync.WaitGroup
-
-	activeWorkers atomic.Int64
-
-	processingItems atomic.Int64
-
-	// Adaptive scaling.
-
-	scalingMutex sync.RWMutex
-
-	currentWorkers int
-
-	lastScaleTime time.Time
-
-	scaleCooldown time.Duration
-
-	// Metrics for scaling decisions.
-
-	queueDepthHistory []int
-
-	processingTimes *RingBuffer
-
-	// Lifecycle management.
-
-	ctx context.Context
-
-	cancel context.CancelFunc
-
-	stopSignal chan struct{}
-
-	queueClosed sync.Once
-
-	// Backpressure control.
-
-	backpressure atomic.Bool
-
-	rejectedCount atomic.Int64
-
 	// Performance metrics.
 
->>>>>>> b3529b0b
 	metrics *PoolMetrics
 }
 
 // PoolMetrics tracks worker pool performance.
 
 type PoolMetrics struct {
-<<<<<<< HEAD
-	mu                 sync.RWMutex
-	TotalProcessed     int64
-	TotalRejected      int64
-	AverageWaitTime    time.Duration
+	mu sync.RWMutex
+
+	TotalProcessed int64
+
+	TotalRejected int64
+
+	AverageWaitTime time.Duration
+
 	AverageProcessTime time.Duration
-	CurrentWorkers     int
-	QueueDepth         int
-	Throughput         float64 // items/second
-	lastReset          time.Time
-=======
-	mu sync.RWMutex
-
-	TotalProcessed int64
-
-	TotalRejected int64
-
-	AverageWaitTime time.Duration
-
-	AverageProcessTime time.Duration
 
 	CurrentWorkers int
 
@@ -147,7 +96,6 @@
 	Throughput float64 // items/second
 
 	lastReset time.Time
->>>>>>> b3529b0b
 }
 
 // AdaptivePoolConfig configures the adaptive worker pool.
@@ -174,12 +122,6 @@
 	cpuCount := runtime.NumCPU()
 
 	return &AdaptivePoolConfig{
-<<<<<<< HEAD
-		MinWorkers:         max(2, cpuCount/2),
-		MaxWorkers:         min(cpuCount*2, 32), // Cap at 32 to prevent resource exhaustion
-		QueueSize:          1000,                // Bounded queue for backpressure
-		ScaleUpThreshold:   0.7,
-=======
 		MinWorkers: max(2, cpuCount/2),
 
 		MaxWorkers: min(cpuCount*2, 32), // Cap at 32 to prevent resource exhaustion
@@ -188,7 +130,6 @@
 
 		ScaleUpThreshold: 0.7,
 
->>>>>>> b3529b0b
 		ScaleDownThreshold: 0.3,
 
 		ScaleCooldown: 5 * time.Second,
@@ -204,12 +145,8 @@
 		config = DefaultAdaptiveConfig()
 	}
 
-<<<<<<< HEAD
-	// Validate configuration
-=======
 	// Validate configuration.
 
->>>>>>> b3529b0b
 	if config.MinWorkers < 1 {
 		config.MinWorkers = 1
 	}
@@ -260,17 +197,6 @@
 		},
 	}
 
-<<<<<<< HEAD
-	// Start initial workers
-	for i := 0; i < config.MinWorkers; i++ {
-		pool.startWorker(i)
-	}
-
-	// Start adaptive scaling monitor
-	go pool.scalingMonitor()
-
-	// Start metrics collector
-=======
 	// Start initial workers.
 
 	for i := range config.MinWorkers {
@@ -283,7 +209,6 @@
 
 	// Start metrics collector.
 
->>>>>>> b3529b0b
 	go pool.metricsCollector()
 
 	return pool
@@ -302,12 +227,8 @@
 	default:
 	}
 
-<<<<<<< HEAD
-	// Try priority queue first if item has high priority
-=======
 	// Try priority queue first if item has high priority.
 
->>>>>>> b3529b0b
 	if p.isHighPriority(item) {
 		select {
 		case p.priorityQueue <- item:
@@ -320,12 +241,8 @@
 		}
 	}
 
-<<<<<<< HEAD
-	// Try regular queue with timeout for backpressure
-=======
 	// Try regular queue with timeout for backpressure.
 
->>>>>>> b3529b0b
 	timeout := time.NewTimer(100 * time.Millisecond)
 
 	defer timeout.Stop()
@@ -398,12 +315,8 @@
 				return
 			}
 
-<<<<<<< HEAD
-			// Clear backpressure if queue is below threshold
-=======
 			// Clear backpressure if queue is below threshold.
 
->>>>>>> b3529b0b
 			if len(p.workQueue) < p.targetQueueDepth/2 {
 				p.backpressure.Store(false)
 			}
@@ -420,22 +333,14 @@
 
 	defer p.processingItems.Add(-1)
 
-<<<<<<< HEAD
-	// Process the item (placeholder - integrate with actual processor)
-	// This would call the actual file processing logic
+	// Process the item (placeholder - integrate with actual processor).
+
+	// This would call the actual file processing logic.
+
 	processingTime := time.Since(startTime)
 
-	// Record metrics
-=======
-	// Process the item (placeholder - integrate with actual processor).
-
-	// This would call the actual file processing logic.
-
-	processingTime := time.Since(startTime)
-
 	// Record metrics.
 
->>>>>>> b3529b0b
 	p.processingTimes.Add(float64(processingTime.Milliseconds()))
 
 	p.metrics.mu.Lock()
@@ -478,12 +383,8 @@
 
 	queueDepth := len(p.workQueue) + len(p.priorityQueue)
 
-<<<<<<< HEAD
-	// Record queue depth history
-=======
 	// Record queue depth history.
 
->>>>>>> b3529b0b
 	p.scalingMutex.Lock()
 
 	p.queueDepthHistory = append(p.queueDepthHistory, queueDepth)
@@ -496,50 +397,31 @@
 
 	p.scalingMutex.Unlock()
 
-<<<<<<< HEAD
-	// Calculate average queue utilization
+	// Calculate average queue utilization.
+
 	avgUtilization := p.calculateAverageUtilization()
 
-	// Scale up if needed
-=======
-	// Calculate average queue utilization.
-
-	avgUtilization := p.calculateAverageUtilization()
-
 	// Scale up if needed.
 
->>>>>>> b3529b0b
 	if avgUtilization > p.scaleUpThreshold && currentWorkers < p.maxWorkers {
 		newWorkers := min(currentWorkers+2, p.maxWorkers)
 
 		p.scaleWorkers(newWorkers - currentWorkers)
-<<<<<<< HEAD
+
 		log.Printf("Scaling up: %d -> %d workers (utilization: %.2f%%)",
+
 			currentWorkers, newWorkers, avgUtilization*100)
 	}
 
-	// Scale down if needed
-=======
-
-		log.Printf("Scaling up: %d -> %d workers (utilization: %.2f%%)",
-
-			currentWorkers, newWorkers, avgUtilization*100)
-	}
-
 	// Scale down if needed.
 
->>>>>>> b3529b0b
 	if avgUtilization < p.scaleDownThreshold && currentWorkers > p.minWorkers {
 		newWorkers := max(currentWorkers-1, p.minWorkers)
 
 		p.scaleWorkers(currentWorkers - newWorkers)
-<<<<<<< HEAD
+
 		log.Printf("Scaling down: %d -> %d workers (utilization: %.2f%%)",
-=======
-
-		log.Printf("Scaling down: %d -> %d workers (utilization: %.2f%%)",
-
->>>>>>> b3529b0b
+
 			currentWorkers, newWorkers, avgUtilization*100)
 	}
 }
@@ -597,12 +479,8 @@
 
 	p.lastScaleTime = time.Now()
 
-<<<<<<< HEAD
-	// Update metrics
-=======
 	// Update metrics.
 
->>>>>>> b3529b0b
 	p.metrics.mu.Lock()
 
 	p.metrics.CurrentWorkers = p.currentWorkers
@@ -625,12 +503,8 @@
 
 			p.metrics.mu.Lock()
 
-<<<<<<< HEAD
-			// Calculate throughput
-=======
 			// Calculate throughput.
 
->>>>>>> b3529b0b
 			processed := p.metrics.TotalProcessed
 
 			delta := processed - lastProcessed
@@ -639,12 +513,8 @@
 
 			lastProcessed = processed
 
-<<<<<<< HEAD
-			// Update queue depth
-=======
 			// Update queue depth.
 
->>>>>>> b3529b0b
 			p.metrics.QueueDepth = len(p.workQueue) + len(p.priorityQueue)
 
 			p.metrics.mu.Unlock()
@@ -693,24 +563,16 @@
 
 	p.cancel()
 
-<<<<<<< HEAD
-	// Close queues
-=======
 	// Close queues.
 
->>>>>>> b3529b0b
 	p.queueClosed.Do(func() {
 		close(p.workQueue)
 
 		close(p.priorityQueue)
 	})
 
-<<<<<<< HEAD
-	// Wait for workers with timeout
-=======
 	// Wait for workers with timeout.
 
->>>>>>> b3529b0b
 	done := make(chan struct{})
 
 	go func() {
@@ -748,22 +610,4 @@
 	return p.activeWorkers.Load()
 }
 
-<<<<<<< HEAD
-// max returns the maximum of two integers
-func max(a, b int) int {
-	if a > b {
-		return a
-	}
-	return b
-}
-
-// min returns the minimum of two integers
-func min(a, b int) int {
-	if a < b {
-		return a
-	}
-	return b
-}
-=======
-// Note: Using built-in max and min functions available in Go 1.24+
->>>>>>> b3529b0b
+// Note: Using built-in max and min functions available in Go 1.24+