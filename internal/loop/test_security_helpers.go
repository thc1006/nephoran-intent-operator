package loop

import (
	"strings"
	"testing"
)

// assertErrorContainsAny checks if an error contains any of the provided substrings.

// This helper is useful for cross-platform compatibility where error messages.

// may vary slightly between operating systems while maintaining the same security guarantees.

func assertErrorContainsAny(t *testing.T, err error, candidates ...string) {

	t.Helper()

	if err == nil {

		t.Errorf("Expected error containing one of %v, but got nil", candidates)

		return

	}

	errStr := err.Error()

	for _, candidate := range candidates {

		if strings.Contains(errStr, candidate) {

			// Found a match, test passes.

			return

		}

	}

<<<<<<< HEAD
	// No match found
=======
	// No match found.

>>>>>>> b3529b0b
	t.Errorf("Expected error to contain one of %v, but got: %s", candidates, errStr)

}

// assertErrorContainsAnyWithDescription is like assertErrorContainsAny but includes a description.

func assertErrorContainsAnyWithDescription(t *testing.T, err error, description string, candidates ...string) {

	t.Helper()

	if err == nil {

		t.Errorf("%s: Expected error containing one of %v, but got nil", description, candidates)

		return

	}

	errStr := err.Error()

	for _, candidate := range candidates {

		if strings.Contains(errStr, candidate) {

			// Found a match, test passes.

			return

		}

	}

<<<<<<< HEAD
	// No match found
=======
	// No match found.

>>>>>>> b3529b0b
	t.Errorf("%s: Expected error to contain one of %v, but got: %s", description, candidates, errStr)

}<|MERGE_RESOLUTION|>--- conflicted
+++ resolved
@@ -37,12 +37,8 @@
 
 	}
 
-<<<<<<< HEAD
-	// No match found
-=======
 	// No match found.
 
->>>>>>> b3529b0b
 	t.Errorf("Expected error to contain one of %v, but got: %s", candidates, errStr)
 
 }
@@ -75,12 +71,8 @@
 
 	}
 
-<<<<<<< HEAD
-	// No match found
-=======
 	// No match found.
 
->>>>>>> b3529b0b
 	t.Errorf("%s: Expected error to contain one of %v, but got: %s", description, candidates, errStr)
 
 }