package loop

<<<<<<< HEAD
// File has been consolidated - IsIntentFile moved to watcher.go
// This file is kept for future filtering functionality if needed
=======
import (
	"strings"
)

// IsIntentFile checks if a filename matches the intent file pattern
// Intent files must start with "intent-" and end with ".json"
func IsIntentFile(filename string) bool {
	// Check for the required prefix and suffix
	return strings.HasPrefix(filename, "intent-") && strings.HasSuffix(filename, ".json")
}
>>>>>>> f79c76d3
<|MERGE_RESOLUTION|>--- conflicted
+++ resolved
@@ -1,9 +1,5 @@
 package loop
 
-<<<<<<< HEAD
-// File has been consolidated - IsIntentFile moved to watcher.go
-// This file is kept for future filtering functionality if needed
-=======
 import (
 	"strings"
 )
@@ -13,5 +9,4 @@
 func IsIntentFile(filename string) bool {
 	// Check for the required prefix and suffix
 	return strings.HasPrefix(filename, "intent-") && strings.HasSuffix(filename, ".json")
-}
->>>>>>> f79c76d3
+}