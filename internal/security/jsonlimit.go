--- conflicted
+++ resolved
@@ -69,37 +69,24 @@
 
 		}
 
-<<<<<<< HEAD
-		// Fast rejection for oversized files
-		if stat.Size() > max {
-			return nil, fmt.Errorf("file size %d bytes %w (%d bytes)",
-=======
 		// Fast rejection for oversized files.
 
 		if stat.Size() > max {
 
 			return nil, fmt.Errorf("file size %d bytes %w (%d bytes)",
 
->>>>>>> b3529b0b
 				stat.Size(), ErrMaxSizeExceeded, max)
 
 		}
 
 	}
 
-<<<<<<< HEAD
-	// Use a counting reader to track bytes read and enforce limit
-	counter := &countingReader{r: r, max: max}
-
-	// Read all content with size limit enforcement
-=======
 	// Use a counting reader to track bytes read and enforce limit.
 
 	counter := &countingReader{r: r, max: max}
 
 	// Read all content with size limit enforcement.
 
->>>>>>> b3529b0b
 	data, err := io.ReadAll(counter)
 
 	if err != nil {
@@ -150,12 +137,8 @@
 
 	}
 
-<<<<<<< HEAD
-	// Limit the read size to remaining capacity
-=======
 	// Limit the read size to remaining capacity.
 
->>>>>>> b3529b0b
 	if int64(len(p)) > remaining {
 
 		p = p[:remaining]
@@ -166,12 +149,8 @@
 
 	c.count += int64(n)
 
-<<<<<<< HEAD
-	// Check if we've now exceeded the limit after this read
-=======
 	// Check if we've now exceeded the limit after this read.
 
->>>>>>> b3529b0b
 	if c.count > c.max {
 
 		c.exceeded = true
