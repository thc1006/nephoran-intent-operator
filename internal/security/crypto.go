package security

import (
	"crypto/rand"
	"crypto/sha256"
	"encoding/base32"
	"encoding/hex"
	"fmt"
	"io"
	"strings"
	"time"

	"github.com/google/uuid"
)

// CryptoSecureIdentifier provides OWASP-compliant unique identifier generation.

type CryptoSecureIdentifier struct {
	entropy *EntropySource
<<<<<<< HEAD
	hasher  *SecureHasher
=======

	hasher *SecureHasher

>>>>>>> b3529b0b
	encoder *SafeEncoder
}

// EntropySource provides cryptographically secure random number generation.

type EntropySource struct {
	reader io.Reader
}

// SecureHasher provides collision-resistant hashing.

type SecureHasher struct {
	salt []byte
}

// SafeEncoder provides safe base32 encoding without padding.

type SafeEncoder struct {
	encoding *base32.Encoding
}

// NewCryptoSecureIdentifier creates a new secure identifier generator.

func NewCryptoSecureIdentifier() *CryptoSecureIdentifier {

	entropy := &EntropySource{reader: rand.Reader}

<<<<<<< HEAD
	// Generate cryptographically secure salt
=======
	// Generate a secure salt for hashing.

>>>>>>> b3529b0b
	salt := make([]byte, 32)

	if _, err := rand.Read(salt); err != nil {

		panic("Failed to generate secure salt: " + err.Error())

	}

	hasher := &SecureHasher{salt: salt}

<<<<<<< HEAD
	// Use base32 without padding for safe filename encoding
	encoder := &SafeEncoder{
		encoding: base32.StdEncoding.WithPadding(base32.NoPadding),
	}
=======
	encoder := &SafeEncoder{encoding: base32.StdEncoding.WithPadding(base32.NoPadding)}
>>>>>>> b3529b0b

	return &CryptoSecureIdentifier{

		entropy: entropy,

		hasher: hasher,

		encoder: encoder,
	}

}

<<<<<<< HEAD
// GenerateSecurePackageName creates a collision-resistant package name
// following OWASP secure coding practices
func (c *CryptoSecureIdentifier) GenerateSecurePackageName(target string) (string, error) {
	// Input validation and sanitization
	if err := validateKubernetesName(target); err != nil {
		return "", fmt.Errorf("invalid target name: %w", err)
	}

	// Generate UUID v4 for guaranteed uniqueness
	packageUUID := uuid.New()

	// Create high-precision timestamp
	now := time.Now().UTC()
	timestamp := now.Format("20060102-150405")
	nanoseconds := fmt.Sprintf("%09d", now.Nanosecond())

	// Generate additional entropy
	entropy := make([]byte, 16)
	if _, err := rand.Read(entropy); err != nil {
		return "", fmt.Errorf("failed to generate entropy: %w", err)
	}

	// Create compound identifier with multiple entropy sources
	compound := fmt.Sprintf("%s-%s-%s-%s",
		target,
		timestamp,
		nanoseconds,
		packageUUID.String())

	// Hash for collision resistance and length normalization
	hash := sha256.Sum256(append(c.hasher.salt, []byte(compound)...))
	hashString := hex.EncodeToString(hash[:12]) // Use first 12 bytes for reasonable length

	// Combine readable timestamp with secure hash
	securePackageName := fmt.Sprintf("%s-scaling-patch-%s-%s",
		sanitizeTarget(target),
		timestamp,
		hashString)

	// Final validation
	if err := validatePackageName(securePackageName); err != nil {
		return "", fmt.Errorf("generated package name validation failed: %w", err)
	}

	return securePackageName, nil
}

// GenerateCollisionResistantTimestamp creates RFC3339 timestamp with maximum entropy
func (c *CryptoSecureIdentifier) GenerateCollisionResistantTimestamp() (string, error) {
	now := time.Now().UTC()

	// Add cryptographic randomness to the timestamp
	randomBytes := make([]byte, 8)
	if _, err := rand.Read(randomBytes); err != nil {
		return "", fmt.Errorf("failed to generate random bytes: %w", err)
	}

	// Create compound timestamp with entropy
	compound := fmt.Sprintf("%s-%s",
		now.Format(time.RFC3339Nano),
		hex.EncodeToString(randomBytes))

	return compound, nil
}

// validateKubernetesName validates Kubernetes resource naming conventions
func validateKubernetesName(name string) error {
	if len(name) == 0 || len(name) > 63 {
		return fmt.Errorf("name length must be 1-63 characters")
	}

	// Must start and end with alphanumeric
	if !isAlphaNumeric(name[0]) || !isAlphaNumeric(name[len(name)-1]) {
		return fmt.Errorf("name must start and end with alphanumeric character")
	}

	// Check each character for valid Kubernetes naming
	for _, char := range name {
		if !isAlphaNumeric(byte(char)) && char != '-' {
			return fmt.Errorf("name contains invalid character: %c", char)
=======
// GenerateSecureUUID creates a cryptographically secure UUID v4.

func (c *CryptoSecureIdentifier) GenerateSecureUUID() string {

	id := uuid.New()

	return id.String()

}

// GenerateSecureToken creates a secure token for authentication/authorization.

func (c *CryptoSecureIdentifier) GenerateSecureToken(length int) (string, error) {

	if length < 16 {

		return "", fmt.Errorf("token length must be at least 16 bytes for security")

	}

	bytes := make([]byte, length)

	if _, err := c.entropy.reader.Read(bytes); err != nil {

		return "", fmt.Errorf("failed to generate secure random bytes: %w", err)

	}

	// Hash the random bytes with salt for additional security.

	hashedBytes := c.hasher.hash(bytes)

	// Encode using safe base32 (URL-safe, no padding).

	token := c.encoder.encoding.EncodeToString(hashedBytes)

	return token, nil

}

// GenerateSessionID creates a secure session identifier.

func (c *CryptoSecureIdentifier) GenerateSessionID() (string, error) {

	// Create a 32-byte secure session ID.

	sessionBytes := make([]byte, 32)

	if _, err := c.entropy.reader.Read(sessionBytes); err != nil {

		return "", fmt.Errorf("failed to generate session ID: %w", err)

	}

	// Add timestamp to ensure uniqueness.

	timestamp := time.Now().UnixNano()

	timestampBytes := make([]byte, 8)

	for i := range 8 {

		timestampBytes[i] = byte(timestamp >> (8 * i))

	}

	// Combine session bytes and timestamp.

	combined := append(sessionBytes, timestampBytes...)

	// Hash the combined data.

	hashedSession := c.hasher.hash(combined)

	// Encode as hex for session IDs (more readable in logs).

	sessionID := hex.EncodeToString(hashedSession)

	return sessionID, nil

}

// GenerateAPIKey creates a secure API key with metadata.

func (c *CryptoSecureIdentifier) GenerateAPIKey(prefix string) (string, error) {

	// Generate 32 bytes of entropy for the key.

	keyBytes := make([]byte, 32)

	if _, err := c.entropy.reader.Read(keyBytes); err != nil {

		return "", fmt.Errorf("failed to generate API key: %w", err)

	}

	// Add prefix for key identification.

	if prefix == "" {

		prefix = "neph" // Default prefix for Nephoran

	}

	// Hash the key bytes.

	hashedKey := c.hasher.hash(keyBytes)

	// Encode as base32 for API keys.

	encodedKey := c.encoder.encoding.EncodeToString(hashedKey)

	// Format: prefix_encodedkey.

	apiKey := fmt.Sprintf("%s_%s", prefix, encodedKey)

	return apiKey, nil

}

// ValidateTokenFormat checks if a token has a valid format.

func (c *CryptoSecureIdentifier) ValidateTokenFormat(token string) bool {

	// Basic validation: minimum length and character set.

	if len(token) < 32 {

		return false

	}

	// Check for valid base32 characters (A-Z, 2-7).

	validChars := "ABCDEFGHIJKLMNOPQRSTUVWXYZ234567"

	for _, char := range token {

		if !strings.ContainsRune(validChars, char) {

			return false

>>>>>>> b3529b0b
		}

	}

<<<<<<< HEAD
	return nil
}

// sanitizeTarget removes potential security risks from target name
func sanitizeTarget(target string) string {
	// Convert to lowercase
	target = strings.ToLower(target)

	// Replace invalid characters with hyphens
	var sanitized strings.Builder
	for _, char := range target {
		if isAlphaNumeric(byte(char)) {
			sanitized.WriteRune(char)
		} else {
			sanitized.WriteRune('-')
=======
	return true

}

// ValidateSessionIDFormat checks if a session ID has a valid format.

func (c *CryptoSecureIdentifier) ValidateSessionIDFormat(sessionID string) bool {

	// Session IDs should be 64 hex characters (32 bytes * 2).

	if len(sessionID) != 64 {

		return false

	}

	// Check for valid hex characters.

	for _, char := range sessionID {

		if !((char >= '0' && char <= '9') || (char >= 'a' && char <= 'f') || (char >= 'A' && char <= 'F')) {

			return false

>>>>>>> b3529b0b
		}

	}

<<<<<<< HEAD
	result := sanitized.String()

	// Remove consecutive hyphens
	for strings.Contains(result, "--") {
		result = strings.ReplaceAll(result, "--", "-")
	}

	// Trim hyphens from ends
	result = strings.Trim(result, "-")

	// Ensure minimum length
	if len(result) == 0 {
		result = "sanitized-target"
	}

	return result
=======
	return true

>>>>>>> b3529b0b
}

// ValidateAPIKeyFormat checks if an API key has a valid format.

func (c *CryptoSecureIdentifier) ValidateAPIKeyFormat(apiKey string) bool {

	// API key format: prefix_base32encodedkey.

	parts := strings.Split(apiKey, "_")

	if len(parts) != 2 {

		return false

	}

	prefix, key := parts[0], parts[1]

	// Validate prefix (should be alphanumeric, 3-10 chars).

	if len(prefix) < 3 || len(prefix) > 10 {

		return false

	}

	for _, char := range prefix {

		if !((char >= '0' && char <= '9') || (char >= 'a' && char <= 'z') || (char >= 'A' && char <= 'Z')) {

			return false

		}

	}

<<<<<<< HEAD
	// Additional security checks
	if strings.Contains(name, "..") {
		return fmt.Errorf("package name contains path traversal sequence")
	}

	if strings.ContainsAny(name, `<>:"/\|?*`) {
		return fmt.Errorf("package name contains invalid characters")
	}

	return nil
=======
	// Validate key part (should be valid base32).

	if len(key) < 32 {

		return false

	}

	validChars := "ABCDEFGHIJKLMNOPQRSTUVWXYZ234567"

	for _, char := range key {

		if !strings.ContainsRune(validChars, char) {

			return false

		}

	}

	return true

}

// hash creates a secure hash with salt.

func (h *SecureHasher) hash(data []byte) []byte {

	hasher := sha256.New()

	hasher.Write(h.salt)

	hasher.Write(data)

	return hasher.Sum(nil)

>>>>>>> b3529b0b
}

// GenerateSecurePackageName creates a secure, collision-resistant package name.

func (c *CryptoSecureIdentifier) GenerateSecurePackageName(target string) (string, error) {

	// Generate a secure timestamp.

	timestamp, err := c.GenerateCollisionResistantTimestamp()

	if err != nil {

		return "", fmt.Errorf("failed to generate timestamp: %w", err)

	}

	// Create unique entropy.

	entropy := make([]byte, 8)

	if _, err := c.entropy.reader.Read(entropy); err != nil {

		return "", fmt.Errorf("failed to generate entropy: %w", err)

	}

	// Hash target + timestamp + entropy for collision resistance.

	combined := fmt.Sprintf("%s-%s-%x", target, timestamp, entropy)

	hashedName := c.hasher.hash([]byte(combined))

	// Use first 8 bytes as suffix for readability.

	suffix := hex.EncodeToString(hashedName[:4])

	// Format: target-scaling-patch-timestamp-suffix.

	packageName := fmt.Sprintf("%s-scaling-patch-%s-%s", target, timestamp, suffix)

	return packageName, nil

}

// GenerateCollisionResistantTimestamp creates a timestamp with nanosecond precision.

func (c *CryptoSecureIdentifier) GenerateCollisionResistantTimestamp() (string, error) {

	now := time.Now().UTC()

	// Add some entropy to prevent collisions in rapid succession.

	entropy := make([]byte, 2)

	if _, err := c.entropy.reader.Read(entropy); err != nil {

		return "", fmt.Errorf("failed to generate entropy for timestamp: %w", err)

	}

	// Format: YYYYMMDD-HHMMSS-NNNN (where NNNN is entropy-based).

	timestamp := fmt.Sprintf("%s-%04x",

		now.Format("20060102-150405"),

		entropy)

	return timestamp, nil

}

// RegenerateSalt creates a new salt for the hasher (should be done periodically).

func (h *SecureHasher) RegenerateSalt() error {

	newSalt := make([]byte, 32)

	if _, err := rand.Read(newSalt); err != nil {

		return fmt.Errorf("failed to regenerate salt: %w", err)

	}

	h.salt = newSalt

	return nil

}<|MERGE_RESOLUTION|>--- conflicted
+++ resolved
@@ -17,13 +17,9 @@
 
 type CryptoSecureIdentifier struct {
 	entropy *EntropySource
-<<<<<<< HEAD
-	hasher  *SecureHasher
-=======
 
 	hasher *SecureHasher
 
->>>>>>> b3529b0b
 	encoder *SafeEncoder
 }
 
@@ -51,12 +47,8 @@
 
 	entropy := &EntropySource{reader: rand.Reader}
 
-<<<<<<< HEAD
-	// Generate cryptographically secure salt
-=======
 	// Generate a secure salt for hashing.
 
->>>>>>> b3529b0b
 	salt := make([]byte, 32)
 
 	if _, err := rand.Read(salt); err != nil {
@@ -67,14 +59,7 @@
 
 	hasher := &SecureHasher{salt: salt}
 
-<<<<<<< HEAD
-	// Use base32 without padding for safe filename encoding
-	encoder := &SafeEncoder{
-		encoding: base32.StdEncoding.WithPadding(base32.NoPadding),
-	}
-=======
 	encoder := &SafeEncoder{encoding: base32.StdEncoding.WithPadding(base32.NoPadding)}
->>>>>>> b3529b0b
 
 	return &CryptoSecureIdentifier{
 
@@ -87,473 +72,340 @@
 
 }
 
-<<<<<<< HEAD
-// GenerateSecurePackageName creates a collision-resistant package name
-// following OWASP secure coding practices
+// GenerateSecureUUID creates a cryptographically secure UUID v4.
+
+func (c *CryptoSecureIdentifier) GenerateSecureUUID() string {
+
+	id := uuid.New()
+
+	return id.String()
+
+}
+
+// GenerateSecureToken creates a secure token for authentication/authorization.
+
+func (c *CryptoSecureIdentifier) GenerateSecureToken(length int) (string, error) {
+
+	if length < 16 {
+
+		return "", fmt.Errorf("token length must be at least 16 bytes for security")
+
+	}
+
+	bytes := make([]byte, length)
+
+	if _, err := c.entropy.reader.Read(bytes); err != nil {
+
+		return "", fmt.Errorf("failed to generate secure random bytes: %w", err)
+
+	}
+
+	// Hash the random bytes with salt for additional security.
+
+	hashedBytes := c.hasher.hash(bytes)
+
+	// Encode using safe base32 (URL-safe, no padding).
+
+	token := c.encoder.encoding.EncodeToString(hashedBytes)
+
+	return token, nil
+
+}
+
+// GenerateSessionID creates a secure session identifier.
+
+func (c *CryptoSecureIdentifier) GenerateSessionID() (string, error) {
+
+	// Create a 32-byte secure session ID.
+
+	sessionBytes := make([]byte, 32)
+
+	if _, err := c.entropy.reader.Read(sessionBytes); err != nil {
+
+		return "", fmt.Errorf("failed to generate session ID: %w", err)
+
+	}
+
+	// Add timestamp to ensure uniqueness.
+
+	timestamp := time.Now().UnixNano()
+
+	timestampBytes := make([]byte, 8)
+
+	for i := range 8 {
+
+		timestampBytes[i] = byte(timestamp >> (8 * i))
+
+	}
+
+	// Combine session bytes and timestamp.
+
+	combined := append(sessionBytes, timestampBytes...)
+
+	// Hash the combined data.
+
+	hashedSession := c.hasher.hash(combined)
+
+	// Encode as hex for session IDs (more readable in logs).
+
+	sessionID := hex.EncodeToString(hashedSession)
+
+	return sessionID, nil
+
+}
+
+// GenerateAPIKey creates a secure API key with metadata.
+
+func (c *CryptoSecureIdentifier) GenerateAPIKey(prefix string) (string, error) {
+
+	// Generate 32 bytes of entropy for the key.
+
+	keyBytes := make([]byte, 32)
+
+	if _, err := c.entropy.reader.Read(keyBytes); err != nil {
+
+		return "", fmt.Errorf("failed to generate API key: %w", err)
+
+	}
+
+	// Add prefix for key identification.
+
+	if prefix == "" {
+
+		prefix = "neph" // Default prefix for Nephoran
+
+	}
+
+	// Hash the key bytes.
+
+	hashedKey := c.hasher.hash(keyBytes)
+
+	// Encode as base32 for API keys.
+
+	encodedKey := c.encoder.encoding.EncodeToString(hashedKey)
+
+	// Format: prefix_encodedkey.
+
+	apiKey := fmt.Sprintf("%s_%s", prefix, encodedKey)
+
+	return apiKey, nil
+
+}
+
+// ValidateTokenFormat checks if a token has a valid format.
+
+func (c *CryptoSecureIdentifier) ValidateTokenFormat(token string) bool {
+
+	// Basic validation: minimum length and character set.
+
+	if len(token) < 32 {
+
+		return false
+
+	}
+
+	// Check for valid base32 characters (A-Z, 2-7).
+
+	validChars := "ABCDEFGHIJKLMNOPQRSTUVWXYZ234567"
+
+	for _, char := range token {
+
+		if !strings.ContainsRune(validChars, char) {
+
+			return false
+
+		}
+
+	}
+
+	return true
+
+}
+
+// ValidateSessionIDFormat checks if a session ID has a valid format.
+
+func (c *CryptoSecureIdentifier) ValidateSessionIDFormat(sessionID string) bool {
+
+	// Session IDs should be 64 hex characters (32 bytes * 2).
+
+	if len(sessionID) != 64 {
+
+		return false
+
+	}
+
+	// Check for valid hex characters.
+
+	for _, char := range sessionID {
+
+		if !((char >= '0' && char <= '9') || (char >= 'a' && char <= 'f') || (char >= 'A' && char <= 'F')) {
+
+			return false
+
+		}
+
+	}
+
+	return true
+
+}
+
+// ValidateAPIKeyFormat checks if an API key has a valid format.
+
+func (c *CryptoSecureIdentifier) ValidateAPIKeyFormat(apiKey string) bool {
+
+	// API key format: prefix_base32encodedkey.
+
+	parts := strings.Split(apiKey, "_")
+
+	if len(parts) != 2 {
+
+		return false
+
+	}
+
+	prefix, key := parts[0], parts[1]
+
+	// Validate prefix (should be alphanumeric, 3-10 chars).
+
+	if len(prefix) < 3 || len(prefix) > 10 {
+
+		return false
+
+	}
+
+	for _, char := range prefix {
+
+		if !((char >= '0' && char <= '9') || (char >= 'a' && char <= 'z') || (char >= 'A' && char <= 'Z')) {
+
+			return false
+
+		}
+
+	}
+
+	// Validate key part (should be valid base32).
+
+	if len(key) < 32 {
+
+		return false
+
+	}
+
+	validChars := "ABCDEFGHIJKLMNOPQRSTUVWXYZ234567"
+
+	for _, char := range key {
+
+		if !strings.ContainsRune(validChars, char) {
+
+			return false
+
+		}
+
+	}
+
+	return true
+
+}
+
+// hash creates a secure hash with salt.
+
+func (h *SecureHasher) hash(data []byte) []byte {
+
+	hasher := sha256.New()
+
+	hasher.Write(h.salt)
+
+	hasher.Write(data)
+
+	return hasher.Sum(nil)
+
+}
+
+// GenerateSecurePackageName creates a secure, collision-resistant package name.
+
 func (c *CryptoSecureIdentifier) GenerateSecurePackageName(target string) (string, error) {
-	// Input validation and sanitization
-	if err := validateKubernetesName(target); err != nil {
-		return "", fmt.Errorf("invalid target name: %w", err)
-	}
-
-	// Generate UUID v4 for guaranteed uniqueness
-	packageUUID := uuid.New()
-
-	// Create high-precision timestamp
+
+	// Generate a secure timestamp.
+
+	timestamp, err := c.GenerateCollisionResistantTimestamp()
+
+	if err != nil {
+
+		return "", fmt.Errorf("failed to generate timestamp: %w", err)
+
+	}
+
+	// Create unique entropy.
+
+	entropy := make([]byte, 8)
+
+	if _, err := c.entropy.reader.Read(entropy); err != nil {
+
+		return "", fmt.Errorf("failed to generate entropy: %w", err)
+
+	}
+
+	// Hash target + timestamp + entropy for collision resistance.
+
+	combined := fmt.Sprintf("%s-%s-%x", target, timestamp, entropy)
+
+	hashedName := c.hasher.hash([]byte(combined))
+
+	// Use first 8 bytes as suffix for readability.
+
+	suffix := hex.EncodeToString(hashedName[:4])
+
+	// Format: target-scaling-patch-timestamp-suffix.
+
+	packageName := fmt.Sprintf("%s-scaling-patch-%s-%s", target, timestamp, suffix)
+
+	return packageName, nil
+
+}
+
+// GenerateCollisionResistantTimestamp creates a timestamp with nanosecond precision.
+
+func (c *CryptoSecureIdentifier) GenerateCollisionResistantTimestamp() (string, error) {
+
 	now := time.Now().UTC()
-	timestamp := now.Format("20060102-150405")
-	nanoseconds := fmt.Sprintf("%09d", now.Nanosecond())
-
-	// Generate additional entropy
-	entropy := make([]byte, 16)
-	if _, err := rand.Read(entropy); err != nil {
-		return "", fmt.Errorf("failed to generate entropy: %w", err)
-	}
-
-	// Create compound identifier with multiple entropy sources
-	compound := fmt.Sprintf("%s-%s-%s-%s",
-		target,
-		timestamp,
-		nanoseconds,
-		packageUUID.String())
-
-	// Hash for collision resistance and length normalization
-	hash := sha256.Sum256(append(c.hasher.salt, []byte(compound)...))
-	hashString := hex.EncodeToString(hash[:12]) // Use first 12 bytes for reasonable length
-
-	// Combine readable timestamp with secure hash
-	securePackageName := fmt.Sprintf("%s-scaling-patch-%s-%s",
-		sanitizeTarget(target),
-		timestamp,
-		hashString)
-
-	// Final validation
-	if err := validatePackageName(securePackageName); err != nil {
-		return "", fmt.Errorf("generated package name validation failed: %w", err)
-	}
-
-	return securePackageName, nil
-}
-
-// GenerateCollisionResistantTimestamp creates RFC3339 timestamp with maximum entropy
-func (c *CryptoSecureIdentifier) GenerateCollisionResistantTimestamp() (string, error) {
-	now := time.Now().UTC()
-
-	// Add cryptographic randomness to the timestamp
-	randomBytes := make([]byte, 8)
-	if _, err := rand.Read(randomBytes); err != nil {
-		return "", fmt.Errorf("failed to generate random bytes: %w", err)
-	}
-
-	// Create compound timestamp with entropy
-	compound := fmt.Sprintf("%s-%s",
-		now.Format(time.RFC3339Nano),
-		hex.EncodeToString(randomBytes))
-
-	return compound, nil
-}
-
-// validateKubernetesName validates Kubernetes resource naming conventions
-func validateKubernetesName(name string) error {
-	if len(name) == 0 || len(name) > 63 {
-		return fmt.Errorf("name length must be 1-63 characters")
-	}
-
-	// Must start and end with alphanumeric
-	if !isAlphaNumeric(name[0]) || !isAlphaNumeric(name[len(name)-1]) {
-		return fmt.Errorf("name must start and end with alphanumeric character")
-	}
-
-	// Check each character for valid Kubernetes naming
-	for _, char := range name {
-		if !isAlphaNumeric(byte(char)) && char != '-' {
-			return fmt.Errorf("name contains invalid character: %c", char)
-=======
-// GenerateSecureUUID creates a cryptographically secure UUID v4.
-
-func (c *CryptoSecureIdentifier) GenerateSecureUUID() string {
-
-	id := uuid.New()
-
-	return id.String()
-
-}
-
-// GenerateSecureToken creates a secure token for authentication/authorization.
-
-func (c *CryptoSecureIdentifier) GenerateSecureToken(length int) (string, error) {
-
-	if length < 16 {
-
-		return "", fmt.Errorf("token length must be at least 16 bytes for security")
-
-	}
-
-	bytes := make([]byte, length)
-
-	if _, err := c.entropy.reader.Read(bytes); err != nil {
-
-		return "", fmt.Errorf("failed to generate secure random bytes: %w", err)
-
-	}
-
-	// Hash the random bytes with salt for additional security.
-
-	hashedBytes := c.hasher.hash(bytes)
-
-	// Encode using safe base32 (URL-safe, no padding).
-
-	token := c.encoder.encoding.EncodeToString(hashedBytes)
-
-	return token, nil
-
-}
-
-// GenerateSessionID creates a secure session identifier.
-
-func (c *CryptoSecureIdentifier) GenerateSessionID() (string, error) {
-
-	// Create a 32-byte secure session ID.
-
-	sessionBytes := make([]byte, 32)
-
-	if _, err := c.entropy.reader.Read(sessionBytes); err != nil {
-
-		return "", fmt.Errorf("failed to generate session ID: %w", err)
-
-	}
-
-	// Add timestamp to ensure uniqueness.
-
-	timestamp := time.Now().UnixNano()
-
-	timestampBytes := make([]byte, 8)
-
-	for i := range 8 {
-
-		timestampBytes[i] = byte(timestamp >> (8 * i))
-
-	}
-
-	// Combine session bytes and timestamp.
-
-	combined := append(sessionBytes, timestampBytes...)
-
-	// Hash the combined data.
-
-	hashedSession := c.hasher.hash(combined)
-
-	// Encode as hex for session IDs (more readable in logs).
-
-	sessionID := hex.EncodeToString(hashedSession)
-
-	return sessionID, nil
-
-}
-
-// GenerateAPIKey creates a secure API key with metadata.
-
-func (c *CryptoSecureIdentifier) GenerateAPIKey(prefix string) (string, error) {
-
-	// Generate 32 bytes of entropy for the key.
-
-	keyBytes := make([]byte, 32)
-
-	if _, err := c.entropy.reader.Read(keyBytes); err != nil {
-
-		return "", fmt.Errorf("failed to generate API key: %w", err)
-
-	}
-
-	// Add prefix for key identification.
-
-	if prefix == "" {
-
-		prefix = "neph" // Default prefix for Nephoran
-
-	}
-
-	// Hash the key bytes.
-
-	hashedKey := c.hasher.hash(keyBytes)
-
-	// Encode as base32 for API keys.
-
-	encodedKey := c.encoder.encoding.EncodeToString(hashedKey)
-
-	// Format: prefix_encodedkey.
-
-	apiKey := fmt.Sprintf("%s_%s", prefix, encodedKey)
-
-	return apiKey, nil
-
-}
-
-// ValidateTokenFormat checks if a token has a valid format.
-
-func (c *CryptoSecureIdentifier) ValidateTokenFormat(token string) bool {
-
-	// Basic validation: minimum length and character set.
-
-	if len(token) < 32 {
-
-		return false
-
-	}
-
-	// Check for valid base32 characters (A-Z, 2-7).
-
-	validChars := "ABCDEFGHIJKLMNOPQRSTUVWXYZ234567"
-
-	for _, char := range token {
-
-		if !strings.ContainsRune(validChars, char) {
-
-			return false
-
->>>>>>> b3529b0b
-		}
-
-	}
-
-<<<<<<< HEAD
+
+	// Add some entropy to prevent collisions in rapid succession.
+
+	entropy := make([]byte, 2)
+
+	if _, err := c.entropy.reader.Read(entropy); err != nil {
+
+		return "", fmt.Errorf("failed to generate entropy for timestamp: %w", err)
+
+	}
+
+	// Format: YYYYMMDD-HHMMSS-NNNN (where NNNN is entropy-based).
+
+	timestamp := fmt.Sprintf("%s-%04x",
+
+		now.Format("20060102-150405"),
+
+		entropy)
+
+	return timestamp, nil
+
+}
+
+// RegenerateSalt creates a new salt for the hasher (should be done periodically).
+
+func (h *SecureHasher) RegenerateSalt() error {
+
+	newSalt := make([]byte, 32)
+
+	if _, err := rand.Read(newSalt); err != nil {
+
+		return fmt.Errorf("failed to regenerate salt: %w", err)
+
+	}
+
+	h.salt = newSalt
+
 	return nil
-}
-
-// sanitizeTarget removes potential security risks from target name
-func sanitizeTarget(target string) string {
-	// Convert to lowercase
-	target = strings.ToLower(target)
-
-	// Replace invalid characters with hyphens
-	var sanitized strings.Builder
-	for _, char := range target {
-		if isAlphaNumeric(byte(char)) {
-			sanitized.WriteRune(char)
-		} else {
-			sanitized.WriteRune('-')
-=======
-	return true
-
-}
-
-// ValidateSessionIDFormat checks if a session ID has a valid format.
-
-func (c *CryptoSecureIdentifier) ValidateSessionIDFormat(sessionID string) bool {
-
-	// Session IDs should be 64 hex characters (32 bytes * 2).
-
-	if len(sessionID) != 64 {
-
-		return false
-
-	}
-
-	// Check for valid hex characters.
-
-	for _, char := range sessionID {
-
-		if !((char >= '0' && char <= '9') || (char >= 'a' && char <= 'f') || (char >= 'A' && char <= 'F')) {
-
-			return false
-
->>>>>>> b3529b0b
-		}
-
-	}
-
-<<<<<<< HEAD
-	result := sanitized.String()
-
-	// Remove consecutive hyphens
-	for strings.Contains(result, "--") {
-		result = strings.ReplaceAll(result, "--", "-")
-	}
-
-	// Trim hyphens from ends
-	result = strings.Trim(result, "-")
-
-	// Ensure minimum length
-	if len(result) == 0 {
-		result = "sanitized-target"
-	}
-
-	return result
-=======
-	return true
-
->>>>>>> b3529b0b
-}
-
-// ValidateAPIKeyFormat checks if an API key has a valid format.
-
-func (c *CryptoSecureIdentifier) ValidateAPIKeyFormat(apiKey string) bool {
-
-	// API key format: prefix_base32encodedkey.
-
-	parts := strings.Split(apiKey, "_")
-
-	if len(parts) != 2 {
-
-		return false
-
-	}
-
-	prefix, key := parts[0], parts[1]
-
-	// Validate prefix (should be alphanumeric, 3-10 chars).
-
-	if len(prefix) < 3 || len(prefix) > 10 {
-
-		return false
-
-	}
-
-	for _, char := range prefix {
-
-		if !((char >= '0' && char <= '9') || (char >= 'a' && char <= 'z') || (char >= 'A' && char <= 'Z')) {
-
-			return false
-
-		}
-
-	}
-
-<<<<<<< HEAD
-	// Additional security checks
-	if strings.Contains(name, "..") {
-		return fmt.Errorf("package name contains path traversal sequence")
-	}
-
-	if strings.ContainsAny(name, `<>:"/\|?*`) {
-		return fmt.Errorf("package name contains invalid characters")
-	}
-
-	return nil
-=======
-	// Validate key part (should be valid base32).
-
-	if len(key) < 32 {
-
-		return false
-
-	}
-
-	validChars := "ABCDEFGHIJKLMNOPQRSTUVWXYZ234567"
-
-	for _, char := range key {
-
-		if !strings.ContainsRune(validChars, char) {
-
-			return false
-
-		}
-
-	}
-
-	return true
-
-}
-
-// hash creates a secure hash with salt.
-
-func (h *SecureHasher) hash(data []byte) []byte {
-
-	hasher := sha256.New()
-
-	hasher.Write(h.salt)
-
-	hasher.Write(data)
-
-	return hasher.Sum(nil)
-
->>>>>>> b3529b0b
-}
-
-// GenerateSecurePackageName creates a secure, collision-resistant package name.
-
-func (c *CryptoSecureIdentifier) GenerateSecurePackageName(target string) (string, error) {
-
-	// Generate a secure timestamp.
-
-	timestamp, err := c.GenerateCollisionResistantTimestamp()
-
-	if err != nil {
-
-		return "", fmt.Errorf("failed to generate timestamp: %w", err)
-
-	}
-
-	// Create unique entropy.
-
-	entropy := make([]byte, 8)
-
-	if _, err := c.entropy.reader.Read(entropy); err != nil {
-
-		return "", fmt.Errorf("failed to generate entropy: %w", err)
-
-	}
-
-	// Hash target + timestamp + entropy for collision resistance.
-
-	combined := fmt.Sprintf("%s-%s-%x", target, timestamp, entropy)
-
-	hashedName := c.hasher.hash([]byte(combined))
-
-	// Use first 8 bytes as suffix for readability.
-
-	suffix := hex.EncodeToString(hashedName[:4])
-
-	// Format: target-scaling-patch-timestamp-suffix.
-
-	packageName := fmt.Sprintf("%s-scaling-patch-%s-%s", target, timestamp, suffix)
-
-	return packageName, nil
-
-}
-
-// GenerateCollisionResistantTimestamp creates a timestamp with nanosecond precision.
-
-func (c *CryptoSecureIdentifier) GenerateCollisionResistantTimestamp() (string, error) {
-
-	now := time.Now().UTC()
-
-	// Add some entropy to prevent collisions in rapid succession.
-
-	entropy := make([]byte, 2)
-
-	if _, err := c.entropy.reader.Read(entropy); err != nil {
-
-		return "", fmt.Errorf("failed to generate entropy for timestamp: %w", err)
-
-	}
-
-	// Format: YYYYMMDD-HHMMSS-NNNN (where NNNN is entropy-based).
-
-	timestamp := fmt.Sprintf("%s-%04x",
-
-		now.Format("20060102-150405"),
-
-		entropy)
-
-	return timestamp, nil
-
-}
-
-// RegenerateSalt creates a new salt for the hasher (should be done periodically).
-
-func (h *SecureHasher) RegenerateSalt() error {
-
-	newSalt := make([]byte, 32)
-
-	if _, err := rand.Read(newSalt); err != nil {
-
-		return fmt.Errorf("failed to regenerate salt: %w", err)
-
-	}
-
-	h.salt = newSalt
-
-	return nil
 
 }