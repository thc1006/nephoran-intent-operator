package ingest

import (
	"context"
	"encoding/json"
	"fmt"
	"net/http"
	"net/http/httptest"
	"os"
	"path/filepath"
	"strings"
	"testing"
	"time"
)

// MockValidator implements the Validator interface for testing
type MockValidator struct {
	ValidateBytesFunc func([]byte) (*Intent, error)
}

func (m *MockValidator) ValidateBytes(b []byte) (*Intent, error) {
	if m.ValidateBytesFunc != nil {
		return m.ValidateBytesFunc(b)
	}
	// Default successful validation
	return &Intent{
		IntentType: "scaling",
		Target:     "test-deployment",
		Namespace:  "default",
		Replicas:   3,
		Source:     "user",
	}, nil
}

// MockIntentProvider implements the IntentProvider interface for testing
type MockIntentProvider struct {
	ParseIntentFunc func(ctx context.Context, text string) (map[string]interface{}, error)
}

func (m *MockIntentProvider) ParseIntent(ctx context.Context, text string) (map[string]interface{}, error) {
	if m.ParseIntentFunc != nil {
		return m.ParseIntentFunc(ctx, text)
	}
	// Default successful parsing
	return map[string]interface{}{
		"intent_type": "scaling",
		"target":      "test-deployment",
		"namespace":   "default",
		"replicas":    3,
		"source":      "test",
	}, nil
}

func (m *MockIntentProvider) Name() string {
	return "mock-provider"
}

func TestNewHandler(t *testing.T) {
	tempDir := t.TempDir()
	outDir := filepath.Join(tempDir, "handoff")

	mockValidator := &MockValidator{}
<<<<<<< HEAD
	mockProvider := &MockIntentProvider{}
	handler := NewHandler(mockValidator, outDir, mockProvider)

=======
	handler := NewHandler(mockValidator, outDir, NewFakeIntentProvider())
	
>>>>>>> f79c76d3
	if handler == nil {
		t.Fatal("Expected non-nil handler")
	}

	if handler.v == nil {
		t.Error("Handler validator not set")
	}

	if handler.outDir != outDir {
		t.Error("Handler output directory not set correctly")
	}

	// Check that output directory was created
	if _, err := os.Stat(outDir); os.IsNotExist(err) {
		t.Error("Output directory was not created")
	}
}

func TestHandleIntent_MethodNotAllowed(t *testing.T) {
	tempDir := t.TempDir()
	mockValidator := &MockValidator{}
<<<<<<< HEAD
	mockProvider := &MockIntentProvider{}
	handler := NewHandler(mockValidator, tempDir, mockProvider)

=======
	handler := NewHandler(mockValidator, tempDir, NewFakeIntentProvider())
	
>>>>>>> f79c76d3
	methods := []string{"GET", "PUT", "DELETE", "PATCH", "HEAD", "OPTIONS"}

	for _, method := range methods {
		t.Run(method, func(t *testing.T) {
			req := httptest.NewRequest(method, "/intent", nil)
			w := httptest.NewRecorder()

			handler.HandleIntent(w, req)

			if w.Code != http.StatusMethodNotAllowed {
				t.Errorf("Expected status %d, got %d", http.StatusMethodNotAllowed, w.Code)
			}
		})
	}
}

func TestHandleIntent_JSONInput_Success(t *testing.T) {
	tempDir := t.TempDir()
	mockValidator := &MockValidator{}
<<<<<<< HEAD
	mockProvider := &MockIntentProvider{}
	handler := NewHandler(mockValidator, tempDir, mockProvider)

=======
	handler := NewHandler(mockValidator, tempDir, NewFakeIntentProvider())
	
>>>>>>> f79c76d3
	tests := []struct {
		name        string
		contentType string
		payload     string
		expected    Intent
	}{
		{
			name:        "application/json content type",
			contentType: "application/json",
			payload: `{
				"intent_type": "scaling",
				"target": "my-deployment",
				"namespace": "production",
				"replicas": 5,
				"source": "user",
				"correlation_id": "test-123"
			}`,
			expected: Intent{
				IntentType:    "scaling",
				Target:        "my-deployment",
				Namespace:     "production",
				Replicas:      5,
				Source:        "user",
				CorrelationID: "test-123",
			},
		},
		{
			name:        "text/json content type",
			contentType: "text/json",
			payload: `{
				"intent_type": "scaling",
				"target": "another-deployment",
				"namespace": "staging",
				"replicas": 10
			}`,
			expected: Intent{
				IntentType: "scaling",
				Target:     "another-deployment",
				Namespace:  "staging",
				Replicas:   10,
			},
		},
		{
			name:        "application/json with charset",
			contentType: "application/json; charset=utf-8",
			payload: `{
				"intent_type": "scaling",
				"target": "utf8-deployment",
				"namespace": "default",
				"replicas": 3
			}`,
			expected: Intent{
				IntentType: "scaling",
				Target:     "utf8-deployment",
				Namespace:  "default",
				Replicas:   3,
			},
		},
	}

	for _, tt := range tests {
		t.Run(tt.name, func(t *testing.T) {
			// Set up mock validator to return expected intent
			mockValidator.ValidateBytesFunc = func(b []byte) (*Intent, error) {
				var intent Intent
				if err := json.Unmarshal(b, &intent); err != nil {
					return nil, err
				}
				return &intent, nil
			}

			req := httptest.NewRequest("POST", "/intent", strings.NewReader(tt.payload))
			req.Header.Set("Content-Type", tt.contentType)
			w := httptest.NewRecorder()

			handler.HandleIntent(w, req)

			if w.Code != http.StatusAccepted {
				t.Errorf("Expected status %d, got %d", http.StatusAccepted, w.Code)
			}

			if w.Header().Get("Content-Type") != "application/json" {
				t.Errorf("Expected Content-Type application/json, got %s", w.Header().Get("Content-Type"))
			}

			var response map[string]interface{}
			if err := json.NewDecoder(w.Body).Decode(&response); err != nil {
				t.Fatalf("Failed to decode response: %v", err)
			}

			if response["status"] != "accepted" {
				t.Errorf("Expected status 'accepted', got %v", response["status"])
			}

			if response["saved"] == nil {
				t.Error("Expected 'saved' field in response")
			}

			if response["preview"] == nil {
				t.Error("Expected 'preview' field in response")
			}

			// Verify file was actually created
			savedPath, ok := response["saved"].(string)
			if !ok {
				t.Error("Expected 'saved' to be a string")
			} else {
				if _, err := os.Stat(savedPath); os.IsNotExist(err) {
					t.Errorf("File was not created at %s", savedPath)
				}
			}

			// Test correlation_id passthrough if present
			if tt.expected.CorrelationID != "" {
				preview, ok := response["preview"].(map[string]interface{})
				if !ok {
					t.Error("Expected 'preview' to be a map")
				} else if preview["correlation_id"] != tt.expected.CorrelationID {
					t.Errorf("Expected correlation_id %s, got %v", tt.expected.CorrelationID, preview["correlation_id"])
				}
			}
		})
	}
}

func TestHandleIntent_PlainTextInput_Success(t *testing.T) {
	tempDir := t.TempDir()
	mockValidator := &MockValidator{}
<<<<<<< HEAD
	mockProvider := &MockIntentProvider{}
	handler := NewHandler(mockValidator, tempDir, mockProvider)

=======
	handler := NewHandler(mockValidator, tempDir, NewFakeIntentProvider())
	
>>>>>>> f79c76d3
	tests := []struct {
		name     string
		input    string
		expected map[string]interface{}
	}{
		{
			name:  "basic scaling command",
			input: "scale my-app to 5 in ns production",
			expected: map[string]interface{}{
				"intent_type": "scaling",
				"target":      "my-app",
				"namespace":   "production",
				"replicas":    float64(5), // JSON numbers are float64 in Go
				"source":      "user",
			},
		},
		{
			name:  "hyphenated names",
			input: "scale nf-sim to 10 in ns ran-a",
			expected: map[string]interface{}{
				"intent_type": "scaling",
				"target":      "nf-sim",
				"namespace":   "ran-a",
				"replicas":    float64(10),
				"source":      "user",
			},
		},
		{
			name:  "case insensitive",
			input: "SCALE MY-SERVICE TO 3 IN NS DEFAULT",
			expected: map[string]interface{}{
				"intent_type": "scaling",
				"target":      "MY-SERVICE",
				"namespace":   "DEFAULT",
				"replicas":    float64(3),
				"source":      "user",
			},
		},
		{
			name:  "with extra whitespace",
			input: "  scale   web-frontend   to   8   in   ns   backend  ",
			expected: map[string]interface{}{
				"intent_type": "scaling",
				"target":      "web-frontend",
				"namespace":   "backend",
				"replicas":    float64(8),
				"source":      "user",
			},
		},
	}

	for _, tt := range tests {
		t.Run(tt.name, func(t *testing.T) {
			// Mock validator should validate the generated JSON
			mockValidator.ValidateBytesFunc = func(b []byte) (*Intent, error) {
				var intent Intent
				if err := json.Unmarshal(b, &intent); err != nil {
					return nil, err
				}
				return &intent, nil
			}

			req := httptest.NewRequest("POST", "/intent", strings.NewReader(tt.input))
			req.Header.Set("Content-Type", "text/plain")
			w := httptest.NewRecorder()

			handler.HandleIntent(w, req)

			if w.Code != http.StatusAccepted {
				t.Errorf("Expected status %d, got %d", http.StatusAccepted, w.Code)
			}

			var response map[string]interface{}
			if err := json.NewDecoder(w.Body).Decode(&response); err != nil {
				t.Fatalf("Failed to decode response: %v", err)
			}

			preview, ok := response["preview"].(map[string]interface{})
			if !ok {
				t.Fatal("Expected 'preview' to be a map")
			}

			for key, expectedValue := range tt.expected {
				if preview[key] != expectedValue {
					t.Errorf("Expected %s=%v, got %v", key, expectedValue, preview[key])
				}
			}
		})
	}
}

func TestHandleIntent_PlainTextInput_BadFormat(t *testing.T) {
	tempDir := t.TempDir()
	mockValidator := &MockValidator{}
<<<<<<< HEAD
	mockProvider := &MockIntentProvider{}
	handler := NewHandler(mockValidator, tempDir, mockProvider)

=======
	handler := NewHandler(mockValidator, tempDir, NewFakeIntentProvider())
	
>>>>>>> f79c76d3
	tests := []struct {
		name  string
		input string
	}{
		{
			name:  "missing to keyword",
			input: "scale my-app 5 in ns production",
		},
		{
			name:  "missing in keyword",
			input: "scale my-app to 5 ns production",
		},
		{
			name:  "missing ns keyword",
			input: "scale my-app to 5 in production",
		},
		{
			name:  "wrong order",
			input: "to scale my-app 5 in ns production",
		},
		{
			name:  "empty string",
			input: "",
		},
		{
			name:  "completely unrelated text",
			input: "hello world",
		},
		{
			name:  "partial match",
			input: "scale my-app",
		},
	}

	for _, tt := range tests {
		t.Run(tt.name, func(t *testing.T) {
			req := httptest.NewRequest("POST", "/intent", strings.NewReader(tt.input))
			req.Header.Set("Content-Type", "text/plain")
			w := httptest.NewRecorder()

			handler.HandleIntent(w, req)

			if w.Code != http.StatusBadRequest {
				t.Errorf("Expected status %d, got %d", http.StatusBadRequest, w.Code)
			}

			body := w.Body.String()
			// Accept both old and new error message formats
			if !strings.Contains(body, "plain text") && !strings.Contains(body, "Request body is empty") {
				t.Errorf("Expected error message about plain text format, got: %s", body)
			}
		})
	}
}

func TestHandleIntent_UnsupportedContentType(t *testing.T) {
	tempDir := t.TempDir()
	mockValidator := &MockValidator{}
<<<<<<< HEAD
	mockProvider := &MockIntentProvider{}
	handler := NewHandler(mockValidator, tempDir, mockProvider)

=======
	handler := NewHandler(mockValidator, tempDir, NewFakeIntentProvider())
	
>>>>>>> f79c76d3
	tests := []struct {
		name        string
		contentType string
	}{
		{name: "xml", contentType: "application/xml"},
		{name: "form data", contentType: "application/x-www-form-urlencoded"},
		{name: "binary", contentType: "application/octet-stream"},
		{name: "html", contentType: "text/html"},
		{name: "empty", contentType: ""},
	}

	for _, tt := range tests {
		t.Run(tt.name, func(t *testing.T) {
			payload := `{"intent_type": "scaling", "target": "test", "namespace": "default", "replicas": 3}`
			req := httptest.NewRequest("POST", "/intent", strings.NewReader(payload))
			if tt.contentType != "" {
				req.Header.Set("Content-Type", tt.contentType)
			}
			w := httptest.NewRecorder()

			handler.HandleIntent(w, req)

			// For unsupported content types, the handler treats it as plain text
			// and tries to parse with regex, which should fail for JSON payload
			if w.Code != http.StatusBadRequest {
				t.Errorf("Expected status %d, got %d", http.StatusBadRequest, w.Code)
			}
		})
	}
}

func TestHandleIntent_ValidationError(t *testing.T) {
	tempDir := t.TempDir()
	mockValidator := &MockValidator{}
<<<<<<< HEAD
	mockProvider := &MockIntentProvider{}
	handler := NewHandler(mockValidator, tempDir, mockProvider)

=======
	handler := NewHandler(mockValidator, tempDir, NewFakeIntentProvider())
	
>>>>>>> f79c76d3
	tests := []struct {
		name          string
		contentType   string
		payload       string
		validationErr string
	}{
		{
			name:          "invalid JSON schema",
			contentType:   "application/json",
			payload:       `{"intent_type": "invalid", "target": "test"}`,
			validationErr: "invalid intent_type",
		},
		{
			name:          "missing required fields",
			contentType:   "application/json",
			payload:       `{"intent_type": "scaling"}`,
			validationErr: "missing required field",
		},
		{
			name:          "malformed JSON",
			contentType:   "application/json",
			payload:       `{"intent_type": "scaling"`,
			validationErr: "invalid json",
		},
	}

	for _, tt := range tests {
		t.Run(tt.name, func(t *testing.T) {
			// Mock validator to return error
			mockValidator.ValidateBytesFunc = func(b []byte) (*Intent, error) {
				return nil, fmt.Errorf("%s", tt.validationErr)
			}

			req := httptest.NewRequest("POST", "/intent", strings.NewReader(tt.payload))
			req.Header.Set("Content-Type", tt.contentType)
			w := httptest.NewRecorder()

			handler.HandleIntent(w, req)

			if w.Code != http.StatusBadRequest {
				t.Errorf("Expected status %d, got %d", http.StatusBadRequest, w.Code)
			}

			body := w.Body.String()
			// Accept both old and new validation error message formats
			if !strings.Contains(body, "validation failed") && !strings.Contains(body, "Intent validation failed") {
				t.Errorf("Expected validation error message, got: %s", body)
			}

			if !strings.Contains(body, tt.validationErr) {
				t.Errorf("Expected error message to contain '%s', got: %s", tt.validationErr, body)
			}
		})
	}
}

func TestHandleIntent_FileWriteError(t *testing.T) {
	// Skip this test on Windows as permission handling is different
	if os.PathSeparator == '\\' {
		t.Skip("Skipping file write error test on Windows due to different permission model")
	}

	// Use a read-only directory to trigger write error
	tempDir := t.TempDir()
	readOnlyDir := filepath.Join(tempDir, "readonly")
	os.MkdirAll(readOnlyDir, 0o444) // Create read-only directory

	mockValidator := &MockValidator{}
<<<<<<< HEAD
	mockProvider := &MockIntentProvider{}
	handler := NewHandler(mockValidator, readOnlyDir, mockProvider)

=======
	handler := NewHandler(mockValidator, readOnlyDir, NewFakeIntentProvider())
	
>>>>>>> f79c76d3
	// Mock successful validation
	mockValidator.ValidateBytesFunc = func(b []byte) (*Intent, error) {
		return &Intent{
			IntentType: "scaling",
			Target:     "test",
			Namespace:  "default",
			Replicas:   3,
		}, nil
	}

	payload := `{"intent_type": "scaling", "target": "test", "namespace": "default", "replicas": 3}`
	req := httptest.NewRequest("POST", "/intent", strings.NewReader(payload))
	req.Header.Set("Content-Type", "application/json")
	w := httptest.NewRecorder()

	handler.HandleIntent(w, req)

	if w.Code != http.StatusInternalServerError {
		t.Errorf("Expected status %d, got %d", http.StatusInternalServerError, w.Code)
	}

	body := w.Body.String()
	// Accept both old and new file write error message formats
	if !strings.Contains(body, "intent failed") && !strings.Contains(body, "Failed to save intent") {
		t.Errorf("Expected write error message, got: %s", body)
	}
}

func TestHandleIntent_FileCreation(t *testing.T) {
	tempDir := t.TempDir()
	mockValidator := &MockValidator{}
<<<<<<< HEAD
	mockProvider := &MockIntentProvider{}
	handler := NewHandler(mockValidator, tempDir, mockProvider)

=======
	handler := NewHandler(mockValidator, tempDir, NewFakeIntentProvider())
	
>>>>>>> f79c76d3
	payload := `{"intent_type": "scaling", "target": "test-deployment", "namespace": "default", "replicas": 3}`

	req := httptest.NewRequest("POST", "/intent", strings.NewReader(payload))
	req.Header.Set("Content-Type", "application/json")
	w := httptest.NewRecorder()

	handler.HandleIntent(w, req)

	if w.Code != http.StatusAccepted {
		t.Errorf("Expected status %d, got %d", http.StatusAccepted, w.Code)
	}

	var response map[string]interface{}
	if err := json.NewDecoder(w.Body).Decode(&response); err != nil {
		t.Fatalf("Failed to decode response: %v", err)
	}

	savedPath, ok := response["saved"].(string)
	if !ok {
		t.Fatal("Expected 'saved' to be a string")
	}

	// Check file exists and has correct content
	content, err := os.ReadFile(savedPath)
	if err != nil {
		t.Fatalf("Failed to read saved file: %v", err)
	}

	var savedIntent map[string]interface{}
	if err := json.Unmarshal(content, &savedIntent); err != nil {
		t.Fatalf("Failed to parse saved JSON: %v", err)
	}

	expectedFields := map[string]interface{}{
		"intent_type": "scaling",
		"target":      "test-deployment",
		"namespace":   "default",
		"replicas":    float64(3),
	}

	for key, expected := range expectedFields {
		if savedIntent[key] != expected {
			t.Errorf("Expected %s=%v, got %v", key, expected, savedIntent[key])
		}
	}

	// Check filename format
	filename := filepath.Base(savedPath)
	if !strings.HasPrefix(filename, "intent-") || !strings.HasSuffix(filename, ".json") {
		t.Errorf("Unexpected filename format: %s", filename)
	}
}

func TestHandleIntent_ConcurrentRequests(t *testing.T) {
	tempDir := t.TempDir()
	mockValidator := &MockValidator{}
<<<<<<< HEAD
	mockProvider := &MockIntentProvider{}
	handler := NewHandler(mockValidator, tempDir, mockProvider)

=======
	handler := NewHandler(mockValidator, tempDir, NewFakeIntentProvider())
	
>>>>>>> f79c76d3
	const numRequests = 5 // Reduced to minimize timestamp collisions
	results := make(chan int, numRequests)

	for i := 0; i < numRequests; i++ {
		go func(id int) {
			// Add small delay to avoid identical timestamps
			time.Sleep(time.Duration(id) * time.Millisecond)

			payload := `{"intent_type": "scaling", "target": "test", "namespace": "default", "replicas": 3}`
			req := httptest.NewRequest("POST", "/intent", strings.NewReader(payload))
			req.Header.Set("Content-Type", "application/json")
			w := httptest.NewRecorder()

			handler.HandleIntent(w, req)
			results <- w.Code
		}(i)
	}

	// Collect results
	successCount := 0
	for i := 0; i < numRequests; i++ {
		select {
		case code := <-results:
			if code == http.StatusAccepted {
				successCount++
			}
		case <-time.After(5 * time.Second):
			t.Fatal("Test timed out")
		}
	}

	// We expect at least some requests to succeed (allowing for timestamp collisions)
	if successCount == 0 {
		t.Error("Expected at least some concurrent requests to succeed")
	}

	// Give filesystem a moment to sync
	time.Sleep(100 * time.Millisecond)

	// Check that files were created
	files, err := os.ReadDir(tempDir)
	if err != nil {
		t.Fatalf("Failed to read temp dir: %v", err)
	}

	if len(files) == 0 {
		t.Error("Expected at least one file to be created")
	}

	t.Logf("Created %d files from %d concurrent requests", len(files), numRequests)
}

func TestHandleIntent_CorrelationIdPassthrough(t *testing.T) {
	tempDir := t.TempDir()
	mockValidator := &MockValidator{}
<<<<<<< HEAD
	mockProvider := &MockIntentProvider{}
	handler := NewHandler(mockValidator, tempDir, mockProvider)

=======
	handler := NewHandler(mockValidator, tempDir, NewFakeIntentProvider())
	
>>>>>>> f79c76d3
	correlationID := "test-correlation-123"
	payload := fmt.Sprintf(`{
		"intent_type": "scaling",
		"target": "test-deployment",
		"namespace": "default",
		"replicas": 3,
		"correlation_id": "%s"
	}`, correlationID)

	mockValidator.ValidateBytesFunc = func(b []byte) (*Intent, error) {
		var intent Intent
		if err := json.Unmarshal(b, &intent); err != nil {
			return nil, err
		}
		return &intent, nil
	}

	req := httptest.NewRequest("POST", "/intent", strings.NewReader(payload))
	req.Header.Set("Content-Type", "application/json")
	w := httptest.NewRecorder()

	handler.HandleIntent(w, req)

	if w.Code != http.StatusAccepted {
		t.Errorf("Expected status %d, got %d", http.StatusAccepted, w.Code)
	}

	var response map[string]interface{}
	if err := json.NewDecoder(w.Body).Decode(&response); err != nil {
		t.Fatalf("Failed to decode response: %v", err)
	}

	preview, ok := response["preview"].(map[string]interface{})
	if !ok {
		t.Fatal("Expected 'preview' to be a map")
	}

	if preview["correlation_id"] != correlationID {
		t.Errorf("Expected correlation_id %s, got %v", correlationID, preview["correlation_id"])
	}
}

func TestHandleIntent_EdgeCases(t *testing.T) {
	tempDir := t.TempDir()
	mockValidator := &MockValidator{}
<<<<<<< HEAD
	mockProvider := &MockIntentProvider{}
	handler := NewHandler(mockValidator, tempDir, mockProvider)

=======
	handler := NewHandler(mockValidator, tempDir, NewFakeIntentProvider())
	
>>>>>>> f79c76d3
	tests := []struct {
		name         string
		method       string
		contentType  string
		body         string
		expectedCode int
	}{
		{
			name:         "empty body JSON",
			method:       "POST",
			contentType:  "application/json",
			body:         "",
			expectedCode: http.StatusBadRequest,
		},
		{
			name:         "empty body plain text",
			method:       "POST",
			contentType:  "text/plain",
			body:         "",
			expectedCode: http.StatusBadRequest,
		},
		{
			name:         "very large JSON payload",
			method:       "POST",
			contentType:  "application/json",
			body:         fmt.Sprintf(`{"intent_type": "scaling", "target": "%s", "namespace": "default", "replicas": 3}`, strings.Repeat("a", 1000)),
			expectedCode: http.StatusAccepted,
		},
	}

	for _, tt := range tests {
		t.Run(tt.name, func(t *testing.T) {
			if tt.expectedCode == http.StatusBadRequest {
				// Mock validation error for bad requests
				mockValidator.ValidateBytesFunc = func(b []byte) (*Intent, error) {
					return nil, fmt.Errorf("validation failed")
				}
			} else {
				// Mock successful validation
				mockValidator.ValidateBytesFunc = func(b []byte) (*Intent, error) {
					var intent Intent
					if err := json.Unmarshal(b, &intent); err != nil {
						return nil, err
					}
					return &intent, nil
				}
			}

			req := httptest.NewRequest(tt.method, "/intent", strings.NewReader(tt.body))
			if tt.contentType != "" {
				req.Header.Set("Content-Type", tt.contentType)
			}
			w := httptest.NewRecorder()

			handler.HandleIntent(w, req)

			if w.Code != tt.expectedCode {
				t.Errorf("Expected status %d, got %d", tt.expectedCode, w.Code)
			}
		})
	}
}<|MERGE_RESOLUTION|>--- conflicted
+++ resolved
@@ -41,14 +41,9 @@
 	if m.ParseIntentFunc != nil {
 		return m.ParseIntentFunc(ctx, text)
 	}
-	// Default successful parsing
-	return map[string]interface{}{
-		"intent_type": "scaling",
-		"target":      "test-deployment",
-		"namespace":   "default",
-		"replicas":    3,
-		"source":      "test",
-	}, nil
+	// Fallback to actual parsing logic for tests
+	provider := NewRulesProvider()
+	return provider.ParseIntent(ctx, text)
 }
 
 func (m *MockIntentProvider) Name() string {
@@ -60,14 +55,8 @@
 	outDir := filepath.Join(tempDir, "handoff")
 
 	mockValidator := &MockValidator{}
-<<<<<<< HEAD
 	mockProvider := &MockIntentProvider{}
 	handler := NewHandler(mockValidator, outDir, mockProvider)
-
-=======
-	handler := NewHandler(mockValidator, outDir, NewFakeIntentProvider())
-	
->>>>>>> f79c76d3
 	if handler == nil {
 		t.Fatal("Expected non-nil handler")
 	}
@@ -89,14 +78,8 @@
 func TestHandleIntent_MethodNotAllowed(t *testing.T) {
 	tempDir := t.TempDir()
 	mockValidator := &MockValidator{}
-<<<<<<< HEAD
-	mockProvider := &MockIntentProvider{}
-	handler := NewHandler(mockValidator, tempDir, mockProvider)
-
-=======
-	handler := NewHandler(mockValidator, tempDir, NewFakeIntentProvider())
-	
->>>>>>> f79c76d3
+	mockProvider := &MockIntentProvider{}
+	handler := NewHandler(mockValidator, tempDir, mockProvider)
 	methods := []string{"GET", "PUT", "DELETE", "PATCH", "HEAD", "OPTIONS"}
 
 	for _, method := range methods {
@@ -116,14 +99,8 @@
 func TestHandleIntent_JSONInput_Success(t *testing.T) {
 	tempDir := t.TempDir()
 	mockValidator := &MockValidator{}
-<<<<<<< HEAD
-	mockProvider := &MockIntentProvider{}
-	handler := NewHandler(mockValidator, tempDir, mockProvider)
-
-=======
-	handler := NewHandler(mockValidator, tempDir, NewFakeIntentProvider())
-	
->>>>>>> f79c76d3
+	mockProvider := &MockIntentProvider{}
+	handler := NewHandler(mockValidator, tempDir, mockProvider)
 	tests := []struct {
 		name        string
 		contentType string
@@ -252,14 +229,8 @@
 func TestHandleIntent_PlainTextInput_Success(t *testing.T) {
 	tempDir := t.TempDir()
 	mockValidator := &MockValidator{}
-<<<<<<< HEAD
-	mockProvider := &MockIntentProvider{}
-	handler := NewHandler(mockValidator, tempDir, mockProvider)
-
-=======
-	handler := NewHandler(mockValidator, tempDir, NewFakeIntentProvider())
-	
->>>>>>> f79c76d3
+	mockProvider := &MockIntentProvider{}
+	handler := NewHandler(mockValidator, tempDir, mockProvider)
 	tests := []struct {
 		name     string
 		input    string
@@ -354,14 +325,8 @@
 func TestHandleIntent_PlainTextInput_BadFormat(t *testing.T) {
 	tempDir := t.TempDir()
 	mockValidator := &MockValidator{}
-<<<<<<< HEAD
-	mockProvider := &MockIntentProvider{}
-	handler := NewHandler(mockValidator, tempDir, mockProvider)
-
-=======
-	handler := NewHandler(mockValidator, tempDir, NewFakeIntentProvider())
-	
->>>>>>> f79c76d3
+	mockProvider := &MockIntentProvider{}
+	handler := NewHandler(mockValidator, tempDir, mockProvider)
 	tests := []struct {
 		name  string
 		input string
@@ -398,6 +363,11 @@
 
 	for _, tt := range tests {
 		t.Run(tt.name, func(t *testing.T) {
+			// Mock the provider to return an error for bad formats
+			mockProvider.ParseIntentFunc = func(ctx context.Context, text string) (map[string]interface{}, error) {
+				return nil, fmt.Errorf("invalid plain text format")
+			}
+
 			req := httptest.NewRequest("POST", "/intent", strings.NewReader(tt.input))
 			req.Header.Set("Content-Type", "text/plain")
 			w := httptest.NewRecorder()
@@ -420,14 +390,8 @@
 func TestHandleIntent_UnsupportedContentType(t *testing.T) {
 	tempDir := t.TempDir()
 	mockValidator := &MockValidator{}
-<<<<<<< HEAD
-	mockProvider := &MockIntentProvider{}
-	handler := NewHandler(mockValidator, tempDir, mockProvider)
-
-=======
-	handler := NewHandler(mockValidator, tempDir, NewFakeIntentProvider())
-	
->>>>>>> f79c76d3
+	mockProvider := &MockIntentProvider{}
+	handler := NewHandler(mockValidator, tempDir, mockProvider)
 	tests := []struct {
 		name        string
 		contentType string
@@ -450,10 +414,9 @@
 
 			handler.HandleIntent(w, req)
 
-			// For unsupported content types, the handler treats it as plain text
-			// and tries to parse with regex, which should fail for JSON payload
-			if w.Code != http.StatusBadRequest {
-				t.Errorf("Expected status %d, got %d", http.StatusBadRequest, w.Code)
+			// For unsupported content types, the handler returns 415 Unsupported Media Type
+			if w.Code != http.StatusUnsupportedMediaType {
+				t.Errorf("Expected status %d, got %d", http.StatusUnsupportedMediaType, w.Code)
 			}
 		})
 	}
@@ -462,14 +425,8 @@
 func TestHandleIntent_ValidationError(t *testing.T) {
 	tempDir := t.TempDir()
 	mockValidator := &MockValidator{}
-<<<<<<< HEAD
-	mockProvider := &MockIntentProvider{}
-	handler := NewHandler(mockValidator, tempDir, mockProvider)
-
-=======
-	handler := NewHandler(mockValidator, tempDir, NewFakeIntentProvider())
-	
->>>>>>> f79c76d3
+	mockProvider := &MockIntentProvider{}
+	handler := NewHandler(mockValidator, tempDir, mockProvider)
 	tests := []struct {
 		name          string
 		contentType   string
@@ -538,14 +495,8 @@
 	os.MkdirAll(readOnlyDir, 0o444) // Create read-only directory
 
 	mockValidator := &MockValidator{}
-<<<<<<< HEAD
 	mockProvider := &MockIntentProvider{}
 	handler := NewHandler(mockValidator, readOnlyDir, mockProvider)
-
-=======
-	handler := NewHandler(mockValidator, readOnlyDir, NewFakeIntentProvider())
-	
->>>>>>> f79c76d3
 	// Mock successful validation
 	mockValidator.ValidateBytesFunc = func(b []byte) (*Intent, error) {
 		return &Intent{
@@ -577,14 +528,8 @@
 func TestHandleIntent_FileCreation(t *testing.T) {
 	tempDir := t.TempDir()
 	mockValidator := &MockValidator{}
-<<<<<<< HEAD
-	mockProvider := &MockIntentProvider{}
-	handler := NewHandler(mockValidator, tempDir, mockProvider)
-
-=======
-	handler := NewHandler(mockValidator, tempDir, NewFakeIntentProvider())
-	
->>>>>>> f79c76d3
+	mockProvider := &MockIntentProvider{}
+	handler := NewHandler(mockValidator, tempDir, mockProvider)
 	payload := `{"intent_type": "scaling", "target": "test-deployment", "namespace": "default", "replicas": 3}`
 
 	req := httptest.NewRequest("POST", "/intent", strings.NewReader(payload))
@@ -641,14 +586,8 @@
 func TestHandleIntent_ConcurrentRequests(t *testing.T) {
 	tempDir := t.TempDir()
 	mockValidator := &MockValidator{}
-<<<<<<< HEAD
-	mockProvider := &MockIntentProvider{}
-	handler := NewHandler(mockValidator, tempDir, mockProvider)
-
-=======
-	handler := NewHandler(mockValidator, tempDir, NewFakeIntentProvider())
-	
->>>>>>> f79c76d3
+	mockProvider := &MockIntentProvider{}
+	handler := NewHandler(mockValidator, tempDir, mockProvider)
 	const numRequests = 5 // Reduced to minimize timestamp collisions
 	results := make(chan int, numRequests)
 
@@ -704,14 +643,8 @@
 func TestHandleIntent_CorrelationIdPassthrough(t *testing.T) {
 	tempDir := t.TempDir()
 	mockValidator := &MockValidator{}
-<<<<<<< HEAD
-	mockProvider := &MockIntentProvider{}
-	handler := NewHandler(mockValidator, tempDir, mockProvider)
-
-=======
-	handler := NewHandler(mockValidator, tempDir, NewFakeIntentProvider())
-	
->>>>>>> f79c76d3
+	mockProvider := &MockIntentProvider{}
+	handler := NewHandler(mockValidator, tempDir, mockProvider)
 	correlationID := "test-correlation-123"
 	payload := fmt.Sprintf(`{
 		"intent_type": "scaling",
@@ -757,14 +690,8 @@
 func TestHandleIntent_EdgeCases(t *testing.T) {
 	tempDir := t.TempDir()
 	mockValidator := &MockValidator{}
-<<<<<<< HEAD
-	mockProvider := &MockIntentProvider{}
-	handler := NewHandler(mockValidator, tempDir, mockProvider)
-
-=======
-	handler := NewHandler(mockValidator, tempDir, NewFakeIntentProvider())
-	
->>>>>>> f79c76d3
+	mockProvider := &MockIntentProvider{}
+	handler := NewHandler(mockValidator, tempDir, mockProvider)
 	tests := []struct {
 		name         string
 		method       string
