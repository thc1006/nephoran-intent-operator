--- conflicted
+++ resolved
@@ -14,18 +14,6 @@
 // Intent represents a network scaling intent with target deployment and replica configuration.
 
 type Intent struct {
-<<<<<<< HEAD
-	ID              string                 `json:"id"`
-	Type            string                 `json:"type"`
-	Priority        int                    `json:"priority,omitempty"`
-	Description     string                 `json:"description"`
-	Parameters      map[string]interface{} `json:"parameters"`
-	TargetResources []string               `json:"target_resources"`
-	Constraints     map[string]interface{} `json:"constraints,omitempty"`
-	CreatedAt       string                 `json:"created_at,omitempty"`
-	UpdatedAt       string                 `json:"updated_at,omitempty"`
-	Status          string                 `json:"status"`
-=======
 	IntentType string `json:"intent_type"`
 
 	Target string `json:"target"`
@@ -39,7 +27,6 @@
 	Source string `json:"source,omitempty"`
 
 	CorrelationID string `json:"correlation_id,omitempty"`
->>>>>>> b3529b0b
 }
 
 // Validator represents a validator.
