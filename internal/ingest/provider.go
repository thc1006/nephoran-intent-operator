package ingest

import (
	"context"
	"fmt"
	"math"
	"regexp"
	"strconv"
	"strings"
)

// IntentProvider defines the interface for intent parsing providers.

type IntentProvider interface {

	// ParseIntent converts natural language text to structured intent.

	ParseIntent(ctx context.Context, text string) (map[string]interface{}, error)

	// Name returns the provider name.

	Name() string
}

// RulesProvider implements deterministic parsing using regex patterns.

type RulesProvider struct {
	patterns map[string]*regexp.Regexp
}

// NewRulesProvider creates a new rules-based provider.

func NewRulesProvider() *RulesProvider {

	return &RulesProvider{

		patterns: map[string]*regexp.Regexp{

			// Primary pattern: scale <target> to <N> in ns <namespace>.

			"scale_full": regexp.MustCompile(`(?i)scale\s+([a-z0-9\-]+)\s+to\s+(\d+)\s+in\s+ns\s+([a-z0-9\-]+)`),

			// Alternative: scale <target> to <N> (default namespace).

			"scale_simple": regexp.MustCompile(`(?i)scale\s+([a-z0-9\-]+)\s+to\s+(\d+)`),

			// Alternative: scale out/in <target> by <N> in ns <namespace>.

			"scale_out": regexp.MustCompile(`(?i)scale\s+out\s+([a-z0-9\-]+)\s+by\s+(\d+)(?:\s+in\s+ns\s+([a-z0-9\-]+))?`),
<<<<<<< HEAD
			"scale_in":  regexp.MustCompile(`(?i)scale\s+in\s+([a-z0-9\-]+)\s+by\s+(\d+)(?:\s+in\s+ns\s+([a-z0-9\-]+))?`),
=======

			"scale_in": regexp.MustCompile(`(?i)scale\s+in\s+([a-z0-9\-]+)\s+by\s+(\d+)(?:\s+in\s+ns\s+([a-z0-9\-]+))?`),
>>>>>>> b3529b0b
		},
	}

}

// Name returns the provider name.

func (p *RulesProvider) Name() string {

	return "rules"

}

// ParseIntent converts natural language to structured intent using rules.

func (p *RulesProvider) ParseIntent(ctx context.Context, text string) (map[string]interface{}, error) {

	text = strings.TrimSpace(text)

<<<<<<< HEAD
	// Try full scale pattern
=======
	// Try full scale pattern.

>>>>>>> b3529b0b
	if m := p.patterns["scale_full"].FindStringSubmatch(text); len(m) == 4 {

		replicas, err := strconv.Atoi(m[2])

		if err != nil {

			return nil, fmt.Errorf("invalid replica count: %s", m[2])

		}
		// Security fix (G115): Validate bounds for replica count
		if replicas < 0 || replicas > math.MaxInt32 {
			return nil, fmt.Errorf("replica count %d out of valid range (0-%d)", replicas, math.MaxInt32)
		}

		return map[string]interface{}{
<<<<<<< HEAD
			"id":          fmt.Sprintf("scale-%s-rules-001", m[1]),
			"type":        "scaling",
			"description": fmt.Sprintf("Scale %s to %d replicas in %s namespace", m[1], replicas, m[3]),
			"parameters": map[string]interface{}{
				"target_replicas": replicas,
				"target":          m[1],
				"namespace":       m[3],
				"source":          "user",
			},
			"target_resources": []string{fmt.Sprintf("deployment/%s", m[1])},
			"status":           "pending",
=======

			"intent_type": "scaling",

			"target": m[1],

			"replicas": replicas,

			"namespace": m[3],

			"source": "user",
>>>>>>> b3529b0b
		}, nil

	}

<<<<<<< HEAD
	// Try simple scale pattern (default namespace)
=======
	// Try simple scale pattern (default namespace).

>>>>>>> b3529b0b
	if m := p.patterns["scale_simple"].FindStringSubmatch(text); len(m) == 3 {

		replicas, err := strconv.Atoi(m[2])

		if err != nil {

			return nil, fmt.Errorf("invalid replica count: %s", m[2])

		}
		// Security fix (G115): Validate bounds for replica count
		if replicas < 0 || replicas > math.MaxInt32 {
			return nil, fmt.Errorf("replica count %d out of valid range (0-%d)", replicas, math.MaxInt32)
		}

		return map[string]interface{}{
<<<<<<< HEAD
			"id":          fmt.Sprintf("scale-%s-rules-002", m[1]),
			"type":        "scaling",
			"description": fmt.Sprintf("Scale %s to %d replicas in default namespace", m[1], replicas),
			"parameters": map[string]interface{}{
				"target_replicas": replicas,
				"target":          m[1],
				"namespace":       "default",
				"source":          "user",
			},
			"target_resources": []string{fmt.Sprintf("deployment/%s", m[1])},
			"status":           "pending",
=======

			"intent_type": "scaling",

			"target": m[1],

			"replicas": replicas,

			"namespace": "default",

			"source": "user",
>>>>>>> b3529b0b
		}, nil

	}

<<<<<<< HEAD
	// Try scale out pattern
=======
	// Try scale out pattern.

>>>>>>> b3529b0b
	if m := p.patterns["scale_out"].FindStringSubmatch(text); len(m) >= 3 {

		delta, err := strconv.Atoi(m[2])

		if err != nil {

			return nil, fmt.Errorf("invalid delta count: %s", m[2])

		}
		// Security fix (G115): Validate bounds for delta count
		if delta < 0 || delta > math.MaxInt32 {
			return nil, fmt.Errorf("delta count %d out of valid range (0-%d)", delta, math.MaxInt32)
		}

		ns := "default"

		if len(m) > 3 && m[3] != "" {

			ns = m[3]

		}

		// Note: scale out by N means increase by N, so we'd need current count.

		// For MVP, we'll just use the delta as the new replica count.

		return map[string]interface{}{
<<<<<<< HEAD
			"id":          fmt.Sprintf("scale-%s-rules-out-001", m[1]),
			"type":        "scaling",
			"description": fmt.Sprintf("Scale out %s by %d replicas in %s namespace", m[1], delta, ns),
			"parameters": map[string]interface{}{
				"target_replicas": delta, // In production, this would be current + delta
				"target":          m[1],
				"namespace":       ns,
				"source":          "user",
				"reason":          fmt.Sprintf("scale out by %d", delta),
			},
			"target_resources": []string{fmt.Sprintf("deployment/%s", m[1])},
			"status":           "pending",
=======

			"intent_type": "scaling",

			"target": m[1],

			"replicas": delta, // In production, this would be current + delta

			"namespace": ns,

			"source": "user",

			"reason": fmt.Sprintf("scale out by %d", delta),
>>>>>>> b3529b0b
		}, nil

	}

<<<<<<< HEAD
	// Try scale in pattern
=======
	// Try scale in pattern.

>>>>>>> b3529b0b
	if m := p.patterns["scale_in"].FindStringSubmatch(text); len(m) >= 3 {

		delta, err := strconv.Atoi(m[2])

		if err != nil {

			return nil, fmt.Errorf("invalid delta count: %s", m[2])

		}
		// Security fix (G115): Validate bounds for delta count
		if delta < 0 || delta > math.MaxInt32 {
			return nil, fmt.Errorf("delta count %d out of valid range (0-%d)", delta, math.MaxInt32)
		}

		ns := "default"

		if len(m) > 3 && m[3] != "" {

			ns = m[3]

		}

		// Note: scale in by N means decrease by N.

		// For MVP, we'll use 1 as minimum.

		return map[string]interface{}{
<<<<<<< HEAD
			"id":          fmt.Sprintf("scale-%s-rules-in-001", m[1]),
			"type":        "scaling",
			"description": fmt.Sprintf("Scale in %s by %d replicas in %s namespace", m[1], delta, ns),
			"parameters": map[string]interface{}{
				"target_replicas": 1, // In production, this would be max(1, current - delta)
				"target":          m[1],
				"namespace":       ns,
				"source":          "user",
				"reason":          fmt.Sprintf("scale in by %d", delta),
			},
			"target_resources": []string{fmt.Sprintf("deployment/%s", m[1])},
			"status":           "pending",
=======

			"intent_type": "scaling",

			"target": m[1],

			"replicas": 1, // In production, this would be max(1, current - delta)

			"namespace": ns,

			"source": "user",

			"reason": fmt.Sprintf("scale in by %d", delta),
>>>>>>> b3529b0b
		}, nil

	}

	return nil, fmt.Errorf("unable to parse intent from text: %s", text)

}

// MockLLMProvider simulates an LLM provider but returns the same results as rules.

type MockLLMProvider struct {
	rulesProvider *RulesProvider
}

// NewMockLLMProvider creates a new mock LLM provider.

func NewMockLLMProvider() *MockLLMProvider {

	return &MockLLMProvider{

		rulesProvider: NewRulesProvider(),
	}

}

// Name returns the provider name.

func (p *MockLLMProvider) Name() string {

	return "mock"

}

// ParseIntent simulates LLM processing but uses rules internally.

func (p *MockLLMProvider) ParseIntent(ctx context.Context, text string) (map[string]interface{}, error) {

	// Mock provider returns the same result as rules provider.

	// In a real implementation, this would call an actual LLM API.

	return p.rulesProvider.ParseIntent(ctx, text)

}

// ProviderFactory creates providers based on mode.

func NewProvider(mode, provider string) (IntentProvider, error) {

	// Default to rules mode if not specified.

	if mode == "" {

		mode = "rules"

	}

	switch mode {

	case "rules":

		return NewRulesProvider(), nil

	case "llm":

		// Default to mock provider if not specified.

		if provider == "" {

			provider = "mock"

		}

		switch provider {

		case "mock":

			return NewMockLLMProvider(), nil

		default:

			return nil, fmt.Errorf("unknown LLM provider: %s", provider)

		}

	default:

		return nil, fmt.Errorf("unknown mode: %s", mode)

	}
<<<<<<< HEAD
=======

>>>>>>> b3529b0b
}<|MERGE_RESOLUTION|>--- conflicted
+++ resolved
@@ -47,12 +47,8 @@
 			// Alternative: scale out/in <target> by <N> in ns <namespace>.
 
 			"scale_out": regexp.MustCompile(`(?i)scale\s+out\s+([a-z0-9\-]+)\s+by\s+(\d+)(?:\s+in\s+ns\s+([a-z0-9\-]+))?`),
-<<<<<<< HEAD
-			"scale_in":  regexp.MustCompile(`(?i)scale\s+in\s+([a-z0-9\-]+)\s+by\s+(\d+)(?:\s+in\s+ns\s+([a-z0-9\-]+))?`),
-=======
 
 			"scale_in": regexp.MustCompile(`(?i)scale\s+in\s+([a-z0-9\-]+)\s+by\s+(\d+)(?:\s+in\s+ns\s+([a-z0-9\-]+))?`),
->>>>>>> b3529b0b
 		},
 	}
 
@@ -72,12 +68,8 @@
 
 	text = strings.TrimSpace(text)
 
-<<<<<<< HEAD
-	// Try full scale pattern
-=======
 	// Try full scale pattern.
 
->>>>>>> b3529b0b
 	if m := p.patterns["scale_full"].FindStringSubmatch(text); len(m) == 4 {
 
 		replicas, err := strconv.Atoi(m[2])
@@ -93,19 +85,6 @@
 		}
 
 		return map[string]interface{}{
-<<<<<<< HEAD
-			"id":          fmt.Sprintf("scale-%s-rules-001", m[1]),
-			"type":        "scaling",
-			"description": fmt.Sprintf("Scale %s to %d replicas in %s namespace", m[1], replicas, m[3]),
-			"parameters": map[string]interface{}{
-				"target_replicas": replicas,
-				"target":          m[1],
-				"namespace":       m[3],
-				"source":          "user",
-			},
-			"target_resources": []string{fmt.Sprintf("deployment/%s", m[1])},
-			"status":           "pending",
-=======
 
 			"intent_type": "scaling",
 
@@ -116,17 +95,12 @@
 			"namespace": m[3],
 
 			"source": "user",
->>>>>>> b3529b0b
 		}, nil
 
 	}
 
-<<<<<<< HEAD
-	// Try simple scale pattern (default namespace)
-=======
 	// Try simple scale pattern (default namespace).
 
->>>>>>> b3529b0b
 	if m := p.patterns["scale_simple"].FindStringSubmatch(text); len(m) == 3 {
 
 		replicas, err := strconv.Atoi(m[2])
@@ -142,19 +116,6 @@
 		}
 
 		return map[string]interface{}{
-<<<<<<< HEAD
-			"id":          fmt.Sprintf("scale-%s-rules-002", m[1]),
-			"type":        "scaling",
-			"description": fmt.Sprintf("Scale %s to %d replicas in default namespace", m[1], replicas),
-			"parameters": map[string]interface{}{
-				"target_replicas": replicas,
-				"target":          m[1],
-				"namespace":       "default",
-				"source":          "user",
-			},
-			"target_resources": []string{fmt.Sprintf("deployment/%s", m[1])},
-			"status":           "pending",
-=======
 
 			"intent_type": "scaling",
 
@@ -165,17 +126,12 @@
 			"namespace": "default",
 
 			"source": "user",
->>>>>>> b3529b0b
 		}, nil
 
 	}
 
-<<<<<<< HEAD
-	// Try scale out pattern
-=======
 	// Try scale out pattern.
 
->>>>>>> b3529b0b
 	if m := p.patterns["scale_out"].FindStringSubmatch(text); len(m) >= 3 {
 
 		delta, err := strconv.Atoi(m[2])
@@ -203,20 +159,6 @@
 		// For MVP, we'll just use the delta as the new replica count.
 
 		return map[string]interface{}{
-<<<<<<< HEAD
-			"id":          fmt.Sprintf("scale-%s-rules-out-001", m[1]),
-			"type":        "scaling",
-			"description": fmt.Sprintf("Scale out %s by %d replicas in %s namespace", m[1], delta, ns),
-			"parameters": map[string]interface{}{
-				"target_replicas": delta, // In production, this would be current + delta
-				"target":          m[1],
-				"namespace":       ns,
-				"source":          "user",
-				"reason":          fmt.Sprintf("scale out by %d", delta),
-			},
-			"target_resources": []string{fmt.Sprintf("deployment/%s", m[1])},
-			"status":           "pending",
-=======
 
 			"intent_type": "scaling",
 
@@ -229,17 +171,12 @@
 			"source": "user",
 
 			"reason": fmt.Sprintf("scale out by %d", delta),
->>>>>>> b3529b0b
 		}, nil
 
 	}
 
-<<<<<<< HEAD
-	// Try scale in pattern
-=======
 	// Try scale in pattern.
 
->>>>>>> b3529b0b
 	if m := p.patterns["scale_in"].FindStringSubmatch(text); len(m) >= 3 {
 
 		delta, err := strconv.Atoi(m[2])
@@ -267,20 +204,6 @@
 		// For MVP, we'll use 1 as minimum.
 
 		return map[string]interface{}{
-<<<<<<< HEAD
-			"id":          fmt.Sprintf("scale-%s-rules-in-001", m[1]),
-			"type":        "scaling",
-			"description": fmt.Sprintf("Scale in %s by %d replicas in %s namespace", m[1], delta, ns),
-			"parameters": map[string]interface{}{
-				"target_replicas": 1, // In production, this would be max(1, current - delta)
-				"target":          m[1],
-				"namespace":       ns,
-				"source":          "user",
-				"reason":          fmt.Sprintf("scale in by %d", delta),
-			},
-			"target_resources": []string{fmt.Sprintf("deployment/%s", m[1])},
-			"status":           "pending",
-=======
 
 			"intent_type": "scaling",
 
@@ -293,7 +216,6 @@
 			"source": "user",
 
 			"reason": fmt.Sprintf("scale in by %d", delta),
->>>>>>> b3529b0b
 		}, nil
 
 	}
@@ -384,8 +306,5 @@
 		return nil, fmt.Errorf("unknown mode: %s", mode)
 
 	}
-<<<<<<< HEAD
-=======
-
->>>>>>> b3529b0b
+
 }