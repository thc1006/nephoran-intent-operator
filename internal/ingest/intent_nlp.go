--- conflicted
+++ resolved
@@ -78,40 +78,18 @@
 			return nil, fmt.Errorf("replica count %d out of valid range (0-%d)", replicas, math.MaxInt32)
 		}
 
-<<<<<<< HEAD
-		target := matches[1]
-		namespace := "default"
+		intent := map[string]interface{}{
+
+			"intent_type": "scaling",
+
+			"target": matches[1],
+
+			"replicas": replicas,
+		}
+
+		// Add namespace if provided.
+
 		if len(matches) > 3 && matches[3] != "" {
-			namespace = matches[3]
-		}
-
-		intent := map[string]interface{}{
-			"id":          fmt.Sprintf("scale-%s-nlp-001", target),
-			"type":        "scaling",
-			"description": fmt.Sprintf("Scale %s to %d replicas in %s namespace", target, replicas, namespace),
-			"parameters": map[string]interface{}{
-				"target_replicas": replicas,
-				"target":          target,
-				"namespace":       namespace,
-				"source":          "user",
-			},
-			"target_resources": []string{fmt.Sprintf("deployment/%s", target)},
-			"status":           "pending",
-		}
-
-=======
-		intent := map[string]interface{}{
-
-			"intent_type": "scaling",
-
-			"target": matches[1],
-
-			"replicas": replicas,
-		}
-
-		// Add namespace if provided.
-
-		if len(matches) > 3 && matches[3] != "" {
 
 			intent["namespace"] = matches[3]
 
@@ -121,7 +99,6 @@
 
 		}
 
->>>>>>> b3529b0b
 		return intent, nil
 
 	}
@@ -129,36 +106,17 @@
 	// Try to match deploy pattern: "deploy <target> in ns <namespace>".
 
 	if matches := p.patterns["deploy"].FindStringSubmatch(text); matches != nil {
-<<<<<<< HEAD
-		target := matches[1]
-		namespace := "default"
+
+		intent := map[string]interface{}{
+
+			"intent_type": "deployment",
+
+			"target": matches[1],
+		}
+
+		// Add namespace if provided.
+
 		if len(matches) > 2 && matches[2] != "" {
-			namespace = matches[2]
-		}
-
-		intent := map[string]interface{}{
-			"id":          fmt.Sprintf("deploy-%s-nlp-001", target),
-			"type":        "deployment",
-			"description": fmt.Sprintf("Deploy %s in %s namespace", target, namespace),
-			"parameters": map[string]interface{}{
-				"target":    target,
-				"namespace": namespace,
-				"source":    "user",
-			},
-			"target_resources": []string{fmt.Sprintf("deployment/%s", target)},
-			"status":           "pending",
-=======
-
-		intent := map[string]interface{}{
-
-			"intent_type": "deployment",
-
-			"target": matches[1],
-		}
-
-		// Add namespace if provided.
-
-		if len(matches) > 2 && matches[2] != "" {
 
 			intent["namespace"] = matches[2]
 
@@ -166,7 +124,6 @@
 
 			intent["namespace"] = "default"
 
->>>>>>> b3529b0b
 		}
 
 		return intent, nil
@@ -184,12 +141,8 @@
 			"target": matches[1],
 		}
 
-<<<<<<< HEAD
-		// Add namespace if provided
-=======
-		// Add namespace if provided.
-
->>>>>>> b3529b0b
+		// Add namespace if provided.
+
 		if len(matches) > 2 && matches[2] != "" {
 
 			intent["namespace"] = matches[2]
@@ -220,12 +173,8 @@
 			},
 		}
 
-<<<<<<< HEAD
-		// Add namespace if provided
-=======
-		// Add namespace if provided.
-
->>>>>>> b3529b0b
+		// Add namespace if provided.
+
 		if len(matches) > 4 && matches[4] != "" {
 
 			intent["namespace"] = matches[4]
