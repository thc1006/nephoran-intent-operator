--- conflicted
+++ resolved
@@ -10,21 +10,6 @@
 // CommonEventHeader represents the common header for all VES events (VES 7.x spec).
 
 type CommonEventHeader struct {
-<<<<<<< HEAD
-	Domain                  string `json:"domain"`              // heartbeat, fault, measurement, etc.
-	EventID                 string `json:"eventId"`             // unique event identifier
-	EventName               string `json:"eventName"`           // unique event name
-	EventType               string `json:"eventType,omitempty"` // e.g., "applicationVnf"
-	LastEpochMicrosec       int64  `json:"lastEpochMicrosec"`   // last epoch in microseconds
-	Priority                string `json:"priority"`            // High, Medium, Normal, Low
-	ReportingEntityID       string `json:"reportingEntityId,omitempty"`
-	ReportingEntityName     string `json:"reportingEntityName"`
-	Sequence                int    `json:"sequence"` // ordering sequence
-	SourceID                string `json:"sourceId,omitempty"`
-	SourceName              string `json:"sourceName"`              // name of entity experiencing event
-	StartEpochMicrosec      int64  `json:"startEpochMicrosec"`      // start epoch in microseconds
-	Version                 string `json:"version"`                 // version of event header spec
-=======
 	Domain string `json:"domain"` // heartbeat, fault, measurement, etc.
 
 	EventID string `json:"eventId"` // unique event identifier
@@ -51,7 +36,6 @@
 
 	Version string `json:"version"` // version of event header spec
 
->>>>>>> b3529b0b
 	VesEventListenerVersion string `json:"vesEventListenerVersion"` // VES collector API version
 
 }
@@ -70,14 +54,6 @@
 
 type FaultFields struct {
 	FaultFieldsVersion string `json:"faultFieldsVersion"`
-<<<<<<< HEAD
-	AlarmCondition     string `json:"alarmCondition"`
-	EventSeverity      string `json:"eventSeverity"`
-	EventSourceType    string `json:"eventSourceType"`
-	SpecificProblem    string `json:"specificProblem"`
-	VfStatus           string `json:"vfStatus"`
-	AlarmInterfaceA    string `json:"alarmInterfaceA,omitempty"`
-=======
 
 	AlarmCondition string `json:"alarmCondition"`
 
@@ -90,7 +66,6 @@
 	VfStatus string `json:"vfStatus"`
 
 	AlarmInterfaceA string `json:"alarmInterfaceA,omitempty"`
->>>>>>> b3529b0b
 }
 
 // Event represents a VES Common Event Format event.
@@ -239,16 +214,8 @@
 			},
 
 			FaultFields: &FaultFields{
-<<<<<<< HEAD
+
 				FaultFieldsVersion: "4.0",
-				AlarmCondition:     alarmCondition,
-				EventSeverity:      severity,
-				EventSourceType:    "O-RAN-DU",
-				SpecificProblem:    alarmCondition + " detected",
-				VfStatus:           "Active",
-=======
-
-				FaultFieldsVersion: "4.0",
 
 				AlarmCondition: alarmCondition,
 
@@ -259,7 +226,6 @@
 				SpecificProblem: alarmCondition + " detected",
 
 				VfStatus: "Active",
->>>>>>> b3529b0b
 			},
 		},
 	}
