// Package generator provides utilities for sanitizing and validating patch generation inputs.

package generator

import (
	"path/filepath"
	"regexp"
	"strings"
)

// SanitizePath sanitizes and prevents directory traversal in path generation.
// It removes absolute path references, directory traversal attempts, and cleans the input path.
// This helps prevent potential security vulnerabilities when processing file paths.
//
// Parameters:
//   - path: The input file path to sanitize
//
// Returns a cleaned, safe path string with all traversal attempts removed.
func SanitizePath(path string) string {

	// Remove directory traversal attempts.

	path = filepath.Clean(path)

<<<<<<< HEAD
	// Prevent absolute paths
=======
	// Prevent absolute paths.

>>>>>>> b3529b0b
	if filepath.IsAbs(path) {

		path = filepath.Base(path)

	}

<<<<<<< HEAD
	// Remove any remaining ".." or leading/trailing slashes
=======
	// Remove any remaining ".." or leading/trailing slashes.

>>>>>>> b3529b0b
	path = strings.TrimPrefix(path, "../")

	path = strings.TrimPrefix(path, "/")
<<<<<<< HEAD
	path = strings.Replace(path, "../", "", -1)
=======

	path = strings.ReplaceAll(path, "../", "")
>>>>>>> b3529b0b

	return path

}

// SanitizeCommand sanitizes a command string to prevent command injection attacks.
// It removes dangerous shell characters and special symbols that could be used for malicious purposes.
//
// Parameters:
//   - cmd: The input command string to sanitize
//
// Returns a sanitized command string with potentially harmful characters removed.
func SanitizeCommand(cmd string) string {

	// Regex for dangerous shell characters including backticks.

	// Matches: ; & | < > ( ) $ `.

	dangerousChars := regexp.MustCompile("[;&|<>()$`]")

<<<<<<< HEAD
	// Remove dangerous characters
	sanitizedCmd := dangerousChars.ReplaceAllString(cmd, "")

	// Additional layer of sanitization for critical characters
=======
	// Remove dangerous characters.

	sanitizedCmd := dangerousChars.ReplaceAllString(cmd, "")

	// Additional layer of sanitization for critical characters.

>>>>>>> b3529b0b
	sanitizedCmd = strings.ReplaceAll(sanitizedCmd, ";", "")

	sanitizedCmd = strings.ReplaceAll(sanitizedCmd, "|", "")

	sanitizedCmd = strings.ReplaceAll(sanitizedCmd, "&", "")

	return sanitizedCmd

}

// ValidateBinaryContent performs security validations on binary content.
// It checks:
//  1. Content size (max 5 MB)
//  2. Presence of non-printable characters
//  3. Basic YAML structure validation
//
// Parameters:
//   - content: The byte slice containing the binary data to validate
//
// Returns true if the content passes all security checks, false otherwise.
func ValidateBinaryContent(content []byte) bool {

	// Check content size (max 5 MB).

	if len(content) > 5*1024*1024 {

		return false

	}

<<<<<<< HEAD
	// Check for binary/non-printable characters
=======
	// Check for binary/non-printable characters.

>>>>>>> b3529b0b
	for _, b := range content {

		if b < 32 && b != 9 && b != 10 && b != 13 {

			return false

		}

	}

<<<<<<< HEAD
	// Basic YAML validation - checks for simple key:value multi-line format
	// This regex validates basic YAML structure but does NOT guarantee full YAML compliance.
	// Pattern matches: key: value (with optional whitespace)
	// Examples:
	//   key: value
	//   another_key: 123
	//   NAME-1: something
=======
	// Basic YAML validation - checks for simple key:value multi-line format.

	// This regex validates basic YAML structure but does NOT guarantee full YAML compliance.

	// Pattern matches: key: value (with optional whitespace).

	// Examples:.

	//   key: value.

	//   another_key: 123.

	//   NAME-1: something.

>>>>>>> b3529b0b
	contentStr := string(content)

	yamlValidationRegex := regexp.MustCompile(`^(\s*[a-zA-Z0-9_-]+\s*:\s*[^\n]+\n)*$`)

	return yamlValidationRegex.MatchString(contentStr)

}<|MERGE_RESOLUTION|>--- conflicted
+++ resolved
@@ -22,33 +22,21 @@
 
 	path = filepath.Clean(path)
 
-<<<<<<< HEAD
-	// Prevent absolute paths
-=======
 	// Prevent absolute paths.
 
->>>>>>> b3529b0b
 	if filepath.IsAbs(path) {
 
 		path = filepath.Base(path)
 
 	}
 
-<<<<<<< HEAD
-	// Remove any remaining ".." or leading/trailing slashes
-=======
 	// Remove any remaining ".." or leading/trailing slashes.
 
->>>>>>> b3529b0b
 	path = strings.TrimPrefix(path, "../")
 
 	path = strings.TrimPrefix(path, "/")
-<<<<<<< HEAD
-	path = strings.Replace(path, "../", "", -1)
-=======
 
 	path = strings.ReplaceAll(path, "../", "")
->>>>>>> b3529b0b
 
 	return path
 
@@ -69,19 +57,12 @@
 
 	dangerousChars := regexp.MustCompile("[;&|<>()$`]")
 
-<<<<<<< HEAD
-	// Remove dangerous characters
-	sanitizedCmd := dangerousChars.ReplaceAllString(cmd, "")
-
-	// Additional layer of sanitization for critical characters
-=======
 	// Remove dangerous characters.
 
 	sanitizedCmd := dangerousChars.ReplaceAllString(cmd, "")
 
 	// Additional layer of sanitization for critical characters.
 
->>>>>>> b3529b0b
 	sanitizedCmd = strings.ReplaceAll(sanitizedCmd, ";", "")
 
 	sanitizedCmd = strings.ReplaceAll(sanitizedCmd, "|", "")
@@ -112,12 +93,8 @@
 
 	}
 
-<<<<<<< HEAD
-	// Check for binary/non-printable characters
-=======
 	// Check for binary/non-printable characters.
 
->>>>>>> b3529b0b
 	for _, b := range content {
 
 		if b < 32 && b != 9 && b != 10 && b != 13 {
@@ -128,15 +105,6 @@
 
 	}
 
-<<<<<<< HEAD
-	// Basic YAML validation - checks for simple key:value multi-line format
-	// This regex validates basic YAML structure but does NOT guarantee full YAML compliance.
-	// Pattern matches: key: value (with optional whitespace)
-	// Examples:
-	//   key: value
-	//   another_key: 123
-	//   NAME-1: something
-=======
 	// Basic YAML validation - checks for simple key:value multi-line format.
 
 	// This regex validates basic YAML structure but does NOT guarantee full YAML compliance.
@@ -151,7 +119,6 @@
 
 	//   NAME-1: something.
 
->>>>>>> b3529b0b
 	contentStr := string(content)
 
 	yamlValidationRegex := regexp.MustCompile(`^(\s*[a-zA-Z0-9_-]+\s*:\s*[^\n]+\n)*$`)
