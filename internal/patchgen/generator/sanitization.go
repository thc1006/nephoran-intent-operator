--- conflicted
+++ resolved
@@ -1,13 +1,9 @@
 package generator
 
 import (
-	"crypto/rand"
-	"encoding/hex"
-	"fmt"
 	"path/filepath"
 	"regexp"
 	"strings"
-	"time"
 )
 
 // SanitizePath prevents directory traversal in path generation
@@ -30,14 +26,9 @@
 
 // SanitizeCommand prevents command injection
 func SanitizeCommand(cmd string) string {
-<<<<<<< HEAD
-	// Regex for dangerous shell characters
-	dangerousChars := regexp.MustCompile(`[;&|<>()$` + "`" + `]`)
-=======
 	// Regex for dangerous shell characters including backticks
 	// Matches: ; & | < > ( ) $ `
 	dangerousChars := regexp.MustCompile("[;&|<>()$`]")
->>>>>>> f79c76d3
 	
 	// Remove dangerous characters
 	sanitizedCmd := dangerousChars.ReplaceAllString(cmd, "")
@@ -75,23 +66,4 @@
 	yamlValidationRegex := regexp.MustCompile(`^(\s*[a-zA-Z0-9_-]+\s*:\s*[^\n]+\n)*$`)
 	
 	return yamlValidationRegex.MatchString(contentStr)
-}
-
-// GenerateUniqueName generates a cryptographically secure unique package name
-func GenerateUniqueName(baseName string) string {
-	// Sanitize the base name
-	baseName = SanitizePath(baseName)
-	
-	// Generate 8 bytes of random data
-	randomBytes := make([]byte, 8)
-	if _, err := rand.Read(randomBytes); err != nil {
-		// Fallback to timestamp if crypto/rand fails
-		timestamp := time.Now().UnixNano()
-		return fmt.Sprintf("%s-%d", baseName, timestamp)
-	}
-	
-	// Convert to hex string
-	randomHex := hex.EncodeToString(randomBytes)
-	
-	return fmt.Sprintf("%s-%s", baseName, randomHex)
 }