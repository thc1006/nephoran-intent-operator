--- conflicted
+++ resolved
@@ -21,12 +21,6 @@
 // PatchPackage represents a KRM patch package structure.
 
 type PatchPackage struct {
-<<<<<<< HEAD
-	Kptfile   *Kptfile   `yaml:"-"`
-	PatchFile *PatchFile `yaml:"-"`
-	OutputDir string     `yaml:"-"`
-	Intent    *Intent    `yaml:"-"`
-=======
 	Kptfile *Kptfile `yaml:"-"`
 
 	PatchFile *PatchFile `yaml:"-"`
@@ -34,7 +28,6 @@
 	OutputDir string `yaml:"-"`
 
 	Intent *Intent `yaml:"-"`
->>>>>>> b3529b0b
 }
 
 // Kptfile represents the kpt package metadata.
@@ -80,12 +73,6 @@
 // PatchFile represents a strategic merge patch.
 
 type PatchFile struct {
-<<<<<<< HEAD
-	APIVersion string        `yaml:"apiVersion"`
-	Kind       string        `yaml:"kind"`
-	Metadata   PatchMetadata `yaml:"metadata"`
-	Spec       PatchSpec     `yaml:"spec"`
-=======
 	APIVersion string `yaml:"apiVersion"`
 
 	Kind string `yaml:"kind"`
@@ -93,7 +80,6 @@
 	Metadata PatchMetadata `yaml:"metadata"`
 
 	Spec PatchSpec `yaml:"spec"`
->>>>>>> b3529b0b
 }
 
 // PatchMetadata contains patch metadata.
