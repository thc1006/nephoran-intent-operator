--- conflicted
+++ resolved
@@ -142,12 +142,8 @@
 
 			}
 
-<<<<<<< HEAD
-			// Ensure directory exists
-=======
 			// Ensure directory exists.
 
->>>>>>> b3529b0b
 			dir := filepath.Dir(filePath)
 
 			if err := os.MkdirAll(dir, 0o755); err != nil {
@@ -156,12 +152,8 @@
 
 			}
 
-<<<<<<< HEAD
-			if err := os.WriteFile(filePath, content, 0644); err != nil {
-=======
 			if err := os.WriteFile(filePath, content, 0o640); err != nil {
 
->>>>>>> b3529b0b
 				return "", fmt.Errorf("failed to write file: %w", err)
 
 			}
@@ -194,12 +186,8 @@
 
 	}
 
-<<<<<<< HEAD
-	if err := os.WriteFile(filePath, content, 0644); err != nil {
-=======
 	if err := os.WriteFile(filePath, content, 0o640); err != nil {
 
->>>>>>> b3529b0b
 		return "", fmt.Errorf("failed to update file: %w", err)
 
 	}
