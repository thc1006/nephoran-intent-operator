<<<<<<< HEAD
# Nephoran Intent Operator Build System
# DevOps-optimized Makefile for comprehensive build, test, and demo automation

# Go configuration
GO := go
GOLANGCI_LINT := golangci-lint
GO_VERSION := 1.24

# Build configuration
BIN_DIR := bin
CMD_DIR := cmd
PKG := github.com/thc1006/nephoran-intent-operator

# Test configuration
TEST_TIMEOUT := 10m
TEST_PARALLEL := 4
TEST_COVERAGE_THRESHOLD := 80

# LLM Demo configuration
LLM_DEMO_PORT := 8080
INTENT_INGEST_PORT := 8081
LLM_PROCESSOR_PORT := 9090
DEMO_HANDOFF_DIR := ./demo-handoff
DEMO_INTENT := "scale odu-high-phy to 3 in ns oran-odu"

# Schema validation
SCHEMA_FILE := docs/contracts/intent.schema.json
AJV_CLI := npx ajv-cli

# Create directories
$(BIN_DIR):
	@mkdir -p $(BIN_DIR)

$(DEMO_HANDOFF_DIR):
	@mkdir -p $(DEMO_HANDOFF_DIR)

# =============================================================================
# Security Tools Installation
# =============================================================================

.PHONY: install-security-tools
install-security-tools: ## Install all security scanning tools
	@echo "Installing security scanning tools..."
	@echo "Installing gosec..."
	$(GO) install github.com/securego/gosec/v2/cmd/gosec@v2.21.4
	@echo "Installing govulncheck..."
	$(GO) install golang.org/x/vuln/cmd/govulncheck@latest
	@echo "Installing nancy..."
	$(GO) install github.com/sonatype-nexus-community/nancy@latest
	@echo "Installing go-licenses..."
	$(GO) install github.com/google/go-licenses@latest
	@echo "Installing staticcheck..."
	$(GO) install honnef.co/go/tools/cmd/staticcheck@latest
	@echo "[SUCCESS] Security tools installed"

.PHONY: verify-security
verify-security: ## Verify security scanning setup
	@echo "Verifying security scanning configuration..."
	@chmod +x scripts/verify-security-scans.sh
	@./scripts/verify-security-scans.sh

.PHONY: security-scan
security-scan: ## Run local security scans
	@echo "Running security scans..."
	@echo "Running gosec..."
	-@gosec -fmt json -out security-results/gosec.json ./... 2>/dev/null || true
	@echo "Running govulncheck..."
	-@govulncheck -json ./... > security-results/govulncheck.json 2>&1 || true
	@echo "Security scan results saved to security-results/"

.PHONY: trivy-scan
trivy-scan: ## Run Trivy container and filesystem scans
	@echo "Running Trivy security scans..."
	@mkdir -p security-results
	@echo "Scanning filesystem..."
	-@trivy fs --format json --output security-results/trivy-fs.json . || true
	@echo "Trivy scan results saved to security-results/"

# =============================================================================
# Build Targets
# =============================================================================

.PHONY: build
build: build-all

.PHONY: manager
manager: $(BIN_DIR) ## Build manager binary for Kubernetes operator
	@echo "Building Kubernetes operator manager..."
	$(GO) build -o $(BIN_DIR)/manager ./cmd/main.go
	@echo "[SUCCESS] Manager binary built"

.PHONY: build-all
build-all: $(BIN_DIR)
	@echo "Building all components..."
	$(GO) build -o $(BIN_DIR)/llm-processor ./$(CMD_DIR)/llm-processor
	$(GO) build -o $(BIN_DIR)/intent-ingest ./$(CMD_DIR)/intent-ingest
	$(GO) build -o $(BIN_DIR)/conductor ./$(CMD_DIR)/conductor
	@echo "[SUCCESS] All components built"

.PHONY: build-llm-processor
build-llm-processor: $(BIN_DIR)
	@echo "Building LLM processor..."
	$(GO) build -o $(BIN_DIR)/llm-processor ./$(CMD_DIR)/llm-processor
	@echo "[SUCCESS] LLM processor built"

.PHONY: build-intent-ingest
build-intent-ingest: $(BIN_DIR)
	@echo "Building intent ingest service..."
	$(GO) build -o $(BIN_DIR)/intent-ingest ./$(CMD_DIR)/intent-ingest
	@echo "[SUCCESS] Intent ingest service built"

# =============================================================================
# LLM Offline Demo Target
# =============================================================================

.PHONY: llm-offline-demo
llm-offline-demo: build-llm-processor $(DEMO_HANDOFF_DIR)
	@echo "=== LLM Offline Demo ==="
	@echo "This demo shows the complete offline LLM provider pipeline:"
	@echo "1. Natural language processing with OFFLINE provider"
	@echo "2. Schema validation against intent.schema.json"
	@echo "3. Handoff file generation for intent-processor integration"
	@echo ""
	@echo "Starting llm-processor service with OFFLINE provider..."
	@echo "Service will run on port $(LLM_DEMO_PORT)"
	@echo "Handoff directory: $(DEMO_HANDOFF_DIR)"
	@echo ""
	@echo "Test the service with:"
	@echo "  curl -X POST http://localhost:$(LLM_DEMO_PORT)/api/v2/process-intent \\"
	@echo "    -H 'Content-Type: application/json' \\"
	@echo "    -d '{\"intent\": \"$(DEMO_INTENT)\"}'"
	@echo ""
	@echo "Press Ctrl+C to stop the demo"
	@echo ""
	LLM_PROVIDER=OFFLINE PORT=$(LLM_DEMO_PORT) AUTH_ENABLED=false TLS_ENABLED=false ./$(BIN_DIR)/llm-processor

.PHONY: llm-demo-test
llm-demo-test: build-intent-ingest $(DEMO_HANDOFF_DIR)
	@echo "=== Testing LLM Demo Pipeline ==="
	@# Start service in background
	@echo "Starting intent-ingest service..."
	MODE=llm PROVIDER=mock ./$(BIN_DIR)/intent-ingest \
		-addr :$(LLM_DEMO_PORT) \
		-handoff $(DEMO_HANDOFF_DIR) \
		-schema $(SCHEMA_FILE) & \
	SERVER_PID=$$!; \
	sleep 3; \
	echo "Testing health endpoint..."; \
	curl -f http://localhost:$(LLM_DEMO_PORT)/healthz || (kill $$SERVER_PID; exit 1); \
	echo "Testing intent processing..."; \
	curl -X POST -H "Content-Type: application/json" \
		-d '{"spec": {"intent": $(DEMO_INTENT)}}' \
		http://localhost:$(LLM_DEMO_PORT)/intent || (kill $$SERVER_PID; exit 1); \
	echo "Checking handoff file generation..."; \
	ls -la $(DEMO_HANDOFF_DIR)/ || (kill $$SERVER_PID; exit 1); \
	kill $$SERVER_PID; \
	echo "[SUCCESS] LLM demo pipeline test completed"

# =============================================================================
# Testing Strategy
# =============================================================================

.PHONY: test
test: test-unit test-integration

.PHONY: test-unit
test-unit:
	@echo "Running unit tests..."
	CGO_ENABLED=1 $(GO) test -v -race -timeout=$(TEST_TIMEOUT) -parallel=$(TEST_PARALLEL) ./...
	@echo "[SUCCESS] Unit tests passed"

.PHONY: test-unit-coverage
test-unit-coverage:
	@echo "Running unit tests with coverage..."
	CGO_ENABLED=1 $(GO) test -v -race -timeout=$(TEST_TIMEOUT) -parallel=$(TEST_PARALLEL) \
		-coverprofile=coverage.out -covermode=atomic ./...
	$(GO) tool cover -html=coverage.out -o coverage.html
	@echo "Coverage report generated: coverage.html"
	@$(GO) tool cover -func=coverage.out | grep total | \
		awk '{print "Total coverage: " $$3}'

.PHONY: test-llm-providers
test-llm-providers:
	@echo "Running LLM provider tests..."
	CGO_ENABLED=1 $(GO) test -v -race -timeout=$(TEST_TIMEOUT) \
		./internal/ingest/... \
		-run "Test.*Provider"
	@echo "[SUCCESS] LLM provider tests passed"

.PHONY: test-schema-validation
test-schema-validation:
	@echo "Running schema validation tests..."
	CGO_ENABLED=1 $(GO) test -v -race -timeout=$(TEST_TIMEOUT) \
		./internal/ingest/... \
		-run "Test.*Schema.*|Test.*Validat.*"
	@echo "[SUCCESS] Schema validation tests passed"

.PHONY: test-integration
test-integration: build-all $(DEMO_HANDOFF_DIR)
	@echo "Running integration tests..."
	@echo "Testing intent-ingest to LLM processor handoff..."
	@# Test the full pipeline integration
	$(GO) test -v -timeout=$(TEST_TIMEOUT) \
		./cmd/intent-ingest/... ./cmd/llm-processor/... \
		-run "Test.*Integration"
	@echo "[SUCCESS] Integration tests passed"

# =============================================================================
# Schema and Validation
# =============================================================================

.PHONY: validate-schema
validate-schema:
	@echo "Validating intent schema..."
	@if command -v $(AJV_CLI) >/dev/null 2>&1; then \
		$(AJV_CLI) validate -s $(SCHEMA_FILE) --spec=draft7; \
		echo "[SUCCESS] Schema validation passed"; \
	else \
		echo "Warning: ajv-cli not found, skipping JSON schema validation"; \
		echo "Install with: npm install -g ajv-cli"; \
	fi
=======
# Nephoran Intent Operator - Makefile for Kubernetes Operator

# Variables
CONTROLLER_GEN ?= $(shell go env GOPATH)/bin/controller-gen
CRD_OUTPUT_DIR = config/crd/bases
API_PACKAGES = ./api/v1 ./api/v1alpha1 ./api/intent/v1alpha1

# Generate Kubernetes CRDs and related manifests
.PHONY: manifests
manifests: controller-gen
	@echo "🔧 Generating CRDs and manifests..."
	$(CONTROLLER_GEN) crd:allowDangerousTypes=true paths=./api/v1 paths=./api/v1alpha1 paths=./api/intent/v1alpha1 output:crd:dir=$(CRD_OUTPUT_DIR)
	$(CONTROLLER_GEN) rbac:roleName=nephoran-manager paths="./controllers/..." output:rbac:dir=config/rbac
	$(CONTROLLER_GEN) webhook paths="./..." output:webhook:dir=config/webhook
	@echo "✅ Manifests generated successfully"

# Generate deepcopy code and RBAC
.PHONY: generate
generate: controller-gen
	@echo "🔧 Generating deepcopy code and RBAC..."
	$(CONTROLLER_GEN) object:headerFile="hack/boilerplate.go.txt" paths="./..."
	$(CONTROLLER_GEN) rbac:roleName=nephoran-manager paths="./controllers/..." output:rbac:dir=config/rbac
	@echo "✅ Code generation completed"

# Install controller-gen if not present
.PHONY: controller-gen
controller-gen:
	@test -f $(CONTROLLER_GEN) || { \
		echo "🔨 Installing controller-gen..."; \
		go install sigs.k8s.io/controller-tools/cmd/controller-gen@latest; \
	}
>>>>>>> 963f2351

.PHONY: validate-crds
validate-crds: manifests
	@echo "Validating generated CRDs..."
	@for crd in config/crd/bases/*.yaml; do \
		echo "Validating $$crd..."; \
		kubeval --strict $$crd || exit 1; \
	done
	@echo "[SUCCESS] All CRDs are valid"

<<<<<<< HEAD
.PHONY: validate-all
validate-all: validate-schema validate-crds
	@echo "[SUCCESS] All validations passed"

# =============================================================================
# Code Quality and Linting
# =============================================================================

.PHONY: lint
lint:
	@echo "Running golangci-lint..."
	$(GOLANGCI_LINT) run --timeout=5m
	@echo "[SUCCESS] Linting passed"

.PHONY: lint-fix
lint-fix:
	@echo "Running golangci-lint with auto-fix..."
	$(GOLANGCI_LINT) run --fix --timeout=5m
	@echo "[SUCCESS] Auto-fix completed"

.PHONY: fmt
fmt:
	@echo "Formatting Go code..."
	$(GO) fmt ./...
	@echo "[SUCCESS] Code formatted"

.PHONY: vet
vet:
	@echo "Running go vet..."
	$(GO) vet ./...
	@echo "[SUCCESS] Go vet passed"

# =============================================================================
# Build Verification
# =============================================================================

.PHONY: verify-build
verify-build: clean build test-unit
	@echo "=== Build Verification Complete ==="
	@echo "1. Clean build: PASSED"
	@echo "2. All components built: PASSED"
	@echo "3. Unit tests: PASSED"
	@echo "[SUCCESS] Build verification successful"

.PHONY: verify-llm-pipeline
verify-llm-pipeline: build-all validate-schema
	@echo "=== LLM Pipeline Verification ==="
	@echo "Testing complete LLM provider pipeline..."
	@# Verify each component can start
	@echo "Verifying intent-ingest binary..."
	./$(BIN_DIR)/intent-ingest -addr :0 & \
	SERVER_PID=$$!; \
	sleep 1; \
	kill $$SERVER_PID 2>/dev/null || true; \
	@echo "✓ intent-ingest binary verified"
	@echo "Verifying LLM processor binary..."
	@# LLM processor requires config, so just check it can show help
	./$(BIN_DIR)/llm-processor --help >/dev/null 2>&1 || \
		(echo "✓ llm-processor binary available (help displayed)"; true)
	@echo "[SUCCESS] LLM pipeline verification complete"

# =============================================================================
# CI/CD Integration
# =============================================================================

.PHONY: ci-test
ci-test: verify-build test-integration
	@echo "[SUCCESS] CI test suite completed"

.PHONY: ci-lint
ci-lint: lint vet
	@echo "[SUCCESS] CI linting completed"

.PHONY: ci-full
ci-full: ci-lint ci-test validate-all
	@echo "[SUCCESS] Full CI pipeline completed"

# =============================================================================
# Docker Build Targets (Kubernetes Operator Convention)
# =============================================================================

# Image URL to use all building/pushing image targets
IMG ?= nephoran-operator:latest

define DOCKERFILE_OPERATOR
# Build stage
FROM golang:1.24-alpine AS builder
WORKDIR /workspace

# Copy go mod files
COPY go.mod go.sum ./
RUN go mod download

# Copy source code
COPY . .

# Build the manager binary
RUN CGO_ENABLED=0 GOOS=linux GOARCH=amd64 go build -a -o manager ./cmd/main.go

# Runtime stage
FROM gcr.io/distroless/static:nonroot
WORKDIR /
COPY --from=builder /workspace/manager .
USER 65532:65532

ENTRYPOINT ["/manager"]
endef
export DOCKERFILE_OPERATOR

.PHONY: docker-build
docker-build: manager ## Build docker image with the manager
	@echo "Building Docker image: $(IMG)"
	@echo "Creating multi-stage Dockerfile for Kubernetes operator..."
	@echo "$$DOCKERFILE_OPERATOR" > Dockerfile.operator
	@echo "Building Docker image with multi-stage build..."
	@docker build -f Dockerfile.operator -t $(IMG) .
	@echo "✅ Docker image built: $(IMG)"
	@rm -f Dockerfile.operator

.PHONY: docker-push
docker-push: ## Push docker image with the manager
	@echo "Pushing Docker image: $(IMG)"
	docker push $(IMG)
	@echo "✅ Docker image pushed: $(IMG)"

define DOCKERFILE_MULTIARCH
# Build stage
FROM golang:1.24-alpine AS builder
WORKDIR /workspace

# Copy go mod files
COPY go.mod go.sum ./
RUN go mod download

# Copy source code
COPY . .

# Build the manager binary
RUN CGO_ENABLED=0 GOOS=linux go build -a -o manager ./cmd/main.go

# Runtime stage
FROM gcr.io/distroless/static:nonroot
WORKDIR /
COPY --from=builder /workspace/manager .
USER 65532:65532

ENTRYPOINT ["/manager"]
endef
export DOCKERFILE_MULTIARCH

.PHONY: docker-buildx
docker-buildx: manager ## Build and push docker image for multiple platforms
	@echo "Building multi-arch Docker image: $(IMG)"
	@echo "Creating multi-stage Dockerfile for multi-arch build..."
	@echo "$$DOCKERFILE_MULTIARCH" > Dockerfile.multiarch
	docker buildx create --use --name=crossplat --node=crossplat || true
	docker buildx build \
		--platform linux/amd64,linux/arm64 \
		-t $(IMG) \
		-f Dockerfile.multiarch \
		--push .
	@echo "✅ Multi-arch Docker image built and pushed: $(IMG)"
	@rm -f Dockerfile.multiarch

# =============================================================================
# Kubernetes Operator Targets (Kubebuilder Convention)
# =============================================================================

.PHONY: manifests
manifests: ## Generate WebhookConfiguration, ClusterRole and CustomResourceDefinition objects
	@echo "Generating manifests..."
	@if command -v controller-gen >/dev/null 2>&1; then \
		controller-gen rbac:roleName=manager-role crd:allowDangerousTypes=true webhook paths="./api/v1" paths="./controllers" output:crd:artifacts:config=config/crd/bases; \
		echo "✅ Manifests generated"; \
	else \
		echo "Installing controller-gen..."; \
		$(GO) install sigs.k8s.io/controller-tools/cmd/controller-gen@latest; \
		controller-gen rbac:roleName=manager-role crd:allowDangerousTypes=true webhook paths="./api/v1" paths="./controllers" output:crd:artifacts:config=config/crd/bases; \
		echo "✅ Manifests generated"; \
	fi

.PHONY: generate
generate: ## Generate code containing DeepCopy, DeepCopyInto, and DeepCopyObject method implementations
	@echo "Generating code..."
	@if command -v controller-gen >/dev/null 2>&1; then \
		controller-gen object:headerFile="hack/boilerplate.go.txt" paths="./api/v1" paths="./controllers"; \
		echo "✅ Code generated"; \
	else \
		echo "Installing controller-gen..."; \
		$(GO) install sigs.k8s.io/controller-tools/cmd/controller-gen@latest; \
		controller-gen object:headerFile="hack/boilerplate.go.txt" paths="./api/v1" paths="./controllers"; \
		echo "✅ Code generated"; \
	fi

.PHONY: install
install: manifests ## Install CRDs into the K8s cluster specified in ~/.kube/config
	@echo "Installing CRDs..."
	@if command -v kustomize >/dev/null 2>&1; then \
		kustomize build config/crd | kubectl apply -f -; \
		echo "✅ CRDs installed"; \
	else \
		echo "Installing kustomize..."; \
		$(GO) install sigs.k8s.io/kustomize/kustomize/v5@latest; \
		kustomize build config/crd | kubectl apply -f -; \
		echo "✅ CRDs installed"; \
	fi

.PHONY: uninstall
uninstall: manifests ## Uninstall CRDs from the K8s cluster specified in ~/.kube/config
	@echo "Uninstalling CRDs..."
	@if command -v kustomize >/dev/null 2>&1; then \
		kustomize build config/crd | kubectl delete --ignore-not-found=true -f -; \
		echo "✅ CRDs uninstalled"; \
	else \
		echo "❌ kustomize not found"; \
		exit 1; \
	fi

.PHONY: deploy
deploy: manifests ## Deploy controller to the K8s cluster specified in ~/.kube/config
	@echo "Deploying controller to cluster..."
	@if command -v kustomize >/dev/null 2>&1; then \
		cd config/manager && kustomize edit set image controller=$(IMG); \
		kustomize build config/default | kubectl apply -f -; \
		echo "✅ Controller deployed with image: $(IMG)"; \
	else \
		echo "Installing kustomize..."; \
		$(GO) install sigs.k8s.io/kustomize/kustomize/v5@latest; \
		cd config/manager && kustomize edit set image controller=$(IMG); \
		kustomize build config/default | kubectl apply -f -; \
		echo "✅ Controller deployed with image: $(IMG)"; \
	fi

.PHONY: undeploy
undeploy: ## Undeploy controller from the K8s cluster specified in ~/.kube/config
	@echo "Undeploying controller from cluster..."
	@if command -v kustomize >/dev/null 2>&1; then \
		kustomize build config/default | kubectl delete --ignore-not-found=true -f -; \
		echo "✅ Controller undeployed"; \
	else \
		echo "❌ kustomize not found"; \
		exit 1; \
	fi

# =============================================================================
# Development Utilities
# =============================================================================

.PHONY: dev-setup
dev-setup:
	@echo "Setting up development environment..."
	$(GO) mod tidy
	$(GO) mod download
	@if ! command -v $(GOLANGCI_LINT) >/dev/null 2>&1; then \
		echo "Installing golangci-lint..."; \
		curl -sSfL https://raw.githubusercontent.com/golangci/golangci-lint/master/install.sh | sh -s -- -b $(shell go env GOPATH)/bin v1.55.2; \
	fi
	@echo "[SUCCESS] Development environment ready"

.PHONY: clean
clean:
	@echo "Cleaning build artifacts..."
	@rm -rf $(BIN_DIR)
	@rm -rf $(DEMO_HANDOFF_DIR)
	@rm -f coverage.out coverage.html
	@echo "[SUCCESS] Clean completed"

.PHONY: help
help:
	@echo "Nephoran Intent Operator - Build System"
	@echo ""
	@echo "Build Targets:"
	@echo "  build                 - Build all components"
	@echo "  manager               - Build Kubernetes operator manager"
	@echo "  build-llm-processor   - Build LLM processor only"
	@echo "  build-intent-ingest   - Build intent ingest service only"
	@echo ""
	@echo "Demo Targets:"
	@echo "  llm-offline-demo      - Start interactive LLM offline demo"
	@echo "  llm-demo-test         - Run automated LLM demo pipeline test"
	@echo ""
	@echo "Testing Targets:"
	@echo "  test                  - Run all tests"
	@echo "  test-unit             - Run unit tests only"
	@echo "  test-unit-coverage    - Run unit tests with coverage report"
	@echo "  test-llm-providers    - Test LLM provider implementations"
	@echo "  test-schema-validation - Test schema validation functionality"
	@echo "  test-integration      - Run integration tests"
	@echo ""
	@echo "Validation Targets:"
	@echo "  validate-schema       - Validate JSON schemas"
	@echo "  validate-crds         - Validate Kubernetes CRDs"
	@echo "  validate-all          - Run all validations"
	@echo ""
	@echo "Quality Targets:"
	@echo "  lint                  - Run golangci-lint"
	@echo "  lint-fix             - Run golangci-lint with auto-fix"
	@echo "  fmt                   - Format Go code"
	@echo "  vet                   - Run go vet"
	@echo ""
	@echo "Verification Targets:"
	@echo "  verify-build          - Complete build verification"
	@echo "  verify-llm-pipeline   - Verify LLM pipeline components"
	@echo ""
	@echo "CI/CD Targets:"
	@echo "  ci-test               - CI test suite"
	@echo "  ci-lint               - CI linting"
	@echo "  ci-full               - Full CI pipeline"
	@echo ""
	@echo "Docker Build Targets:"
	@echo "  docker-build IMG=<image> - Build Docker image (default: nephoran-operator:latest)"
	@echo "  docker-push IMG=<image>  - Push Docker image"
	@echo "  docker-buildx IMG=<image> - Build multi-arch Docker image"
	@echo ""
	@echo "Kubernetes Operator Targets:"
	@echo "  manifests             - Generate CRDs, RBAC, and webhook configurations"
	@echo "  generate              - Generate DeepCopy methods and other code"
	@echo "  install               - Install CRDs to cluster"
	@echo "  uninstall             - Uninstall CRDs from cluster"
	@echo "  deploy IMG=<image>    - Deploy operator to cluster"
	@echo "  undeploy              - Remove operator from cluster"
	@echo ""
	@echo "Development:"
	@echo "  dev-setup             - Setup development environment"
	@echo "  clean                 - Clean build artifacts"
	@echo "  help                  - Show this help message"
=======
.PHONY: validate-contracts
validate-contracts:
	@echo "📝 Validating contract schemas..."
	@if command -v ajv >/dev/null 2>&1; then \
		echo "Validating with ajv-cli..."; \
		ajv compile -s docs/contracts/intent.schema.json || exit 1; \
		ajv compile -s docs/contracts/a1.policy.schema.json || exit 1; \
		ajv compile -s docs/contracts/scaling.schema.json || exit 1; \
		echo "✅ All JSON schemas are valid"; \
	else \
		echo "ajv-cli not found - using basic JSON validation"; \
		for schema in docs/contracts/*.json; do \
			echo "Checking $$schema..."; \
			go run -c 'import "encoding/json"; import "os"; import "io"; data, _ := io.ReadAll(os.Stdin); var obj interface{}; if json.Unmarshal(data, &obj) != nil { os.Exit(1) }' < "$$schema" || exit 1; \
		done; \
		echo "✅ Basic JSON validation passed"; \
	fi

.PHONY: validate-examples
validate-examples: validate-contracts
	@echo "🧩 Validating example files against schemas..."
	@echo "Checking FCAPS VES examples structure..."
	@go run -c 'import "encoding/json"; import "os"; import "io"; data, _ := io.ReadAll(os.Stdin); var obj interface{}; if json.Unmarshal(data, &obj) != nil { os.Exit(1) }' < docs/contracts/fcaps.ves.examples.json || exit 1
	@echo "✅ All examples are valid JSON"

# Build manager binary
.PHONY: build
build: generate
	@echo "🔨 Building manager binary..."
	@mkdir -p bin
	CGO_ENABLED=0 GOOS=linux GOARCH=amd64 go build -o bin/manager cmd/main.go
	@echo "✅ Manager binary built successfully"

# Build docker image
.PHONY: docker-build
docker-build:
	@echo "🐳 Building Docker image..."
	docker build -t ${IMG} .
	@echo "✅ Docker image built successfully"

# Deploy to Kubernetes cluster
.PHONY: deploy
deploy: manifests
	@echo "⚙️ Deploying to Kubernetes cluster..."
	kustomize build config/default | kubectl apply -f -
	@echo "✅ Deployment completed"

# Install CRDs into cluster
.PHONY: install
install: manifests
	@echo "📝 Installing CRDs..."
	kustomize build config/crd | kubectl apply -f -
	@echo "✅ CRDs installed successfully"

# Set default image if not provided
IMG ?= nephoran-operator:latest

# MVP Scaling Operations
# These targets provide direct scaling operations for MVP demonstrations
.PHONY: mvp-scale-up
mvp-scale-up:
	@echo "🔼 MVP Scale Up: Scaling target workload..."
	@if [ -z "$(TARGET)" ]; then \
		echo "Usage: make mvp-scale-up TARGET=<resource> NAMESPACE=<ns> REPLICAS=<count>"; \
		echo "Example: make mvp-scale-up TARGET=odu-high-phy NAMESPACE=oran-odu REPLICAS=5"; \
		exit 1; \
	fi
	@if command -v kubectl >/dev/null 2>&1; then \
		echo "Using kubectl to patch $(TARGET) in $(NAMESPACE)..."; \
		kubectl patch deployment $(TARGET) -n $(NAMESPACE:-default) \
			-p '{"spec":{"replicas":$(REPLICAS:-3)}}'; \
	else \
		echo "kubectl not found - generating scaling intent JSON"; \
		echo '{"intent_type":"scaling","target":"$(TARGET)","namespace":"$(NAMESPACE:-default)","replicas":$(REPLICAS:-3),"reason":"MVP scale-up operation","source":"make-target"}' > intent-scale-up.json; \
		echo "Generated: intent-scale-up.json"; \
	fi
	@echo "✅ MVP Scale Up completed"

.PHONY: mvp-scale-down  
mvp-scale-down:
	@echo "🔽 MVP Scale Down: Reducing target workload..."
	@if [ -z "$(TARGET)" ]; then \
		echo "Usage: make mvp-scale-down TARGET=<resource> NAMESPACE=<ns> REPLICAS=<count>"; \
		echo "Example: make mvp-scale-down TARGET=odu-high-phy NAMESPACE=oran-odu REPLICAS=1"; \
		exit 1; \
	fi
	@if command -v kubectl >/dev/null 2>&1; then \
		echo "Using kubectl to patch $(TARGET) in $(NAMESPACE)..."; \
		kubectl patch deployment $(TARGET) -n $(NAMESPACE:-default) \
			-p '{"spec":{"replicas":$(REPLICAS:-1)}}'; \
	else \
		echo "kubectl not found - generating scaling intent JSON"; \
		echo '{"intent_type":"scaling","target":"$(TARGET)","namespace":"$(NAMESPACE:-default)","replicas":$(REPLICAS:-1),"reason":"MVP scale-down operation","source":"make-target"}' > intent-scale-down.json; \
		echo "Generated: intent-scale-down.json"; \
	fi
	@echo "✅ MVP Scale Down completed"

# Contract and Schema Validation
.PHONY: validate-all
validate-all: validate-crds validate-contracts validate-examples
	@echo "🏆 All validations passed - contracts and manifests are compliant"
>>>>>>> 963f2351
<|MERGE_RESOLUTION|>--- conflicted
+++ resolved
@@ -1,6 +1,5 @@
-<<<<<<< HEAD
-# Nephoran Intent Operator Build System
-# DevOps-optimized Makefile for comprehensive build, test, and demo automation
+# Nephoran Intent Operator - Comprehensive Makefile
+# Combines LLM demo capabilities with Kubernetes operator functionality
 
 # Go configuration
 GO := go
@@ -28,12 +27,46 @@
 SCHEMA_FILE := docs/contracts/intent.schema.json
 AJV_CLI := npx ajv-cli
 
+# Kubernetes operator configuration
+CONTROLLER_GEN ?= $(shell go env GOPATH)/bin/controller-gen
+CRD_OUTPUT_DIR = config/crd/bases
+API_PACKAGES = ./api/v1 ./api/v1alpha1 ./api/intent/v1alpha1
+
 # Create directories
 $(BIN_DIR):
 	@mkdir -p $(BIN_DIR)
 
 $(DEMO_HANDOFF_DIR):
 	@mkdir -p $(DEMO_HANDOFF_DIR)
+
+# =============================================================================
+# Kubernetes Operator Targets (Kubebuilder Convention)
+# =============================================================================
+
+# Generate Kubernetes CRDs and related manifests
+.PHONY: manifests
+manifests: controller-gen
+	@echo "🔧 Generating CRDs and manifests..."
+	$(CONTROLLER_GEN) crd:allowDangerousTypes=true paths=./api/v1 paths=./api/v1alpha1 paths=./api/intent/v1alpha1 output:crd:dir=$(CRD_OUTPUT_DIR)
+	$(CONTROLLER_GEN) rbac:roleName=nephoran-manager paths="./controllers/..." output:rbac:dir=config/rbac
+	$(CONTROLLER_GEN) webhook paths="./..." output:webhook:dir=config/webhook
+	@echo "✅ Manifests generated successfully"
+
+# Generate deepcopy code and RBAC
+.PHONY: generate
+generate: controller-gen
+	@echo "🔧 Generating deepcopy code and RBAC..."
+	$(CONTROLLER_GEN) object:headerFile="hack/boilerplate.go.txt" paths="./..."
+	$(CONTROLLER_GEN) rbac:roleName=nephoran-manager paths="./controllers/..." output:rbac:dir=config/rbac
+	@echo "✅ Code generation completed"
+
+# Install controller-gen if not present
+.PHONY: controller-gen
+controller-gen:
+	@test -f $(CONTROLLER_GEN) || { \
+		echo "🔨 Installing controller-gen..."; \
+		go install sigs.k8s.io/controller-tools/cmd/controller-gen@latest; \
+	}
 
 # =============================================================================
 # Security Tools Installation
@@ -220,39 +253,6 @@
 		echo "Warning: ajv-cli not found, skipping JSON schema validation"; \
 		echo "Install with: npm install -g ajv-cli"; \
 	fi
-=======
-# Nephoran Intent Operator - Makefile for Kubernetes Operator
-
-# Variables
-CONTROLLER_GEN ?= $(shell go env GOPATH)/bin/controller-gen
-CRD_OUTPUT_DIR = config/crd/bases
-API_PACKAGES = ./api/v1 ./api/v1alpha1 ./api/intent/v1alpha1
-
-# Generate Kubernetes CRDs and related manifests
-.PHONY: manifests
-manifests: controller-gen
-	@echo "🔧 Generating CRDs and manifests..."
-	$(CONTROLLER_GEN) crd:allowDangerousTypes=true paths=./api/v1 paths=./api/v1alpha1 paths=./api/intent/v1alpha1 output:crd:dir=$(CRD_OUTPUT_DIR)
-	$(CONTROLLER_GEN) rbac:roleName=nephoran-manager paths="./controllers/..." output:rbac:dir=config/rbac
-	$(CONTROLLER_GEN) webhook paths="./..." output:webhook:dir=config/webhook
-	@echo "✅ Manifests generated successfully"
-
-# Generate deepcopy code and RBAC
-.PHONY: generate
-generate: controller-gen
-	@echo "🔧 Generating deepcopy code and RBAC..."
-	$(CONTROLLER_GEN) object:headerFile="hack/boilerplate.go.txt" paths="./..."
-	$(CONTROLLER_GEN) rbac:roleName=nephoran-manager paths="./controllers/..." output:rbac:dir=config/rbac
-	@echo "✅ Code generation completed"
-
-# Install controller-gen if not present
-.PHONY: controller-gen
-controller-gen:
-	@test -f $(CONTROLLER_GEN) || { \
-		echo "🔨 Installing controller-gen..."; \
-		go install sigs.k8s.io/controller-tools/cmd/controller-gen@latest; \
-	}
->>>>>>> 963f2351
 
 .PHONY: validate-crds
 validate-crds: manifests
@@ -263,10 +263,34 @@
 	done
 	@echo "[SUCCESS] All CRDs are valid"
 
-<<<<<<< HEAD
+.PHONY: validate-contracts
+validate-contracts:
+	@echo "📝 Validating contract schemas..."
+	@if command -v ajv >/dev/null 2>&1; then \
+		echo "Validating with ajv-cli..."; \
+		ajv compile -s docs/contracts/intent.schema.json || exit 1; \
+		ajv compile -s docs/contracts/a1.policy.schema.json || exit 1; \
+		ajv compile -s docs/contracts/scaling.schema.json || exit 1; \
+		echo "✅ All JSON schemas are valid"; \
+	else \
+		echo "ajv-cli not found - using basic JSON validation"; \
+		for schema in docs/contracts/*.json; do \
+			echo "Checking $$schema..."; \
+			go run -c 'import "encoding/json"; import "os"; import "io"; data, _ := io.ReadAll(os.Stdin); var obj interface{}; if json.Unmarshal(data, &obj) != nil { os.Exit(1) }' < "$$schema" || exit 1; \
+		done; \
+		echo "✅ Basic JSON validation passed"; \
+	fi
+
+.PHONY: validate-examples
+validate-examples: validate-contracts
+	@echo "🧩 Validating example files against schemas..."
+	@echo "Checking FCAPS VES examples structure..."
+	@go run -c 'import "encoding/json"; import "os"; import "io"; data, _ := io.ReadAll(os.Stdin); var obj interface{}; if json.Unmarshal(data, &obj) != nil { os.Exit(1) }' < docs/contracts/fcaps.ves.examples.json || exit 1
+	@echo "✅ All examples are valid JSON"
+
 .PHONY: validate-all
-validate-all: validate-schema validate-crds
-	@echo "[SUCCESS] All validations passed"
+validate-all: validate-schema validate-crds validate-contracts validate-examples
+	@echo "🏆 All validations passed - contracts and manifests are compliant"
 
 # =============================================================================
 # Code Quality and Linting
@@ -429,34 +453,8 @@
 	@rm -f Dockerfile.multiarch
 
 # =============================================================================
-# Kubernetes Operator Targets (Kubebuilder Convention)
-# =============================================================================
-
-.PHONY: manifests
-manifests: ## Generate WebhookConfiguration, ClusterRole and CustomResourceDefinition objects
-	@echo "Generating manifests..."
-	@if command -v controller-gen >/dev/null 2>&1; then \
-		controller-gen rbac:roleName=manager-role crd:allowDangerousTypes=true webhook paths="./api/v1" paths="./controllers" output:crd:artifacts:config=config/crd/bases; \
-		echo "✅ Manifests generated"; \
-	else \
-		echo "Installing controller-gen..."; \
-		$(GO) install sigs.k8s.io/controller-tools/cmd/controller-gen@latest; \
-		controller-gen rbac:roleName=manager-role crd:allowDangerousTypes=true webhook paths="./api/v1" paths="./controllers" output:crd:artifacts:config=config/crd/bases; \
-		echo "✅ Manifests generated"; \
-	fi
-
-.PHONY: generate
-generate: ## Generate code containing DeepCopy, DeepCopyInto, and DeepCopyObject method implementations
-	@echo "Generating code..."
-	@if command -v controller-gen >/dev/null 2>&1; then \
-		controller-gen object:headerFile="hack/boilerplate.go.txt" paths="./api/v1" paths="./controllers"; \
-		echo "✅ Code generated"; \
-	else \
-		echo "Installing controller-gen..."; \
-		$(GO) install sigs.k8s.io/controller-tools/cmd/controller-gen@latest; \
-		controller-gen object:headerFile="hack/boilerplate.go.txt" paths="./api/v1" paths="./controllers"; \
-		echo "✅ Code generated"; \
-	fi
+# Kubernetes Cluster Operations
+# =============================================================================
 
 .PHONY: install
 install: manifests ## Install CRDs into the K8s cluster specified in ~/.kube/config
@@ -507,146 +505,6 @@
 		echo "❌ kustomize not found"; \
 		exit 1; \
 	fi
-
-# =============================================================================
-# Development Utilities
-# =============================================================================
-
-.PHONY: dev-setup
-dev-setup:
-	@echo "Setting up development environment..."
-	$(GO) mod tidy
-	$(GO) mod download
-	@if ! command -v $(GOLANGCI_LINT) >/dev/null 2>&1; then \
-		echo "Installing golangci-lint..."; \
-		curl -sSfL https://raw.githubusercontent.com/golangci/golangci-lint/master/install.sh | sh -s -- -b $(shell go env GOPATH)/bin v1.55.2; \
-	fi
-	@echo "[SUCCESS] Development environment ready"
-
-.PHONY: clean
-clean:
-	@echo "Cleaning build artifacts..."
-	@rm -rf $(BIN_DIR)
-	@rm -rf $(DEMO_HANDOFF_DIR)
-	@rm -f coverage.out coverage.html
-	@echo "[SUCCESS] Clean completed"
-
-.PHONY: help
-help:
-	@echo "Nephoran Intent Operator - Build System"
-	@echo ""
-	@echo "Build Targets:"
-	@echo "  build                 - Build all components"
-	@echo "  manager               - Build Kubernetes operator manager"
-	@echo "  build-llm-processor   - Build LLM processor only"
-	@echo "  build-intent-ingest   - Build intent ingest service only"
-	@echo ""
-	@echo "Demo Targets:"
-	@echo "  llm-offline-demo      - Start interactive LLM offline demo"
-	@echo "  llm-demo-test         - Run automated LLM demo pipeline test"
-	@echo ""
-	@echo "Testing Targets:"
-	@echo "  test                  - Run all tests"
-	@echo "  test-unit             - Run unit tests only"
-	@echo "  test-unit-coverage    - Run unit tests with coverage report"
-	@echo "  test-llm-providers    - Test LLM provider implementations"
-	@echo "  test-schema-validation - Test schema validation functionality"
-	@echo "  test-integration      - Run integration tests"
-	@echo ""
-	@echo "Validation Targets:"
-	@echo "  validate-schema       - Validate JSON schemas"
-	@echo "  validate-crds         - Validate Kubernetes CRDs"
-	@echo "  validate-all          - Run all validations"
-	@echo ""
-	@echo "Quality Targets:"
-	@echo "  lint                  - Run golangci-lint"
-	@echo "  lint-fix             - Run golangci-lint with auto-fix"
-	@echo "  fmt                   - Format Go code"
-	@echo "  vet                   - Run go vet"
-	@echo ""
-	@echo "Verification Targets:"
-	@echo "  verify-build          - Complete build verification"
-	@echo "  verify-llm-pipeline   - Verify LLM pipeline components"
-	@echo ""
-	@echo "CI/CD Targets:"
-	@echo "  ci-test               - CI test suite"
-	@echo "  ci-lint               - CI linting"
-	@echo "  ci-full               - Full CI pipeline"
-	@echo ""
-	@echo "Docker Build Targets:"
-	@echo "  docker-build IMG=<image> - Build Docker image (default: nephoran-operator:latest)"
-	@echo "  docker-push IMG=<image>  - Push Docker image"
-	@echo "  docker-buildx IMG=<image> - Build multi-arch Docker image"
-	@echo ""
-	@echo "Kubernetes Operator Targets:"
-	@echo "  manifests             - Generate CRDs, RBAC, and webhook configurations"
-	@echo "  generate              - Generate DeepCopy methods and other code"
-	@echo "  install               - Install CRDs to cluster"
-	@echo "  uninstall             - Uninstall CRDs from cluster"
-	@echo "  deploy IMG=<image>    - Deploy operator to cluster"
-	@echo "  undeploy              - Remove operator from cluster"
-	@echo ""
-	@echo "Development:"
-	@echo "  dev-setup             - Setup development environment"
-	@echo "  clean                 - Clean build artifacts"
-	@echo "  help                  - Show this help message"
-=======
-.PHONY: validate-contracts
-validate-contracts:
-	@echo "📝 Validating contract schemas..."
-	@if command -v ajv >/dev/null 2>&1; then \
-		echo "Validating with ajv-cli..."; \
-		ajv compile -s docs/contracts/intent.schema.json || exit 1; \
-		ajv compile -s docs/contracts/a1.policy.schema.json || exit 1; \
-		ajv compile -s docs/contracts/scaling.schema.json || exit 1; \
-		echo "✅ All JSON schemas are valid"; \
-	else \
-		echo "ajv-cli not found - using basic JSON validation"; \
-		for schema in docs/contracts/*.json; do \
-			echo "Checking $$schema..."; \
-			go run -c 'import "encoding/json"; import "os"; import "io"; data, _ := io.ReadAll(os.Stdin); var obj interface{}; if json.Unmarshal(data, &obj) != nil { os.Exit(1) }' < "$$schema" || exit 1; \
-		done; \
-		echo "✅ Basic JSON validation passed"; \
-	fi
-
-.PHONY: validate-examples
-validate-examples: validate-contracts
-	@echo "🧩 Validating example files against schemas..."
-	@echo "Checking FCAPS VES examples structure..."
-	@go run -c 'import "encoding/json"; import "os"; import "io"; data, _ := io.ReadAll(os.Stdin); var obj interface{}; if json.Unmarshal(data, &obj) != nil { os.Exit(1) }' < docs/contracts/fcaps.ves.examples.json || exit 1
-	@echo "✅ All examples are valid JSON"
-
-# Build manager binary
-.PHONY: build
-build: generate
-	@echo "🔨 Building manager binary..."
-	@mkdir -p bin
-	CGO_ENABLED=0 GOOS=linux GOARCH=amd64 go build -o bin/manager cmd/main.go
-	@echo "✅ Manager binary built successfully"
-
-# Build docker image
-.PHONY: docker-build
-docker-build:
-	@echo "🐳 Building Docker image..."
-	docker build -t ${IMG} .
-	@echo "✅ Docker image built successfully"
-
-# Deploy to Kubernetes cluster
-.PHONY: deploy
-deploy: manifests
-	@echo "⚙️ Deploying to Kubernetes cluster..."
-	kustomize build config/default | kubectl apply -f -
-	@echo "✅ Deployment completed"
-
-# Install CRDs into cluster
-.PHONY: install
-install: manifests
-	@echo "📝 Installing CRDs..."
-	kustomize build config/crd | kubectl apply -f -
-	@echo "✅ CRDs installed successfully"
-
-# Set default image if not provided
-IMG ?= nephoran-operator:latest
 
 # MVP Scaling Operations
 # These targets provide direct scaling operations for MVP demonstrations
@@ -688,8 +546,91 @@
 	fi
 	@echo "✅ MVP Scale Down completed"
 
-# Contract and Schema Validation
-.PHONY: validate-all
-validate-all: validate-crds validate-contracts validate-examples
-	@echo "🏆 All validations passed - contracts and manifests are compliant"
->>>>>>> 963f2351
+# =============================================================================
+# Development Utilities
+# =============================================================================
+
+.PHONY: dev-setup
+dev-setup:
+	@echo "Setting up development environment..."
+	$(GO) mod tidy
+	$(GO) mod download
+	@if ! command -v $(GOLANGCI_LINT) >/dev/null 2>&1; then \
+		echo "Installing golangci-lint..."; \
+		curl -sSfL https://raw.githubusercontent.com/golangci/golangci-lint/master/install.sh | sh -s -- -b $(shell go env GOPATH)/bin v1.55.2; \
+	fi
+	@echo "[SUCCESS] Development environment ready"
+
+.PHONY: clean
+clean:
+	@echo "Cleaning build artifacts..."
+	@rm -rf $(BIN_DIR)
+	@rm -rf $(DEMO_HANDOFF_DIR)
+	@rm -f coverage.out coverage.html
+	@echo "[SUCCESS] Clean completed"
+
+.PHONY: help
+help:
+	@echo "Nephoran Intent Operator - Build System"
+	@echo ""
+	@echo "Build Targets:"
+	@echo "  build                 - Build all components"
+	@echo "  manager               - Build Kubernetes operator manager"
+	@echo "  build-llm-processor   - Build LLM processor only"
+	@echo "  build-intent-ingest   - Build intent ingest service only"
+	@echo ""
+	@echo "Demo Targets:"
+	@echo "  llm-offline-demo      - Start interactive LLM offline demo"
+	@echo "  llm-demo-test         - Run automated LLM demo pipeline test"
+	@echo ""
+	@echo "Testing Targets:"
+	@echo "  test                  - Run all tests"
+	@echo "  test-unit             - Run unit tests only"
+	@echo "  test-unit-coverage    - Run unit tests with coverage report"
+	@echo "  test-llm-providers    - Test LLM provider implementations"
+	@echo "  test-schema-validation - Test schema validation functionality"
+	@echo "  test-integration      - Run integration tests"
+	@echo ""
+	@echo "Validation Targets:"
+	@echo "  validate-schema       - Validate JSON schemas"
+	@echo "  validate-crds         - Validate Kubernetes CRDs"
+	@echo "  validate-contracts    - Validate contract schemas"
+	@echo "  validate-examples     - Validate example files"
+	@echo "  validate-all          - Run all validations"
+	@echo ""
+	@echo "Quality Targets:"
+	@echo "  lint                  - Run golangci-lint"
+	@echo "  lint-fix             - Run golangci-lint with auto-fix"
+	@echo "  fmt                   - Format Go code"
+	@echo "  vet                   - Run go vet"
+	@echo ""
+	@echo "Verification Targets:"
+	@echo "  verify-build          - Complete build verification"
+	@echo "  verify-llm-pipeline   - Verify LLM pipeline components"
+	@echo ""
+	@echo "CI/CD Targets:"
+	@echo "  ci-test               - CI test suite"
+	@echo "  ci-lint               - CI linting"
+	@echo "  ci-full               - Full CI pipeline"
+	@echo ""
+	@echo "Docker Build Targets:"
+	@echo "  docker-build IMG=<image> - Build Docker image (default: nephoran-operator:latest)"
+	@echo "  docker-push IMG=<image>  - Push Docker image"
+	@echo "  docker-buildx IMG=<image> - Build multi-arch Docker image"
+	@echo ""
+	@echo "Kubernetes Operator Targets:"
+	@echo "  manifests             - Generate CRDs, RBAC, and webhook configurations"
+	@echo "  generate              - Generate DeepCopy methods and other code"
+	@echo "  install               - Install CRDs to cluster"
+	@echo "  uninstall             - Uninstall CRDs from cluster"
+	@echo "  deploy IMG=<image>    - Deploy operator to cluster"
+	@echo "  undeploy              - Remove operator from cluster"
+	@echo ""
+	@echo "MVP Operations:"
+	@echo "  mvp-scale-up TARGET=<resource> NAMESPACE=<ns> REPLICAS=<count>"
+	@echo "  mvp-scale-down TARGET=<resource> NAMESPACE=<ns> REPLICAS=<count>"
+	@echo ""
+	@echo "Development:"
+	@echo "  dev-setup             - Setup development environment"
+	@echo "  clean                 - Clean build artifacts"
+	@echo "  help                  - Show this help message"