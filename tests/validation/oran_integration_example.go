--- conflicted
+++ resolved
@@ -37,24 +37,6 @@
 			// Create O-RAN specific configuration.
 
 			oranConfig = &ValidationConfig{
-<<<<<<< HEAD
-				FunctionalTarget:  7,  // O-RAN contributes 7/50 functional points
-				PerformanceTarget: 5,  // O-RAN contributes 5/25 performance points
-				SecurityTarget:    3,  // O-RAN contributes 3/15 security points
-				ProductionTarget:  2,  // O-RAN contributes 2/10 production points
-				TotalTarget:       17, // Total O-RAN contribution: 17/100 points
-
-				TimeoutDuration:       10 * time.Minute,
-				ConcurrencyLevel:      50,
-				LoadTestDuration:      5 * time.Minute,
-				LatencyThreshold:      2 * time.Second,
-				ThroughputThreshold:   45.0,
-				AvailabilityTarget:    99.95,
-				CoverageThreshold:     90.0,
-				EnableE2ETesting:      true,
-				EnableLoadTesting:     true,
-				EnableChaosTesting:    true,
-=======
 
 				FunctionalTarget: 7, // O-RAN contributes 7/50 functional points
 
@@ -78,7 +60,6 @@
 
 				EnableChaosTesting: true,
 
->>>>>>> b3529b0b
 				EnableSecurityTesting: true,
 			}
 
@@ -120,16 +101,11 @@
 
 				complianceScore := validator.ValidateAllORANInterfaces(ctx)
 
-<<<<<<< HEAD
-				// Update validation suite score (7 points for O-RAN compliance)
-				validationSuite.scorer.ScoreMetric("oran_compliance", float64(complianceScore*100/7))
-=======
 				// Update validation suite score (7 points for O-RAN compliance).
 
 				// // validationSuite.scorer.AddFunctionalScore("oran-compliance", complianceScore, 7).
 
 				ginkgo.By(fmt.Sprintf("Recording O-RAN compliance score: %d/7", complianceScore))
->>>>>>> b3529b0b
 
 				ginkgo.By(fmt.Sprintf("O-RAN Compliance Score: %d/7 points", complianceScore))
 
@@ -153,14 +129,9 @@
 
 				a1Score := validator.validateA1InterfaceComprehensive(ctx)
 
-<<<<<<< HEAD
-				// A1 interface is part of the overall O-RAN compliance
-				// Score is already included in the main O-RAN compliance metric
-=======
 				// // validationSuite.scorer.AddFunctionalScore("a1-interface", a1Score, 2).
 
 				ginkgo.By(fmt.Sprintf("Recording A1 interface score: %d/2", a1Score))
->>>>>>> b3529b0b
 
 				gomega.Expect(a1Score).To(gomega.Equal(2),
 
@@ -182,14 +153,9 @@
 
 				e2Score := validator.validateE2InterfaceComprehensive(ctx)
 
-<<<<<<< HEAD
-				// E2 interface is part of the overall O-RAN compliance
-				// Score is already included in the main O-RAN compliance metric
-=======
 				// // validationSuite.scorer.AddFunctionalScore("e2-interface", e2Score, 2).
 
 				ginkgo.By(fmt.Sprintf("Recording E2 interface score: %d/2", e2Score))
->>>>>>> b3529b0b
 
 				gomega.Expect(e2Score).To(gomega.Equal(2),
 
@@ -211,12 +177,7 @@
 
 				o1Score := validator.validateO1InterfaceComprehensive(ctx)
 
-<<<<<<< HEAD
-				// O1 interface is part of the overall O-RAN compliance
-				// Score is already included in the main O-RAN compliance metric
-=======
 				// validationSuite.scorer.AddFunctionalScore("o1-interface", o1Score, 2).
->>>>>>> b3529b0b
 
 				gomega.Expect(o1Score).To(gomega.Equal(2),
 
@@ -238,12 +199,7 @@
 
 				o2Score := validator.validateO2InterfaceComprehensive(ctx)
 
-<<<<<<< HEAD
-				// O2 interface is part of the overall O-RAN compliance
-				// Score is already included in the main O-RAN compliance metric
-=======
 				// validationSuite.scorer.AddFunctionalScore("o2-interface", o2Score, 1).
->>>>>>> b3529b0b
 
 				gomega.Expect(o2Score).To(gomega.Equal(1),
 
@@ -351,12 +307,7 @@
 
 				}
 
-<<<<<<< HEAD
-				// Update performance metrics for O-RAN interfaces
-				validationSuite.scorer.ScoreMetric("throughput", float64(performanceScore*45.0/5))
-=======
 				// validationSuite.scorer.AddPerformanceScore("oran-performance", performanceScore, 5).
->>>>>>> b3529b0b
 
 				ginkgo.By(fmt.Sprintf("O-RAN Performance Score: %d/5 points", performanceScore))
 
@@ -400,12 +351,7 @@
 
 				}
 
-<<<<<<< HEAD
-				// Update security metrics for O-RAN interfaces
-				validationSuite.scorer.ScoreMetric("authentication", float64(securityScore*100/3))
-=======
 				// validationSuite.scorer.AddSecurityScore("oran-security", securityScore, 3).
->>>>>>> b3529b0b
 
 				ginkgo.By(fmt.Sprintf("O-RAN Security Score: %d/3 points", securityScore))
 
@@ -445,12 +391,7 @@
 
 				}
 
-<<<<<<< HEAD
-				// Update production readiness metrics for O-RAN
-				validationSuite.scorer.ScoreBinary("high_availability", productionScore >= 1)
-=======
 				// validationSuite.scorer.AddProductionScore("oran-production", productionScore, 2).
->>>>>>> b3529b0b
 
 				ginkgo.By(fmt.Sprintf("O-RAN Production Score: %d/2 points", productionScore))
 
@@ -504,14 +445,9 @@
 
 			}
 
-<<<<<<< HEAD
-			// O-RAN scores are already integrated through the individual metric calls above
-			// The comprehensive result is available through the standard scoring system
-=======
 			// Add to overall validation suite score.
 
 			// validationSuite.scorer.AddCustomScore("oran-total", totalORANScore, maxORANScore, "O-RAN Interface Compliance").
->>>>>>> b3529b0b
 
 			ginkgo.By(fmt.Sprintf("Total O-RAN Contribution: %d/%d points", totalORANScore, maxORANScore))
 
