// Package validation provides comprehensive test data factories and fixtures.

package validation

import (
	"fmt"
	"time"

	metav1 "k8s.io/apimachinery/pkg/apis/meta/v1"
	"k8s.io/apimachinery/pkg/types"

	nephranv1 "github.com/nephio-project/nephoran-intent-operator/api/v1"
)

// TestDataFactory provides factory methods for creating test data.

type TestDataFactory struct {
	namespace string

	counter int
}

// NewTestDataFactory creates a new test data factory.

func NewTestDataFactory(namespace string) *TestDataFactory {

	return &TestDataFactory{

		namespace: namespace,

		counter: 0,
	}

}

// NetworkIntentFactory provides factory methods for NetworkIntent test objects.

type NetworkIntentFactory struct {
	factory *TestDataFactory
}

// E2NodeSetFactory provides factory methods for E2NodeSet test objects.

type E2NodeSetFactory struct {
	factory *TestDataFactory
}

// GetNetworkIntentFactory returns a NetworkIntent factory.

func (tdf *TestDataFactory) GetNetworkIntentFactory() *NetworkIntentFactory {

	return &NetworkIntentFactory{factory: tdf}

}

// GetE2NodeSetFactory returns an E2NodeSet factory.

func (tdf *TestDataFactory) GetE2NodeSetFactory() *E2NodeSetFactory {

	return &E2NodeSetFactory{factory: tdf}

}

// getUniqueName generates a unique test name.

func (tdf *TestDataFactory) getUniqueName(prefix string) string {

	tdf.counter++

	return fmt.Sprintf("%s-test-%d-%d", prefix, tdf.counter, time.Now().Unix())

}

// NetworkIntent Factory Methods.

// CreateBasicNetworkIntent creates a basic NetworkIntent for testing.

func (nif *NetworkIntentFactory) CreateBasicNetworkIntent(name, intent string) *nephranv1.NetworkIntent {

	if name == "" {

		name = nif.factory.getUniqueName("basic-intent")

	}

	return &nephranv1.NetworkIntent{

		ObjectMeta: metav1.ObjectMeta{

			Name: name,

			Namespace: nif.factory.namespace,

			Labels: map[string]string{

				"test-type": "basic",

				"created-by": "test-factory",

				"test-session": fmt.Sprintf("session-%d", time.Now().Unix()),
			},

			Annotations: map[string]string{

				"test.nephoran.io/purpose": "validation",

				"test.nephoran.io/created": time.Now().Format(time.RFC3339),
			},
		},

		Spec: nephranv1.NetworkIntentSpec{

			Intent: intent,
		},

		Status: nephranv1.NetworkIntentStatus{
<<<<<<< HEAD
			Phase: nephranv1.NetworkIntentPhasePending,
=======

			Phase: "Pending",
>>>>>>> b3529b0b
		},
	}

}

// CreateProcessingNetworkIntent creates a NetworkIntent in processing state.

func (nif *NetworkIntentFactory) CreateProcessingNetworkIntent(name, intent string) *nephranv1.NetworkIntent {

	ni := nif.CreateBasicNetworkIntent(name, intent)

	ni.Labels["test-type"] = "processing"
<<<<<<< HEAD
	ni.Status.Phase = nephranv1.NetworkIntentPhaseProcessing
	ni.Status.ProcessingStartTime = &metav1.Time{Time: time.Now().Add(-30 * time.Second)}
=======

	ni.Status.Phase = "Processing"
>>>>>>> b3529b0b

	return ni

}

// CreateDeployedNetworkIntent creates a NetworkIntent in deployed state.

func (nif *NetworkIntentFactory) CreateDeployedNetworkIntent(name, intent string) *nephranv1.NetworkIntent {

	ni := nif.CreateBasicNetworkIntent(name, intent)

	ni.Labels["test-type"] = "deployed"
<<<<<<< HEAD
	ni.Status.Phase = nephranv1.NetworkIntentPhaseCompleted
	now := metav1.Now()
	ni.Status.ProcessingStartTime = &metav1.Time{Time: now.Add(-2 * time.Minute)}
	ni.Status.CompletionTime = &now
=======
>>>>>>> b3529b0b

	ni.Status.Phase = "Deployed"

	// Add processing results.

	confidenceScore := float64(0.95)

	ni.Status.ProcessingResults = &nephranv1.ProcessingResult{

		NetworkFunctionType: "AMF",

		ConfidenceScore: &confidenceScore,
	}

	return ni

}

// CreateFailedNetworkIntent creates a NetworkIntent in failed state.

func (nif *NetworkIntentFactory) CreateFailedNetworkIntent(name, intent string, errorMsg string) *nephranv1.NetworkIntent {

	ni := nif.CreateBasicNetworkIntent(name, intent)

	ni.Labels["test-type"] = "failed"
<<<<<<< HEAD
	ni.Status.Phase = nephranv1.NetworkIntentPhaseFailed
	now := metav1.Now()
	ni.Status.ProcessingStartTime = &metav1.Time{Time: now.Add(-1 * time.Minute)}
	ni.Status.CompletionTime = &now
	ni.Status.ErrorMessage = errorMsg
=======

	ni.Status.Phase = "Failed"

	ni.Status.LastMessage = errorMsg
>>>>>>> b3529b0b

	return ni

}

// CreateAMFIntent creates a NetworkIntent specifically for AMF deployment.

func (nif *NetworkIntentFactory) CreateAMFIntent(name string) *nephranv1.NetworkIntent {

	intent := "Deploy a high-availability AMF instance for production with auto-scaling"

	ni := nif.CreateBasicNetworkIntent(name, intent)

	ni.Labels["network-function"] = "amf"

	ni.Labels["deployment-type"] = "production"

	return ni

}

// CreateSMFIntent creates a NetworkIntent specifically for SMF deployment.

func (nif *NetworkIntentFactory) CreateSMFIntent(name string) *nephranv1.NetworkIntent {

	intent := "Deploy SMF instance for session management with UPF integration"

	ni := nif.CreateBasicNetworkIntent(name, intent)

	ni.Labels["network-function"] = "smf"

	ni.Labels["integration"] = "upf"

	return ni

}

// CreateUPFIntent creates a NetworkIntent specifically for UPF deployment.

func (nif *NetworkIntentFactory) CreateUPFIntent(name string) *nephranv1.NetworkIntent {

	intent := "Deploy UPF at edge location for low-latency data processing"

	ni := nif.CreateBasicNetworkIntent(name, intent)

	ni.Labels["network-function"] = "upf"

	ni.Labels["deployment"] = "edge"

	return ni

}

// CreateNSSFIntent creates a NetworkIntent specifically for NSSF deployment.

func (nif *NetworkIntentFactory) CreateNSSFIntent(name string) *nephranv1.NetworkIntent {

	intent := "Deploy NSSF for network slice selection with policy management"

	ni := nif.CreateBasicNetworkIntent(name, intent)

	ni.Labels["network-function"] = "nssf"

	ni.Labels["capability"] = "slice-selection"

	return ni

}

// CreateSliceIntent creates a NetworkIntent for network slicing.

func (nif *NetworkIntentFactory) CreateSliceIntent(name, sliceType string) *nephranv1.NetworkIntent {

	intent := fmt.Sprintf("Create %s network slice with QoS requirements", sliceType)

	ni := nif.CreateBasicNetworkIntent(name, intent)

	ni.Labels["intent-type"] = "slice"

	ni.Labels["slice-type"] = sliceType

	return ni

}

// CreateComplexIntent creates a NetworkIntent with complex requirements.

func (nif *NetworkIntentFactory) CreateComplexIntent(name string) *nephranv1.NetworkIntent {

	intent := "Deploy 5G core network with AMF, SMF, UPF, and NSSF components across multiple regions with high availability, auto-scaling, and edge deployment"

	ni := nif.CreateBasicNetworkIntent(name, intent)

	ni.Labels["intent-type"] = "complex"

	ni.Labels["components"] = "multi"

	ni.Labels["deployment"] = "multi-region"

	return ni

}

// CreateBatchIntents creates multiple NetworkIntents for batch testing.

func (nif *NetworkIntentFactory) CreateBatchIntents(count int, intentType string) []*nephranv1.NetworkIntent {

	intents := make([]*nephranv1.NetworkIntent, count)

	for i := range count {

		name := fmt.Sprintf("batch-%s-%d", intentType, i)

		switch intentType {

		case "amf":

			intents[i] = nif.CreateAMFIntent(name)

		case "smf":

			intents[i] = nif.CreateSMFIntent(name)

		case "upf":

			intents[i] = nif.CreateUPFIntent(name)

		case "nssf":

			intents[i] = nif.CreateNSSFIntent(name)

		default:

			intents[i] = nif.CreateBasicNetworkIntent(name, fmt.Sprintf("Batch test intent %d", i))

		}

		intents[i].Labels["batch-test"] = "true"

		intents[i].Labels["batch-id"] = fmt.Sprintf("batch-%d", time.Now().Unix())

	}

	return intents

}

// E2NodeSet Factory Methods.

// CreateBasicE2NodeSet creates a basic E2NodeSet for testing.

func (enf *E2NodeSetFactory) CreateBasicE2NodeSet(name string, replicas int32) *nephranv1.E2NodeSet {

	if name == "" {

		name = enf.factory.getUniqueName("basic-e2nodeset")

	}

	return &nephranv1.E2NodeSet{

		ObjectMeta: metav1.ObjectMeta{

			Name: name,

			Namespace: enf.factory.namespace,

			Labels: map[string]string{

				"test-type": "basic",

				"created-by": "test-factory",

				"test-session": fmt.Sprintf("session-%d", time.Now().Unix()),
			},

			Annotations: map[string]string{

				"test.nephoran.io/purpose": "validation",

				"test.nephoran.io/created": time.Now().Format(time.RFC3339),
			},
		},

		Spec: nephranv1.E2NodeSetSpec{

			Replicas: replicas,
		},

		Status: nephranv1.E2NodeSetStatus{

			CurrentReplicas: replicas,

			ReadyReplicas: 0,
		},
	}

}

// CreateReadyE2NodeSet creates an E2NodeSet in ready state.

func (enf *E2NodeSetFactory) CreateReadyE2NodeSet(name string, replicas int32) *nephranv1.E2NodeSet {

	e2ns := enf.CreateBasicE2NodeSet(name, replicas)

	e2ns.Labels["test-type"] = "ready"

	e2ns.Status.ReadyReplicas = replicas

<<<<<<< HEAD
	// Add conditions
	e2ns.Status.Conditions = []nephranv1.E2NodeSetCondition{
		{
			Type:               nephranv1.E2NodeSetConditionAvailable,
			Status:             metav1.ConditionTrue,
=======
	// Add conditions.

	e2ns.Status.Conditions = []nephranv1.E2NodeSetCondition{

		{

			Type: nephranv1.E2NodeSetConditionAvailable,

			Status: metav1.ConditionTrue,

>>>>>>> b3529b0b
			LastTransitionTime: metav1.Now(),

			Reason: "AllReplicasReady",

			Message: fmt.Sprintf("All %d replicas are ready", replicas),
		},
	}

	return e2ns

}

// CreateScalingE2NodeSet creates an E2NodeSet in scaling state.

func (enf *E2NodeSetFactory) CreateScalingE2NodeSet(name string, currentReplicas, targetReplicas int32) *nephranv1.E2NodeSet {

	e2ns := enf.CreateBasicE2NodeSet(name, targetReplicas)

	e2ns.Labels["test-type"] = "scaling"

	e2ns.Status.ReadyReplicas = currentReplicas

<<<<<<< HEAD
	// Add scaling condition
	e2ns.Status.Conditions = []nephranv1.E2NodeSetCondition{
		{
			Type:               nephranv1.E2NodeSetConditionProgressing,
			Status:             metav1.ConditionTrue,
=======
	// Add scaling condition.

	e2ns.Status.Conditions = []nephranv1.E2NodeSetCondition{

		{

			Type: nephranv1.E2NodeSetConditionProgressing,

			Status: metav1.ConditionTrue,

>>>>>>> b3529b0b
			LastTransitionTime: metav1.Now(),

			Reason: "ScalingInProgress",

			Message: fmt.Sprintf("Scaling from %d to %d replicas", currentReplicas, targetReplicas),
		},
	}

	return e2ns

}

// CreateLargeE2NodeSet creates an E2NodeSet for scalability testing.

func (enf *E2NodeSetFactory) CreateLargeE2NodeSet(name string, replicas int32) *nephranv1.E2NodeSet {

	e2ns := enf.CreateBasicE2NodeSet(name, replicas)

	e2ns.Labels["test-type"] = "scalability"

	e2ns.Labels["scale-test"] = "large"

	return e2ns

}

// CreateBatchE2NodeSets creates multiple E2NodeSets for batch testing.

func (enf *E2NodeSetFactory) CreateBatchE2NodeSets(count int, replicasPerSet int32) []*nephranv1.E2NodeSet {

	nodeSets := make([]*nephranv1.E2NodeSet, count)

	for i := range count {

		name := fmt.Sprintf("batch-e2nodeset-%d", i)

		nodeSets[i] = enf.CreateBasicE2NodeSet(name, replicasPerSet)

		nodeSets[i].Labels["batch-test"] = "true"

		nodeSets[i].Labels["batch-id"] = fmt.Sprintf("batch-%d", time.Now().Unix())

	}

	return nodeSets

}

// Test Scenario Factories.

// TestScenarioFactory provides factory methods for complete test scenarios.

type TestScenarioFactory struct {
	factory *TestDataFactory
}

// GetTestScenarioFactory returns a test scenario factory.

func (tdf *TestDataFactory) GetTestScenarioFactory() *TestScenarioFactory {

	return &TestScenarioFactory{factory: tdf}

}

// CreateLatencyTestScenario creates objects for latency testing.

func (tsf *TestScenarioFactory) CreateLatencyTestScenario(numIntents int) []*nephranv1.NetworkIntent {

	nif := tsf.factory.GetNetworkIntentFactory()

	intents := make([]*nephranv1.NetworkIntent, numIntents)

	intentTypes := []string{"amf", "smf", "upf", "nssf"}

	for i := range numIntents {

		intentType := intentTypes[i%len(intentTypes)]

		name := fmt.Sprintf("latency-test-%d", i)

		switch intentType {

		case "amf":

			intents[i] = nif.CreateAMFIntent(name)

		case "smf":

			intents[i] = nif.CreateSMFIntent(name)

		case "upf":

			intents[i] = nif.CreateUPFIntent(name)

		case "nssf":

			intents[i] = nif.CreateNSSFIntent(name)

		}

		intents[i].Labels["scenario"] = "latency-test"

		intents[i].Labels["test-order"] = fmt.Sprintf("%d", i)

	}

	return intents

}

// CreateThroughputTestScenario creates objects for throughput testing.

func (tsf *TestScenarioFactory) CreateThroughputTestScenario(numIntents int) []*nephranv1.NetworkIntent {

	nif := tsf.factory.GetNetworkIntentFactory()

	intents := make([]*nephranv1.NetworkIntent, numIntents)

	for i := range numIntents {

		name := fmt.Sprintf("throughput-test-%d", i)

		intent := fmt.Sprintf("Deploy network function %d for throughput testing", i)

		intents[i] = nif.CreateBasicNetworkIntent(name, intent)

		intents[i].Labels["scenario"] = "throughput-test"

		intents[i].Labels["batch-size"] = fmt.Sprintf("%d", numIntents)

	}

	return intents

}

// CreateScalabilityTestScenario creates objects for scalability testing.

func (tsf *TestScenarioFactory) CreateScalabilityTestScenario(maxConcurrency int) []*nephranv1.NetworkIntent {

	nif := tsf.factory.GetNetworkIntentFactory()

	intents := make([]*nephranv1.NetworkIntent, maxConcurrency)

	for i := range maxConcurrency {

		name := fmt.Sprintf("scale-test-%d", i)

		intent := fmt.Sprintf("Deploy scalability test function %d", i)

		intents[i] = nif.CreateBasicNetworkIntent(name, intent)

		intents[i].Labels["scenario"] = "scalability-test"

		intents[i].Labels["concurrency-level"] = fmt.Sprintf("%d", maxConcurrency)

	}

	return intents

}

// CreateReliabilityTestScenario creates objects for reliability testing.

func (tsf *TestScenarioFactory) CreateReliabilityTestScenario() *ReliabilityTestScenario {

	nif := tsf.factory.GetNetworkIntentFactory()

	enf := tsf.factory.GetE2NodeSetFactory()

	return &ReliabilityTestScenario{

		NormalIntent: nif.CreateAMFIntent("reliability-normal"),

		RestartIntent: nif.CreateSMFIntent("reliability-restart"),

		FailoverIntent: nif.CreateUPFIntent("reliability-failover"),

		E2NodeSet: enf.CreateReadyE2NodeSet("reliability-e2nodes", 5),
	}

}

// ReliabilityTestScenario contains objects for reliability testing.

type ReliabilityTestScenario struct {
	NormalIntent *nephranv1.NetworkIntent

	RestartIntent *nephranv1.NetworkIntent

	FailoverIntent *nephranv1.NetworkIntent

	E2NodeSet *nephranv1.E2NodeSet
}

// CreateSecurityTestScenario creates objects for security testing.

func (tsf *TestScenarioFactory) CreateSecurityTestScenario() *SecurityTestScenario {

	nif := tsf.factory.GetNetworkIntentFactory()

	// Create intents with different security implications.

	authIntent := nif.CreateBasicNetworkIntent("security-auth-test",

		"Deploy network function with OAuth2 authentication")

	authIntent.Labels["security-test"] = "authentication"

	encryptionIntent := nif.CreateBasicNetworkIntent("security-encryption-test",

		"Deploy network function with TLS encryption")

	encryptionIntent.Labels["security-test"] = "encryption"

	rbacIntent := nif.CreateBasicNetworkIntent("security-rbac-test",

		"Deploy network function with RBAC authorization")

	rbacIntent.Labels["security-test"] = "rbac"

	return &SecurityTestScenario{

		AuthenticationIntent: authIntent,

		EncryptionIntent: encryptionIntent,

		RBACIntent: rbacIntent,
	}

}

// SecurityTestScenario contains objects for security testing.

type SecurityTestScenario struct {
	AuthenticationIntent *nephranv1.NetworkIntent

	EncryptionIntent *nephranv1.NetworkIntent

	RBACIntent *nephranv1.NetworkIntent
}

// Utility methods for test data manipulation.

// ApplyTestLabels applies common test labels to any Kubernetes object.

func (tdf *TestDataFactory) ApplyTestLabels(obj metav1.Object, testType string) {

	labels := obj.GetLabels()

	if labels == nil {

		labels = make(map[string]string)

	}

	labels["test.nephoran.io/managed"] = "true"

	labels["test.nephoran.io/type"] = testType

	labels["test.nephoran.io/session"] = fmt.Sprintf("session-%d", time.Now().Unix())

	obj.SetLabels(labels)

}

// ApplyTestAnnotations applies common test annotations to any Kubernetes object.

func (tdf *TestDataFactory) ApplyTestAnnotations(obj metav1.Object) {

	annotations := obj.GetAnnotations()

	if annotations == nil {

		annotations = make(map[string]string)

	}

	annotations["test.nephoran.io/created"] = time.Now().Format(time.RFC3339)

	annotations["test.nephoran.io/purpose"] = "validation"

	obj.SetAnnotations(annotations)

}

// CleanupSelector returns a label selector for cleaning up test objects.

func (tdf *TestDataFactory) CleanupSelector() string {

	return "test.nephoran.io/managed=true"

}

// GetTestNamespace returns the namespace used for testing.

func (tdf *TestDataFactory) GetTestNamespace() string {

	return tdf.namespace

}

// GenerateUID generates a unique identifier for test objects.

func (tdf *TestDataFactory) GenerateUID() types.UID {

	return types.UID(fmt.Sprintf("test-uid-%d-%d", tdf.counter, time.Now().UnixNano()))

}<|MERGE_RESOLUTION|>--- conflicted
+++ resolved
@@ -114,12 +114,8 @@
 		},
 
 		Status: nephranv1.NetworkIntentStatus{
-<<<<<<< HEAD
-			Phase: nephranv1.NetworkIntentPhasePending,
-=======
 
 			Phase: "Pending",
->>>>>>> b3529b0b
 		},
 	}
 
@@ -132,13 +128,8 @@
 	ni := nif.CreateBasicNetworkIntent(name, intent)
 
 	ni.Labels["test-type"] = "processing"
-<<<<<<< HEAD
-	ni.Status.Phase = nephranv1.NetworkIntentPhaseProcessing
-	ni.Status.ProcessingStartTime = &metav1.Time{Time: time.Now().Add(-30 * time.Second)}
-=======
 
 	ni.Status.Phase = "Processing"
->>>>>>> b3529b0b
 
 	return ni
 
@@ -151,13 +142,6 @@
 	ni := nif.CreateBasicNetworkIntent(name, intent)
 
 	ni.Labels["test-type"] = "deployed"
-<<<<<<< HEAD
-	ni.Status.Phase = nephranv1.NetworkIntentPhaseCompleted
-	now := metav1.Now()
-	ni.Status.ProcessingStartTime = &metav1.Time{Time: now.Add(-2 * time.Minute)}
-	ni.Status.CompletionTime = &now
-=======
->>>>>>> b3529b0b
 
 	ni.Status.Phase = "Deployed"
 
@@ -183,18 +167,10 @@
 	ni := nif.CreateBasicNetworkIntent(name, intent)
 
 	ni.Labels["test-type"] = "failed"
-<<<<<<< HEAD
-	ni.Status.Phase = nephranv1.NetworkIntentPhaseFailed
-	now := metav1.Now()
-	ni.Status.ProcessingStartTime = &metav1.Time{Time: now.Add(-1 * time.Minute)}
-	ni.Status.CompletionTime = &now
-	ni.Status.ErrorMessage = errorMsg
-=======
 
 	ni.Status.Phase = "Failed"
 
 	ni.Status.LastMessage = errorMsg
->>>>>>> b3529b0b
 
 	return ni
 
@@ -404,24 +380,16 @@
 
 	e2ns.Status.ReadyReplicas = replicas
 
-<<<<<<< HEAD
-	// Add conditions
+	// Add conditions.
+
 	e2ns.Status.Conditions = []nephranv1.E2NodeSetCondition{
+
 		{
-			Type:               nephranv1.E2NodeSetConditionAvailable,
-			Status:             metav1.ConditionTrue,
-=======
-	// Add conditions.
-
-	e2ns.Status.Conditions = []nephranv1.E2NodeSetCondition{
-
-		{
 
 			Type: nephranv1.E2NodeSetConditionAvailable,
 
 			Status: metav1.ConditionTrue,
 
->>>>>>> b3529b0b
 			LastTransitionTime: metav1.Now(),
 
 			Reason: "AllReplicasReady",
@@ -444,24 +412,16 @@
 
 	e2ns.Status.ReadyReplicas = currentReplicas
 
-<<<<<<< HEAD
-	// Add scaling condition
+	// Add scaling condition.
+
 	e2ns.Status.Conditions = []nephranv1.E2NodeSetCondition{
+
 		{
-			Type:               nephranv1.E2NodeSetConditionProgressing,
-			Status:             metav1.ConditionTrue,
-=======
-	// Add scaling condition.
-
-	e2ns.Status.Conditions = []nephranv1.E2NodeSetCondition{
-
-		{
 
 			Type: nephranv1.E2NodeSetConditionProgressing,
 
 			Status: metav1.ConditionTrue,
 
->>>>>>> b3529b0b
 			LastTransitionTime: metav1.Now(),
 
 			Reason: "ScalingInProgress",
