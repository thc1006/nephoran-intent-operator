--- conflicted
+++ resolved
@@ -1009,16 +1009,11 @@
 	// Check for admission controllers or policy engines.
 
 	webhooks := &metav1.PartialObjectMetadataList{}
-<<<<<<< HEAD
+
 	webhooks.SetGroupVersionKind(schema.GroupVersionKind{
-		Group:   "admissionregistration.k8s.io",
-=======
-
-	webhooks.SetGroupVersionKind(schema.GroupVersionKind{
 
 		Group: "admissionregistration.k8s.io",
 
->>>>>>> b3529b0b
 		Version: "v1",
 
 		Kind: "ValidatingAdmissionWebhook",
@@ -1874,16 +1869,11 @@
 func (sv *SecurityValidator) checkAdmissionControllersExist(ctx context.Context) bool {
 
 	webhooks := &metav1.PartialObjectMetadataList{}
-<<<<<<< HEAD
+
 	webhooks.SetGroupVersionKind(schema.GroupVersionKind{
-		Group:   "admissionregistration.k8s.io",
-=======
-
-	webhooks.SetGroupVersionKind(schema.GroupVersionKind{
 
 		Group: "admissionregistration.k8s.io",
 
->>>>>>> b3529b0b
 		Version: "v1",
 
 		Kind: "ValidatingAdmissionWebhook",
@@ -1955,85 +1945,57 @@
 	report += "=== END SECURITY REPORT ===\n"
 
 	return report
-<<<<<<< HEAD
-}
-
-// ExecuteSecurityTests runs all security validation tests and returns a score
+
+}
+
+// ExecuteSecurityTests executes security tests and returns score.
+
 func (sv *SecurityValidator) ExecuteSecurityTests(ctx context.Context) (int, error) {
-	ginkgo.By("Executing Security Tests")
-	
+
+	ginkgo.By("Executing Security Compliance Tests")
+
 	score := 0
-	
-	// Test 1: Authentication & Authorization (5 points)
+
+	// Test 1: Authentication & Authorization (5 points).
+
+	ginkgo.By("Testing Authentication & Authorization")
+
 	authScore := sv.ValidateAuthentication(ctx)
+
 	score += authScore
-	
-	// Test 2: Data Encryption (4 points)
+
+	ginkgo.By(fmt.Sprintf("Authentication & Authorization: %d/5 points", authScore))
+
+	// Test 2: Data Encryption (4 points).
+
+	ginkgo.By("Testing Data Encryption")
+
 	encryptionScore := sv.ValidateEncryption(ctx)
+
 	score += encryptionScore
-	
-	// Test 3: Network Security (3 points)
+
+	ginkgo.By(fmt.Sprintf("Data Encryption: %d/4 points", encryptionScore))
+
+	// Test 3: Network Security (3 points).
+
+	ginkgo.By("Testing Network Security")
+
 	networkScore := sv.ValidateNetworkSecurity(ctx)
+
 	score += networkScore
-	
-	// Test 4: Vulnerability Scanning (3 points)
+
+	ginkgo.By(fmt.Sprintf("Network Security: %d/3 points", networkScore))
+
+	// Test 4: Vulnerability Scanning (3 points).
+
+	ginkgo.By("Testing Vulnerability Scanning")
+
 	vulnScore := sv.ValidateVulnerabilityScanning(ctx)
+
 	score += vulnScore
-	
+
+	ginkgo.By(fmt.Sprintf("Vulnerability Scanning: %d/3 points", vulnScore))
+
 	return score, nil
-=======
-
-}
-
-// ExecuteSecurityTests executes security tests and returns score.
-
-func (sv *SecurityValidator) ExecuteSecurityTests(ctx context.Context) (int, error) {
-
-	ginkgo.By("Executing Security Compliance Tests")
-
-	score := 0
-
-	// Test 1: Authentication & Authorization (5 points).
-
-	ginkgo.By("Testing Authentication & Authorization")
-
-	authScore := sv.ValidateAuthentication(ctx)
-
-	score += authScore
-
-	ginkgo.By(fmt.Sprintf("Authentication & Authorization: %d/5 points", authScore))
-
-	// Test 2: Data Encryption (4 points).
-
-	ginkgo.By("Testing Data Encryption")
-
-	encryptionScore := sv.ValidateEncryption(ctx)
-
-	score += encryptionScore
-
-	ginkgo.By(fmt.Sprintf("Data Encryption: %d/4 points", encryptionScore))
-
-	// Test 3: Network Security (3 points).
-
-	ginkgo.By("Testing Network Security")
-
-	networkScore := sv.ValidateNetworkSecurity(ctx)
-
-	score += networkScore
-
-	ginkgo.By(fmt.Sprintf("Network Security: %d/3 points", networkScore))
-
-	// Test 4: Vulnerability Scanning (3 points).
-
-	ginkgo.By("Testing Vulnerability Scanning")
-
-	vulnScore := sv.ValidateVulnerabilityScanning(ctx)
-
-	score += vulnScore
-
-	ginkgo.By(fmt.Sprintf("Vulnerability Scanning: %d/3 points", vulnScore))
-
-	return score, nil
-
->>>>>>> b3529b0b
+
 }