// Package validation provides comprehensive test data factories for O-RAN interface testing.

// This module creates realistic test data for A1, E2, O1, and O2 interface testing scenarios.

package validation

import (
	"fmt"
	"time"

	metav1 "k8s.io/apimachinery/pkg/apis/meta/v1"

	nephranv1 "github.com/nephio-project/nephoran-intent-operator/api/v1"
)

// ORANTestFactory provides factory methods for creating O-RAN test data.

type ORANTestFactory struct {
	nameCounter int

	timeBase time.Time
}

// NewORANTestFactory creates a new O-RAN test factory.

func NewORANTestFactory() *ORANTestFactory {

	return &ORANTestFactory{

		nameCounter: 1,

		timeBase: time.Now(),
	}

}

// GetNextName generates a unique test name.

func (otf *ORANTestFactory) GetNextName(prefix string) string {

	name := fmt.Sprintf("%s-%03d", prefix, otf.nameCounter)

	otf.nameCounter++

	return name

}

// A1 Interface Test Factories.

// CreateA1PolicyManagementIntent creates a NetworkIntent for A1 policy management testing.

func (otf *ORANTestFactory) CreateA1PolicyManagementIntent(scenario string) *nephranv1.NetworkIntent {

	var intent string

	var labels map[string]string

	switch scenario {

	case "traffic-steering":

		intent = "Create traffic steering policy for load balancing with 70% traffic to primary RAN node and 30% to secondary node"

		labels = map[string]string{

			"test-type": "a1-traffic-steering",

			"oran-interface": "a1",

			"policy-type": "traffic-steering",
		}

	case "qos-optimization":

		intent = "Deploy QoS optimization policy for enhanced mobile broadband with latency target 10ms and throughput 1Gbps"

		labels = map[string]string{

			"test-type": "a1-qos-optimization",

			"oran-interface": "a1",

			"policy-type": "qos-optimization",
		}

	case "admission-control":

		intent = "Configure admission control policy for URLLC services with priority-based resource allocation"

		labels = map[string]string{

			"test-type": "a1-admission-control",

			"oran-interface": "a1",

			"policy-type": "admission-control",
		}

	case "energy-saving":

		intent = "Create energy saving policy for RAN optimization during low traffic periods with 20% power reduction"

		labels = map[string]string{

			"test-type": "a1-energy-saving",

			"oran-interface": "a1",

			"policy-type": "energy-saving",
		}

	default:

		intent = "Create basic traffic management policy for RAN optimization"

		labels = map[string]string{

			"test-type": "a1-basic-policy",

			"oran-interface": "a1",

			"policy-type": "basic",
		}

	}

	return &nephranv1.NetworkIntent{

		ObjectMeta: metav1.ObjectMeta{

			Name: otf.GetNextName("a1-policy-intent"),

			Namespace: "default",

			Labels: labels,

			Annotations: map[string]string{

				"test-scenario": scenario,

				"test-created-at": otf.timeBase.Format(time.RFC3339),
			},
		},

		Spec: nephranv1.NetworkIntentSpec{

			Intent: intent,

			IntentType: nephranv1.IntentTypeOptimization,
<<<<<<< HEAD
			Priority:   nephranv1.NetworkPriorityNormal,
			TargetComponents: []nephranv1.NetworkTargetComponent{
				nephranv1.NetworkTargetComponent(nephranv1.TargetComponentNearRTRIC),
				nephranv1.NetworkTargetComponent(nephranv1.TargetComponentXApp),
=======

			Priority: nephranv1.PriorityMedium,

			TargetComponents: []nephranv1.ORANComponent{

				nephranv1.ORANComponentNearRTRIC,

				nephranv1.ORANComponentXApp,
>>>>>>> b3529b0b
			},
		},
	}

}

// CreateA1Policy creates a test A1 policy.

func (otf *ORANTestFactory) CreateA1Policy(policyType string) *A1Policy {

	var policyData map[string]interface{}

	switch policyType {

	case "traffic-steering":

		policyData = map[string]interface{}{

			"primaryPathWeight": 0.7,

			"secondaryPathWeight": 0.3,

			"targetThroughput": "1Gbps",

			"latencyThreshold": "10ms",

			"cellList": []string{"cell-001", "cell-002", "cell-003"},
		}

	case "qos-optimization":

		policyData = map[string]interface{}{

			"serviceType": "eMBB",

			"latencyTarget": 10, // milliseconds

			"throughputTarget": 1000, // Mbps

			"reliabilityTarget": 99.99, // percentage

			"5qi": 1,

			"arp": 1,
		}

	case "admission-control":

		policyData = map[string]interface{}{

			"maxConcurrentUEs": 1000,

			"priorityThreshold": 8,

			"resourceReserved": 0.1, // 10% reserved for emergency

			"admissionStrategy": "priority-based",
		}

	case "energy-saving":

		policyData = map[string]interface{}{

			"powerReductionTarget": 0.2, // 20% reduction

			"activationThreshold": 0.3, // Activate when utilization < 30%

			"deactivationThreshold": 0.7, // Deactivate when utilization > 70%

			"enabledHours": []int{22, 23, 0, 1, 2, 3, 4, 5}, // 10 PM to 5 AM

		}

	default:

		policyData = map[string]interface{}{

			"action": "optimize",

			"target": "throughput",

			"threshold": 100,
		}

	}

	return &A1Policy{

		PolicyID: otf.GetNextName("policy"),

		PolicyTypeID: policyType,

		PolicyData: policyData,

		Status: "ACTIVE",

		CreatedAt: otf.timeBase.Add(time.Duration(otf.nameCounter) * time.Second),

		UpdatedAt: otf.timeBase.Add(time.Duration(otf.nameCounter) * time.Second),
	}

}

// CreateXAppConfig creates a test xApp configuration.

func (otf *ORANTestFactory) CreateXAppConfig(xappType string) *XAppConfig {

	var configData map[string]interface{}

	switch xappType {

	case "qoe-optimizer":

		configData = map[string]interface{}{

			"optimizationTarget": "qoe",

			"mlModel": "neural-network",

			"updateInterval": "10s",

			"performanceMetrics": []string{"throughput", "latency", "packetLoss"},

			"adaptationThreshold": 0.1,
		}

	case "load-balancer":

		configData = map[string]interface{}{

			"balancingAlgorithm": "weighted-round-robin",

			"healthCheckInterval": "5s",

			"failoverThreshold": 3,

			"loadThresholds": map[string]float64{

				"cpu": 0.8,

				"memory": 0.85,

				"network": 0.9,
			},
		}

	case "anomaly-detector":

		configData = map[string]interface{}{

			"detectionAlgorithm": "isolation-forest",

			"sensitivityLevel": "medium",

			"monitoredMetrics": []string{"cpuUsage", "memoryUsage", "networkLatency"},

			"alertThreshold": 0.95,
		}

	case "slice-optimizer":

		configData = map[string]interface{}{

			"sliceTypes": []string{"eMBB", "URLLC", "mMTC"},

			"optimizationGoal": "resource-efficiency",

			"rebalanceInterval": "30s",

			"minSliceResources": map[string]string{

				"cpu": "100m",

				"memory": "256Mi",
			},
		}

	default:

		configData = map[string]interface{}{

			"mode": "default",

			"updateInterval": "30s",

			"enabled": true,
		}

	}

	return &XAppConfig{

		Name: otf.GetNextName("xapp-" + xappType),

		Version: "1.0.0",

		ConfigData: configData,

		Status: "RUNNING",

		DeployedAt: otf.timeBase.Add(time.Duration(otf.nameCounter) * time.Minute),
	}

}

// E2 Interface Test Factories.

// CreateE2NodeManagementIntent creates a NetworkIntent for E2 node management testing.

func (otf *ORANTestFactory) CreateE2NodeManagementIntent(scenario string) *nephranv1.NetworkIntent {

	var intent string

	var labels map[string]string

	switch scenario {

	case "gnodeb-registration":

		intent = "Register gNodeB with E2 interface supporting KPM and RC service models for 5G standalone deployment"

		labels = map[string]string{

			"test-type": "e2-gnodeb-registration",

			"oran-interface": "e2",

			"node-type": "gnodeb",
		}

	case "enb-registration":

		intent = "Register eNodeB with E2 interface for LTE to 5G NSA deployment with measurement reporting"

		labels = map[string]string{

			"test-type": "e2-enb-registration",

			"oran-interface": "e2",

			"node-type": "enb",
		}

	case "multi-node-deployment":

		intent = "Deploy multiple E2 nodes with different configurations for distributed RAN testing"

		labels = map[string]string{

			"test-type": "e2-multi-node",

			"oran-interface": "e2",

			"deployment-type": "distributed",
		}

	default:

		intent = "Create basic E2 node registration for RAN testing"

		labels = map[string]string{

			"test-type": "e2-basic-node",

			"oran-interface": "e2",

			"node-type": "generic",
		}

	}

	return &nephranv1.NetworkIntent{

		ObjectMeta: metav1.ObjectMeta{

			Name: otf.GetNextName("e2-node-intent"),

			Namespace: "default",

			Labels: labels,

			Annotations: map[string]string{

				"test-scenario": scenario,

				"test-created-at": otf.timeBase.Format(time.RFC3339),
			},
		},

		Spec: nephranv1.NetworkIntentSpec{

			Intent: intent,

			IntentType: nephranv1.IntentTypeDeployment,
<<<<<<< HEAD
			Priority:   nephranv1.NetworkPriorityNormal,
			TargetComponents: []nephranv1.NetworkTargetComponent{
				nephranv1.NetworkTargetComponent(nephranv1.TargetComponentNearRTRIC),
				nephranv1.NetworkTargetComponent(nephranv1.TargetComponentGNodeB),
=======

			Priority: nephranv1.PriorityMedium,

			TargetComponents: []nephranv1.ORANComponent{

				nephranv1.ORANComponentNearRTRIC,

				nephranv1.ORANComponentGNodeB,
>>>>>>> b3529b0b
			},
		},
	}

}

// CreateE2NodeSet creates a test E2NodeSet with comprehensive configuration.

func (otf *ORANTestFactory) CreateE2NodeSet(scenario string, replicas int32) *nephranv1.E2NodeSet {

	var ranFunctions []nephranv1.RANFunction

	var simulationConfig *nephranv1.SimulationConfig

	var ricConfig *nephranv1.RICConfiguration

	switch scenario {

	case "kpm-testing":

		ranFunctions = []nephranv1.RANFunction{

			{

				FunctionID: 1,

				Revision: 2,

				Description: "KPM Service Model v2.0",

				OID: "1.3.6.1.4.1.53148.1.1.2.2",
			},
		}

		simulationConfig = &nephranv1.SimulationConfig{

			UECount: 500,

			TrafficGeneration: true,

			MetricsInterval: "15s",

			TrafficProfile: nephranv1.TrafficProfileHigh,
		}

	case "rc-testing":

		ranFunctions = []nephranv1.RANFunction{

			{

				FunctionID: 2,

				Revision: 1,

				Description: "RAN Control Service Model v1.0",

				OID: "1.3.6.1.4.1.53148.1.1.2.3",
			},
		}

		simulationConfig = &nephranv1.SimulationConfig{

			UECount: 200,

			TrafficGeneration: true,

			MetricsInterval: "10s",

			TrafficProfile: nephranv1.TrafficProfileMedium,
		}

	case "multi-service-model":

		ranFunctions = []nephranv1.RANFunction{

			{

				FunctionID: 1,

				Revision: 2,

				Description: "KPM Service Model v2.0",

				OID: "1.3.6.1.4.1.53148.1.1.2.2",
			},

			{

				FunctionID: 2,

				Revision: 1,

				Description: "RAN Control Service Model v1.0",

				OID: "1.3.6.1.4.1.53148.1.1.2.3",
			},

			{

				FunctionID: 3,

				Revision: 1,

				Description: "Network Information Service Model v1.0",

				OID: "1.3.6.1.4.1.53148.1.1.2.4",
			},
		}

		simulationConfig = &nephranv1.SimulationConfig{

			UECount: 1000,

			TrafficGeneration: true,

			MetricsInterval: "30s",

			TrafficProfile: nephranv1.TrafficProfileBurst,
		}

	default:

		ranFunctions = []nephranv1.RANFunction{

			{

				FunctionID: 1,

				Revision: 1,

				Description: "Basic KPM Service Model",

				OID: "1.3.6.1.4.1.53148.1.1.2.2",
			},
		}

		simulationConfig = &nephranv1.SimulationConfig{

			UECount: 100,

			TrafficGeneration: false,

			MetricsInterval: "60s",

			TrafficProfile: nephranv1.TrafficProfileLow,
		}

	}

	ricConfig = &nephranv1.RICConfiguration{

		RICEndpoint: "http://near-rt-ric:38080",

		ConnectionTimeout: "30s",

		HeartbeatInterval: "10s",

		RetryConfig: &nephranv1.RetryConfig{

			MaxAttempts: 3,

			BackoffInterval: "5s",
		},
	}

	return &nephranv1.E2NodeSet{

		ObjectMeta: metav1.ObjectMeta{

			Name: otf.GetNextName("e2nodeset-" + scenario),

			Namespace: "default",

			Labels: map[string]string{

				"test-type": "e2-nodeset",

				"oran-interface": "e2",

				"test-scenario": scenario,
			},

			Annotations: map[string]string{

				"test-created-at": otf.timeBase.Format(time.RFC3339),
			},
		},

		Spec: nephranv1.E2NodeSetSpec{

			Replicas: replicas,

			Template: nephranv1.E2NodeTemplate{

				Spec: nephranv1.E2NodeSpec{

					NodeID: otf.GetNextName("test-gnb"),

					E2InterfaceVersion: "v2.0",

					SupportedRANFunctions: ranFunctions,
				},
			},

			SimulationConfig: simulationConfig,

			RICConfiguration: ricConfig,
		},
	}

}

// CreateE2Subscription creates a test E2 subscription.

func (otf *ORANTestFactory) CreateE2Subscription(serviceModel, nodeID string) *E2Subscription {

	var eventTrigger map[string]interface{}

	var actions []E2Action

	switch serviceModel {

	case "KPM":

		eventTrigger = map[string]interface{}{

			"reportingPeriod": 1000, // 1 second

			"granularityPeriod": 100, // 100 ms

		}

		actions = []E2Action{

			{

				ActionID: 1,

				ActionType: "REPORT",

				Definition: map[string]interface{}{

					"measurementType": "DRB.UEThpDl",

					"cellID": "001",

					"plmnID": map[string]string{

						"mcc": "001",

						"mnc": "01",
					},
				},
			},

			{

				ActionID: 2,

				ActionType: "REPORT",

				Definition: map[string]interface{}{

					"measurementType": "DRB.UEThpUl",

					"cellID": "001",
				},
			},
		}

	case "RC":

		eventTrigger = map[string]interface{}{

			"controlPeriod": 5000, // 5 seconds

		}

		actions = []E2Action{

			{

				ActionID: 1,

				ActionType: "CONTROL",

				Definition: map[string]interface{}{

					"controlType": "QoS_CONTROL",

					"targetUE": "ue-001",

					"qosParams": map[string]interface{}{

						"5qi": 1,

						"arp": 1,
					},
				},
			},
		}

	case "NI":

		eventTrigger = map[string]interface{}{

			"reportingPeriod": 10000, // 10 seconds

		}

		actions = []E2Action{

			{

				ActionID: 1,

				ActionType: "REPORT",

				Definition: map[string]interface{}{

					"informationType": "CELL_INFO",

					"cellID": "001",
				},
			},
		}

	default:

		eventTrigger = map[string]interface{}{

			"reportingPeriod": 5000,
		}

		actions = []E2Action{

			{

				ActionID: 1,

				ActionType: "REPORT",

				Definition: map[string]interface{}{

					"basicInfo": true,
				},
			},
		}

	}

	return &E2Subscription{

		SubscriptionID: otf.GetNextName("e2-sub"),

		NodeID: nodeID,

		ServiceModel: serviceModel,

		EventTrigger: eventTrigger,

		Actions: actions,

		Status: "ACTIVE",

		CreatedAt: otf.timeBase.Add(time.Duration(otf.nameCounter) * time.Second),
	}

}

// CreateE2Node creates a test E2 node.

func (otf *ORANTestFactory) CreateE2Node(nodeType string) *E2Node {

	var supportedModels []string

	var capabilities map[string]interface{}

	switch nodeType {

	case "gnodeb":

		supportedModels = []string{"KPM", "RC", "NI"}

		capabilities = map[string]interface{}{

			"maxUEs": 10000,

			"supportedBands": []string{"n78", "n79", "n258"},

			"mimo": "8x8",

			"carrierAggregation": true,
		}

	case "enb":

		supportedModels = []string{"KPM"}

		capabilities = map[string]interface{}{

			"maxUEs": 5000,

			"supportedBands": []string{"B1", "B3", "B7", "B20"},

			"mimo": "4x4",
		}

	case "ng-enb":

		supportedModels = []string{"KPM", "RC"}

		capabilities = map[string]interface{}{

			"maxUEs": 8000,

			"supportedBands": []string{"B1", "B3", "B7", "B20", "n78"},

			"mimo": "4x4",

			"nsa": true,
		}

	default:

		supportedModels = []string{"KPM"}

		capabilities = map[string]interface{}{

			"maxUEs": 1000,

			"basic": true,
		}

	}

	plmns := []PLMNID{

		{MCC: "001", MNC: "01"},

		{MCC: "001", MNC: "02"},
	}

	return &E2Node{

		NodeID: otf.GetNextName("node-" + nodeType),

		NodeType: nodeType,

		PLMNs: plmns,

		SupportedModels: supportedModels,

		Status: "CONNECTED",

		LastHeartbeat: otf.timeBase.Add(time.Duration(otf.nameCounter) * time.Second),

		Capabilities: capabilities,
	}

}

// O1 Interface Test Factories.

// CreateO1FCAPSIntent creates a NetworkIntent for O1 FCAPS testing.

func (otf *ORANTestFactory) CreateO1FCAPSIntent(scenario string) *nephranv1.NetworkIntent {

	var intent string

	var labels map[string]string

	switch scenario {

	case "fault-management":

		intent = "Configure fault management for AMF with critical alarm monitoring and automatic incident creation"

		labels = map[string]string{

			"test-type": "o1-fault-mgmt",

			"oran-interface": "o1",

			"fcaps-category": "fault",
		}

	case "configuration-management":

		intent = "Setup configuration management for UPF with NETCONF interface and YANG model validation"

		labels = map[string]string{

			"test-type": "o1-config-mgmt",

			"oran-interface": "o1",

			"fcaps-category": "configuration",
		}

	case "performance-management":

		intent = "Enable performance monitoring for SMF with KPI collection every 15 minutes and SLA tracking"

		labels = map[string]string{

			"test-type": "o1-perf-mgmt",

			"oran-interface": "o1",

			"fcaps-category": "performance",
		}

	case "security-management":

		intent = "Configure security management for 5G Core with certificate automation and access control"

		labels = map[string]string{

			"test-type": "o1-security-mgmt",

			"oran-interface": "o1",

			"fcaps-category": "security",
		}

	default:

		intent = "Setup basic O1 management interface for network function monitoring"

		labels = map[string]string{

			"test-type": "o1-basic-mgmt",

			"oran-interface": "o1",

			"fcaps-category": "basic",
		}

	}

	return &nephranv1.NetworkIntent{

		ObjectMeta: metav1.ObjectMeta{

			Name: otf.GetNextName("o1-fcaps-intent"),

			Namespace: "default",

			Labels: labels,

			Annotations: map[string]string{

				"test-scenario": scenario,

				"test-created-at": otf.timeBase.Format(time.RFC3339),
			},
		},

		Spec: nephranv1.NetworkIntentSpec{

			Intent: intent,

			IntentType: nephranv1.IntentTypeOptimization,
<<<<<<< HEAD
			Priority:   nephranv1.NetworkPriorityNormal,
			TargetComponents: []nephranv1.NetworkTargetComponent{
				nephranv1.NetworkTargetComponent(nephranv1.TargetComponentSMO),
				nephranv1.NetworkTargetComponent(nephranv1.TargetComponentAMF),
				nephranv1.NetworkTargetComponent(nephranv1.TargetComponentSMF),
				nephranv1.NetworkTargetComponent(nephranv1.TargetComponentUPF),
=======

			Priority: nephranv1.PriorityMedium,

			TargetComponents: []nephranv1.ORANComponent{

				nephranv1.ORANComponentSMO,

				nephranv1.ORANComponentAMF,

				nephranv1.ORANComponentSMF,

				nephranv1.ORANComponentUPF,
>>>>>>> b3529b0b
			},
		},
	}

}

// CreateManagedElement creates a test managed element for O1 testing.

func (otf *ORANTestFactory) CreateManagedElement(elementType string) *ManagedElement {

	var configuration map[string]interface{}

	switch elementType {

	case "AMF":

		configuration = map[string]interface{}{

			"faultMonitoring": map[string]interface{}{

				"enabled": true,

				"severity": []string{"CRITICAL", "MAJOR", "MINOR"},

				"alertTargets": []string{"smo@example.com"},
			},

			"performanceMonitoring": map[string]interface{}{

				"enabled": true,

				"collectionInterval": "15m",

				"kpis": []string{

					"amf.registration.success",

					"amf.registration.failure",

					"amf.session.establishment",
				},
			},
		}

	case "SMF":

		configuration = map[string]interface{}{

			"sessionManagement": map[string]interface{}{

				"maxSessions": 100000,

				"sessionTimeout": "300s",

				"retryAttempts": 3,
			},

			"performanceMonitoring": map[string]interface{}{

				"enabled": true,

				"kpis": []string{

					"smf.session.establishment.success",

					"smf.session.establishment.failure",

					"smf.pdu.session.count",
				},
			},
		}

	case "UPF":

		configuration = map[string]interface{}{

			"dataPlane": map[string]interface{}{

				"maxThroughput": "100Gbps",

				"bufferSize": "1GB",

				"qosSupport": true,
			},

			"performanceMonitoring": map[string]interface{}{

				"enabled": true,

				"kpis": []string{

					"upf.throughput.downlink",

					"upf.throughput.uplink",

					"upf.packet.loss.rate",
				},
			},
		}

	default:

		configuration = map[string]interface{}{

			"basicMonitoring": map[string]interface{}{

				"enabled": true,

				"interval": "60s",
			},
		}

	}

	return &ManagedElement{

		ElementID: otf.GetNextName("element-" + elementType),

		ElementType: elementType,

		Configuration: configuration,

		Status: "ACTIVE",

		LastSync: otf.timeBase.Add(time.Duration(otf.nameCounter) * time.Second),
	}

}

// CreateO1Configuration creates a test O1 configuration.

func (otf *ORANTestFactory) CreateO1Configuration(configType, elementID string) *O1Configuration {

	var configData map[string]interface{}

	switch configType {

	case "FCAPS":

		configData = map[string]interface{}{

			"faultManagement": map[string]interface{}{

				"alarmSeverityFilter": []string{"CRITICAL", "MAJOR"},

				"autoAcknowledge": false,

				"notificationTargets": []string{"http://smo.example.com/alarms"},
			},

			"configurationManagement": map[string]interface{}{

				"autoBackup": true,

				"backupInterval": "1h",

				"configHistory": 30, // days

			},

			"performanceManagement": map[string]interface{}{

				"collection_interval": "15m",

				"aggregationLevel": "cell",

				"retentionPeriod": "7d",
			},
		}

	case "SECURITY":

		configData = map[string]interface{}{

			"authentication": map[string]interface{}{

				"enabled": true,

				"method": "certificate",

				"keySize": 2048,
			},

			"authorization": map[string]interface{}{

				"enabled": true,

				"roles": []string{"admin", "operator", "viewer"},

				"rbac": true,
			},

			"encryption": map[string]interface{}{

				"transport": "TLS",

				"version": "1.3",

				"ciphers": []string{"ECDHE-RSA-AES256-GCM-SHA384"},
			},
		}

	case "PERFORMANCE":

		configData = map[string]interface{}{

			"counters": []string{

				"registration.success",

				"registration.failure",

				"session.establishment",

				"throughput.uplink",

				"throughput.downlink",
			},

			"thresholds": map[string]interface{}{

				"cpu_usage": 80.0,

				"memory_usage": 85.0,

				"latency": 100.0, // milliseconds

			},

			"reporting": map[string]interface{}{

				"interval": "15m",

				"format": "json",

				"compress": true,
			},
		}

	default:

		configData = map[string]interface{}{

			"basic": map[string]interface{}{

				"enabled": true,

				"interval": "60s",
			},
		}

	}

	return &O1Configuration{

		ConfigID: otf.GetNextName("config-" + configType),

		ElementID: elementID,

		ConfigType: configType,

		ConfigData: configData,

		Version: 1,

		AppliedAt: otf.timeBase.Add(time.Duration(otf.nameCounter) * time.Minute),
	}

}

// O2 Interface Test Factories.

// CreateO2CloudInfraIntent creates a NetworkIntent for O2 cloud infrastructure testing.

func (otf *ORANTestFactory) CreateO2CloudInfraIntent(scenario string) *nephranv1.NetworkIntent {

	var intent string

	var labels map[string]string

	switch scenario {

	case "multi-cloud-deployment":

		intent = "Provision multi-cloud infrastructure across AWS, Azure, and GCP for 5G Core redundancy"

		labels = map[string]string{

			"test-type": "o2-multi-cloud",

			"oran-interface": "o2",

			"deployment-scope": "multi-cloud",
		}

	case "edge-cloud-deployment":

		intent = "Deploy edge cloud infrastructure for UPF with low-latency requirements and local breakout"

		labels = map[string]string{

			"test-type": "o2-edge-cloud",

			"oran-interface": "o2",

			"deployment-scope": "edge",
		}

	case "hybrid-cloud-deployment":

		intent = "Setup hybrid cloud deployment with private cloud for core functions and public cloud for scaling"

		labels = map[string]string{

			"test-type": "o2-hybrid-cloud",

			"oran-interface": "o2",

			"deployment-scope": "hybrid",
		}

	case "container-orchestration":

		intent = "Deploy Kubernetes clusters for containerized network functions with auto-scaling and service mesh"

		labels = map[string]string{

			"test-type": "o2-container-orch",

			"oran-interface": "o2",

			"deployment-scope": "containers",
		}

	default:

		intent = "Provision basic cloud infrastructure for network function deployment"

		labels = map[string]string{

			"test-type": "o2-basic-cloud",

			"oran-interface": "o2",

			"deployment-scope": "basic",
		}

	}

	return &nephranv1.NetworkIntent{

		ObjectMeta: metav1.ObjectMeta{

			Name: otf.GetNextName("o2-cloud-intent"),

			Namespace: "default",

			Labels: labels,

			Annotations: map[string]string{

				"test-scenario": scenario,

				"test-created-at": otf.timeBase.Format(time.RFC3339),
			},
		},

		Spec: nephranv1.NetworkIntentSpec{

			Intent: intent,

			IntentType: nephranv1.IntentTypeDeployment,
<<<<<<< HEAD
			Priority:   nephranv1.NetworkPriorityHigh,
			TargetComponents: []nephranv1.NetworkTargetComponent{
				nephranv1.NetworkTargetComponent(nephranv1.TargetComponentAMF),
				nephranv1.NetworkTargetComponent(nephranv1.TargetComponentSMF),
				nephranv1.NetworkTargetComponent(nephranv1.TargetComponentUPF),
=======

			Priority: nephranv1.PriorityHigh,

			TargetComponents: []nephranv1.ORANComponent{

				nephranv1.ORANComponentAMF,

				nephranv1.ORANComponentSMF,

				nephranv1.ORANComponentUPF,
>>>>>>> b3529b0b
			},
		},
	}

}

// Performance Benchmark Factories.

// CreatePerformanceBenchmarkData creates test data for performance benchmarking.

func (otf *ORANTestFactory) CreatePerformanceBenchmarkData() map[string]*InterfaceMetrics {

	return map[string]*InterfaceMetrics{

		"A1": {

			RequestCount: 1000,

			SuccessCount: 985,

			FailureCount: 15,

			AverageLatency: 45 * time.Millisecond,

			P95Latency: 89 * time.Millisecond,

			ThroughputRPS: 50.2,

			ErrorRate: 1.5,

			LastTestTime: time.Now(),
		},

		"E2": {

			RequestCount: 2500,

			SuccessCount: 2465,

			FailureCount: 35,

			AverageLatency: 25 * time.Millisecond,

			P95Latency: 48 * time.Millisecond,

			ThroughputRPS: 125.8,

			ErrorRate: 1.4,

			LastTestTime: time.Now(),
		},

		"O1": {

			RequestCount: 800,

			SuccessCount: 792,

			FailureCount: 8,

			AverageLatency: 120 * time.Millisecond,

			P95Latency: 245 * time.Millisecond,

			ThroughputRPS: 12.5,

			ErrorRate: 1.0,

			LastTestTime: time.Now(),
		},

		"O2": {

			RequestCount: 150,

			SuccessCount: 148,

			FailureCount: 2,

			AverageLatency: 2500 * time.Millisecond,

			P95Latency: 4800 * time.Millisecond,

			ThroughputRPS: 2.1,

			ErrorRate: 1.3,

			LastTestTime: time.Now(),
		},
	}

}

// CreateServiceModels creates test service models for E2 interface.

func (otf *ORANTestFactory) CreateServiceModels() []*ServiceModel {

	return []*ServiceModel{

		{

			ModelName: "KPM",

			Version: "2.0",

			OID: "1.3.6.1.4.1.53148.1.1.2.2",

			Functions: []string{"REPORT", "INSERT"},

			Capabilities: map[string]interface{}{

				"measurementTypes": []string{

					"DRB.UEThpDl", "DRB.UEThpUl", "RRU.PrbUsedDl", "RRU.PrbUsedUl",
				},

				"granularityPeriods": []int{100, 1000, 10000},

				"maxReports": 1000,
			},
		},

		{

			ModelName: "RC",

			Version: "1.0",

			OID: "1.3.6.1.4.1.53148.1.1.2.3",

			Functions: []string{"CONTROL", "POLICY"},

			Capabilities: map[string]interface{}{

				"controlActions": []string{

					"QoS_CONTROL", "MOBILITY_CONTROL", "INTERFERENCE_CONTROL",
				},

				"policyTypes": []string{

					"ADMISSION_CONTROL", "LOAD_BALANCING", "ENERGY_SAVING",
				},

				"maxControlActions": 100,
			},
		},

		{

			ModelName: "NI",

			Version: "1.0",

			OID: "1.3.6.1.4.1.53148.1.1.2.4",

			Functions: []string{"REPORT", "INSERT"},

			Capabilities: map[string]interface{}{

				"informationTypes": []string{

					"CELL_INFO", "UE_INFO", "BEARER_INFO", "SLICE_INFO",
				},

				"maxInformationReports": 500,
			},
		},

		{

			ModelName: "CCC",

			Version: "1.0",

			OID: "1.3.6.1.4.1.53148.1.1.2.5",

			Functions: []string{"CONTROL", "REPORT"},

			Capabilities: map[string]interface{}{

				"cellConfigTypes": []string{

					"POWER_CONTROL", "ANTENNA_CONFIG", "CARRIER_AGGREGATION",
				},

				"maxConcurrentConfigs": 50,
			},
		},
	}

}

// Reset resets the factory counters.

func (otf *ORANTestFactory) Reset() {

	otf.nameCounter = 1

	otf.timeBase = time.Now()

}<|MERGE_RESOLUTION|>--- conflicted
+++ resolved
@@ -148,12 +148,6 @@
 			Intent: intent,
 
 			IntentType: nephranv1.IntentTypeOptimization,
-<<<<<<< HEAD
-			Priority:   nephranv1.NetworkPriorityNormal,
-			TargetComponents: []nephranv1.NetworkTargetComponent{
-				nephranv1.NetworkTargetComponent(nephranv1.TargetComponentNearRTRIC),
-				nephranv1.NetworkTargetComponent(nephranv1.TargetComponentXApp),
-=======
 
 			Priority: nephranv1.PriorityMedium,
 
@@ -162,7 +156,6 @@
 				nephranv1.ORANComponentNearRTRIC,
 
 				nephranv1.ORANComponentXApp,
->>>>>>> b3529b0b
 			},
 		},
 	}
@@ -457,12 +450,6 @@
 			Intent: intent,
 
 			IntentType: nephranv1.IntentTypeDeployment,
-<<<<<<< HEAD
-			Priority:   nephranv1.NetworkPriorityNormal,
-			TargetComponents: []nephranv1.NetworkTargetComponent{
-				nephranv1.NetworkTargetComponent(nephranv1.TargetComponentNearRTRIC),
-				nephranv1.NetworkTargetComponent(nephranv1.TargetComponentGNodeB),
-=======
 
 			Priority: nephranv1.PriorityMedium,
 
@@ -471,7 +458,6 @@
 				nephranv1.ORANComponentNearRTRIC,
 
 				nephranv1.ORANComponentGNodeB,
->>>>>>> b3529b0b
 			},
 		},
 	}
@@ -1037,14 +1023,6 @@
 			Intent: intent,
 
 			IntentType: nephranv1.IntentTypeOptimization,
-<<<<<<< HEAD
-			Priority:   nephranv1.NetworkPriorityNormal,
-			TargetComponents: []nephranv1.NetworkTargetComponent{
-				nephranv1.NetworkTargetComponent(nephranv1.TargetComponentSMO),
-				nephranv1.NetworkTargetComponent(nephranv1.TargetComponentAMF),
-				nephranv1.NetworkTargetComponent(nephranv1.TargetComponentSMF),
-				nephranv1.NetworkTargetComponent(nephranv1.TargetComponentUPF),
-=======
 
 			Priority: nephranv1.PriorityMedium,
 
@@ -1057,7 +1035,6 @@
 				nephranv1.ORANComponentSMF,
 
 				nephranv1.ORANComponentUPF,
->>>>>>> b3529b0b
 			},
 		},
 	}
@@ -1430,13 +1407,6 @@
 			Intent: intent,
 
 			IntentType: nephranv1.IntentTypeDeployment,
-<<<<<<< HEAD
-			Priority:   nephranv1.NetworkPriorityHigh,
-			TargetComponents: []nephranv1.NetworkTargetComponent{
-				nephranv1.NetworkTargetComponent(nephranv1.TargetComponentAMF),
-				nephranv1.NetworkTargetComponent(nephranv1.TargetComponentSMF),
-				nephranv1.NetworkTargetComponent(nephranv1.TargetComponentUPF),
-=======
 
 			Priority: nephranv1.PriorityHigh,
 
@@ -1447,7 +1417,6 @@
 				nephranv1.ORANComponentSMF,
 
 				nephranv1.ORANComponentUPF,
->>>>>>> b3529b0b
 			},
 		},
 	}
