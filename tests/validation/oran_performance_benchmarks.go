// Package validation provides performance benchmarking for O-RAN interfaces.

// This module implements comprehensive performance testing and benchmarking for A1, E2, O1, and O2 interfaces.

package validation

import (
	"context"
	"fmt"
	"sync"
	"sync/atomic"
	"time"

	"github.com/onsi/ginkgo/v2"
	"sigs.k8s.io/controller-runtime/pkg/client"
)

// ORANPerformanceBenchmarker provides comprehensive performance testing for O-RAN interfaces.

type ORANPerformanceBenchmarker struct {
	oranValidator *ORANInterfaceValidator

<<<<<<< HEAD
	// Performance metrics
	benchmarkResults  map[string]*ORANBenchmarkResult
=======
	testFactory *ORANTestFactory

	k8sClient client.Client

	// Performance metrics.

	benchmarkResults map[string]*ORANBenchmarkResult

>>>>>>> b3529b0b
	concurrencyLimits map[string]int

	// Test configuration.

	testDuration time.Duration

	warmupDuration time.Duration

	maxConcurrency int
}

<<<<<<< HEAD
// ORANBenchmarkResult contains performance benchmark results for an O-RAN interface
type ORANBenchmarkResult struct {
	InterfaceName      string        `json:"interfaceName"`
	TotalRequests      int64         `json:"totalRequests"`
	SuccessfulRequests int64         `json:"successfulRequests"`
	FailedRequests     int64         `json:"failedRequests"`
	AverageLatency     time.Duration `json:"averageLatency"`
	MedianLatency      time.Duration `json:"medianLatency"`
	P95Latency         time.Duration `json:"p95Latency"`
	P99Latency         time.Duration `json:"p99Latency"`
	MinLatency         time.Duration `json:"minLatency"`
	MaxLatency         time.Duration `json:"maxLatency"`
	ThroughputRPS      float64       `json:"throughputRps"`
	ErrorRate          float64       `json:"errorRate"`

	// Latency distribution
=======
// ORANBenchmarkResult contains performance benchmark results for an O-RAN interface.

// This type is specific to O-RAN interface performance testing and extends the base BenchmarkResult.

type ORANBenchmarkResult struct {
	*BenchmarkResult // Embed the base BenchmarkResult from comprehensive_validation_suite.go

	// O-RAN specific fields.

	InterfaceName string `json:"interfaceName"`

	TotalRequests int64 `json:"totalRequests"`

	SuccessfulRequests int64 `json:"successfulRequests"`

	FailedRequests int64 `json:"failedRequests"`

	AverageLatency time.Duration `json:"averageLatency"`

	MedianLatency time.Duration `json:"medianLatency"`

	P95Latency time.Duration `json:"p95Latency"`

	P99Latency time.Duration `json:"p99Latency"`

	MinLatency time.Duration `json:"minLatency"`

	MaxLatency time.Duration `json:"maxLatency"`

	ThroughputRPS float64 `json:"throughputRps"`

	ErrorRate float64 `json:"errorRate"`

	// Latency distribution.

>>>>>>> b3529b0b
	LatencyDistribution []time.Duration `json:"latencyDistribution"`

	// Resource utilization.

	MemoryUsageMB float64 `json:"memoryUsageMb"`

	CPUUsagePercent float64 `json:"cpuUsagePercent"`

	// Test metadata.

	TestDuration time.Duration `json:"testDuration"`

	ConcurrencyLevel int `json:"concurrencyLevel"`

	StartTime time.Time `json:"startTime"`

	EndTime time.Time `json:"endTime"`
}

// NewORANPerformanceBenchmarker creates a new performance benchmarker.

func NewORANPerformanceBenchmarker(validator *ORANInterfaceValidator, factory *ORANTestFactory) *ORANPerformanceBenchmarker {

	return &ORANPerformanceBenchmarker{
<<<<<<< HEAD
		oranValidator:    validator,
		testFactory:      factory,
		benchmarkResults: make(map[string]*ORANBenchmarkResult),
=======

		oranValidator: validator,

		testFactory: factory,

		benchmarkResults: make(map[string]*ORANBenchmarkResult),

>>>>>>> b3529b0b
		concurrencyLimits: map[string]int{

			"A1": 50, // A1 interface can handle 50 concurrent operations

			"E2": 100, // E2 interface can handle 100 concurrent operations

			"O1": 25, // O1 interface more limited due to NETCONF overhead

			"O2": 10, // O2 interface limited due to cloud provisioning overhead

		},

		testDuration: 2 * time.Minute,

		warmupDuration: 30 * time.Second,

		maxConcurrency: 100,
	}

}

// SetK8sClient sets the Kubernetes client for benchmarking.

func (opb *ORANPerformanceBenchmarker) SetK8sClient(client client.Client) {

	opb.k8sClient = client

}

<<<<<<< HEAD
// RunComprehensivePerformanceBenchmarks runs benchmarks for all O-RAN interfaces
func (opb *ORANPerformanceBenchmarker) RunComprehensivePerformanceBenchmarks(ctx context.Context) map[string]*ORANBenchmarkResult {
=======
// RunComprehensivePerformanceBenchmarks runs benchmarks for all O-RAN interfaces.

func (opb *ORANPerformanceBenchmarker) RunComprehensivePerformanceBenchmarks(ctx context.Context) map[string]*ORANBenchmarkResult {

>>>>>>> b3529b0b
	ginkgo.By("Running Comprehensive O-RAN Performance Benchmarks")

	// Run benchmarks for each interface.

	interfaces := []string{"A1", "E2", "O1", "O2"}

	for _, interfaceName := range interfaces {

		ginkgo.By(fmt.Sprintf("Benchmarking %s Interface Performance", interfaceName))

		result := opb.runInterfaceBenchmark(ctx, interfaceName)

		opb.benchmarkResults[interfaceName] = result

		ginkgo.By(fmt.Sprintf("%s Interface Results: %.2f RPS, %.2fms avg latency, %.1f%% error rate",

			interfaceName, result.ThroughputRPS, float64(result.AverageLatency.Nanoseconds())/1e6, result.ErrorRate))

	}

	// Run load testing scenarios.

	opb.runLoadTestingScenarios(ctx)

	// Run concurrency testing.

	opb.runConcurrencyTesting(ctx)

	// Generate performance report.

	opb.generatePerformanceReport()

	return opb.benchmarkResults

}

<<<<<<< HEAD
// runInterfaceBenchmark runs performance benchmark for a specific interface
func (opb *ORANPerformanceBenchmarker) runInterfaceBenchmark(ctx context.Context, interfaceName string) *ORANBenchmarkResult {
	result := &ORANBenchmarkResult{
		InterfaceName:       interfaceName,
		StartTime:           time.Now(),
		ConcurrencyLevel:    opb.concurrencyLimits[interfaceName],
=======
// runInterfaceBenchmark runs performance benchmark for a specific interface.

func (opb *ORANPerformanceBenchmarker) runInterfaceBenchmark(ctx context.Context, interfaceName string) *ORANBenchmarkResult {

	result := &ORANBenchmarkResult{

		BenchmarkResult: &BenchmarkResult{

			Name: interfaceName,

			MetricValue: 0,

			MetricUnit: "rps",

			Threshold: 0,

			Passed: false,

			Score: 0,

			MaxScore: 100,
		},

		InterfaceName: interfaceName,

		StartTime: time.Now(),

		ConcurrencyLevel: opb.concurrencyLimits[interfaceName],

>>>>>>> b3529b0b
		LatencyDistribution: make([]time.Duration, 0, 10000),
	}

	// Warmup period.

	ginkgo.By(fmt.Sprintf("Warming up %s interface", interfaceName))

	opb.runWarmup(ctx, interfaceName)

	// Main benchmark.

	var totalRequests, successfulRequests, failedRequests int64

	var latencies []time.Duration

	var latencyMutex sync.Mutex

	concurrency := opb.concurrencyLimits[interfaceName]

	sem := make(chan struct{}, concurrency)

	var wg sync.WaitGroup

	benchmarkStart := time.Now()

	deadline := benchmarkStart.Add(opb.testDuration)

	// Worker goroutines.

	for range concurrency {

		wg.Add(1)

		go func() {

			defer wg.Done()

			for time.Now().Before(deadline) {

				sem <- struct{}{}

				// Execute interface operation.

				startTime := time.Now()

				success := opb.executeInterfaceOperation(ctx, interfaceName)

				latency := time.Since(startTime)

				// Record metrics.

				atomic.AddInt64(&totalRequests, 1)

				if success {

					atomic.AddInt64(&successfulRequests, 1)

				} else {

					atomic.AddInt64(&failedRequests, 1)

				}

				// Record latency.

				latencyMutex.Lock()

				latencies = append(latencies, latency)

				latencyMutex.Unlock()

				<-sem

				// Small delay to prevent overwhelming.

				time.Sleep(1 * time.Millisecond)

			}

		}()

	}

	wg.Wait()

	result.EndTime = time.Now()

	actualDuration := result.EndTime.Sub(result.StartTime)

	// Calculate metrics.

	result.TotalRequests = totalRequests

	result.SuccessfulRequests = successfulRequests

	result.FailedRequests = failedRequests

	result.TestDuration = actualDuration

	result.ThroughputRPS = float64(totalRequests) / actualDuration.Seconds()

	result.ErrorRate = float64(failedRequests) / float64(totalRequests) * 100

	// Calculate latency statistics.

	if len(latencies) > 0 {

		result.LatencyDistribution = latencies

		result.MinLatency, result.MaxLatency, result.AverageLatency = opb.calculateLatencyStats(latencies)

		result.MedianLatency = opb.calculatePercentile(latencies, 0.5)

		result.P95Latency = opb.calculatePercentile(latencies, 0.95)

		result.P99Latency = opb.calculatePercentile(latencies, 0.99)

	}

	// Update benchmark result based on performance.

	if result.ErrorRate > 5.0 {

		result.BenchmarkResult.Passed = false

	} else {

		result.BenchmarkResult.Passed = true

	}

	result.BenchmarkResult.MetricValue = result.ThroughputRPS

	result.BenchmarkResult.Score = int(100 - result.ErrorRate)

	return result

}

// runWarmup performs warmup operations for consistent benchmarking.

func (opb *ORANPerformanceBenchmarker) runWarmup(ctx context.Context, interfaceName string) {

	warmupDeadline := time.Now().Add(opb.warmupDuration)

	for time.Now().Before(warmupDeadline) {

		opb.executeInterfaceOperation(ctx, interfaceName)

		time.Sleep(10 * time.Millisecond)

	}

}

// executeInterfaceOperation executes a single operation for the specified interface.

func (opb *ORANPerformanceBenchmarker) executeInterfaceOperation(ctx context.Context, interfaceName string) bool {

	switch interfaceName {

	case "A1":

		return opb.executeA1Operation(ctx)

	case "E2":

		return opb.executeE2Operation(ctx)

	case "O1":

		return opb.executeO1Operation(ctx)

	case "O2":

		return opb.executeO2Operation(ctx)

	default:

		return false

	}

}

// executeA1Operation executes an A1 interface operation.

func (opb *ORANPerformanceBenchmarker) executeA1Operation(ctx context.Context) bool {

	// Create and manage A1 policy.

	policy := opb.testFactory.CreateA1Policy("traffic-steering")

	// Create policy.

	if err := opb.oranValidator.ricMockService.CreatePolicy(policy); err != nil {

		return false

	}

	// Read policy.

	_, err := opb.oranValidator.ricMockService.GetPolicy(policy.PolicyID)

	if err != nil {

		opb.oranValidator.ricMockService.DeletePolicy(policy.PolicyID)

		return false

	}

	// Update policy.

	policy.PolicyData["primaryPathWeight"] = 0.8

	if err := opb.oranValidator.ricMockService.UpdatePolicy(policy); err != nil {

		opb.oranValidator.ricMockService.DeletePolicy(policy.PolicyID)

		return false

	}

	// Delete policy.

	if err := opb.oranValidator.ricMockService.DeletePolicy(policy.PolicyID); err != nil {

		return false

	}

	return true

}

// executeE2Operation executes an E2 interface operation.

func (opb *ORANPerformanceBenchmarker) executeE2Operation(ctx context.Context) bool {

	// Register E2 node and create subscription.

	node := opb.testFactory.CreateE2Node("gnodeb")

	// Register node.

	if err := opb.oranValidator.e2MockService.RegisterNode(node); err != nil {

		return false

	}

	// Create subscription.

	subscription := opb.testFactory.CreateE2Subscription("KPM", node.NodeID)

	if err := opb.oranValidator.e2MockService.CreateSubscription(subscription); err != nil {

		opb.oranValidator.e2MockService.UnregisterNode(node.NodeID)

		return false

	}

	// Update subscription.

	subscription.EventTrigger["reportingPeriod"] = 2000

	if err := opb.oranValidator.e2MockService.UpdateSubscription(subscription); err != nil {

		opb.oranValidator.e2MockService.DeleteSubscription(subscription.SubscriptionID)

		opb.oranValidator.e2MockService.UnregisterNode(node.NodeID)

		return false

	}

	// Send heartbeat.

	if err := opb.oranValidator.e2MockService.SendHeartbeat(node.NodeID); err != nil {

		opb.oranValidator.e2MockService.DeleteSubscription(subscription.SubscriptionID)

		opb.oranValidator.e2MockService.UnregisterNode(node.NodeID)

		return false

	}

	// Cleanup.

	opb.oranValidator.e2MockService.DeleteSubscription(subscription.SubscriptionID)

	opb.oranValidator.e2MockService.UnregisterNode(node.NodeID)

	return true

}

// executeO1Operation executes an O1 interface operation.

func (opb *ORANPerformanceBenchmarker) executeO1Operation(ctx context.Context) bool {

	// Manage O1 configuration.

	element := opb.testFactory.CreateManagedElement("AMF")

	// Add managed element.

	if err := opb.oranValidator.smoMockService.AddManagedElement(element); err != nil {

		return false

	}

	// Apply configuration.

	config := opb.testFactory.CreateO1Configuration("FCAPS", element.ElementID)

	if err := opb.oranValidator.smoMockService.ApplyConfiguration(config); err != nil {

		opb.oranValidator.smoMockService.RemoveManagedElement(element.ElementID)

		return false

	}

	// Get configuration.

	_, err := opb.oranValidator.smoMockService.GetConfiguration(config.ConfigID)

	if err != nil {

		opb.oranValidator.smoMockService.RemoveManagedElement(element.ElementID)

		return false

	}

	// Get managed element.

	_, err = opb.oranValidator.smoMockService.GetManagedElement(element.ElementID)

	if err != nil {

		opb.oranValidator.smoMockService.RemoveManagedElement(element.ElementID)

		return false

	}

	// Cleanup.

	opb.oranValidator.smoMockService.RemoveManagedElement(element.ElementID)

	return true

}

// executeO2Operation executes an O2 interface operation.

func (opb *ORANPerformanceBenchmarker) executeO2Operation(ctx context.Context) bool {

	// Simulate cloud infrastructure operations.

	// Validate Terraform template.

	terraformTemplate := map[string]interface{}{

		"terraform": map[string]interface{}{

			"required_providers": map[string]interface{}{

				"kubernetes": map[string]interface{}{

					"source": "hashicorp/kubernetes",

					"version": "~> 2.0",
				},
			},
		},

		"resource": map[string]interface{}{

			"kubernetes_deployment": map[string]interface{}{

				"test_deployment": map[string]interface{}{

					"metadata": map[string]interface{}{

						"name": "test-upf",
					},
				},
			},
		},
	}

	if !opb.oranValidator.ValidateTerraformTemplate(terraformTemplate) {

		return false

	}

	// Validate cloud provider config.

	cloudConfig := map[string]interface{}{

		"provider": "aws",

		"region": "us-west-2",

		"resources": map[string]interface{}{

			"ec2_instances": 2,

			"s3_buckets": 1,
		},
	}

	if !opb.oranValidator.ValidateCloudProviderConfig(cloudConfig) {

		return false

	}

	// Simulate resource lifecycle.

	time.Sleep(5 * time.Millisecond) // Simulate cloud API call

	return true

}

// runLoadTestingScenarios runs various load testing scenarios.

func (opb *ORANPerformanceBenchmarker) runLoadTestingScenarios(ctx context.Context) {

	ginkgo.By("Running Load Testing Scenarios")

	scenarios := []struct {
		name string

		concurrency int

		duration time.Duration

		interface_ string
	}{

		{"Low Load A1", 10, 1 * time.Minute, "A1"},

		{"Medium Load A1", 25, 1 * time.Minute, "A1"},

		{"High Load A1", 50, 1 * time.Minute, "A1"},

		{"Low Load E2", 20, 1 * time.Minute, "E2"},

		{"Medium Load E2", 50, 1 * time.Minute, "E2"},

		{"High Load E2", 100, 1 * time.Minute, "E2"},

		{"Steady State O1", 15, 2 * time.Minute, "O1"},

		{"Peak Load O2", 5, 30 * time.Second, "O2"},
	}

	for _, scenario := range scenarios {

		ginkgo.By(fmt.Sprintf("Running %s scenario", scenario.name))

		// Adjust concurrency for scenario.

		originalLimit := opb.concurrencyLimits[scenario.interface_]

		opb.concurrencyLimits[scenario.interface_] = scenario.concurrency

		originalDuration := opb.testDuration

		opb.testDuration = scenario.duration

		result := opb.runInterfaceBenchmark(ctx, scenario.interface_)

		opb.benchmarkResults[scenario.name] = result

		// Restore original settings.

		opb.concurrencyLimits[scenario.interface_] = originalLimit

		opb.testDuration = originalDuration

		ginkgo.By(fmt.Sprintf("%s completed: %.2f RPS, %.2fms latency",

			scenario.name, result.ThroughputRPS, float64(result.AverageLatency.Nanoseconds())/1e6))

	}

}

// runConcurrencyTesting tests different concurrency levels.

func (opb *ORANPerformanceBenchmarker) runConcurrencyTesting(ctx context.Context) {

	ginkgo.By("Running Concurrency Testing")

	testInterface := "E2" // Use E2 as it has good concurrency characteristics

	originalLimit := opb.concurrencyLimits[testInterface]

	originalDuration := opb.testDuration

	opb.testDuration = 30 * time.Second

	concurrencyLevels := []int{1, 5, 10, 25, 50, 75, 100}

	for _, concurrency := range concurrencyLevels {

		ginkgo.By(fmt.Sprintf("Testing concurrency level: %d", concurrency))

		opb.concurrencyLimits[testInterface] = concurrency

		result := opb.runInterfaceBenchmark(ctx, testInterface)

		scenarioName := fmt.Sprintf("Concurrency-%d", concurrency)

		opb.benchmarkResults[scenarioName] = result

		ginkgo.By(fmt.Sprintf("Concurrency %d: %.2f RPS, %.2fms latency",

			concurrency, result.ThroughputRPS, float64(result.AverageLatency.Nanoseconds())/1e6))

	}

	// Restore original settings.

	opb.concurrencyLimits[testInterface] = originalLimit

	opb.testDuration = originalDuration

}

// calculateLatencyStats calculates basic latency statistics.

func (opb *ORANPerformanceBenchmarker) calculateLatencyStats(latencies []time.Duration) (minLatency, maxLatency, avg time.Duration) {

	if len(latencies) == 0 {

		return

	}

	minLatency = latencies[0]

	maxLatency = latencies[0]

	var total int64

	for _, latency := range latencies {

		if latency < minLatency {

			minLatency = latency

		}

		if latency > maxLatency {

			maxLatency = latency

		}

		total += latency.Nanoseconds()

	}

	avg = time.Duration(total / int64(len(latencies)))

	return

}

// calculatePercentile calculates the specified percentile from latency data.

func (opb *ORANPerformanceBenchmarker) calculatePercentile(latencies []time.Duration, percentile float64) time.Duration {

	if len(latencies) == 0 {

		return 0

	}

	// Simple percentile calculation (would use sort in production).

	index := int(float64(len(latencies)) * percentile)

	if index >= len(latencies) {

		index = len(latencies) - 1

	}

	return latencies[index]

}

// generatePerformanceReport generates a comprehensive performance report.

func (opb *ORANPerformanceBenchmarker) generatePerformanceReport() {

	ginkgo.By("Generating Performance Report")

	ginkgo.By("=== O-RAN Interface Performance Benchmark Results ===")

	// Interface summary.

	interfaces := []string{"A1", "E2", "O1", "O2"}

	for _, interfaceName := range interfaces {

		if result, exists := opb.benchmarkResults[interfaceName]; exists {

			ginkgo.By(fmt.Sprintf("%s Interface Performance:", interfaceName))

			ginkgo.By(fmt.Sprintf("  Throughput: %.2f RPS", result.ThroughputRPS))

			ginkgo.By(fmt.Sprintf("  Average Latency: %.2fms", float64(result.AverageLatency.Nanoseconds())/1e6))

			ginkgo.By(fmt.Sprintf("  P95 Latency: %.2fms", float64(result.P95Latency.Nanoseconds())/1e6))

			ginkgo.By(fmt.Sprintf("  Error Rate: %.1f%%", result.ErrorRate))

			ginkgo.By(fmt.Sprintf("  Total Requests: %d", result.TotalRequests))

			ginkgo.By("")

		}

	}

	// Performance targets validation.

	opb.validatePerformanceTargets()

}

// validatePerformanceTargets validates that interfaces meet performance targets.

func (opb *ORANPerformanceBenchmarker) validatePerformanceTargets() {

	ginkgo.By("Validating Performance Targets")

	targets := map[string]struct {
		minThroughput float64

		maxLatency time.Duration

		maxErrorRate float64
	}{

		"A1": {minThroughput: 20.0, maxLatency: 100 * time.Millisecond, maxErrorRate: 2.0},

		"E2": {minThroughput: 50.0, maxLatency: 50 * time.Millisecond, maxErrorRate: 1.5},

		"O1": {minThroughput: 10.0, maxLatency: 200 * time.Millisecond, maxErrorRate: 1.0},

		"O2": {minThroughput: 2.0, maxLatency: 5 * time.Second, maxErrorRate: 3.0},
	}

	allTargetsMet := true

	for interfaceName, target := range targets {

		if result, exists := opb.benchmarkResults[interfaceName]; exists {

			targetsMet := true

			if result.ThroughputRPS < target.minThroughput {

				ginkgo.By(fmt.Sprintf("❌ %s Throughput: %.2f RPS < %.2f RPS (target)",

					interfaceName, result.ThroughputRPS, target.minThroughput))

				targetsMet = false

			} else {

				ginkgo.By(fmt.Sprintf("✅ %s Throughput: %.2f RPS >= %.2f RPS (target)",

					interfaceName, result.ThroughputRPS, target.minThroughput))

			}

			if result.AverageLatency > target.maxLatency {

				ginkgo.By(fmt.Sprintf("❌ %s Latency: %.2fms > %.2fms (target)",

					interfaceName, float64(result.AverageLatency.Nanoseconds())/1e6,

					float64(target.maxLatency.Nanoseconds())/1e6))

				targetsMet = false

			} else {

				ginkgo.By(fmt.Sprintf("✅ %s Latency: %.2fms <= %.2fms (target)",

					interfaceName, float64(result.AverageLatency.Nanoseconds())/1e6,

					float64(target.maxLatency.Nanoseconds())/1e6))

			}

			if result.ErrorRate > target.maxErrorRate {

				ginkgo.By(fmt.Sprintf("❌ %s Error Rate: %.1f%% > %.1f%% (target)",

					interfaceName, result.ErrorRate, target.maxErrorRate))

				targetsMet = false

			} else {

				ginkgo.By(fmt.Sprintf("✅ %s Error Rate: %.1f%% <= %.1f%% (target)",

					interfaceName, result.ErrorRate, target.maxErrorRate))

			}

			if !targetsMet {

				allTargetsMet = false

			}

		}

	}

	if allTargetsMet {

		ginkgo.By("🎯 All Performance Targets Met!")

	} else {

		ginkgo.By("⚠️  Some Performance Targets Not Met")

	}

}

<<<<<<< HEAD
// GetORANBenchmarkResults returns all benchmark results
func (opb *ORANPerformanceBenchmarker) GetORANBenchmarkResults() map[string]*ORANBenchmarkResult {
	return opb.benchmarkResults
}

// GetInterfaceBenchmark returns benchmark result for a specific interface
func (opb *ORANPerformanceBenchmarker) GetInterfaceBenchmark(interfaceName string) *ORANBenchmarkResult {
	return opb.benchmarkResults[interfaceName]
=======
// GetBenchmarkResults returns all benchmark results.

func (opb *ORANPerformanceBenchmarker) GetBenchmarkResults() map[string]*BenchmarkResult {

	results := make(map[string]*BenchmarkResult)

	for k, v := range opb.benchmarkResults {

		if v != nil && v.BenchmarkResult != nil {

			results[k] = v.BenchmarkResult

		}

	}

	return results

}

// GetInterfaceBenchmark returns benchmark result for a specific interface.

func (opb *ORANPerformanceBenchmarker) GetInterfaceBenchmark(interfaceName string) *BenchmarkResult {

	if result, ok := opb.benchmarkResults[interfaceName]; ok && result != nil {

		return result.BenchmarkResult

	}

	return nil

>>>>>>> b3529b0b
}<|MERGE_RESOLUTION|>--- conflicted
+++ resolved
@@ -20,10 +20,6 @@
 type ORANPerformanceBenchmarker struct {
 	oranValidator *ORANInterfaceValidator
 
-<<<<<<< HEAD
-	// Performance metrics
-	benchmarkResults  map[string]*ORANBenchmarkResult
-=======
 	testFactory *ORANTestFactory
 
 	k8sClient client.Client
@@ -32,7 +28,6 @@
 
 	benchmarkResults map[string]*ORANBenchmarkResult
 
->>>>>>> b3529b0b
 	concurrencyLimits map[string]int
 
 	// Test configuration.
@@ -44,24 +39,6 @@
 	maxConcurrency int
 }
 
-<<<<<<< HEAD
-// ORANBenchmarkResult contains performance benchmark results for an O-RAN interface
-type ORANBenchmarkResult struct {
-	InterfaceName      string        `json:"interfaceName"`
-	TotalRequests      int64         `json:"totalRequests"`
-	SuccessfulRequests int64         `json:"successfulRequests"`
-	FailedRequests     int64         `json:"failedRequests"`
-	AverageLatency     time.Duration `json:"averageLatency"`
-	MedianLatency      time.Duration `json:"medianLatency"`
-	P95Latency         time.Duration `json:"p95Latency"`
-	P99Latency         time.Duration `json:"p99Latency"`
-	MinLatency         time.Duration `json:"minLatency"`
-	MaxLatency         time.Duration `json:"maxLatency"`
-	ThroughputRPS      float64       `json:"throughputRps"`
-	ErrorRate          float64       `json:"errorRate"`
-
-	// Latency distribution
-=======
 // ORANBenchmarkResult contains performance benchmark results for an O-RAN interface.
 
 // This type is specific to O-RAN interface performance testing and extends the base BenchmarkResult.
@@ -97,7 +74,6 @@
 
 	// Latency distribution.
 
->>>>>>> b3529b0b
 	LatencyDistribution []time.Duration `json:"latencyDistribution"`
 
 	// Resource utilization.
@@ -122,19 +98,13 @@
 func NewORANPerformanceBenchmarker(validator *ORANInterfaceValidator, factory *ORANTestFactory) *ORANPerformanceBenchmarker {
 
 	return &ORANPerformanceBenchmarker{
-<<<<<<< HEAD
-		oranValidator:    validator,
-		testFactory:      factory,
+
+		oranValidator: validator,
+
+		testFactory: factory,
+
 		benchmarkResults: make(map[string]*ORANBenchmarkResult),
-=======
-
-		oranValidator: validator,
-
-		testFactory: factory,
-
-		benchmarkResults: make(map[string]*ORANBenchmarkResult),
-
->>>>>>> b3529b0b
+
 		concurrencyLimits: map[string]int{
 
 			"A1": 50, // A1 interface can handle 50 concurrent operations
@@ -164,15 +134,10 @@
 
 }
 
-<<<<<<< HEAD
-// RunComprehensivePerformanceBenchmarks runs benchmarks for all O-RAN interfaces
+// RunComprehensivePerformanceBenchmarks runs benchmarks for all O-RAN interfaces.
+
 func (opb *ORANPerformanceBenchmarker) RunComprehensivePerformanceBenchmarks(ctx context.Context) map[string]*ORANBenchmarkResult {
-=======
-// RunComprehensivePerformanceBenchmarks runs benchmarks for all O-RAN interfaces.
-
-func (opb *ORANPerformanceBenchmarker) RunComprehensivePerformanceBenchmarks(ctx context.Context) map[string]*ORANBenchmarkResult {
-
->>>>>>> b3529b0b
+
 	ginkgo.By("Running Comprehensive O-RAN Performance Benchmarks")
 
 	// Run benchmarks for each interface.
@@ -209,14 +174,6 @@
 
 }
 
-<<<<<<< HEAD
-// runInterfaceBenchmark runs performance benchmark for a specific interface
-func (opb *ORANPerformanceBenchmarker) runInterfaceBenchmark(ctx context.Context, interfaceName string) *ORANBenchmarkResult {
-	result := &ORANBenchmarkResult{
-		InterfaceName:       interfaceName,
-		StartTime:           time.Now(),
-		ConcurrencyLevel:    opb.concurrencyLimits[interfaceName],
-=======
 // runInterfaceBenchmark runs performance benchmark for a specific interface.
 
 func (opb *ORANPerformanceBenchmarker) runInterfaceBenchmark(ctx context.Context, interfaceName string) *ORANBenchmarkResult {
@@ -246,7 +203,6 @@
 
 		ConcurrencyLevel: opb.concurrencyLimits[interfaceName],
 
->>>>>>> b3529b0b
 		LatencyDistribution: make([]time.Duration, 0, 10000),
 	}
 
@@ -998,16 +954,6 @@
 
 }
 
-<<<<<<< HEAD
-// GetORANBenchmarkResults returns all benchmark results
-func (opb *ORANPerformanceBenchmarker) GetORANBenchmarkResults() map[string]*ORANBenchmarkResult {
-	return opb.benchmarkResults
-}
-
-// GetInterfaceBenchmark returns benchmark result for a specific interface
-func (opb *ORANPerformanceBenchmarker) GetInterfaceBenchmark(interfaceName string) *ORANBenchmarkResult {
-	return opb.benchmarkResults[interfaceName]
-=======
 // GetBenchmarkResults returns all benchmark results.
 
 func (opb *ORANPerformanceBenchmarker) GetBenchmarkResults() map[string]*BenchmarkResult {
@@ -1040,5 +986,4 @@
 
 	return nil
 
->>>>>>> b3529b0b
 }