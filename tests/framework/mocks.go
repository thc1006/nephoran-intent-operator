--- conflicted
+++ resolved
@@ -12,10 +12,6 @@
 	"sync"
 	"time"
 
-<<<<<<< HEAD
-	"github.com/redis/go-redis/v9"
-=======
->>>>>>> b3529b0b
 	"github.com/gorilla/mux"
 	"github.com/redis/go-redis/v9"
 	"github.com/stretchr/testify/mock"
@@ -625,20 +621,14 @@
 	mock.Mock
 }
 
-<<<<<<< HEAD
+// Query performs query operation.
+
 func (m *MockWeaviateClient) Query() interface{} {
+
 	args := m.Called()
+
 	return args.Get(0)
-=======
-// Query performs query operation.
-
-func (m *MockWeaviateClient) Query() interface{} {
-
-	args := m.Called()
-
-	return args.Get(0)
-
->>>>>>> b3529b0b
+
 }
 
 // Reset performs reset operation.
