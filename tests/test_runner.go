--- conflicted
+++ resolved
@@ -110,12 +110,6 @@
 	}
 
 	if ts.Config.AttachControlPlaneOutput {
-<<<<<<< HEAD
-		ts.TestEnv.ControlPlane.APIServer.Out = os.Stdout
-		ts.TestEnv.ControlPlane.APIServer.Err = os.Stderr
-		ts.TestEnv.ControlPlane.Etcd.Out = os.Stdout
-		ts.TestEnv.ControlPlane.Etcd.Err = os.Stderr
-=======
 
 		// Attach control plane output to stdout/stderr if supported.
 
@@ -129,7 +123,6 @@
 
 		}
 
->>>>>>> b3529b0b
 	}
 
 	var err error
