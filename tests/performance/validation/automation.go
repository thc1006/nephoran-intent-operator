--- conflicted
+++ resolved
@@ -1120,12 +1120,8 @@
 
 	log.Printf("Saving validation artifacts...")
 
-<<<<<<< HEAD
-	// Create artifacts directory
-=======
 	// Create artifacts directory.
 
->>>>>>> b3529b0b
 	artifactDir := filepath.Join(ar.outputDir, "artifacts")
 
 	if err := os.MkdirAll(artifactDir, 0o755); err != nil {
@@ -1136,12 +1132,8 @@
 
 	}
 
-<<<<<<< HEAD
-	// Save result as JSON artifact
-=======
 	// Save result as JSON artifact.
 
->>>>>>> b3529b0b
 	resultPath := filepath.Join(artifactDir, fmt.Sprintf("validation-result-%s.json", result.ID))
 
 	data, err := json.MarshalIndent(result, "", "  ")
@@ -1154,12 +1146,8 @@
 
 	}
 
-<<<<<<< HEAD
-	if err := os.WriteFile(resultPath, data, 0644); err != nil {
-=======
 	if err := os.WriteFile(resultPath, data, 0o640); err != nil {
 
->>>>>>> b3529b0b
 		log.Printf("Warning: Failed to save result artifact: %v", err)
 
 		return
@@ -1178,12 +1166,8 @@
 
 	log.Printf("Processing notifications for validation result: %s", result.Status)
 
-<<<<<<< HEAD
-	// Determine which targets to notify based on status
-=======
 	// Determine which targets to notify based on status.
 
->>>>>>> b3529b0b
 	var targets []NotificationTarget
 
 	switch result.Status {
@@ -1212,12 +1196,8 @@
 
 	}
 
-<<<<<<< HEAD
-	// Process each notification target
-=======
 	// Process each notification target.
 
->>>>>>> b3529b0b
 	for _, target := range targets {
 
 		notification := NotificationSent{
@@ -1235,12 +1215,8 @@
 			MessageID: fmt.Sprintf("val-%s-%d", result.ID, time.Now().Unix()),
 		}
 
-<<<<<<< HEAD
-		// Log notification (in real implementation, would send to configured endpoints)
-=======
 		// Log notification (in real implementation, would send to configured endpoints).
 
->>>>>>> b3529b0b
 		log.Printf("NOTIFICATION [%s]: %s", target.Type, notification.Subject)
 
 		result.Notifications = append(result.Notifications, notification)
@@ -1255,12 +1231,8 @@
 
 	log.Printf("Generating HTML report for validation result: %s", result.ID)
 
-<<<<<<< HEAD
-	// Simple HTML template for the report
-=======
 	// Simple HTML template for the report.
 
->>>>>>> b3529b0b
 	htmlTemplate := `
 
 <!DOCTYPE html>
@@ -1353,12 +1325,8 @@
 
 </html>`
 
-<<<<<<< HEAD
-	// Build claims section
-=======
 	// Build claims section.
 
->>>>>>> b3529b0b
 	claimsHTML := ""
 
 	for name, claim := range result.Claims {
@@ -1383,12 +1351,8 @@
 
 	}
 
-<<<<<<< HEAD
-	// Build quality gates section
-=======
 	// Build quality gates section.
 
->>>>>>> b3529b0b
 	qualityGatesHTML := ""
 
 	for _, gate := range result.QualityGates {
@@ -1411,12 +1375,8 @@
 
 	}
 
-<<<<<<< HEAD
-	// Build artifacts section
-=======
 	// Build artifacts section.
 
->>>>>>> b3529b0b
 	artifactsHTML := ""
 
 	for _, artifact := range result.Artifacts {
@@ -1425,12 +1385,8 @@
 
 	}
 
-<<<<<<< HEAD
-	// Fill in the template
-=======
 	// Fill in the template.
 
->>>>>>> b3529b0b
 	htmlReport := fmt.Sprintf(htmlTemplate,
 
 		result.ID,
