--- conflicted
+++ resolved
@@ -18,33 +18,21 @@
 	// KMP Data validation limits.
 
 	MaxPRBUtilization float64 // Maximum PRB utilization (default: 1.0)
-<<<<<<< HEAD
-	MaxLatency        float64 // Maximum acceptable latency in ms (default: 10000)
-	MaxReplicas       int     // Maximum replica count (default: 100)
-	MaxActiveUEs      int     // Maximum active UEs (default: 10000)
-
-	// File path validation
+
+	MaxLatency float64 // Maximum acceptable latency in ms (default: 10000)
+
+	MaxReplicas int // Maximum replica count (default: 100)
+
+	MaxActiveUEs int // Maximum active UEs (default: 10000)
+
+	// File path validation.
+
 	AllowedExtensions []string // Allowed file extensions
-	MaxPathLength     int      // Maximum path length (default: 4096)
-
-	// URL validation
-=======
-
-	MaxLatency float64 // Maximum acceptable latency in ms (default: 10000)
-
-	MaxReplicas int // Maximum replica count (default: 100)
-
-	MaxActiveUEs int // Maximum active UEs (default: 10000)
-
-	// File path validation.
-
-	AllowedExtensions []string // Allowed file extensions
 
 	MaxPathLength int // Maximum path length (default: 4096)
 
 	// URL validation.
 
->>>>>>> b3529b0b
 	AllowedSchemes []string // Allowed URL schemes (default: http, https)
 
 	MaxURLLength int // Maximum URL length (default: 2048)
@@ -91,13 +79,9 @@
 // Error performs error operation.
 
 func (e ValidationError) Error() string {
-<<<<<<< HEAD
+
 	return fmt.Sprintf("validation failed for %s (value: %v): %s [context: %s]",
-=======
-
-	return fmt.Sprintf("validation failed for %s (value: %v): %s [context: %s]",
-
->>>>>>> b3529b0b
+
 		e.Field, e.Value, e.Reason, e.Context)
 
 }
@@ -139,12 +123,8 @@
 
 	}
 
-<<<<<<< HEAD
-	// Timestamp should not be too far in the future (prevent time-based attacks)
-=======
 	// Timestamp should not be too far in the future (prevent time-based attacks).
 
->>>>>>> b3529b0b
 	maxFuture := time.Now().Add(5 * time.Minute)
 
 	if data.Timestamp.After(maxFuture) {
@@ -162,12 +142,8 @@
 
 	}
 
-<<<<<<< HEAD
-	// Timestamp should not be too old (prevent replay attacks)
-=======
 	// Timestamp should not be too old (prevent replay attacks).
 
->>>>>>> b3529b0b
 	maxAge := time.Now().Add(-24 * time.Hour)
 
 	if data.Timestamp.Before(maxAge) {
@@ -655,13 +631,9 @@
 			// Unix/Linux sensitive directories.
 
 			"/etc", "/proc", "/sys", "/dev", "/root", "/var/log", "/boot",
-<<<<<<< HEAD
-			// Windows sensitive directories
-=======
 
 			// Windows sensitive directories.
 
->>>>>>> b3529b0b
 			"c:\\windows", "c:\\system32", "c:\\program files", "c:\\programdata",
 
 			"c:\\users\\all users", "c:\\users\\default", "c:\\boot",
@@ -818,12 +790,8 @@
 
 	sanitized = strings.ReplaceAll(sanitized, "\t", "\\t")
 
-<<<<<<< HEAD
-	// Truncate long values to prevent log flooding
-=======
 	// Truncate long values to prevent log flooding.
 
->>>>>>> b3529b0b
 	if len(sanitized) > 256 {
 
 		sanitized = sanitized[:253] + "..."
