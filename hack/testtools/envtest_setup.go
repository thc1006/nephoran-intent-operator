--- conflicted
+++ resolved
@@ -181,16 +181,11 @@
 
 	cleanupFuncs []func() error
 
-<<<<<<< HEAD
-	// Webhook Server
+	// Webhook Server.
+
 	webhookServer webhook.Server
-=======
-	// Webhook Server.
-
-	webhookServer webhook.Server
 
 	// Event Recorder.
->>>>>>> b3529b0b
 
 	eventRecorder record.EventRecorder
 
@@ -423,17 +418,12 @@
 		AttachControlPlaneOutput: options.AttachControlPlaneOutput,
 
 		ControlPlaneStartTimeout: options.ControlPlaneStartTimeout,
-<<<<<<< HEAD
-		ControlPlaneStopTimeout:  options.ControlPlaneStopTimeout,
-		Scheme:                   testScheme,
-=======
 
 		ControlPlaneStopTimeout: options.ControlPlaneStopTimeout,
 
 		// KubeAPIServerFlags and EtcdServerFlags removed in controller-runtime v0.21.0.
 
 		Scheme: testScheme,
->>>>>>> b3529b0b
 	}
 
 	// Configure webhooks if enabled.
@@ -1377,16 +1367,11 @@
 // waitForNamespaceCleanup waits for all resources to be deleted from namespace.
 
 func (te *TestEnvironment) waitForNamespaceCleanup(ctx context.Context, namespace string) error {
-<<<<<<< HEAD
+
 	Eventually(func() bool {
-		// Check if custom resources are gone
-=======
-
-	Eventually(func() bool {
 
 		// Check if custom resources are gone.
 
->>>>>>> b3529b0b
 		e2nodesetList := &nephoranv1.E2NodeSetList{}
 
 		if err := te.K8sClient.List(ctx, e2nodesetList, client.InNamespace(namespace)); err == nil {
@@ -1440,13 +1425,9 @@
 		return true
 
 	}, 30*time.Second, 500*time.Millisecond).Should(BeTrue())
-<<<<<<< HEAD
+
 	return nil
-=======
-
-	return nil
-
->>>>>>> b3529b0b
+
 }
 
 // CreateNamespace creates a namespace for testing.
@@ -1640,379 +1621,350 @@
 // verifySingleCRD verifies a single CRD is available.
 
 func (te *TestEnvironment) verifySingleCRD(ctx context.Context, crdName string) error {
-<<<<<<< HEAD
+
 	Eventually(func() bool {
-=======
+
+		switch {
+
+		case strings.Contains(crdName, "networkintents"):
+
+			niList := &nephoranv1.NetworkIntentList{}
+
+			err := te.K8sClient.List(ctx, niList)
+
+			return err == nil || !errors.IsNotFound(err)
+
+		case strings.Contains(crdName, "e2nodesets"):
+
+			e2nsList := &nephoranv1.E2NodeSetList{}
+
+			err := te.K8sClient.List(ctx, e2nsList)
+
+			return err == nil || !errors.IsNotFound(err)
+
+		case strings.Contains(crdName, "managedelements"):
+
+			meList := &nephoranv1.ManagedElementList{}
+
+			err := te.K8sClient.List(ctx, meList)
+
+			return err == nil || !errors.IsNotFound(err)
+
+		}
+
+		return false
+
+	}, 30*time.Second, 1*time.Second).Should(BeTrue(), "CRD %s should be available", crdName)
+
+	return nil
+
+}
+
+// InstallCRDs installs CRDs from the specified directory.
+
+func (te *TestEnvironment) InstallCRDs(crdPaths ...string) error {
+
+	if len(crdPaths) == 0 {
+
+		crdPaths = te.options.CRDDirectoryPaths
+
+	}
+
+	for _, path := range crdPaths {
+
+		if err := te.installCRDsFromPath(path); err != nil {
+
+			return fmt.Errorf("failed to install CRDs from %s: %w", path, err)
+
+		}
+
+	}
+
+	return nil
+
+}
+
+// installCRDsFromPath installs CRDs from a specific path.
+
+func (te *TestEnvironment) installCRDsFromPath(path string) error {
+
+	// This is typically handled by envtest automatically.
+
+	// but can be extended for custom CRD installation logic.
+
+	By(fmt.Sprintf("installing CRDs from path %s", path))
+
+	return nil
+
+}
+
+// WaitForResourceReady waits for a specific resource to be ready.
+
+func (te *TestEnvironment) WaitForResourceReady(obj client.Object, timeout time.Duration) error {
+
+	ctx, cancel := te.GetContextWithTimeout(timeout)
+
+	defer cancel()
+
+	key := client.ObjectKeyFromObject(obj)
 
 	Eventually(func() bool {
 
->>>>>>> b3529b0b
-		switch {
-
-		case strings.Contains(crdName, "networkintents"):
-
-			niList := &nephoranv1.NetworkIntentList{}
-
-			err := te.K8sClient.List(ctx, niList)
-
-			return err == nil || !errors.IsNotFound(err)
-
-		case strings.Contains(crdName, "e2nodesets"):
-
-			e2nsList := &nephoranv1.E2NodeSetList{}
-
-			err := te.K8sClient.List(ctx, e2nsList)
-
-			return err == nil || !errors.IsNotFound(err)
-
-		case strings.Contains(crdName, "managedelements"):
-
-			meList := &nephoranv1.ManagedElementList{}
-
-			err := te.K8sClient.List(ctx, meList)
-
-			return err == nil || !errors.IsNotFound(err)
-
-		}
-
-		return false
-
-	}, 30*time.Second, 1*time.Second).Should(BeTrue(), "CRD %s should be available", crdName)
-<<<<<<< HEAD
+		err := te.K8sClient.Get(ctx, key, obj)
+
+		return err == nil
+
+	}, timeout, te.GetDefaultInterval()).Should(BeTrue(), "resource should be ready")
+
 	return nil
-=======
+
+}
+
+// Helper functions for path resolution and environment setup.
+
+// resolveCRDPaths resolves CRD directory paths, checking for existence.
+
+func resolveCRDPaths(paths []string) []string {
+
+	var validPaths []string
+
+	for _, path := range paths {
+
+		if absPath, err := filepath.Abs(path); err == nil {
+
+			if _, err := os.Stat(absPath); err == nil {
+
+				validPaths = append(validPaths, absPath)
+
+				break // Use first valid path found
+
+			}
+
+		}
+
+	}
+
+	// If no valid paths found, return the first path (let envtest handle the error).
+
+	if len(validPaths) == 0 && len(paths) > 0 {
+
+		if absPath, err := filepath.Abs(paths[0]); err == nil {
+
+			validPaths = append(validPaths, absPath)
+
+		} else {
+
+			validPaths = append(validPaths, paths[0])
+
+		}
+
+	}
+
+	return validPaths
+
+}
+
+// resolveBinaryAssetsDirectory resolves the binary assets directory.
+
+func resolveBinaryAssetsDirectory(customPath string) string {
+
+	if customPath != "" {
+
+		return customPath
+
+	}
+
+	// Common paths for different platforms.
+
+	commonPaths := []string{
+
+		filepath.Join("bin", "k8s"),
+
+		filepath.Join("..", "..", "bin", "k8s"),
+
+		filepath.Join("testbin", "k8s"),
+
+		"testbin",
+	}
+
+	// Add platform-specific paths.
+
+	if goruntime.GOOS == "windows" {
+
+		windowsPaths := []string{
+
+			filepath.Join(os.Getenv("USERPROFILE"), ".local", "share", "kubebuilder-envtest", "k8s"),
+
+			filepath.Join("C:", "kubebuilder", "bin"),
+		}
+
+		commonPaths = append(commonPaths, windowsPaths...)
+
+	} else {
+
+		unixPaths := []string{
+
+			filepath.Join(os.Getenv("HOME"), ".local", "share", "kubebuilder-envtest", "k8s"),
+
+			"/usr/local/kubebuilder/bin",
+		}
+
+		commonPaths = append(commonPaths, unixPaths...)
+
+	}
+
+	// Check each path and return the first valid one.
+
+	for _, path := range commonPaths {
+
+		if absPath, err := filepath.Abs(path); err == nil {
+
+			if _, err := os.Stat(absPath); err == nil {
+
+				return absPath
+
+			}
+
+		}
+
+	}
+
+	// Return empty string to let envtest use its default discovery.
+
+	return ""
+
+}
+
+// waitForAPIServerReady waits for the API server to be ready.
+
+func waitForAPIServerReady(cfg *rest.Config, timeout time.Duration) error {
+
+	client, err := kubernetes.NewForConfig(cfg)
+
+	if err != nil {
+
+		return fmt.Errorf("failed to create kubernetes client: %w", err)
+
+	}
+
+	_, cancel := context.WithTimeout(context.Background(), timeout)
+
+	defer cancel()
+
+	Eventually(func() bool {
+
+		_, err := client.Discovery().ServerVersion()
+
+		return err == nil
+
+	}, timeout, 1*time.Second).Should(BeTrue(), "API server should be ready")
 
 	return nil
 
->>>>>>> b3529b0b
-}
-
-// InstallCRDs installs CRDs from the specified directory.
-
-func (te *TestEnvironment) InstallCRDs(crdPaths ...string) error {
-
-	if len(crdPaths) == 0 {
-
-		crdPaths = te.options.CRDDirectoryPaths
-
-	}
-
-	for _, path := range crdPaths {
-
-		if err := te.installCRDsFromPath(path); err != nil {
-
-			return fmt.Errorf("failed to install CRDs from %s: %w", path, err)
-
-		}
-
-	}
-
-	return nil
-
-}
-
-// installCRDsFromPath installs CRDs from a specific path.
-
-func (te *TestEnvironment) installCRDsFromPath(path string) error {
-
-	// This is typically handled by envtest automatically.
-
-	// but can be extended for custom CRD installation logic.
-
-	By(fmt.Sprintf("installing CRDs from path %s", path))
-
-	return nil
-
-}
-
-// WaitForResourceReady waits for a specific resource to be ready.
-
-func (te *TestEnvironment) WaitForResourceReady(obj client.Object, timeout time.Duration) error {
-
-	ctx, cancel := te.GetContextWithTimeout(timeout)
+}
+
+// getLogLevel returns the appropriate log level based on verbose flag.
+
+func getLogLevel(verbose bool) zapcore.Level {
+
+	if verbose {
+
+		return zapcore.DebugLevel
+
+	}
+
+	return zapcore.InfoLevel
+
+}
+
+// Utility functions for common test operations.
+
+// CreateTestObject creates a test object with proper labels.
+
+func (te *TestEnvironment) CreateTestObject(obj client.Object) error {
+
+	ctx, cancel := te.GetContextWithTimeout(30 * time.Second)
 
 	defer cancel()
 
-	key := client.ObjectKeyFromObject(obj)
-<<<<<<< HEAD
-	Eventually(func() bool {
-=======
-
-	Eventually(func() bool {
-
->>>>>>> b3529b0b
-		err := te.K8sClient.Get(ctx, key, obj)
-
-		return err == nil
-
-	}, timeout, te.GetDefaultInterval()).Should(BeTrue(), "resource should be ready")
-<<<<<<< HEAD
-	return nil
-=======
-
-	return nil
-
->>>>>>> b3529b0b
-}
-
-// Helper functions for path resolution and environment setup.
-
-// resolveCRDPaths resolves CRD directory paths, checking for existence.
-
-func resolveCRDPaths(paths []string) []string {
-
-	var validPaths []string
-
-	for _, path := range paths {
-
-		if absPath, err := filepath.Abs(path); err == nil {
-
-			if _, err := os.Stat(absPath); err == nil {
-
-				validPaths = append(validPaths, absPath)
-
-				break // Use first valid path found
-
-			}
-
-		}
-
-	}
-
-	// If no valid paths found, return the first path (let envtest handle the error).
-
-	if len(validPaths) == 0 && len(paths) > 0 {
-
-		if absPath, err := filepath.Abs(paths[0]); err == nil {
-
-			validPaths = append(validPaths, absPath)
-
-		} else {
-
-			validPaths = append(validPaths, paths[0])
-
-		}
-
-	}
-
-	return validPaths
-
-}
-
-// resolveBinaryAssetsDirectory resolves the binary assets directory.
-
-func resolveBinaryAssetsDirectory(customPath string) string {
-
-	if customPath != "" {
-
-		return customPath
-
-	}
-
-	// Common paths for different platforms.
-
-	commonPaths := []string{
-
-		filepath.Join("bin", "k8s"),
-
-		filepath.Join("..", "..", "bin", "k8s"),
-
-		filepath.Join("testbin", "k8s"),
-
-		"testbin",
-	}
-
-<<<<<<< HEAD
-	// Add platform-specific paths
-	if goruntime.GOOS == "windows" {
-=======
-	// Add platform-specific paths.
-
-	if goruntime.GOOS == "windows" {
-
->>>>>>> b3529b0b
-		windowsPaths := []string{
-
-			filepath.Join(os.Getenv("USERPROFILE"), ".local", "share", "kubebuilder-envtest", "k8s"),
-
-			filepath.Join("C:", "kubebuilder", "bin"),
-		}
-
-		commonPaths = append(commonPaths, windowsPaths...)
-
-	} else {
-
-		unixPaths := []string{
-
-			filepath.Join(os.Getenv("HOME"), ".local", "share", "kubebuilder-envtest", "k8s"),
-
-			"/usr/local/kubebuilder/bin",
-		}
-
-		commonPaths = append(commonPaths, unixPaths...)
-
-	}
-
-	// Check each path and return the first valid one.
-
-	for _, path := range commonPaths {
-
-		if absPath, err := filepath.Abs(path); err == nil {
-
-			if _, err := os.Stat(absPath); err == nil {
-
-				return absPath
-
-			}
-
-		}
-
-	}
-
-	// Return empty string to let envtest use its default discovery.
-
-	return ""
-
-}
-
-// waitForAPIServerReady waits for the API server to be ready.
-
-func waitForAPIServerReady(cfg *rest.Config, timeout time.Duration) error {
-
-	client, err := kubernetes.NewForConfig(cfg)
-
-	if err != nil {
-
-		return fmt.Errorf("failed to create kubernetes client: %w", err)
-
-	}
-
-<<<<<<< HEAD
-	Eventually(func() bool {
-=======
-	_, cancel := context.WithTimeout(context.Background(), timeout)
+	// Add test labels.
+
+	labels := obj.GetLabels()
+
+	if labels == nil {
+
+		labels = make(map[string]string)
+
+	}
+
+	labels["test-resource"] = "true"
+
+	labels["created-by"] = "envtest-setup"
+
+	obj.SetLabels(labels)
+
+	// Add test annotations.
+
+	annotations := obj.GetAnnotations()
+
+	if annotations == nil {
+
+		annotations = make(map[string]string)
+
+	}
+
+	annotations["test.nephoran.com/created-at"] = time.Now().Format(time.RFC3339)
+
+	obj.SetAnnotations(annotations)
+
+	return te.K8sClient.Create(ctx, obj)
+
+}
+
+// UpdateTestObject updates a test object.
+
+func (te *TestEnvironment) UpdateTestObject(obj client.Object) error {
+
+	ctx, cancel := te.GetContextWithTimeout(30 * time.Second)
 
 	defer cancel()
 
-	Eventually(func() bool {
-
->>>>>>> b3529b0b
-		_, err := client.Discovery().ServerVersion()
-
-		return err == nil
-
-	}, timeout, 1*time.Second).Should(BeTrue(), "API server should be ready")
-<<<<<<< HEAD
-	return nil
-=======
-
-	return nil
-
->>>>>>> b3529b0b
-}
-
-// getLogLevel returns the appropriate log level based on verbose flag.
-
-func getLogLevel(verbose bool) zapcore.Level {
-
-	if verbose {
-
-		return zapcore.DebugLevel
-
-	}
-
-	return zapcore.InfoLevel
-
-}
-
-// Utility functions for common test operations.
-
-// CreateTestObject creates a test object with proper labels.
-
-func (te *TestEnvironment) CreateTestObject(obj client.Object) error {
+	return te.K8sClient.Update(ctx, obj)
+
+}
+
+// DeleteTestObject deletes a test object.
+
+func (te *TestEnvironment) DeleteTestObject(obj client.Object) error {
 
 	ctx, cancel := te.GetContextWithTimeout(30 * time.Second)
 
 	defer cancel()
 
-	// Add test labels.
-
-	labels := obj.GetLabels()
-
-	if labels == nil {
-
-		labels = make(map[string]string)
-
-	}
-
-	labels["test-resource"] = "true"
-
-	labels["created-by"] = "envtest-setup"
-
-	obj.SetLabels(labels)
-
-	// Add test annotations.
-
-	annotations := obj.GetAnnotations()
-
-	if annotations == nil {
-
-		annotations = make(map[string]string)
-
-	}
-
-	annotations["test.nephoran.com/created-at"] = time.Now().Format(time.RFC3339)
-
-	obj.SetAnnotations(annotations)
-
-	return te.K8sClient.Create(ctx, obj)
-
-}
-
-// UpdateTestObject updates a test object.
-
-func (te *TestEnvironment) UpdateTestObject(obj client.Object) error {
+	return client.IgnoreNotFound(te.K8sClient.Delete(ctx, obj))
+
+}
+
+// GetTestObject gets a test object.
+
+func (te *TestEnvironment) GetTestObject(key types.NamespacedName, obj client.Object) error {
 
 	ctx, cancel := te.GetContextWithTimeout(30 * time.Second)
 
 	defer cancel()
 
-	return te.K8sClient.Update(ctx, obj)
-
-}
-
-// DeleteTestObject deletes a test object.
-
-func (te *TestEnvironment) DeleteTestObject(obj client.Object) error {
+	return te.K8sClient.Get(ctx, key, obj)
+
+}
+
+// ListTestObjects lists test objects.
+
+func (te *TestEnvironment) ListTestObjects(list client.ObjectList, opts ...client.ListOption) error {
 
 	ctx, cancel := te.GetContextWithTimeout(30 * time.Second)
 
 	defer cancel()
 
-	return client.IgnoreNotFound(te.K8sClient.Delete(ctx, obj))
-
-}
-
-// GetTestObject gets a test object.
-
-func (te *TestEnvironment) GetTestObject(key types.NamespacedName, obj client.Object) error {
-
-	ctx, cancel := te.GetContextWithTimeout(30 * time.Second)
-
-	defer cancel()
-
-	return te.K8sClient.Get(ctx, key, obj)
-
-}
-
-// ListTestObjects lists test objects.
-
-func (te *TestEnvironment) ListTestObjects(list client.ObjectList, opts ...client.ListOption) error {
-
-	ctx, cancel := te.GetContextWithTimeout(30 * time.Second)
-
-	defer cancel()
-
 	return te.K8sClient.List(ctx, list, opts...)
 
 }
@@ -2020,13 +1972,9 @@
 // Eventually wrapper for consistent timeout/interval usage.
 
 func (te *TestEnvironment) Eventually(f func() bool, msgAndArgs ...interface{}) AsyncAssertion {
-<<<<<<< HEAD
+
 	return Eventually(f).WithTimeout(te.GetDefaultTimeout()).WithPolling(te.GetDefaultInterval())
-=======
-
-	return Eventually(f).WithTimeout(te.GetDefaultTimeout()).WithPolling(te.GetDefaultInterval())
-
->>>>>>> b3529b0b
+
 }
 
 // Consistently wrapper for consistent timeout/interval usage.
@@ -2034,19 +1982,13 @@
 func (te *TestEnvironment) Consistently(f func() bool, msgAndArgs ...interface{}) AsyncAssertion {
 
 	if te.options.CIMode {
-<<<<<<< HEAD
+
 		return Consistently(f).WithTimeout(3 * time.Second).WithPolling(te.GetDefaultInterval())
-	}
+
+	}
+
 	return Consistently(f).WithTimeout(5 * time.Second).WithPolling(te.GetDefaultInterval())
-=======
-
-		return Consistently(f).WithTimeout(3 * time.Second).WithPolling(te.GetDefaultInterval())
-
-	}
-
-	return Consistently(f).WithTimeout(5 * time.Second).WithPolling(te.GetDefaultInterval())
-
->>>>>>> b3529b0b
+
 }
 
 // Resource Creation Helpers.
@@ -2094,10 +2036,7 @@
 		},
 
 		Spec: nephoranv1.E2NodeSetSpec{
-<<<<<<< HEAD
-=======
-
->>>>>>> b3529b0b
+
 			Replicas: replicas,
 		},
 	}
@@ -2147,14 +2086,36 @@
 func (te *TestEnvironment) WaitForNetworkIntentReady(namespacedName types.NamespacedName) error {
 
 	ni := &nephoranv1.NetworkIntent{}
-<<<<<<< HEAD
+
 	te.Eventually(func() bool {
-=======
+
+		err := te.GetTestObject(namespacedName, ni)
+
+		if err != nil {
+
+			return false
+
+		}
+
+		// Add condition checks here based on your NetworkIntent status.
+
+		return ni.Status.Phase == "Ready" // Adjust according to your status structure
+
+	}, "NetworkIntent should be ready")
+
+	return nil
+
+}
+
+// WaitForE2NodeSetReady waits for an E2NodeSet to be ready.
+
+func (te *TestEnvironment) WaitForE2NodeSetReady(namespacedName types.NamespacedName, expectedReplicas int32) error {
+
+	e2ns := &nephoranv1.E2NodeSet{}
 
 	te.Eventually(func() bool {
 
->>>>>>> b3529b0b
-		err := te.GetTestObject(namespacedName, ni)
+		err := te.GetTestObject(namespacedName, e2ns)
 
 		if err != nil {
 
@@ -2162,90 +2123,89 @@
 
 		}
 
-		// Add condition checks here based on your NetworkIntent status.
-
-		return ni.Status.Phase == "Ready" // Adjust according to your status structure
-<<<<<<< HEAD
-	}).Should(BeTrue(), "NetworkIntent should be ready")
+		return e2ns.Status.ReadyReplicas == expectedReplicas
+
+	}, "E2NodeSet should have expected ready replicas")
+
 	return nil
-=======
-
-	}, "NetworkIntent should be ready")
+
+}
+
+// WaitForManagedElementReady waits for a ManagedElement to be ready.
+
+func (te *TestEnvironment) WaitForManagedElementReady(namespacedName types.NamespacedName) error {
+
+	me := &nephoranv1.ManagedElement{}
+
+	te.Eventually(func() bool {
+
+		err := te.GetTestObject(namespacedName, me)
+
+		if err != nil {
+
+			return false
+
+		}
+
+		// Check if ManagedElement has Ready condition.
+
+		for _, condition := range me.Status.Conditions {
+
+			if condition.Type == "Ready" && condition.Status == metav1.ConditionTrue {
+
+				return true
+
+			}
+
+		}
+
+		return false
+
+	}, "ManagedElement should be ready")
 
 	return nil
 
->>>>>>> b3529b0b
-}
-
-// WaitForE2NodeSetReady waits for an E2NodeSet to be ready.
-
-func (te *TestEnvironment) WaitForE2NodeSetReady(namespacedName types.NamespacedName, expectedReplicas int32) error {
-
-	e2ns := &nephoranv1.E2NodeSet{}
-<<<<<<< HEAD
-	te.Eventually(func() bool {
-=======
-
-	te.Eventually(func() bool {
-
->>>>>>> b3529b0b
-		err := te.GetTestObject(namespacedName, e2ns)
-
-		if err != nil {
-
-			return false
-
-		}
-
-		return e2ns.Status.ReadyReplicas == expectedReplicas
-<<<<<<< HEAD
-	}).Should(BeTrue(), "E2NodeSet should have expected ready replicas")
-	return nil
-=======
-
-	}, "E2NodeSet should have expected ready replicas")
-
-	return nil
-
->>>>>>> b3529b0b
-}
-
-// WaitForManagedElementReady waits for a ManagedElement to be ready.
-
-func (te *TestEnvironment) WaitForManagedElementReady(namespacedName types.NamespacedName) error {
-
-	me := &nephoranv1.ManagedElement{}
-<<<<<<< HEAD
-	te.Eventually(func() bool {
-=======
-
-	te.Eventually(func() bool {
-
->>>>>>> b3529b0b
-		err := te.GetTestObject(namespacedName, me)
-
-		if err != nil {
-
-			return false
-
-		}
-<<<<<<< HEAD
-		// Check if Ready condition exists and is True
-		for _, condition := range me.Status.Conditions {
-			if condition.Type == "Ready" && condition.Status == metav1.ConditionTrue {
+}
+
+// Unique Name Generators.
+
+// GetUniqueNamespace generates a unique namespace name for testing.
+
+func GetUniqueNamespace(prefix string) string {
+
+	return fmt.Sprintf("%s-%d", prefix, time.Now().UnixNano())
+
+}
+
+// GetUniqueName generates a unique resource name for testing.
+
+func GetUniqueName(prefix string) string {
+
+	return fmt.Sprintf("%s-%d", prefix, time.Now().UnixNano())
+
+}
+
+// Environment Detection.
+
+// IsRunningInCI detects if tests are running in CI environment.
+
+func IsRunningInCI() bool {
+
+	ciEnvVars := []string{"CI", "CONTINUOUS_INTEGRATION", "GITHUB_ACTIONS", "GITLAB_CI", "JENKINS_URL"}
+
+	for _, envVar := range ciEnvVars {
+
+		if val := os.Getenv(envVar); val != "" {
+
+			if parsed, err := strconv.ParseBool(val); err == nil && parsed {
+
 				return true
+
 			}
-		}
-		return false
-	}).Should(BeTrue(), "ManagedElement should be ready")
-	return nil
-=======
-
-		// Check if ManagedElement has Ready condition.
-
-		for _, condition := range me.Status.Conditions {
-
-			if condition.Type == "Ready" && condition.Status == metav1.ConditionTrue {
+
+			// Also consider non-empty string values as CI indicators.
+
+			if val != "false" && val != "0" {
 
 				return true
 
@@ -2253,61 +2213,6 @@
 
 		}
 
-		return false
-
-	}, "ManagedElement should be ready")
-
-	return nil
-
->>>>>>> b3529b0b
-}
-
-// Unique Name Generators.
-
-// GetUniqueNamespace generates a unique namespace name for testing.
-
-func GetUniqueNamespace(prefix string) string {
-
-	return fmt.Sprintf("%s-%d", prefix, time.Now().UnixNano())
-
-}
-
-// GetUniqueName generates a unique resource name for testing.
-
-func GetUniqueName(prefix string) string {
-
-	return fmt.Sprintf("%s-%d", prefix, time.Now().UnixNano())
-
-}
-
-// Environment Detection.
-
-// IsRunningInCI detects if tests are running in CI environment.
-
-func IsRunningInCI() bool {
-
-	ciEnvVars := []string{"CI", "CONTINUOUS_INTEGRATION", "GITHUB_ACTIONS", "GITLAB_CI", "JENKINS_URL"}
-
-	for _, envVar := range ciEnvVars {
-
-		if val := os.Getenv(envVar); val != "" {
-
-			if parsed, err := strconv.ParseBool(val); err == nil && parsed {
-
-				return true
-
-			}
-
-			// Also consider non-empty string values as CI indicators.
-
-			if val != "false" && val != "0" {
-
-				return true
-
-			}
-
-		}
-
 	}
 
 	return false
